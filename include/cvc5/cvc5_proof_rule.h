--- conflicted
+++ resolved
@@ -275,17 +275,8 @@
    * **Builtin theory -- Encode equality introduction**
    *
    * .. math::
-<<<<<<< HEAD
-   *   \inferrule{F \mid G}{G}
-   *
-   * where :math:`F` and :math:`G` are equivalent up to their encoding in an
-   * external proof format. This is currently verified by
-   * :math:`\texttt{RewriteDbNodeConverter::convert}(F) = \texttt{RewriteDbNodeConverter::convert}(G)`.
-   * This rule can be treated as a no-op when appropriate in external proof
-   * formats.
-=======
    *   \inferrule{- \mid t}{t=t'}
-   * 
+   *
    * where :math:`t` and :math:`t'` are equivalent up to their encoding in an
    * external proof format.
    *
@@ -298,7 +289,6 @@
    * Note this rule can be treated as a
    * :cpp:enumerator:`REFL <cvc5::ProofRule::REFL>` when appropriate in
    * external proof formats.
->>>>>>> 0297d3fb
    * \endverbatim
    */
   EVALUE(ENCODE_EQ_INTRO),
@@ -1366,18 +1356,6 @@
   EVALUE(ALPHA_EQUIV),
   /**
    * \verbatim embed:rst:leading-asterisk
-<<<<<<< HEAD
-   * **Quantifiers -- Exists elimination**
-   *
-   * .. math::
-   *
-   *   \inferruleSC{-\mid \exists x_1\dots x_n.\> F}
-   *   {\exists x_1\dots x_n.\> F = \neg \forall x_1\dots x_n.\> \neg F}
-   *
-   * \endverbatim
-   */
-  EVALUE(EXISTS_ELIM),
-=======
    * **Sets -- Singleton injectivity**
    *
    * .. math::
@@ -1399,7 +1377,6 @@
    * \endverbatim
    */
   EVALUE(SETS_EXT),
->>>>>>> 0297d3fb
   /**
    * \verbatim embed:rst:leading-asterisk
    * **Strings -- Core rules -- Concatenation equality**
@@ -1487,12 +1464,8 @@
    * :math:`\mathit{skolem}(\mathit{ite}(
    * \mathit{len}(t_1) >= \mathit{len}(s_1),
    * \mathit{suf}(t_1,\mathit{len}(s_1)),
-<<<<<<< HEAD
-   * \mathit{suf}(s_1,\mathit{len}(t_1))))`.
-=======
    * \mathit{suf}(s_1,\mathit{len}(t_1))))`
    * and `\epsilon` is the empty string (or sequence).
->>>>>>> 0297d3fb
    *
    * .. math::
    *
@@ -1703,9 +1676,9 @@
    * .. math::
    *
    *   \inferrule{t \not \in \mathit{re}.\text{*}(R) \mid -}{t \neq \ '' \ \wedge \forall L. L \leq 0 \vee \mathit{str.len}(t) < L \vee \mathit{pre}(t, L) \not \in R \vee \mathit{suf}(t, L) \not \in \mathit{re}.\text{*}(R)}
-   * 
+   *
    * Or alternatively for regular expression concatenation:
-   * 
+   *
    * .. math::
    *
    *   \inferrule{t \not \in \mathit{re}.\text{++}(R_1, \ldots, R_n)\mid -}{\forall L. L < 0 \vee \mathit{str.len}(t) < L \vee \mathit{pre}(t, L) \not \in R_1 \vee \mathit{suf}(t, L) \not \in \mathit{re}.\text{++}(R_2, \ldots, R_n)}
@@ -1726,18 +1699,18 @@
    *  \mathit{pre}(t, L) \not \in r_1 \vee \mathit{suf}(t, L) \not \in \mathit{re}.\text{re.++}(r_2, \ldots, r_n)}
    *
    * where :math:`r_1` has fixed length :math:`L`.
-   * 
+   *
    * or alternatively for the reverse:
-   * 
+   *
    *
    * .. math::
    *
    *   \inferrule{t \not \in \mathit{re}.\text{re.++}(r_1, \ldots, r_n) \mid \top}{
    *   \mathit{suf}(t, str.len(t) - L) \not \in r_n \vee
    *   \mathit{pre}(t, str.len(t) - L) \not \in \mathit{re}.\text{re.++}(r_1, \ldots, r_{n-1})}
-   * 
+   *
    * where :math:`r_n` has fixed length :math:`L`.
-   * 
+   *
    * \endverbatim
    */
   EVALUE(RE_UNFOLD_NEG_CONCAT_FIXED),
