--- conflicted
+++ resolved
@@ -2355,7 +2355,6 @@
   EVALUE(ALETHE_RULE),
   /**
    * \verbatim embed:rst:leading-asterisk
-<<<<<<< HEAD
    * **External -- Lean**
    *
    * Place holder for Lean rules.
@@ -2370,7 +2369,7 @@
    * \endverbatim
    */
   EVALUE(LEAN_RULE),
-=======
+  /**
    * **External -- AletheLF**
    *
    * Place holder for AletheLF rules.
@@ -2383,7 +2382,6 @@
    * calculus. \endverbatim
    */
   EVALUE(ALF_RULE),
->>>>>>> a8d9b88e
 
   //================================================= Unknown rule
   EVALUE(UNKNOWN),
