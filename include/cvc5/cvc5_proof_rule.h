--- conflicted
+++ resolved
@@ -2239,7 +2239,6 @@
    * \endverbatim
    */
   EVALUE(ALETHE_RULE),
-<<<<<<< HEAD
   /**
    * \verbatim embed:rst:leading-asterisk
    * **External -- Lean**
@@ -2256,21 +2255,6 @@
    * \endverbatim
    */
   EVALUE(LEAN_RULE),
-  /**
-   * **External -- AletheLF**
-   *
-   * Place holder for AletheLF rules.
-   *
-   * .. math::
-   *   \inferrule{P_1, \dots, P_n\mid \texttt{id}, A_1,\dots, A_m}{Q}
-   *
-   * Note that the premises and arguments are arbitrary. It's expected that
-   * :math:`\texttt{id}` refer to a proof rule in the external AletheLF
-   * calculus. \endverbatim
-   */
-  EVALUE(ALF_RULE),
-=======
->>>>>>> 1766dfb5
 
   //================================================= Unknown rule
   EVALUE(UNKNOWN),
