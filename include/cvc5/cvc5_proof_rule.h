--- conflicted
+++ resolved
@@ -1333,7 +1333,6 @@
   EVALUE(ALPHA_EQUIV),
   /**
    * \verbatim embed:rst:leading-asterisk
-<<<<<<< HEAD
    * **Quantifiers -- Exists elimination**
    *
    * .. math::
@@ -1346,21 +1345,6 @@
   EVALUE(EXISTS_ELIM),
   /**
    * \verbatim embed:rst:leading-asterisk
-   * **Quantifiers -- (Trusted) quantifiers preprocessing**
-   *
-   * .. math::
-   *
-   *   \inferrule{?\mid F}{F}
-   *
-   * where :math:`F` is an equality of the form :math:`t =
-   * \texttt{QuantifiersPreprocess::preprocess(t)}`.
-   * \endverbatim
-   */
-  EVALUE(QUANTIFIERS_PREPROCESS),
-  /**
-   * \verbatim embed:rst:leading-asterisk
-=======
->>>>>>> f867bfa5
    * **Strings -- Core rules -- Concatenation equality**
    *
    * .. math::
