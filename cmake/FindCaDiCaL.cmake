###############################################################################
# Top contributors (to current version):
#   Gereon Kremer, Mathias Preiner, Andres Noetzli
#
# This file is part of the cvc5 project.
#
# Copyright (c) 2009-2022 by the authors listed in the file AUTHORS
# in the top-level source directory and their institutional affiliations.
# All rights reserved.  See the file COPYING in the top-level source
# directory for licensing information.
# #############################################################################
#
# Find CaDiCaL
# CaDiCaL_FOUND - system has CaDiCaL lib
# CaDiCaL_INCLUDE_DIR - the CaDiCaL include directory
# CaDiCaL_LIBRARIES - Libraries needed to use CaDiCaL
##

include(deps-helper)

find_path(CaDiCaL_INCLUDE_DIR NAMES cadical.hpp)
find_library(CaDiCaL_LIBRARIES NAMES cadical)

set(CaDiCaL_FOUND_SYSTEM FALSE)
if(CaDiCaL_INCLUDE_DIR AND CaDiCaL_LIBRARIES)
  set(CaDiCaL_FOUND_SYSTEM TRUE)

  # Unfortunately it is not part of the headers
  find_program(CaDiCaL_BINARY NAMES cadical)
  if(CaDiCaL_BINARY)
    execute_process(
      COMMAND ${CaDiCaL_BINARY} --version OUTPUT_VARIABLE CaDiCaL_VERSION
    )
  else()
    set(CaDiCaL_VERSION "")
  endif()

  check_system_version("CaDiCaL")
endif()

if(NOT CaDiCaL_FOUND_SYSTEM)
  check_ep_downloaded("CaDiCaL-EP")
  if(NOT CaDiCaL-EP_DOWNLOADED)
    check_auto_download("CaDiCaL" "")
  endif()

  include(CheckSymbolExists)
  include(ExternalProject)

<<<<<<< HEAD
  set(CaDiCaL_VERSION "rel-1.6.0")
  set(CaDiCaL_CHECKSUM "e354860b90244a0dd9349fa9b725703c504009ab")
=======
  set(CaDiCaL_VERSION "rel-1.7.2")
  set(CaDiCaL_CHECKSUM "6c144884fd04cf998fa3c353c9649a0a4d46578c")
>>>>>>> d7012b05

  # avoid configure script and instantiate the makefile manually the configure
  # scripts unnecessarily fails for cross compilation thus we do the bare
  # minimum from the configure script here
  set(CXXFLAGS "-fPIC -O3 -DNDEBUG -DQUIET -std=c++11")
  if(CMAKE_CROSSCOMPILING_MACOS)
    set(CXXFLAGS "${CXXFLAGS} -arch ${CMAKE_OSX_ARCHITECTURES}")
  endif()

  # check for getc_unlocked
  check_symbol_exists("getc_unlocked" "cstdio" HAVE_UNLOCKED_IO)
  if(NOT HAVE_UNLOCKED_IO)
    string(APPEND CXXFLAGS " -DNUNLOCKED")
  endif()

  # On macOS, we have to set `-isysroot` to make sure that include headers are
  # found because they are not necessarily installed at /usr/include anymore.
  if(CMAKE_OSX_SYSROOT)
    string(APPEND CXXFLAGS " ${CMAKE_CXX_SYSROOT_FLAG} ${CMAKE_OSX_SYSROOT}")
  endif()

  if("${CMAKE_GENERATOR}" STREQUAL "Unix Makefiles")
    # use $(MAKE) instead of "make" to allow for parallel builds
    set(make_cmd "$(MAKE)")
  else()
    # $(MAKE) does not work with ninja
    set(make_cmd "make")
  endif()

  ExternalProject_Add(
    CaDiCaL-EP
    ${COMMON_EP_CONFIG}
    BUILD_IN_SOURCE ON
    URL https://github.com/arminbiere/cadical/archive/${CaDiCaL_VERSION}.tar.gz
    URL_HASH SHA1=${CaDiCaL_CHECKSUM}
    CONFIGURE_COMMAND mkdir -p <SOURCE_DIR>/build
    # avoid configure script, prepare the makefile manually
    COMMAND ${CMAKE_COMMAND} -E copy <SOURCE_DIR>/makefile.in
            <SOURCE_DIR>/build/makefile
    COMMAND
      sed -i.orig -e "s,@CXX@,${CMAKE_CXX_COMPILER}," -e
      "s,@CXXFLAGS@,${CXXFLAGS}," -e "s,@MAKEFLAGS@,,"
      <SOURCE_DIR>/build/makefile
    BUILD_COMMAND ${make_cmd} -C <SOURCE_DIR>/build libcadical.a
    INSTALL_COMMAND ${CMAKE_COMMAND} -E copy <SOURCE_DIR>/build/libcadical.a
                    <INSTALL_DIR>/lib/libcadical.a
    COMMAND ${CMAKE_COMMAND} -E copy <SOURCE_DIR>/src/cadical.hpp
            <INSTALL_DIR>/include/cadical.hpp
    BUILD_BYPRODUCTS <INSTALL_DIR>/lib/libcadical.a
  )

  set(CaDiCaL_INCLUDE_DIR "${DEPS_BASE}/include/")
  set(CaDiCaL_LIBRARIES "${DEPS_BASE}/lib/libcadical.a")
endif()

set(CaDiCaL_FOUND TRUE)

add_library(CaDiCaL STATIC IMPORTED GLOBAL)
set_target_properties(
  CaDiCaL PROPERTIES IMPORTED_LOCATION "${CaDiCaL_LIBRARIES}"
)
set_target_properties(
  CaDiCaL PROPERTIES INTERFACE_SYSTEM_INCLUDE_DIRECTORIES "${CaDiCaL_INCLUDE_DIR}"
)

if (WIN32)
  # The Windows version of CaDiCaL calls GetProcessMemoryInfo(), which is
  # defined in the Process Status API (psapi), so we declare it as a dependency
  # of the CaDiCaL library (without this, linking a static cvc5 executable
  # fails).
  set_target_properties(
    CaDiCaL PROPERTIES IMPORTED_LINK_INTERFACE_LIBRARIES psapi
  )
endif ()

mark_as_advanced(CaDiCaL_FOUND)
mark_as_advanced(CaDiCaL_FOUND_SYSTEM)
mark_as_advanced(CaDiCaL_INCLUDE_DIR)
mark_as_advanced(CaDiCaL_LIBRARIES)

if(CaDiCaL_FOUND_SYSTEM)
  message(STATUS "Found CaDiCaL ${CaDiCaL_VERSION}: ${CaDiCaL_LIBRARIES}")
else()
  message(STATUS "Building CaDiCaL ${CaDiCaL_VERSION}: ${CaDiCaL_LIBRARIES}")
  add_dependencies(CaDiCaL CaDiCaL-EP)
  install(FILES
    ${CaDiCaL_LIBRARIES}
    DESTINATION ${CMAKE_INSTALL_LIBDIR}
  )
endif()<|MERGE_RESOLUTION|>--- conflicted
+++ resolved
@@ -47,13 +47,8 @@
   include(CheckSymbolExists)
   include(ExternalProject)
 
-<<<<<<< HEAD
-  set(CaDiCaL_VERSION "rel-1.6.0")
-  set(CaDiCaL_CHECKSUM "e354860b90244a0dd9349fa9b725703c504009ab")
-=======
   set(CaDiCaL_VERSION "rel-1.7.2")
   set(CaDiCaL_CHECKSUM "6c144884fd04cf998fa3c353c9649a0a4d46578c")
->>>>>>> d7012b05
 
   # avoid configure script and instantiate the makefile manually the configure
   # scripts unnecessarily fails for cross compilation thus we do the bare
