--- conflicted
+++ resolved
@@ -2100,8 +2100,6 @@
                CVC5ApiException);
 }
 
-<<<<<<< HEAD
-=======
 TEST_F(TestApiBlackSolver, blockModelValues2)
 {
   d_solver.setOption("produce-models", "true");
@@ -2111,7 +2109,6 @@
   ASSERT_NO_THROW(d_solver.blockModelValues({x}));
 }
 
->>>>>>> d61130f8
 TEST_F(TestApiBlackSolver, blockModelValues3)
 {
   d_solver.setOption("block-models", "literals");
