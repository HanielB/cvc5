--- conflicted
+++ resolved
@@ -244,13 +244,9 @@
      << std::to_string(cvc5::modes::InputLanguage::SMT_LIB_2_6);
   ss << cvc5::modes::ProofFormat::LFSC
      << std::to_string(cvc5::modes::ProofFormat::LFSC);
-<<<<<<< HEAD
-  ss << cvc5::ProofRule::ASSUME;
-=======
   ss << cvc5::ProofRule::ASSUME << std::to_string(cvc5::ProofRule::ASSUME);
   ss << cvc5::ProofRewriteRule::NONE
      << std::to_string(cvc5::ProofRewriteRule::NONE);
->>>>>>> 231c5329
   ss << cvc5::SkolemId::PURIFY << std::to_string(cvc5::SkolemId::PURIFY);
   ss << cvc5::Result();
   ss << cvc5::Op();
@@ -467,15 +463,12 @@
   ASSERT_TRUE(proof.getArguments().empty());
 }
 
-<<<<<<< HEAD
-=======
 TEST_F(TestApiBlackUncovered, ProofRewriteRule)
 {
   ASSERT_EQ(std::hash<cvc5::ProofRewriteRule>()(ProofRewriteRule::NONE),
             static_cast<size_t>(ProofRewriteRule::NONE));
 }
 
->>>>>>> 231c5329
 TEST_F(TestApiBlackUncovered, SkolemId)
 {
   ASSERT_EQ(std::hash<cvc5::SkolemId>()(SkolemId::PURIFY),
