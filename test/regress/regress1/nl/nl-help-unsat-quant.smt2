<<<<<<< HEAD
; COMMAND-LINE: --nl-ext --no-check-unsat-cores
=======
; COMMAND-LINE: --nl-ext=full
>>>>>>> 63281fbf
; EXPECT: unsat
(set-logic UFNIA)
(set-info :status unsat)
(set-info :source |Benchmarks from the paper: "Extending Sledgehammer with SMT Solvers" by Jasmin Blanchette, Sascha Bohme, and Lawrence C. Paulson, CADE 2011.  Translated to SMT2 by Andrew Reynolds and Morgan Deters.|)
(set-info :smt-lib-version 2.6)
(set-info :category "industrial")
(declare-sort S1 0)
(declare-sort S2 0)
(declare-sort S3 0)
(declare-sort S4 0)
(declare-sort S5 0)
(declare-sort S6 0)
(declare-sort S7 0)
(declare-sort S8 0)
(declare-sort S9 0)
(declare-sort S10 0)
(declare-sort S11 0)
(declare-sort S12 0)
(declare-sort S13 0)
(declare-sort S14 0)
(declare-sort S15 0)
(declare-sort S16 0)
(declare-sort S17 0)
(declare-sort S18 0)
(declare-sort S19 0)
(declare-sort S20 0)
(declare-sort S21 0)
(declare-sort S22 0)
(declare-sort S23 0)
(declare-sort S24 0)
(declare-sort S25 0)
(declare-sort S26 0)
(declare-sort S27 0)
(declare-sort S28 0)
(declare-sort S29 0)
(declare-sort S30 0)
(declare-sort S31 0)
(declare-sort S32 0)
(declare-sort S33 0)
(declare-sort S34 0)
(declare-sort S35 0)
(declare-sort S36 0)
(declare-sort S37 0)
(declare-sort S38 0)
(declare-sort S39 0)
(declare-sort S40 0)
(declare-sort S41 0)
(declare-sort S42 0)
(declare-sort S43 0)
(declare-sort S44 0)
(declare-sort S45 0)
(declare-sort S46 0)
(declare-sort S47 0)
(declare-sort S48 0)
(declare-sort S49 0)
(declare-sort S50 0)
(declare-sort S51 0)
(declare-sort S52 0)
(declare-sort S53 0)
(declare-sort S54 0)
(declare-sort S55 0)
(declare-sort S56 0)
(declare-sort S57 0)
(declare-sort S58 0)
(declare-sort S59 0)
(declare-sort S60 0)
(declare-sort S61 0)
(declare-sort S62 0)
(declare-sort S63 0)
(declare-sort S64 0)
(declare-sort S65 0)
(declare-sort S66 0)
(declare-sort S67 0)
(declare-sort S68 0)
(declare-sort S69 0)
(declare-sort S70 0)
(declare-sort S71 0)
(declare-sort S72 0)
(declare-sort S73 0)
(declare-sort S74 0)
(declare-sort S75 0)
(declare-sort S76 0)
(declare-sort S77 0)
(declare-sort S78 0)
(declare-sort S79 0)
(declare-sort S80 0)
(declare-sort S81 0)
(declare-sort S82 0)
(declare-sort S83 0)
(declare-sort S84 0)
(declare-sort S85 0)
(declare-sort S86 0)
(declare-sort S87 0)
(declare-sort S88 0)
(declare-sort S89 0)
(declare-sort S90 0)
(declare-sort S91 0)
(declare-sort S92 0)
(declare-sort S93 0)
(declare-fun f1 () S1)
(declare-fun f2 () S1)
(declare-fun f3 (Int) S1)
(declare-fun f4 () Int)
(declare-fun f5 () Int)
(declare-fun f6 (S2 S3) Int)
(declare-fun f7 () S2)
(declare-fun f8 (S4 Int) S3)
(declare-fun f9 (S5 Int) S4)
(declare-fun f10 () S5)
(declare-fun f11 (S6 S3) S1)
(declare-fun f12 (S7 S8) S1)
(declare-fun f13 (S10 S9) S8)
(declare-fun f14 (S11 S9) S10)
(declare-fun f15 () S11)
(declare-fun f16 (S12 S13) S1)
(declare-fun f17 (S15 S14) S13)
(declare-fun f18 (S16 S14) S15)
(declare-fun f19 () S16)
(declare-fun f20 (S17 S14) S1)
(declare-fun f21 (S18 S3) S14)
(declare-fun f22 (S19 Int) S18)
(declare-fun f23 () S19)
(declare-fun f24 (S20 S21) S1)
(declare-fun f25 (S23 S22) S21)
(declare-fun f26 (S24 S22) S23)
(declare-fun f27 () S24)
(declare-fun f28 (S25 S22) S1)
(declare-fun f29 (S26 Int) S22)
(declare-fun f30 (S27 S3) S26)
(declare-fun f31 () S27)
(declare-fun f32 (S28 S9) S1)
(declare-fun f33 (S29 S3) S9)
(declare-fun f34 (S30 S3) S29)
(declare-fun f35 () S30)
(declare-fun f36 (S31 Int) S1)
(declare-fun f37 (S32 Int) S31)
(declare-fun f38 (S6) S32)
(declare-fun f39 (S3 S6) S1)
(declare-fun f40 (S33 S9) S28)
(declare-fun f41 (S7) S33)
(declare-fun f42 (S8 S7) S1)
(declare-fun f43 (S34 S14) S17)
(declare-fun f44 (S12) S34)
(declare-fun f45 (S13 S12) S1)
(declare-fun f46 (S35 S22) S25)
(declare-fun f47 (S20) S35)
(declare-fun f48 (S21 S20) S1)
(declare-fun f49 (S36 Int) S6)
(declare-fun f50 (S17) S36)
(declare-fun f51 (S14 S17) S1)
(declare-fun f52 (S37 S3) S31)
(declare-fun f53 (S25) S37)
(declare-fun f54 (S22 S25) S1)
(declare-fun f55 (S38 S3) S6)
(declare-fun f56 (S28) S38)
(declare-fun f57 (S9 S28) S1)
(declare-fun f58 (S39 S36) S28)
(declare-fun f59 (S31) S39)
(declare-fun f60 (S40 S38) S20)
(declare-fun f61 (S6) S40)
(declare-fun f62 (S41 S9) S7)
(declare-fun f63 (S42 S43) S1)
(declare-fun f64 (S8 S8) S42)
(declare-fun f65 (S44 S41) S43)
(declare-fun f66 (S28) S44)
(declare-fun f67 (S45 S14) S12)
(declare-fun f68 (S46 S47) S1)
(declare-fun f69 (S13 S13) S46)
(declare-fun f70 (S48 S45) S47)
(declare-fun f71 (S17) S48)
(declare-fun f72 (S49 S22) S20)
(declare-fun f73 (S50 S51) S1)
(declare-fun f74 (S21 S21) S50)
(declare-fun f75 (S52 S49) S51)
(declare-fun f76 (S25) S52)
(declare-fun f77 (S53 S3) S28)
(declare-fun f78 (S54 S53) S7)
(declare-fun f79 (S6) S54)
(declare-fun f80 (S55 Int) S28)
(declare-fun f81 (S56 S55) S12)
(declare-fun f82 (S31) S56)
(declare-fun f83 (S6) S1)
(declare-fun f84 (S7) S1)
(declare-fun f85 (S12) S1)
(declare-fun f86 (S20) S1)
(declare-fun f87 (S28) S1)
(declare-fun f88 (S6) S1)
(declare-fun f89 (S7) S1)
(declare-fun f90 (S12) S1)
(declare-fun f91 (S20) S1)
(declare-fun f92 (S28) S1)
(declare-fun f93 (S6) S32)
(declare-fun f94 (S7) S33)
(declare-fun f95 (S12) S34)
(declare-fun f96 (S17) S36)
(declare-fun f97 (S20) S35)
(declare-fun f98 (S25) S37)
(declare-fun f99 (S28) S38)
(declare-fun f100 (S57 S58) S1)
(declare-fun f101 (S59 S59) S57)
(declare-fun f102 (S9 Int) S59)
(declare-fun f103 (S7 S6) S58)
(declare-fun f104 (S60 S61) S1)
(declare-fun f105 (S62 S62) S60)
(declare-fun f106 (S14 Int) S62)
(declare-fun f107 (S12 S6) S61)
(declare-fun f108 (S63 S64) S1)
(declare-fun f109 (S65 S65) S63)
(declare-fun f110 (S22 Int) S65)
(declare-fun f111 (S20 S6) S64)
(declare-fun f112 (S66 S6) S20)
(declare-fun f113 (S28) S66)
(declare-fun f114 (S67 S68) S1)
(declare-fun f115 (S69 S69) S67)
(declare-fun f116 (Int S9) S69)
(declare-fun f117 (S6 S7) S68)
(declare-fun f118 (S70 S71) S1)
(declare-fun f119 (S72 S72) S70)
(declare-fun f120 (Int S14) S72)
(declare-fun f121 (S6 S12) S71)
(declare-fun f122 (S73 S74) S1)
(declare-fun f123 (S75 S75) S73)
(declare-fun f124 (Int S22) S75)
(declare-fun f125 (S6 S20) S74)
(declare-fun f126 (S76 S28) S12)
(declare-fun f127 (S6) S76)
(declare-fun f128 (S77 S6) S28)
(declare-fun f129 (S6) S77)
(declare-fun f130 (S78 S7) S43)
(declare-fun f131 (S7) S78)
(declare-fun f132 (S79 S12) S47)
(declare-fun f133 (S12) S79)
(declare-fun f134 (S80 S20) S51)
(declare-fun f135 (S20) S80)
(declare-fun f136 (S81 S28) S7)
(declare-fun f137 (S28) S81)
(declare-fun f138 (S82) S6)
(declare-fun f139 (S83 S84) Int)
(declare-fun f140 () S83)
(declare-fun f141 (S82 Int) S84)
(declare-fun f142 (S85) S7)
(declare-fun f143 (S85 S9) S84)
(declare-fun f144 (S86) S12)
(declare-fun f145 (S86 S14) S84)
(declare-fun f146 (S87) S20)
(declare-fun f147 (S87 S22) S84)
(declare-fun f148 (S88) S28)
(declare-fun f149 (S88 S3) S84)
(declare-fun f150 (S89 S6) S6)
(declare-fun f151 (S82) S89)
(declare-fun f152 (S90 S7) S7)
(declare-fun f153 (S85) S90)
(declare-fun f154 (S91 S12) S12)
(declare-fun f155 (S86) S91)
(declare-fun f156 (S92 S20) S20)
(declare-fun f157 (S87) S92)
(declare-fun f158 (S93 S28) S28)
(declare-fun f159 (S88) S93)
(declare-fun f160 (S31 S6) S1)
(declare-fun f161 (Int S31) S1)
(declare-fun f162 (S17 S12) S1)
(declare-fun f163 (S25 S20) S1)
(declare-fun f164 (S7 S43) S1)
(declare-fun f165 (S12 S47) S1)
(declare-fun f166 (S20 S51) S1)
(declare-fun f167 (S28 S7) S1)
(declare-fun f168 (S6 S28) S1)
(declare-fun f169 () S82)
(assert (not (= f1 f2)))
(assert (not (= (f3 (* f4 f5)) f1)))
(assert (= (f3 f4) f1))
(assert (= (f3 f5) f1))
(assert (forall ((?v0 Int)) (= (= (f3 ?v0) f1) (exists ((?v1 Int) (?v2 Int)) (= (f6 f7 (f8 (f9 f10 ?v1) ?v2)) ?v0)))))
(assert (forall ((?v0 Int) (?v1 Int) (?v2 Int) (?v3 Int)) (= (* (f6 f7 (f8 (f9 f10 ?v0) ?v1)) (f6 f7 (f8 (f9 f10 ?v2) ?v3))) (f6 f7 (f8 (f9 f10 (+ (* ?v0 ?v2) (* ?v1 ?v3))) (- (* ?v0 ?v3) (* ?v1 ?v2)))))))
(assert (forall ((?v0 S6)) (= (forall ((?v1 S3)) (= (f11 ?v0 ?v1) f1)) (forall ((?v1 Int) (?v2 Int)) (= (f11 ?v0 (f8 (f9 f10 ?v1) ?v2)) f1)))))
(assert (forall ((?v0 S7)) (= (forall ((?v1 S8)) (= (f12 ?v0 ?v1) f1)) (forall ((?v1 S9) (?v2 S9)) (= (f12 ?v0 (f13 (f14 f15 ?v1) ?v2)) f1)))))
(assert (forall ((?v0 S12)) (= (forall ((?v1 S13)) (= (f16 ?v0 ?v1) f1)) (forall ((?v1 S14) (?v2 S14)) (= (f16 ?v0 (f17 (f18 f19 ?v1) ?v2)) f1)))))
(assert (forall ((?v0 S17)) (= (forall ((?v1 S14)) (= (f20 ?v0 ?v1) f1)) (forall ((?v1 Int) (?v2 S3)) (= (f20 ?v0 (f21 (f22 f23 ?v1) ?v2)) f1)))))
(assert (forall ((?v0 S20)) (= (forall ((?v1 S21)) (= (f24 ?v0 ?v1) f1)) (forall ((?v1 S22) (?v2 S22)) (= (f24 ?v0 (f25 (f26 f27 ?v1) ?v2)) f1)))))
(assert (forall ((?v0 S25)) (= (forall ((?v1 S22)) (= (f28 ?v0 ?v1) f1)) (forall ((?v1 S3) (?v2 Int)) (= (f28 ?v0 (f29 (f30 f31 ?v1) ?v2)) f1)))))
(assert (forall ((?v0 S28)) (= (forall ((?v1 S9)) (= (f32 ?v0 ?v1) f1)) (forall ((?v1 S3) (?v2 S3)) (= (f32 ?v0 (f33 (f34 f35 ?v1) ?v2)) f1)))))
(assert (forall ((?v0 Int) (?v1 Int) (?v2 Int) (?v3 Int)) (= (= (f8 (f9 f10 ?v0) ?v1) (f8 (f9 f10 ?v2) ?v3)) (and (= ?v0 ?v2) (= ?v1 ?v3)))))
(assert (forall ((?v0 S9) (?v1 S9) (?v2 S9) (?v3 S9)) (= (= (f13 (f14 f15 ?v0) ?v1) (f13 (f14 f15 ?v2) ?v3)) (and (= ?v0 ?v2) (= ?v1 ?v3)))))
(assert (forall ((?v0 S14) (?v1 S14) (?v2 S14) (?v3 S14)) (= (= (f17 (f18 f19 ?v0) ?v1) (f17 (f18 f19 ?v2) ?v3)) (and (= ?v0 ?v2) (= ?v1 ?v3)))))
(assert (forall ((?v0 Int) (?v1 S3) (?v2 Int) (?v3 S3)) (= (= (f21 (f22 f23 ?v0) ?v1) (f21 (f22 f23 ?v2) ?v3)) (and (= ?v0 ?v2) (= ?v1 ?v3)))))
(assert (forall ((?v0 S22) (?v1 S22) (?v2 S22) (?v3 S22)) (= (= (f25 (f26 f27 ?v0) ?v1) (f25 (f26 f27 ?v2) ?v3)) (and (= ?v0 ?v2) (= ?v1 ?v3)))))
(assert (forall ((?v0 S3) (?v1 Int) (?v2 S3) (?v3 Int)) (= (= (f29 (f30 f31 ?v0) ?v1) (f29 (f30 f31 ?v2) ?v3)) (and (= ?v0 ?v2) (= ?v1 ?v3)))))
(assert (forall ((?v0 S3) (?v1 S3) (?v2 S3) (?v3 S3)) (= (= (f33 (f34 f35 ?v0) ?v1) (f33 (f34 f35 ?v2) ?v3)) (and (= ?v0 ?v2) (= ?v1 ?v3)))))
(assert (forall ((?v0 Int) (?v1 Int) (?v2 Int) (?v3 Int)) (=> (= (f8 (f9 f10 ?v0) ?v1) (f8 (f9 f10 ?v2) ?v3)) (=> (=> (= ?v0 ?v2) (=> (= ?v1 ?v3) false)) false))))
(assert (forall ((?v0 S9) (?v1 S9) (?v2 S9) (?v3 S9)) (=> (= (f13 (f14 f15 ?v0) ?v1) (f13 (f14 f15 ?v2) ?v3)) (=> (=> (= ?v0 ?v2) (=> (= ?v1 ?v3) false)) false))))
(assert (forall ((?v0 S14) (?v1 S14) (?v2 S14) (?v3 S14)) (=> (= (f17 (f18 f19 ?v0) ?v1) (f17 (f18 f19 ?v2) ?v3)) (=> (=> (= ?v0 ?v2) (=> (= ?v1 ?v3) false)) false))))
(assert (forall ((?v0 Int) (?v1 S3) (?v2 Int) (?v3 S3)) (=> (= (f21 (f22 f23 ?v0) ?v1) (f21 (f22 f23 ?v2) ?v3)) (=> (=> (= ?v0 ?v2) (=> (= ?v1 ?v3) false)) false))))
(assert (forall ((?v0 S22) (?v1 S22) (?v2 S22) (?v3 S22)) (=> (= (f25 (f26 f27 ?v0) ?v1) (f25 (f26 f27 ?v2) ?v3)) (=> (=> (= ?v0 ?v2) (=> (= ?v1 ?v3) false)) false))))
(assert (forall ((?v0 S3) (?v1 Int) (?v2 S3) (?v3 Int)) (=> (= (f29 (f30 f31 ?v0) ?v1) (f29 (f30 f31 ?v2) ?v3)) (=> (=> (= ?v0 ?v2) (=> (= ?v1 ?v3) false)) false))))
(assert (forall ((?v0 S3) (?v1 S3) (?v2 S3) (?v3 S3)) (=> (= (f33 (f34 f35 ?v0) ?v1) (f33 (f34 f35 ?v2) ?v3)) (=> (=> (= ?v0 ?v2) (=> (= ?v1 ?v3) false)) false))))
(assert (forall ((?v0 S6) (?v1 Int) (?v2 Int)) (= (= (f36 (f37 (f38 ?v0) ?v1) ?v2) f1) (= (f39 (f8 (f9 f10 ?v1) ?v2) ?v0) f1))))
(assert (forall ((?v0 S7) (?v1 S9) (?v2 S9)) (= (= (f32 (f40 (f41 ?v0) ?v1) ?v2) f1) (= (f42 (f13 (f14 f15 ?v1) ?v2) ?v0) f1))))
(assert (forall ((?v0 S12) (?v1 S14) (?v2 S14)) (= (= (f20 (f43 (f44 ?v0) ?v1) ?v2) f1) (= (f45 (f17 (f18 f19 ?v1) ?v2) ?v0) f1))))
(assert (forall ((?v0 S20) (?v1 S22) (?v2 S22)) (= (= (f28 (f46 (f47 ?v0) ?v1) ?v2) f1) (= (f48 (f25 (f26 f27 ?v1) ?v2) ?v0) f1))))
(assert (forall ((?v0 S17) (?v1 Int) (?v2 S3)) (= (= (f11 (f49 (f50 ?v0) ?v1) ?v2) f1) (= (f51 (f21 (f22 f23 ?v1) ?v2) ?v0) f1))))
(assert (forall ((?v0 S25) (?v1 S3) (?v2 Int)) (= (= (f36 (f52 (f53 ?v0) ?v1) ?v2) f1) (= (f54 (f29 (f30 f31 ?v1) ?v2) ?v0) f1))))
(assert (forall ((?v0 S28) (?v1 S3) (?v2 S3)) (= (= (f11 (f55 (f56 ?v0) ?v1) ?v2) f1) (= (f57 (f33 (f34 f35 ?v1) ?v2) ?v0) f1))))
(assert (forall ((?v0 S31) (?v1 Int) (?v2 Int) (?v3 Int) (?v4 S36)) (let ((?v_0 (f9 f10 ?v1))) (=> (= (f36 ?v0 ?v1) f1) (=> (= (f39 (f8 (f9 f10 ?v2) ?v3) (f49 ?v4 ?v1)) f1) (= (f57 (f33 (f34 f35 (f8 ?v_0 ?v2)) (f8 ?v_0 ?v3)) (f58 (f59 ?v0) ?v4)) f1))))))
(assert (forall ((?v0 S6) (?v1 S3) (?v2 Int) (?v3 Int) (?v4 S38)) (let ((?v_0 (f30 f31 ?v1))) (=> (= (f11 ?v0 ?v1) f1) (=> (= (f39 (f8 (f9 f10 ?v2) ?v3) (f55 ?v4 ?v1)) f1) (= (f48 (f25 (f26 f27 (f29 ?v_0 ?v2)) (f29 ?v_0 ?v3)) (f60 (f61 ?v0) ?v4)) f1))))))
(assert (forall ((?v0 S28) (?v1 S9) (?v2 S9) (?v3 S9) (?v4 S41)) (let ((?v_0 (f14 f15 ?v1))) (=> (= (f32 ?v0 ?v1) f1) (=> (= (f42 (f13 (f14 f15 ?v2) ?v3) (f62 ?v4 ?v1)) f1) (= (f63 (f64 (f13 ?v_0 ?v2) (f13 ?v_0 ?v3)) (f65 (f66 ?v0) ?v4)) f1))))))
(assert (forall ((?v0 S17) (?v1 S14) (?v2 S14) (?v3 S14) (?v4 S45)) (let ((?v_0 (f18 f19 ?v1))) (=> (= (f20 ?v0 ?v1) f1) (=> (= (f45 (f17 (f18 f19 ?v2) ?v3) (f67 ?v4 ?v1)) f1) (= (f68 (f69 (f17 ?v_0 ?v2) (f17 ?v_0 ?v3)) (f70 (f71 ?v0) ?v4)) f1))))))
(assert (forall ((?v0 S25) (?v1 S22) (?v2 S22) (?v3 S22) (?v4 S49)) (let ((?v_0 (f26 f27 ?v1))) (=> (= (f28 ?v0 ?v1) f1) (=> (= (f48 (f25 (f26 f27 ?v2) ?v3) (f72 ?v4 ?v1)) f1) (= (f73 (f74 (f25 ?v_0 ?v2) (f25 ?v_0 ?v3)) (f75 (f76 ?v0) ?v4)) f1))))))
(assert (forall ((?v0 S6) (?v1 S3) (?v2 S3) (?v3 S3) (?v4 S53)) (let ((?v_0 (f34 f35 ?v1))) (=> (= (f11 ?v0 ?v1) f1) (=> (= (f57 (f33 (f34 f35 ?v2) ?v3) (f77 ?v4 ?v1)) f1) (= (f42 (f13 (f14 f15 (f33 ?v_0 ?v2)) (f33 ?v_0 ?v3)) (f78 (f79 ?v0) ?v4)) f1))))))
(assert (forall ((?v0 S31) (?v1 Int) (?v2 S3) (?v3 S3) (?v4 S55)) (let ((?v_0 (f22 f23 ?v1))) (=> (= (f36 ?v0 ?v1) f1) (=> (= (f57 (f33 (f34 f35 ?v2) ?v3) (f80 ?v4 ?v1)) f1) (= (f45 (f17 (f18 f19 (f21 ?v_0 ?v2)) (f21 ?v_0 ?v3)) (f81 (f82 ?v0) ?v4)) f1))))))
(assert (forall ((?v0 S6)) (= (= (f83 ?v0) f1) (forall ((?v1 Int)) (= (f39 (f8 (f9 f10 ?v1) ?v1) ?v0) f1)))))
(assert (forall ((?v0 S7)) (= (= (f84 ?v0) f1) (forall ((?v1 S9)) (= (f42 (f13 (f14 f15 ?v1) ?v1) ?v0) f1)))))
(assert (forall ((?v0 S12)) (= (= (f85 ?v0) f1) (forall ((?v1 S14)) (= (f45 (f17 (f18 f19 ?v1) ?v1) ?v0) f1)))))
(assert (forall ((?v0 S20)) (= (= (f86 ?v0) f1) (forall ((?v1 S22)) (= (f48 (f25 (f26 f27 ?v1) ?v1) ?v0) f1)))))
(assert (forall ((?v0 S28)) (= (= (f87 ?v0) f1) (forall ((?v1 S3)) (= (f57 (f33 (f34 f35 ?v1) ?v1) ?v0) f1)))))
(assert (forall ((?v0 S6)) (= (= (f88 ?v0) f1) (forall ((?v1 Int)) (not (= (f39 (f8 (f9 f10 ?v1) ?v1) ?v0) f1))))))
(assert (forall ((?v0 S7)) (= (= (f89 ?v0) f1) (forall ((?v1 S9)) (not (= (f42 (f13 (f14 f15 ?v1) ?v1) ?v0) f1))))))
(assert (forall ((?v0 S12)) (= (= (f90 ?v0) f1) (forall ((?v1 S14)) (not (= (f45 (f17 (f18 f19 ?v1) ?v1) ?v0) f1))))))
(assert (forall ((?v0 S20)) (= (= (f91 ?v0) f1) (forall ((?v1 S22)) (not (= (f48 (f25 (f26 f27 ?v1) ?v1) ?v0) f1))))))
(assert (forall ((?v0 S28)) (= (= (f92 ?v0) f1) (forall ((?v1 S3)) (not (= (f57 (f33 (f34 f35 ?v1) ?v1) ?v0) f1))))))
(assert (forall ((?v0 S6)) (= (exists ((?v1 S3)) (= (f11 ?v0 ?v1) f1)) (exists ((?v1 Int) (?v2 Int)) (= (f11 ?v0 (f8 (f9 f10 ?v1) ?v2)) f1)))))
(assert (forall ((?v0 S7)) (= (exists ((?v1 S8)) (= (f12 ?v0 ?v1) f1)) (exists ((?v1 S9) (?v2 S9)) (= (f12 ?v0 (f13 (f14 f15 ?v1) ?v2)) f1)))))
(assert (forall ((?v0 S12)) (= (exists ((?v1 S13)) (= (f16 ?v0 ?v1) f1)) (exists ((?v1 S14) (?v2 S14)) (= (f16 ?v0 (f17 (f18 f19 ?v1) ?v2)) f1)))))
(assert (forall ((?v0 S17)) (= (exists ((?v1 S14)) (= (f20 ?v0 ?v1) f1)) (exists ((?v1 Int) (?v2 S3)) (= (f20 ?v0 (f21 (f22 f23 ?v1) ?v2)) f1)))))
(assert (forall ((?v0 S20)) (= (exists ((?v1 S21)) (= (f24 ?v0 ?v1) f1)) (exists ((?v1 S22) (?v2 S22)) (= (f24 ?v0 (f25 (f26 f27 ?v1) ?v2)) f1)))))
(assert (forall ((?v0 S25)) (= (exists ((?v1 S22)) (= (f28 ?v0 ?v1) f1)) (exists ((?v1 S3) (?v2 Int)) (= (f28 ?v0 (f29 (f30 f31 ?v1) ?v2)) f1)))))
(assert (forall ((?v0 S28)) (= (exists ((?v1 S9)) (= (f32 ?v0 ?v1) f1)) (exists ((?v1 S3) (?v2 S3)) (= (f32 ?v0 (f33 (f34 f35 ?v1) ?v2)) f1)))))
(assert (forall ((?v0 S8)) (=> (forall ((?v1 S9) (?v2 S3) (?v3 Int) (?v4 Int)) (=> (= ?v0 (f13 (f14 f15 ?v1) (f33 (f34 f35 ?v2) (f8 (f9 f10 ?v3) ?v4)))) false)) false)))
(assert (forall ((?v0 S13)) (=> (forall ((?v1 S14) (?v2 Int) (?v3 Int) (?v4 Int)) (=> (= ?v0 (f17 (f18 f19 ?v1) (f21 (f22 f23 ?v2) (f8 (f9 f10 ?v3) ?v4)))) false)) false)))
(assert (forall ((?v0 S7) (?v1 S8)) (=> (forall ((?v2 S9) (?v3 S3) (?v4 Int) (?v5 Int)) (= (f12 ?v0 (f13 (f14 f15 ?v2) (f33 (f34 f35 ?v3) (f8 (f9 f10 ?v4) ?v5)))) f1)) (= (f12 ?v0 ?v1) f1))))
(assert (forall ((?v0 S12) (?v1 S13)) (=> (forall ((?v2 S14) (?v3 Int) (?v4 Int) (?v5 Int)) (= (f16 ?v0 (f17 (f18 f19 ?v2) (f21 (f22 f23 ?v3) (f8 (f9 f10 ?v4) ?v5)))) f1)) (= (f16 ?v0 ?v1) f1))))
(assert (forall ((?v0 S9)) (=> (forall ((?v1 S3) (?v2 Int) (?v3 Int)) (=> (= ?v0 (f33 (f34 f35 ?v1) (f8 (f9 f10 ?v2) ?v3))) false)) false)))
(assert (forall ((?v0 S13)) (=> (forall ((?v1 S14) (?v2 Int) (?v3 S3)) (=> (= ?v0 (f17 (f18 f19 ?v1) (f21 (f22 f23 ?v2) ?v3))) false)) false)))
(assert (forall ((?v0 S14)) (=> (forall ((?v1 Int) (?v2 Int) (?v3 Int)) (=> (= ?v0 (f21 (f22 f23 ?v1) (f8 (f9 f10 ?v2) ?v3))) false)) false)))
(assert (forall ((?v0 S21)) (=> (forall ((?v1 S22) (?v2 S3) (?v3 Int)) (=> (= ?v0 (f25 (f26 f27 ?v1) (f29 (f30 f31 ?v2) ?v3))) false)) false)))
(assert (forall ((?v0 S8)) (=> (forall ((?v1 S9) (?v2 S3) (?v3 S3)) (=> (= ?v0 (f13 (f14 f15 ?v1) (f33 (f34 f35 ?v2) ?v3))) false)) false)))
(assert (forall ((?v0 S28) (?v1 S9)) (=> (forall ((?v2 S3) (?v3 Int) (?v4 Int)) (= (f32 ?v0 (f33 (f34 f35 ?v2) (f8 (f9 f10 ?v3) ?v4))) f1)) (= (f32 ?v0 ?v1) f1))))
(assert (forall ((?v0 S12) (?v1 S13)) (=> (forall ((?v2 S14) (?v3 Int) (?v4 S3)) (= (f16 ?v0 (f17 (f18 f19 ?v2) (f21 (f22 f23 ?v3) ?v4))) f1)) (= (f16 ?v0 ?v1) f1))))
(assert (forall ((?v0 S17) (?v1 S14)) (=> (forall ((?v2 Int) (?v3 Int) (?v4 Int)) (= (f20 ?v0 (f21 (f22 f23 ?v2) (f8 (f9 f10 ?v3) ?v4))) f1)) (= (f20 ?v0 ?v1) f1))))
(assert (forall ((?v0 S20) (?v1 S21)) (=> (forall ((?v2 S22) (?v3 S3) (?v4 Int)) (= (f24 ?v0 (f25 (f26 f27 ?v2) (f29 (f30 f31 ?v3) ?v4))) f1)) (= (f24 ?v0 ?v1) f1))))
(assert (forall ((?v0 S7) (?v1 S8)) (=> (forall ((?v2 S9) (?v3 S3) (?v4 S3)) (= (f12 ?v0 (f13 (f14 f15 ?v2) (f33 (f34 f35 ?v3) ?v4))) f1)) (= (f12 ?v0 ?v1) f1))))
(assert (forall ((?v0 S3)) (=> (forall ((?v1 Int) (?v2 Int)) (=> (= ?v0 (f8 (f9 f10 ?v1) ?v2)) false)) false)))
(assert (forall ((?v0 S8)) (=> (forall ((?v1 S9) (?v2 S9)) (=> (= ?v0 (f13 (f14 f15 ?v1) ?v2)) false)) false)))
(assert (forall ((?v0 S13)) (=> (forall ((?v1 S14) (?v2 S14)) (=> (= ?v0 (f17 (f18 f19 ?v1) ?v2)) false)) false)))
(assert (forall ((?v0 S14)) (=> (forall ((?v1 Int) (?v2 S3)) (=> (= ?v0 (f21 (f22 f23 ?v1) ?v2)) false)) false)))
(assert (forall ((?v0 S21)) (=> (forall ((?v1 S22) (?v2 S22)) (=> (= ?v0 (f25 (f26 f27 ?v1) ?v2)) false)) false)))
(assert (forall ((?v0 S22)) (=> (forall ((?v1 S3) (?v2 Int)) (=> (= ?v0 (f29 (f30 f31 ?v1) ?v2)) false)) false)))
(assert (forall ((?v0 S9)) (=> (forall ((?v1 S3) (?v2 S3)) (=> (= ?v0 (f33 (f34 f35 ?v1) ?v2)) false)) false)))
(assert (forall ((?v0 S3)) (=> (forall ((?v1 Int) (?v2 Int)) (=> (= ?v0 (f8 (f9 f10 ?v1) ?v2)) false)) false)))
(assert (forall ((?v0 S8)) (=> (forall ((?v1 S9) (?v2 S9)) (=> (= ?v0 (f13 (f14 f15 ?v1) ?v2)) false)) false)))
(assert (forall ((?v0 S13)) (=> (forall ((?v1 S14) (?v2 S14)) (=> (= ?v0 (f17 (f18 f19 ?v1) ?v2)) false)) false)))
(assert (forall ((?v0 S14)) (=> (forall ((?v1 Int) (?v2 S3)) (=> (= ?v0 (f21 (f22 f23 ?v1) ?v2)) false)) false)))
(assert (forall ((?v0 S21)) (=> (forall ((?v1 S22) (?v2 S22)) (=> (= ?v0 (f25 (f26 f27 ?v1) ?v2)) false)) false)))
(assert (forall ((?v0 S22)) (=> (forall ((?v1 S3) (?v2 Int)) (=> (= ?v0 (f29 (f30 f31 ?v1) ?v2)) false)) false)))
(assert (forall ((?v0 S9)) (=> (forall ((?v1 S3) (?v2 S3)) (=> (= ?v0 (f33 (f34 f35 ?v1) ?v2)) false)) false)))
(assert (forall ((?v0 S6) (?v1 Int) (?v2 Int)) (=> (= (f11 ?v0 (f8 (f9 f10 ?v1) ?v2)) f1) (= (f36 (f37 (f93 ?v0) ?v1) ?v2) f1))))
(assert (forall ((?v0 S7) (?v1 S9) (?v2 S9)) (=> (= (f12 ?v0 (f13 (f14 f15 ?v1) ?v2)) f1) (= (f32 (f40 (f94 ?v0) ?v1) ?v2) f1))))
(assert (forall ((?v0 S12) (?v1 S14) (?v2 S14)) (=> (= (f16 ?v0 (f17 (f18 f19 ?v1) ?v2)) f1) (= (f20 (f43 (f95 ?v0) ?v1) ?v2) f1))))
(assert (forall ((?v0 S17) (?v1 Int) (?v2 S3)) (=> (= (f20 ?v0 (f21 (f22 f23 ?v1) ?v2)) f1) (= (f11 (f49 (f96 ?v0) ?v1) ?v2) f1))))
(assert (forall ((?v0 S20) (?v1 S22) (?v2 S22)) (=> (= (f24 ?v0 (f25 (f26 f27 ?v1) ?v2)) f1) (= (f28 (f46 (f97 ?v0) ?v1) ?v2) f1))))
(assert (forall ((?v0 S25) (?v1 S3) (?v2 Int)) (=> (= (f28 ?v0 (f29 (f30 f31 ?v1) ?v2)) f1) (= (f36 (f52 (f98 ?v0) ?v1) ?v2) f1))))
(assert (forall ((?v0 S28) (?v1 S3) (?v2 S3)) (=> (= (f32 ?v0 (f33 (f34 f35 ?v1) ?v2)) f1) (= (f11 (f55 (f99 ?v0) ?v1) ?v2) f1))))
(assert (forall ((?v0 S9) (?v1 Int) (?v2 S9) (?v3 Int) (?v4 S7) (?v5 S6)) (= (= (f100 (f101 (f102 ?v0 ?v1) (f102 ?v2 ?v3)) (f103 ?v4 ?v5)) f1) (or (= (f42 (f13 (f14 f15 ?v0) ?v2) ?v4) f1) (and (= ?v0 ?v2) (= (f39 (f8 (f9 f10 ?v1) ?v3) ?v5) f1))))))
(assert (forall ((?v0 S14) (?v1 Int) (?v2 S14) (?v3 Int) (?v4 S12) (?v5 S6)) (= (= (f104 (f105 (f106 ?v0 ?v1) (f106 ?v2 ?v3)) (f107 ?v4 ?v5)) f1) (or (= (f45 (f17 (f18 f19 ?v0) ?v2) ?v4) f1) (and (= ?v0 ?v2) (= (f39 (f8 (f9 f10 ?v1) ?v3) ?v5) f1))))))
(assert (forall ((?v0 S22) (?v1 Int) (?v2 S22) (?v3 Int) (?v4 S20) (?v5 S6)) (= (= (f108 (f109 (f110 ?v0 ?v1) (f110 ?v2 ?v3)) (f111 ?v4 ?v5)) f1) (or (= (f48 (f25 (f26 f27 ?v0) ?v2) ?v4) f1) (and (= ?v0 ?v2) (= (f39 (f8 (f9 f10 ?v1) ?v3) ?v5) f1))))))
(assert (forall ((?v0 S3) (?v1 Int) (?v2 S3) (?v3 Int) (?v4 S28) (?v5 S6)) (= (= (f48 (f25 (f26 f27 (f29 (f30 f31 ?v0) ?v1)) (f29 (f30 f31 ?v2) ?v3)) (f112 (f113 ?v4) ?v5)) f1) (or (= (f57 (f33 (f34 f35 ?v0) ?v2) ?v4) f1) (and (= ?v0 ?v2) (= (f39 (f8 (f9 f10 ?v1) ?v3) ?v5) f1))))))
(assert (forall ((?v0 Int) (?v1 S9) (?v2 Int) (?v3 S9) (?v4 S6) (?v5 S7)) (= (= (f114 (f115 (f116 ?v0 ?v1) (f116 ?v2 ?v3)) (f117 ?v4 ?v5)) f1) (or (= (f39 (f8 (f9 f10 ?v0) ?v2) ?v4) f1) (and (= ?v0 ?v2) (= (f42 (f13 (f14 f15 ?v1) ?v3) ?v5) f1))))))
(assert (forall ((?v0 Int) (?v1 S14) (?v2 Int) (?v3 S14) (?v4 S6) (?v5 S12)) (= (= (f118 (f119 (f120 ?v0 ?v1) (f120 ?v2 ?v3)) (f121 ?v4 ?v5)) f1) (or (= (f39 (f8 (f9 f10 ?v0) ?v2) ?v4) f1) (and (= ?v0 ?v2) (= (f45 (f17 (f18 f19 ?v1) ?v3) ?v5) f1))))))
(assert (forall ((?v0 Int) (?v1 S22) (?v2 Int) (?v3 S22) (?v4 S6) (?v5 S20)) (= (= (f122 (f123 (f124 ?v0 ?v1) (f124 ?v2 ?v3)) (f125 ?v4 ?v5)) f1) (or (= (f39 (f8 (f9 f10 ?v0) ?v2) ?v4) f1) (and (= ?v0 ?v2) (= (f48 (f25 (f26 f27 ?v1) ?v3) ?v5) f1))))))
(assert (forall ((?v0 Int) (?v1 S3) (?v2 Int) (?v3 S3) (?v4 S6) (?v5 S28)) (= (= (f45 (f17 (f18 f19 (f21 (f22 f23 ?v0) ?v1)) (f21 (f22 f23 ?v2) ?v3)) (f126 (f127 ?v4) ?v5)) f1) (or (= (f39 (f8 (f9 f10 ?v0) ?v2) ?v4) f1) (and (= ?v0 ?v2) (= (f57 (f33 (f34 f35 ?v1) ?v3) ?v5) f1))))))
(assert (forall ((?v0 Int) (?v1 Int) (?v2 Int) (?v3 Int) (?v4 S6) (?v5 S6)) (let ((?v_0 (f9 f10 ?v0))) (= (= (f57 (f33 (f34 f35 (f8 ?v_0 ?v1)) (f8 (f9 f10 ?v2) ?v3)) (f128 (f129 ?v4) ?v5)) f1) (or (= (f39 (f8 ?v_0 ?v2) ?v4) f1) (and (= ?v0 ?v2) (= (f39 (f8 (f9 f10 ?v1) ?v3) ?v5) f1)))))))
(assert (forall ((?v0 S9) (?v1 S9) (?v2 S9) (?v3 S9) (?v4 S7) (?v5 S7)) (let ((?v_0 (f14 f15 ?v0))) (= (= (f63 (f64 (f13 ?v_0 ?v1) (f13 (f14 f15 ?v2) ?v3)) (f130 (f131 ?v4) ?v5)) f1) (or (= (f42 (f13 ?v_0 ?v2) ?v4) f1) (and (= ?v0 ?v2) (= (f42 (f13 (f14 f15 ?v1) ?v3) ?v5) f1)))))))
(assert (forall ((?v0 S14) (?v1 S14) (?v2 S14) (?v3 S14) (?v4 S12) (?v5 S12)) (let ((?v_0 (f18 f19 ?v0))) (= (= (f68 (f69 (f17 ?v_0 ?v1) (f17 (f18 f19 ?v2) ?v3)) (f132 (f133 ?v4) ?v5)) f1) (or (= (f45 (f17 ?v_0 ?v2) ?v4) f1) (and (= ?v0 ?v2) (= (f45 (f17 (f18 f19 ?v1) ?v3) ?v5) f1)))))))
(assert (forall ((?v0 S22) (?v1 S22) (?v2 S22) (?v3 S22) (?v4 S20) (?v5 S20)) (let ((?v_0 (f26 f27 ?v0))) (= (= (f73 (f74 (f25 ?v_0 ?v1) (f25 (f26 f27 ?v2) ?v3)) (f134 (f135 ?v4) ?v5)) f1) (or (= (f48 (f25 ?v_0 ?v2) ?v4) f1) (and (= ?v0 ?v2) (= (f48 (f25 (f26 f27 ?v1) ?v3) ?v5) f1)))))))
(assert (forall ((?v0 S3) (?v1 S3) (?v2 S3) (?v3 S3) (?v4 S28) (?v5 S28)) (let ((?v_0 (f34 f35 ?v0))) (= (= (f42 (f13 (f14 f15 (f33 ?v_0 ?v1)) (f33 (f34 f35 ?v2) ?v3)) (f136 (f137 ?v4) ?v5)) f1) (or (= (f57 (f33 ?v_0 ?v2) ?v4) f1) (and (= ?v0 ?v2) (= (f57 (f33 (f34 f35 ?v1) ?v3) ?v5) f1)))))))
(assert (forall ((?v0 S6) (?v1 Int) (?v2 Int)) (= (= (f36 (f37 (f93 ?v0) ?v1) ?v2) f1) (= (f11 ?v0 (f8 (f9 f10 ?v1) ?v2)) f1))))
(assert (forall ((?v0 S28) (?v1 S3) (?v2 S3)) (= (= (f11 (f55 (f99 ?v0) ?v1) ?v2) f1) (= (f32 ?v0 (f33 (f34 f35 ?v1) ?v2)) f1))))
(assert (forall ((?v0 S6) (?v1 Int) (?v2 Int)) (=> (= (f36 (f37 (f93 ?v0) ?v1) ?v2) f1) (= (f11 ?v0 (f8 (f9 f10 ?v1) ?v2)) f1))))
(assert (forall ((?v0 S7) (?v1 S9) (?v2 S9)) (=> (= (f32 (f40 (f94 ?v0) ?v1) ?v2) f1) (= (f12 ?v0 (f13 (f14 f15 ?v1) ?v2)) f1))))
(assert (forall ((?v0 S12) (?v1 S14) (?v2 S14)) (=> (= (f20 (f43 (f95 ?v0) ?v1) ?v2) f1) (= (f16 ?v0 (f17 (f18 f19 ?v1) ?v2)) f1))))
(assert (forall ((?v0 S17) (?v1 Int) (?v2 S3)) (=> (= (f11 (f49 (f96 ?v0) ?v1) ?v2) f1) (= (f20 ?v0 (f21 (f22 f23 ?v1) ?v2)) f1))))
(assert (forall ((?v0 S20) (?v1 S22) (?v2 S22)) (=> (= (f28 (f46 (f97 ?v0) ?v1) ?v2) f1) (= (f24 ?v0 (f25 (f26 f27 ?v1) ?v2)) f1))))
(assert (forall ((?v0 S25) (?v1 S3) (?v2 Int)) (=> (= (f36 (f52 (f98 ?v0) ?v1) ?v2) f1) (= (f28 ?v0 (f29 (f30 f31 ?v1) ?v2)) f1))))
(assert (forall ((?v0 S28) (?v1 S3) (?v2 S3)) (=> (= (f11 (f55 (f99 ?v0) ?v1) ?v2) f1) (= (f32 ?v0 (f33 (f34 f35 ?v1) ?v2)) f1))))
(assert (forall ((?v0 S6) (?v1 Int) (?v2 Int)) (=> (= (f36 (f37 (f93 ?v0) ?v1) ?v2) f1) (=> (=> (= (f11 ?v0 (f8 (f9 f10 ?v1) ?v2)) f1) false) false))))
(assert (forall ((?v0 S7) (?v1 S9) (?v2 S9)) (=> (= (f32 (f40 (f94 ?v0) ?v1) ?v2) f1) (=> (=> (= (f12 ?v0 (f13 (f14 f15 ?v1) ?v2)) f1) false) false))))
(assert (forall ((?v0 S12) (?v1 S14) (?v2 S14)) (=> (= (f20 (f43 (f95 ?v0) ?v1) ?v2) f1) (=> (=> (= (f16 ?v0 (f17 (f18 f19 ?v1) ?v2)) f1) false) false))))
(assert (forall ((?v0 S17) (?v1 Int) (?v2 S3)) (=> (= (f11 (f49 (f96 ?v0) ?v1) ?v2) f1) (=> (=> (= (f20 ?v0 (f21 (f22 f23 ?v1) ?v2)) f1) false) false))))
(assert (forall ((?v0 S20) (?v1 S22) (?v2 S22)) (=> (= (f28 (f46 (f97 ?v0) ?v1) ?v2) f1) (=> (=> (= (f24 ?v0 (f25 (f26 f27 ?v1) ?v2)) f1) false) false))))
(assert (forall ((?v0 S25) (?v1 S3) (?v2 Int)) (=> (= (f36 (f52 (f98 ?v0) ?v1) ?v2) f1) (=> (=> (= (f28 ?v0 (f29 (f30 f31 ?v1) ?v2)) f1) false) false))))
(assert (forall ((?v0 S28) (?v1 S3) (?v2 S3)) (=> (= (f11 (f55 (f99 ?v0) ?v1) ?v2) f1) (=> (=> (= (f32 ?v0 (f33 (f34 f35 ?v1) ?v2)) f1) false) false))))
(assert (forall ((?v0 Int) (?v1 Int) (?v2 S82)) (= (= (f39 (f8 (f9 f10 ?v0) ?v1) (f138 ?v2)) f1) (< (f139 f140 (f141 ?v2 ?v0)) (f139 f140 (f141 ?v2 ?v1))))))
(assert (forall ((?v0 S9) (?v1 S9) (?v2 S85)) (= (= (f42 (f13 (f14 f15 ?v0) ?v1) (f142 ?v2)) f1) (< (f139 f140 (f143 ?v2 ?v0)) (f139 f140 (f143 ?v2 ?v1))))))
(assert (forall ((?v0 S14) (?v1 S14) (?v2 S86)) (= (= (f45 (f17 (f18 f19 ?v0) ?v1) (f144 ?v2)) f1) (< (f139 f140 (f145 ?v2 ?v0)) (f139 f140 (f145 ?v2 ?v1))))))
(assert (forall ((?v0 S22) (?v1 S22) (?v2 S87)) (= (= (f48 (f25 (f26 f27 ?v0) ?v1) (f146 ?v2)) f1) (< (f139 f140 (f147 ?v2 ?v0)) (f139 f140 (f147 ?v2 ?v1))))))
(assert (forall ((?v0 S3) (?v1 S3) (?v2 S88)) (= (= (f57 (f33 (f34 f35 ?v0) ?v1) (f148 ?v2)) f1) (< (f139 f140 (f149 ?v2 ?v0)) (f139 f140 (f149 ?v2 ?v1))))))
(assert (forall ((?v0 S82) (?v1 Int) (?v2 Int) (?v3 S6)) (=> (< (f139 f140 (f141 ?v0 ?v1)) (f139 f140 (f141 ?v0 ?v2))) (= (f39 (f8 (f9 f10 ?v1) ?v2) (f150 (f151 ?v0) ?v3)) f1))))
(assert (forall ((?v0 S85) (?v1 S9) (?v2 S9) (?v3 S7)) (=> (< (f139 f140 (f143 ?v0 ?v1)) (f139 f140 (f143 ?v0 ?v2))) (= (f42 (f13 (f14 f15 ?v1) ?v2) (f152 (f153 ?v0) ?v3)) f1))))
(assert (forall ((?v0 S86) (?v1 S14) (?v2 S14) (?v3 S12)) (=> (< (f139 f140 (f145 ?v0 ?v1)) (f139 f140 (f145 ?v0 ?v2))) (= (f45 (f17 (f18 f19 ?v1) ?v2) (f154 (f155 ?v0) ?v3)) f1))))
(assert (forall ((?v0 S87) (?v1 S22) (?v2 S22) (?v3 S20)) (=> (< (f139 f140 (f147 ?v0 ?v1)) (f139 f140 (f147 ?v0 ?v2))) (= (f48 (f25 (f26 f27 ?v1) ?v2) (f156 (f157 ?v0) ?v3)) f1))))
(assert (forall ((?v0 S88) (?v1 S3) (?v2 S3) (?v3 S28)) (=> (< (f139 f140 (f149 ?v0 ?v1)) (f139 f140 (f149 ?v0 ?v2))) (= (f57 (f33 (f34 f35 ?v1) ?v2) (f158 (f159 ?v0) ?v3)) f1))))
(assert (forall ((?v0 S82) (?v1 Int) (?v2 Int) (?v3 S6)) (let ((?v_0 (f8 (f9 f10 ?v1) ?v2))) (=> (<= (f139 f140 (f141 ?v0 ?v1)) (f139 f140 (f141 ?v0 ?v2))) (=> (= (f39 ?v_0 ?v3) f1) (= (f39 ?v_0 (f150 (f151 ?v0) ?v3)) f1))))))
(assert (forall ((?v0 S85) (?v1 S9) (?v2 S9) (?v3 S7)) (let ((?v_0 (f13 (f14 f15 ?v1) ?v2))) (=> (<= (f139 f140 (f143 ?v0 ?v1)) (f139 f140 (f143 ?v0 ?v2))) (=> (= (f42 ?v_0 ?v3) f1) (= (f42 ?v_0 (f152 (f153 ?v0) ?v3)) f1))))))
(assert (forall ((?v0 S86) (?v1 S14) (?v2 S14) (?v3 S12)) (let ((?v_0 (f17 (f18 f19 ?v1) ?v2))) (=> (<= (f139 f140 (f145 ?v0 ?v1)) (f139 f140 (f145 ?v0 ?v2))) (=> (= (f45 ?v_0 ?v3) f1) (= (f45 ?v_0 (f154 (f155 ?v0) ?v3)) f1))))))
(assert (forall ((?v0 S87) (?v1 S22) (?v2 S22) (?v3 S20)) (let ((?v_0 (f25 (f26 f27 ?v1) ?v2))) (=> (<= (f139 f140 (f147 ?v0 ?v1)) (f139 f140 (f147 ?v0 ?v2))) (=> (= (f48 ?v_0 ?v3) f1) (= (f48 ?v_0 (f156 (f157 ?v0) ?v3)) f1))))))
(assert (forall ((?v0 S88) (?v1 S3) (?v2 S3) (?v3 S28)) (let ((?v_0 (f33 (f34 f35 ?v1) ?v2))) (=> (<= (f139 f140 (f149 ?v0 ?v1)) (f139 f140 (f149 ?v0 ?v2))) (=> (= (f57 ?v_0 ?v3) f1) (= (f57 ?v_0 (f158 (f159 ?v0) ?v3)) f1))))))
(assert (forall ((?v0 S31) (?v1 S6)) (= (= (f160 ?v0 ?v1) f1) (forall ((?v2 Int)) (=> (= (f161 ?v2 ?v0) f1) (forall ((?v3 Int)) (=> (= (f161 ?v3 ?v0) f1) (=> (not (= ?v2 ?v3)) (or (= (f39 (f8 (f9 f10 ?v2) ?v3) ?v1) f1) (= (f39 (f8 (f9 f10 ?v3) ?v2) ?v1) f1))))))))))
(assert (forall ((?v0 S17) (?v1 S12)) (= (= (f162 ?v0 ?v1) f1) (forall ((?v2 S14)) (=> (= (f51 ?v2 ?v0) f1) (forall ((?v3 S14)) (=> (= (f51 ?v3 ?v0) f1) (=> (not (= ?v2 ?v3)) (or (= (f45 (f17 (f18 f19 ?v2) ?v3) ?v1) f1) (= (f45 (f17 (f18 f19 ?v3) ?v2) ?v1) f1))))))))))
(assert (forall ((?v0 S25) (?v1 S20)) (= (= (f163 ?v0 ?v1) f1) (forall ((?v2 S22)) (=> (= (f54 ?v2 ?v0) f1) (forall ((?v3 S22)) (=> (= (f54 ?v3 ?v0) f1) (=> (not (= ?v2 ?v3)) (or (= (f48 (f25 (f26 f27 ?v2) ?v3) ?v1) f1) (= (f48 (f25 (f26 f27 ?v3) ?v2) ?v1) f1))))))))))
(assert (forall ((?v0 S7) (?v1 S43)) (= (= (f164 ?v0 ?v1) f1) (forall ((?v2 S8)) (=> (= (f42 ?v2 ?v0) f1) (forall ((?v3 S8)) (=> (= (f42 ?v3 ?v0) f1) (=> (not (= ?v2 ?v3)) (or (= (f63 (f64 ?v2 ?v3) ?v1) f1) (= (f63 (f64 ?v3 ?v2) ?v1) f1))))))))))
(assert (forall ((?v0 S12) (?v1 S47)) (= (= (f165 ?v0 ?v1) f1) (forall ((?v2 S13)) (=> (= (f45 ?v2 ?v0) f1) (forall ((?v3 S13)) (=> (= (f45 ?v3 ?v0) f1) (=> (not (= ?v2 ?v3)) (or (= (f68 (f69 ?v2 ?v3) ?v1) f1) (= (f68 (f69 ?v3 ?v2) ?v1) f1))))))))))
(assert (forall ((?v0 S20) (?v1 S51)) (= (= (f166 ?v0 ?v1) f1) (forall ((?v2 S21)) (=> (= (f48 ?v2 ?v0) f1) (forall ((?v3 S21)) (=> (= (f48 ?v3 ?v0) f1) (=> (not (= ?v2 ?v3)) (or (= (f73 (f74 ?v2 ?v3) ?v1) f1) (= (f73 (f74 ?v3 ?v2) ?v1) f1))))))))))
(assert (forall ((?v0 S28) (?v1 S7)) (= (= (f167 ?v0 ?v1) f1) (forall ((?v2 S9)) (=> (= (f57 ?v2 ?v0) f1) (forall ((?v3 S9)) (=> (= (f57 ?v3 ?v0) f1) (=> (not (= ?v2 ?v3)) (or (= (f42 (f13 (f14 f15 ?v2) ?v3) ?v1) f1) (= (f42 (f13 (f14 f15 ?v3) ?v2) ?v1) f1))))))))))
(assert (forall ((?v0 S6) (?v1 S28)) (= (= (f168 ?v0 ?v1) f1) (forall ((?v2 S3)) (=> (= (f39 ?v2 ?v0) f1) (forall ((?v3 S3)) (=> (= (f39 ?v3 ?v0) f1) (=> (not (= ?v2 ?v3)) (or (= (f57 (f33 (f34 f35 ?v2) ?v3) ?v1) f1) (= (f57 (f33 (f34 f35 ?v3) ?v2) ?v1) f1))))))))))
(assert (forall ((?v0 S84)) (= (f141 f169 (f139 f140 ?v0)) ?v0)))
(assert (forall ((?v0 Int)) (=> (<= 0 ?v0) (= (f139 f140 (f141 f169 ?v0)) ?v0))))
(assert (forall ((?v0 Int)) (=> (< ?v0 0) (= (f139 f140 (f141 f169 ?v0)) 0))))
(check-sat)
(exit)<|MERGE_RESOLUTION|>--- conflicted
+++ resolved
@@ -1,8 +1,4 @@
-<<<<<<< HEAD
-; COMMAND-LINE: --nl-ext --no-check-unsat-cores
-=======
-; COMMAND-LINE: --nl-ext=full
->>>>>>> 63281fbf
+; COMMAND-LINE: --nl-ext=full --no-check-unsat-cores
 ; EXPECT: unsat
 (set-logic UFNIA)
 (set-info :status unsat)
