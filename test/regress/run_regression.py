--- conflicted
+++ resolved
@@ -276,11 +276,6 @@
         expected_output_lines = expected_output.split()
         extra_command_line_args = []
         if 'unsat' in expected_output_lines or 'entailed' in expected_output_lines:
-<<<<<<< HEAD
-            if benchmark_ext != '.sy' and \
-               '--dump-unsat-cores' not in all_args and \
-               '--dump-unsat-cores-full' not in all_args and \
-=======
             if check_unsat_cores and \
                '--no-produce-unsat-cores' not in all_args and \
                '--no-check-unsat-cores' not in all_args and \
@@ -292,7 +287,6 @@
                    '--produce-proofs' not in all_args:
                     extra_command_line_args += [['--check-unsat-cores', '--unsat-cores-mode=assumptions']]
             if check_proofs and \
->>>>>>> 0a622bb2
                '--no-produce-proofs' not in all_args and \
                '--no-check-proofs' not in all_args and \
                '--dump-instantiations' not in all_args and \
@@ -312,12 +306,6 @@
 
         # Create a test case for each extra argument
         for extra_arg in extra_command_line_args:
-<<<<<<< HEAD
-=======
-            if isinstance(extra_arg, list):
-                command_line_args_configs.append(all_args + extra_arg)
-            else:
->>>>>>> 0a622bb2
                 command_line_args_configs.append(all_args + [extra_arg])
 
     # Run CVC5 on the benchmark with the different option sets and check
