--- conflicted
+++ resolved
@@ -1,13 +1,8 @@
-<<<<<<< HEAD
-; DISABLE-TESTER: alethe
-; EXPECT: unsat
-=======
 ; DISABLE-TESTER: dump
 ; REQUIRES: no-competition
 ; SCRUBBER: grep -o "All formal arguments to defined functions must be unique"
 ; EXPECT: All formal arguments to defined functions must be unique
 ; EXIT: 1
->>>>>>> a69fba76
 (set-logic ALL)
 (declare-const x2 Bool)
 (define-fun s ((a Int) (b Int) (z Int) (z Int)) Bool (= 0 0))
