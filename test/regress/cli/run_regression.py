--- conflicted
+++ resolved
@@ -673,10 +673,6 @@
     lfsc_binary,
     lfsc_sigs,
     alfc_binary,
-<<<<<<< HEAD
-    alf_sig,
-=======
->>>>>>> 484049be
     benchmark_path,
     timeout,
 ):
@@ -906,10 +902,6 @@
         lfsc_sigs = [os.path.join(lfsc_sig_dir, sig + ".plf")
                      for sig in lfsc_sigs]
     alf_sig_dir = os.path.abspath(g_args.alf_sig_dir)
-<<<<<<< HEAD
-    alf_sig = os.path.join(alf_sig_dir, "Cvc5.smt2")
-=======
->>>>>>> 484049be
     return run_regression(
         testers,
         wrapper,
@@ -917,10 +909,6 @@
         lfsc_binary,
         lfsc_sigs,
         alfc_binary,
-<<<<<<< HEAD
-        alf_sig,
-=======
->>>>>>> 484049be
         g_args.benchmark,
         timeout,
     )
