on:
  release:
    types: [published]
  schedule:
    - cron: '0 1 * * *'
  workflow_dispatch:
    inputs:
      release_tag:
        description: "Tag of the release to build (leave empty for current branch)"
      python_versions:
        description: "Python versions to build (leave empty for all supported versions)"
      deploy_target:
        type: choice
        description: "Choose the deployment target"
        options:
        - None
        - PyPI
        - Test PyPI

name: PyPi packaging

jobs:
  build_wheels:
    name: ${{ matrix.name }}${{ matrix.gpl && ' (GPL)' || '' }}
    runs-on: ${{ matrix.os }}
    if: (github.repository == 'cvc5/cvc5') || (github.event_name != 'schedule')
    strategy:
      matrix:
        name:
          - manylinux-x86_64
          - manylinux-aarch64
          - macos-x86_64
          - macos-arm64
          - windows-x86_64
        gpl: [false, true]
        include:
          - name: manylinux-x86_64
            os: ubuntu-latest
            arch: x86_64
            shell: bash
          - name: manylinux-aarch64
            os: ubuntu-24.04-arm
            arch: aarch64
            shell: bash
          - name: macos-x86_64
            os: macos-13
            macos-target: 10.13
            shell: bash
          - name: macos-arm64
            os: macos-14
            macos-target: 11
            shell: bash
          - name: windows-x86_64
            os: windows-latest
            shell: 'msys2 {0}'
        exclude:
          - name: windows-x86_64
            gpl: true
    defaults:
      run:
        shell: ${{ matrix.shell }}

    steps:
    - uses: actions/checkout@v4
      with:
        fetch-depth: 0
        ref: ${{ github.event.inputs.release_tag }}

    # Required by PEP-668
    - name: Set up Python virtual environment
      if: runner.os == 'macOS'
      run: |
        python3 -m venv ~/.venv
        echo "$HOME/.venv/bin" >> $GITHUB_PATH

    - uses: msys2/setup-msys2@v2
      if: runner.os == 'Windows'
      with:
        msystem: mingw64
        path-type: inherit
        install: |
          make
          mingw-w64-x86_64-cmake
          mingw-w64-x86_64-gcc
          mingw-w64-x86_64-gmp

    # cibuildwheel requires pyproject.toml to be present from the beginning
    - name: Create pyproject.toml
      run: |
        echo "::group::Create pyproject.toml"
        mkdir -p build/src/api/python
        if [ "${{ matrix.gpl }}" == "true" ]; then
          sed -e 's/^name="cvc5"$/name="cvc5-gpl"/' \
              -e 's/^\(description=".*\)"/\1 (GPL version)"/' \
              -e 's/^\(readme = {text = ".*\)\(", content-type = "text\/plain"\)/\1 (GPL version)\2/' \
              -e 's/^license = {text = "/license = {text = "GPL-2.0-or-later AND GPL-3.0-or-later AND /' \
              ./src/api/python/pyproject.toml > ./build/src/api/python/pyproject.toml
        else
          sed -e 's/^\(description=".*\)"/\1 (BSD version)"/' \
              -e 's/^\(readme = {text = ".*\)\(", content-type = "text\/plain"\)/\1 (BSD version)\2/' \
              ./src/api/python/pyproject.toml > ./build/src/api/python/pyproject.toml
        fi
        echo "::endgroup::"

    - name: Store MinGW64 path
      if: runner.os == 'Windows'
      id: mingw64-path
      shell: msys2 {0}
      run: echo "bin=$(cygpath -m $(dirname $(which gcc)))" >> $GITHUB_OUTPUT

    - name: Build wheels
      uses: pypa/cibuildwheel@v2.22.0
      with:
        package-dir: ./build/src/api/python/
      env:
        CIBW_ALLOW_EMPTY: True
        CIBW_BUILD: "${{ github.event.inputs.python_versions || '*' }}"
        CIBW_SKIP: "cp36-* pp*-win* *-win32 *-manylinux_i686 *-musllinux_*"
        CIBW_ARCHS_LINUX: "${{ matrix.arch }}"
        CIBW_BEFORE_ALL_LINUX: bash ./contrib/cibw/before_all_linux.sh ${{ matrix.gpl }}
        CIBW_BEFORE_ALL_MACOS: bash ./contrib/cibw/before_all_macos.sh ${{ matrix.gpl }}
        CIBW_BEFORE_ALL_WINDOWS: msys2 -c "./contrib/cibw/before_all_windows.sh ${{ matrix.gpl }}"
        # Use delvewheel on windows
        CIBW_BEFORE_BUILD_WINDOWS: "pip install delvewheel"
        CIBW_REPAIR_WHEEL_COMMAND_WINDOWS: >
          delvewheel repair -w {dest_dir} {wheel} --add-path "${{ github.workspace }}\install\bin;${{ steps.mingw64-path.outputs.bin }}"
        CIBW_ENVIRONMENT_LINUX: >
          LD_LIBRARY_PATH="$(pwd)/install/lib64:$LD_LIBRARY_PATH"
        CIBW_ENVIRONMENT_MACOS: >
          DYLD_LIBRARY_PATH="$(pwd)/install/lib:$DYLD_LIBRARY_PATH"
          MACOSX_DEPLOYMENT_TARGET=${{ matrix.macos-target }}
        CIBW_TEST_COMMAND: python {project}/examples/api/python/quickstart.py
<<<<<<< HEAD
        CIBW_TEST_SKIP: "*-*linux_aarch64"
=======
>>>>>>> a69fba76

    # - uses: actions/upload-artifact@v4
    #   with:
    #     name: wheels-${{ matrix.name }}
    #     path: ./wheelhouse/*.whl

    - name: Install software for publishing the wheels
      run: |
        python3 -m pip install -U packaging # See https://github.com/pypa/twine/issues/1216
        python3 -m pip install twine

    - name: Check wheels with twine
      run: |
        echo "::group::Check wheels with twine"
        for wheel in `ls ./wheelhouse/*.whl`
        do
          twine check $wheel
        done
        echo "::endgroup::"

    - name: Upload wheels to pypi.org
      if: >
        github.event_name == 'release' ||
        (github.event_name == 'workflow_dispatch' &&
         github.event.inputs.deploy_target == 'PyPI' &&
         startsWith(github.event.inputs.release_tag, 'cvc5-'))
      env:
        TWINE_USERNAME: __token__
        TWINE_PASSWORD: ${{ secrets.PYPI_TOKEN }}
      run: |
        echo "::group::Upload to pypi.org"
        for wheel in `ls ./wheelhouse/*.whl`
        do
          # --skip-existing is only valid when uploading to PyPI
          twine upload --skip-existing $wheel
        done
        echo "::endgroup::"

    - name: Upload wheels to test.pypi.org
      if: >
        github.event_name == 'workflow_dispatch' &&
        github.event.inputs.deploy_target == 'Test PyPI'
      env:
        TWINE_USERNAME: __token__
        TWINE_PASSWORD: ${{ secrets.PYPI_TOKEN }}
      run: |
        echo "::group::Upload to test.pypi.org"
        for wheel in `ls ./wheelhouse/*.whl`
        do
          twine upload --repository testpypi $wheel
        done
        echo "::endgroup::"<|MERGE_RESOLUTION|>--- conflicted
+++ resolved
@@ -130,10 +130,6 @@
           DYLD_LIBRARY_PATH="$(pwd)/install/lib:$DYLD_LIBRARY_PATH"
           MACOSX_DEPLOYMENT_TARGET=${{ matrix.macos-target }}
         CIBW_TEST_COMMAND: python {project}/examples/api/python/quickstart.py
-<<<<<<< HEAD
-        CIBW_TEST_SKIP: "*-*linux_aarch64"
-=======
->>>>>>> a69fba76
 
     # - uses: actions/upload-artifact@v4
     #   with:
