
(include "../theories/Builtin.smt3")
(include "../programs/Nary.smt3")

(include "../theories/Arith.smt3")
(include "../theories/Strings.smt3")

; This signature is used for both strings and sequences, where we often
; write "string" in the documentation to refer to a string or sequence.

; Return true if s is the empty string or sequence.
(program $str_is_empty ((U Type) (x U))
  (U) Bool
<<<<<<< HEAD
  (
    (($str_is_empty (seq.empty U)) true)
    (($str_is_empty "") true)
    (($str_is_empty x) false)
  )
)

; Return the character type of the string-like type T
(define $char_type_of ((T Type)) 
  (alf.match ((U Type)) T (((Seq U) U)))
)

; Return the concatenation of strings x and y, treated as lists.
(define $str_concat ((T Type :implicit) (x (Seq T)) (y (Seq T)))
  (alf.concat str.++ x y)
)

; Return the result of prepending of string x to string y where the latter is
; treated as a list.
(define $str_cons ((T Type :implicit) (x (Seq T)) (y (Seq T)))
  (alf.cons str.++ x y)
)

; Return t if it corresponds to the empty string, otherwise evaluates
; to an unevaluated alf.requires term.
(define $str_self_if_empty ((T Type :implicit) (t T))
  (alf.requires t (mk_emptystr (alf.typeof t)) t)
)
=======
  (
    (($str_is_empty (seq.empty U)) true)
    (($str_is_empty "") true)
    (($str_is_empty x) false)
  )
)

; Return the character type of the string-like type T
(define $char_type_of ((T Type)) 
  (alf.match ((U Type)) T (((Seq U) U)))
)

; Return the concatenation of strings x and y, treated as lists.
(define $str_concat ((T Type :implicit) (x (Seq T)) (y (Seq T)))
  (alf.concat str.++ x y)
)

; Return the result of prepending of string x to string y where the latter is
; treated as a list.
(define $str_cons ((T Type :implicit) (x (Seq T)) (y (Seq T)))
  (alf.cons str.++ x y)
)

; Return true if n is a valid code point [0, 196607].
(define $str_is_code_point ((n Int))
  (alf.ite ($is_z_literal n)
  (alf.ite ($compare_geq 196608 n)
    (alf.not (alf.is_neg n))
    false)
  false))

; Return t if it corresponds to the empty string, otherwise evaluates
; to an unevaluated alf.requires term.
(define $str_self_if_empty ((T Type :implicit) (t T))
  (alf.requires t (mk_emptystr (alf.typeof t)) t)
)

; Return the fixed length for the regular expression if it can be inferred.
(program $str_fixed_len_re ((r RegLan) (s1 String) (s2 String) (r1 RegLan :list))
  (RegLan) Int
  (
  (($str_fixed_len_re (re.++ r r1))     (alf.add ($str_fixed_len_re r) ($str_fixed_len_re r1)))
  (($str_fixed_len_re re.allchar)       1)
  (($str_fixed_len_re (re.range s1 s2)) 1)
  (($str_fixed_len_re (str.to_re s1))   (alf.len s1))
  (($str_fixed_len_re (re.union r r1))  (let ((n ($str_fixed_len_re r)))
                                          (alf.ite (alf.is_eq r1 re.none)
                                            n
                                            (alf.requires ($str_fixed_len_re r1) n n))))
  (($str_fixed_len_re (re.inter r r1))  (let ((n ($str_fixed_len_re r)))
                                          (alf.ite (alf.is_eq r1 re.all)
                                            n
                                            (alf.requires ($str_fixed_len_re r1) n n))))
  )
)

;;-------------------- RE evaluation

(declare-const @re.null RegLan)

; *** NOTE: This method has an exponential runtime. It is a placeholder for a
; more efficient algorithm (via NFAs) to be written later.
; The call ($str_eval_str_in_re_rec s 0 r1 @re.null) returns true if s is in r1.
; The call ($str_eval_str_in_re_rec s n r1 r2) returns true if s = s1 ++ s2 for some s1, s2 such that:
; - s1 in r1
; - s2 in r2
; - s1 contains at least n characters.
(program $str_eval_str_in_re_rec ((s String) (s1 String) (s2 String) (n Int) (r1 RegLan) (rr RegLan :list) (r2 RegLan) (sr String))
  (String Int RegLan RegLan) Bool
  (
  (($str_eval_str_in_re_rec s 0 (re.++ r1 rr) @re.null)     ($str_eval_str_in_re_rec s 0 r1 rr))
  (($str_eval_str_in_re_rec s 0 (re.inter r1 rr) @re.null)  (alf.ite ($str_eval_str_in_re_rec s 0 r1 @re.null)
                                                              ($str_eval_str_in_re_rec s 0 rr @re.null)
                                                              false))
  (($str_eval_str_in_re_rec s 0 (re.union r1 rr) @re.null)  (alf.ite ($str_eval_str_in_re_rec s 0 r1 @re.null)
                                                              true
                                                              ($str_eval_str_in_re_rec s 0 rr @re.null)))
  (($str_eval_str_in_re_rec s 0 (re.* r1) @re.null)         (alf.ite (alf.is_eq s "")
                                                              true
                                                              ; to make progress, first component must be non-empty
                                                              ($str_eval_str_in_re_rec s 1 r1 (re.* r1))))
  (($str_eval_str_in_re_rec s 0 (str.to_re sr) @re.null)    (alf.is_eq s sr))
  (($str_eval_str_in_re_rec s 0 (re.range s1 s2) @re.null)  (let ((cs (alf.to_z s)))
                                                            (alf.requires (alf.len s1) 1
                                                            (alf.requires (alf.len s2) 1
                                                            (alf.ite (alf.is_eq (alf.len s) 1)
                                                                (alf.and ($compare_geq cs (alf.to_z s1))
                                                                         ($compare_geq (alf.to_z s2) cs))
                                                                false)))))
  (($str_eval_str_in_re_rec s 0 re.allchar @re.null)        (alf.is_eq (alf.len s) 1))
  (($str_eval_str_in_re_rec s 0 re.all @re.null)            true)
  (($str_eval_str_in_re_rec s 0 re.none @re.null)           false)
  (($str_eval_str_in_re_rec s 0 (re.comp r1) @re.null)      (alf.not ($str_eval_str_in_re_rec s 0 r1 @re.null)))
  (($str_eval_str_in_re_rec s n r1 r2)                      (let ((ls (alf.len s)))
                                                            (let ((ss1 (alf.extract s 0 (alf.add n -1))))
                                                            (let ((ss2 (alf.extract s n ls)))
                                                            (let ((res (alf.ite ($str_eval_str_in_re_rec ss1 0 r1 @re.null)
                                                                       (alf.ite ($str_eval_str_in_re_rec ss2 0 r2 @re.null)
                                                                         true false)
                                                                       false)))
                                                            (alf.ite res true
                                                            (alf.ite (alf.is_eq n ls) false
                                                              ($str_eval_str_in_re_rec s (alf.add n 1) r1 r2))))))))
  )
)

; Returns true if s is in regular expression r.
; Does not evaluate if s is not a string literal.
(define $str_eval_str_in_re ((s String) (r RegLan))
  (alf.ite ($is_str_literal s)
    ($str_eval_str_in_re_rec s 0 r @re.null)
    (str.in_re s r)))
>>>>>>> 231c5329

;;-------------------- Skolem terms

; The following side conditions are used for computing terms that define
; Skolems, which are used in reductions. Notice that Skolem terms may use
; terms that are not in original form, meaning that the definitions of Skolems
; may themselves contain Skolems. This is to avoid the use of a side condition
; for computing the original form of a term in the ALF signature, which
; naively is exponential.

; Get the term corresponding to the prefix of term s of fixed length n.
(define skolem_prefix ((U Type :implicit) (s (Seq U)) (n Int))
  (str.substr s 0 n)
)

; Get the term corresponding to the suffix of term s of fixed length n.
(define skolem_suffix_rem ((U Type :implicit) (s (Seq U)) (n Int))
  (str.substr s n (- (str.len s) n))
)

; The unified splitting term for t and s, which is the term that denotes the
; prefix (or suffix if rev is true) remainder of t (resp. s) in the case that
; t (resp. s) is the longer string.
(program skolem_unify_split ((U Type) (t (Seq U)) (s (Seq U)) (rev Bool))
  ((Seq U) (Seq U) Bool) (Seq U)
  (
    ((skolem_unify_split t s true)  (ite (>= (str.len t) (str.len s))
                                      (skolem_prefix t (- (str.len t) (str.len s)))
                                      (skolem_prefix s (- (str.len s) (str.len t)))))
    ((skolem_unify_split t s false) (ite (>= (str.len t) (str.len s))
                                      (skolem_suffix_rem t (str.len s))
                                      (skolem_suffix_rem s (str.len t))))
  )
)

; Get the term corresponding to the prefix of s before the first occurrence of
; t in s.
(define skolem_first_ctn_pre ((U Type :implicit) (s (Seq U)) (t (Seq U)))
  (skolem_prefix s (str.indexof s t 0)))

; Get the term corresponding to the suffix of s after the first occurrence of
; t in s.
(define skolem_first_ctn_post ((U Type :implicit) (s (Seq U)) (t (Seq U)))
  (skolem_suffix_rem s (+ (str.len (skolem (skolem_first_ctn_pre s t))) (str.len t))))

;;-------------------- Utilities

; Helper for reversing a concatenation term
(program $str_rev_rec
    ((T Type) (t (Seq T)) (ss (Seq T) :list) (acc (Seq T)))
    ((Seq T) (Seq T) Type) (Seq T)
    (
        (($str_rev_rec (str.++ t ss) acc T) ($str_rev_rec ss ($str_cons t acc) T))
        (($str_rev_rec t acc T)             (alf.requires t (mk_emptystr (Seq T)) acc))
    )
)

; Return reverse of t if rev = true, return t unchanged otherwise.
(define $str_rev ((U Type :implicit) (rev Bool) (t (Seq U))) 
  (alf.ite rev 
    (let ((U ($char_type_of (alf.typeof t)))) ($str_rev_rec t (mk_emptystr (Seq U)) U)) 
    t))

; Nary-intro, which ensures that the input t is a str.++ application.
; In particular, if it is not a str.++ and not the empty string, then we return
; (str.++ t empty) where empty is the empty string for the type of t.
(program $str_nary_intro
    ((T Type) (t (Seq T)) (ss (Seq T) :list))
    ((Seq T)) (Seq T)
    (
        (($str_nary_intro (str.++ t ss)) (str.++ t ss))
        (($str_nary_intro t)             (let ((nil (mk_emptystr (alf.typeof t))))
                                            (alf.ite (alf.is_eq t nil) t ($str_cons t nil))))
    )
)

; Nary-elimination, which ensures that the input t is not a str.++ application.
; In particular, if t is of the form (str.++ t empty) where empty is the empty
; string for the type of t, we return t.
(program $str_nary_elim
    ((T Type) (t (Seq T)) (ss (Seq T) :list))
    ((Seq T)) (Seq T)
    (
        (($str_nary_elim (str.++ t ss)) (let ((nil (mk_emptystr (alf.typeof t))))
                                           (alf.ite (alf.is_eq ss nil) t (str.++ t ss))))
        (($str_nary_elim t)             ($str_self_if_empty t))
    )
)

;;-------------------- Reductions

; In the following, a "reduction predicate" refers to a formula that is used
; to axiomatize an extended string program in terms of (simpler) programs.

; Compute the reduction predicate for (str.substr x n m) of sort U.
(program string_reduction_substr ((U Type) (x (Seq U)) (n Int) (m Int))
  ((Seq U) Int Int) Bool
  (
    ((string_reduction_substr x n m)
      (let ((k (skolem (str.substr x n m))))
      (let ((npm (+ n m)))
      (let ((k1 (skolem (skolem_prefix x n))))
      (let ((k2 (skolem (skolem_suffix_rem x npm))))
      (ite
        ; condition
        (and (>= n 0)(> (str.len x) n) (> m 0))
        ; if branch
        (and (= x (str.++ k1 k k2))
            (= (str.len k1) n)
            (or (= (str.len k2) (- (str.len x) npm))
                (= (str.len k2) 0))
            (<= (str.len k) m))
        ; else branch
        (= k (mk_emptystr (alf.typeof x)))
        ))))))
  )
)

; Compute the reduction predicate for (str.indexof x y n) of sort U.
(program string_reduction_indexof ((U Type) (x (Seq U)) (y (Seq U)) (n Int))
  ((Seq U) (Seq U) Int) Bool
  (
    ((string_reduction_indexof x y n)
      (let ((k (skolem (str.indexof x y n))))
      (let ((xn (str.substr x n (- (str.len x) n))))
      (let ((k1 (skolem (skolem_first_ctn_pre xn y))))
      (let ((k2 (skolem (skolem_first_ctn_post xn y))))
      (ite
        (or (not (str.contains xn y)) (> n (str.len x)) (> 0 n))
        (= k (alf.neg 1))
        (ite
          (= y (mk_emptystr (alf.typeof x)))
          (= k n)
          (and (= xn (str.++ k1 y k2))
              (not (str.contains
                        (str.++ k1 (str.substr y 0 (- (str.len y) 1))) y))
              (= k (+ n (str.len k1)))))))))))
  )
)

; Compute the reduction predicate for term t of sort s. Note that the operators
; listed in comments are missing from the signature currently.
(program string_reduction_pred ((U Type) (x (Seq U)) (y (Seq U)) (n Int) (m Int))
  ((Seq U)) Bool
  (
    ((string_reduction_pred (str.substr x n m)) (string_reduction_substr x n m))
    ((string_reduction_pred (str.indexof x y n)) (string_reduction_indexof x y n))
    ; str.update
    ; str.from_int
    ; str.to_int
    ; seq.nth
    ; str.replaceall
    ; str.replace_re
    ; str.replace_re_all
    ; str.to_lower
    ; str.to_upper
    ; str.rev
    ; str.leq
  )
)

; Compute the eager reduction predicate for (str.contains t r) where s
; is the sort of t and r.
; This is the formula:
;    (ite (str.contains t r) (= t (str.++ sk1 r sk2)) (not (= t r)))
(program string_eager_reduction_contains ((U Type) (t (Seq U)) (r (Seq U)))
  ((Seq U) (Seq U)) Bool
  (
    ((string_eager_reduction_contains t r)
        (let ((k1 (skolem (skolem_first_ctn_pre t r))))
        (let ((k2 (skolem (skolem_first_ctn_post t r))))
        (ite
          (str.contains t r)
          (= t (str.++ k1 r k2))
          (not (= t r)))
        )))
  )
)

; Compute the eager reduction predicate for (str.code s)
(define-fun string_eager_reduction_to_code ((s String)) Bool
  (let ((t (str.to_code s)))
  (ite
    (= (str.len s) 1)
    (and (>= t 0) (< t 196608))
    (= t (alf.neg 1))))
)

; Compute the eager reduction predicate for (str.indexof x y n)
(program string_eager_reduction_indexof ((U Type) (x U) (y U) (n Int))
  (U U Int) Bool
  (
    ((string_eager_reduction_indexof x y n)
        (let ((t (str.indexof x y n)))
        (and (or (= t (alf.neg 1)) (>= t n))
             (<= t (str.len x)))))
  )
)

(program string_eager_reduction_in_re ((U Type) (x (Seq U)) (r RegLan))
  (U RegLan) Bool
  (
    ((string_eager_reduction_in_re x r) (=> (str.in_re x r) (= (str.len x) ($str_fixed_len_re r))))
  )
)

; Compute the eager reduction predicate of term t of type U.
(program mk_string_eager_reduction ((U Type) (x U) (y U) (r RegLan) (n Int) (m Int))
  (U) Bool
  (
    ((mk_string_eager_reduction (str.to_code x)) (string_eager_reduction_to_code x))
    ((mk_string_eager_reduction (str.contains x y)) (string_eager_reduction_contains x y))
    ((mk_string_eager_reduction (str.indexof x y n)) (string_eager_reduction_indexof x y n))
    ((mk_string_eager_reduction (str.in_re x r)) (string_eager_reduction_in_re x r))
  )
)

; A helper method for computing the conclusion of ProofRule::RE_UNFOLD_POS.
; For a regular expression (re.++ R1 ... Rn), re_unfold_pos_concat returns a pair of terms
; where the first term is a concatenation (str.++ t1 ... tn) and the second
; is a conjunction M of literals of the form (str.in_re ti Ri), such that
;   (str.in_re x (re.++ R1 ... Rn))
; is equivalent to
;   (and (= x (str.++ t1 ... tn)) M)
; We use the optimization that Rj may be (str.to_re tj); otherwise tj is an
; application of the unfolding skolem program @re_unfold_pos_component.
(program re_unfold_pos_concat_rec ((t String) (r1 RegLan) (r2 RegLan :list) (ro RegLan) (i Int))
  (String RegLan RegLan Int) (@Pair String Bool)
  (
    ((re_unfold_pos_concat_rec t (str.to_re "") ro i)       (@pair "" true))
    ((re_unfold_pos_concat_rec t (re.++ r1 r2) ro i)
      ; match recursive call
      (alf.match ((c String :list) (M Bool :list))
        (re_unfold_pos_concat_rec t r2 ro (alf.add i 1))
        (((@pair c M)
          ; match on what r1 is
          (alf.match ((s String) (r RegLan))
            r1
            (
              ; a constant regular expression, append s
              ((str.to_re s) (@pair (str.++ s c) M))
              ; otherwise, make the skolem and append with constraint
              (r            (let ((k (skolem (@re_unfold_pos_component t ro i))))
                            (@pair (str.++ k c) (and (str.in_re k r) M))))
            )
          )
        ))
      )
    )
  )
)

(define-fun re_unfold_pos_concat ((t String) (r RegLan)) (@Pair String Bool)
  (re_unfold_pos_concat_rec t r r 0)
)

; Returns a formula corresponding to a conjunction saying that each of the
; elements of str.++ application t is empty. For example for
;   (str.++ x (str.++ y ""))
; this returns:
;  (and (= x "") (and (= y "") true))
(program non_empty_concats ((U Type) (t (Seq U)) (s U :list))
  (U) Bool
  (
    ((non_empty_concats t)             ($str_self_if_empty t))
    ((non_empty_concats (str.++ t s))  (alf.cons and (not (= t (mk_emptystr (alf.typeof t)))) (non_empty_concats s)))
  )
)

; Returns true if the length of s evaluates to one, false otherwise.
(define string_check_length_one ((s String)) (alf.is_eq (alf.len s) 1))

; Returns true if the length of s evaluates to greater than one, false otherwise.
(define check_length_gt_one ((s String)) (alf.is_eq (alf.is_neg (alf.add 1 (alf.neg (alf.len s)))) true))

; Get first character or empty string from term t.
; If t is of the form (str.++ s ...), return t.
; If t is an empty string, return t.
(program string_head_or_empty ((U Type) (t (Seq U)) (tail (Seq U) :list))
  ((Seq U)) (Seq U)
  (
    ((string_head_or_empty (str.++ t tail)) t)
    ((string_head_or_empty t)               ($str_self_if_empty t))
  )
)

; Flatten constants in str.++ application s. Notice that the rewritten form
; of strings in cvc5 are such that constants are grouped into constants of
; length >=1 which we call "word" constants. For example, the cvc5 rewritten
; form of (str.++ "A" "B" x) is (str.++ "AB" x). Similarly for sequences,
; the rewriten form of (str.++ (seq.unit 0) (seq.unit 1) x) is
; (str.++ (str.++ (seq.unit 0) (seq.unit 1)) x).
; Many string rules rely on processing the prefix of strings, which
; involves reasoning about the characters one-by-one. Since the above term
; has a level of nesting when word constants of size > 1 are involved, this
; method is used to "flatten" str.++ applications so that we have a uniform
; way of reasoning about them in proof rules. In this method, we take a
; str.++ application corresponding to a string term in cvc5 rewritten form.
; It returns the flattened form such that there are no nested applications of
; str.++. For example, given input:
;    (str.++ "AB" (str.++ x ""))
; we return:
;    (str.++ "A" (str.++ "B" (str.++ x "")))
; Notice that this is done for all word constants in the chain recursively.
; It does not insist that the nested concatenations are over characters only.
; This rule may fail if s is not a str.++ application corresponding to a term
; in cvc5 rewritten form.

; Helper for below, assumes t is a non-empty word constant.
; For example, given "AB", this returns (str.++ "A" (str.++ "B" "")).
(program $str_flatten_word ((t String))
  (String) String
  (
    (($str_flatten_word t) 
      (alf.ite (string_check_length_one t)
        ($str_cons t "")
        ($str_cons (alf.extract t 0 0) ($str_flatten_word (alf.extract t 1 (alf.len t))))))
  )
)
(program $str_flatten ((U Type) (t (Seq U)) (tail (Seq U) :list) (tail2 (Seq U) :list))
  ((Seq U)) (Seq U)
  (
    ; required for sequences
    (($str_flatten (str.++ (str.++ t tail2) tail)) 
        ($str_concat (str.++ t tail2) ($str_flatten tail)))
    (($str_flatten (str.++ t tail))
        ; otherwise, check whether t is a word constant of length greater than one
        (alf.ite (check_length_gt_one t)
          ; if so, we flatten the word using the method above and concatenate it.
          ($str_concat ($str_flatten_word t) ($str_flatten tail))
          ; if not, we just append it to the result of the recursive call
          ($str_cons t ($str_flatten tail))))
    (($str_flatten t)   ($str_self_if_empty t))
  )
)

; Helper for collecting adjacent constants. This side condition takes as input
; a str.++ application s. It returns a pair whose concatenation is equal to s,
; whose first component corresponds to a word constant, and whose second
; component is a str.++ application whose first element is not a character.
; For example, for:
;   (str.++ "A" (str.++ "B" (str.++ x "")))
; We return:
;   (@pair "AB" (str.++ x ""))
(program string_collect_acc ((U Type) (t (Seq U)) (tail (Seq U) :list))
  ((Seq U)) (@Pair (Seq U) (Seq U))
  (
    ; sequence not handled yet
    ; Check if t is a word constant
    ((string_collect_acc (str.++ t tail))
      (alf.ite (string_check_length_one t)
        (alf.match ((s1 (Seq U)) (s2 (Seq U))) 
          (string_collect_acc tail)
          (
            ((@pair "" s2)  (@pair t s2))
            ((@pair s1 s2)  (@pair (alf.concat t s1) s2))    ; concatenate the constant
          )
        )
        (@pair "" (str.++ t tail))))
    ((string_collect_acc "")            (@pair "" ""))
  )
)

; Collect adjacent constants for the prefix of string s. For example:
;    (str.++ "A" (str.++ "B" (str.++ x "")))
; we return:
;    (str.++ (str.++ "A" (str.++ "B" "")) (str.++ x ""))
; This side condition may fail if s is not a str.++ application.
; Notice that the collection of constants is done for all word constants in the
; term s recursively.
(program string_collect ((U Type) (t (Seq U)) (s (Seq U) :list))
  ((Seq U)) (Seq U)
  (
    ((string_collect (str.++ t s))
      (alf.match ((s1 (Seq U)) (s2 (Seq U)))
        (string_collect_acc (str.++ t s))
        (
          ; did not strip a constant prefix, just append t to the result of processing s
          ((@pair "" s2)
            ($str_cons t (string_collect s)))
          ; stripped a constant prefix, append it to second term in the pair
          ((@pair s1 s2)
            ($str_cons s1 (string_collect s2)))
        )
      )
    )
    ((string_collect t)       ($str_self_if_empty t))
  )
)

; Strip equal prefix of s and t. This returns the pair corresponding to s and
; t after dropping the maximal equal prefix removed. For example, for:
;   (str.++ x (str.++ y (str.++ z "")))
;   (str.++ x (str.++ w ""))
; This method will return:
;   (pair (str.++ y (str.++ z "")) (str.++ w ""))
; This side condition may fail if s or t is not a str.++ application.
(program strip_prefix ((U Type) (t (Seq U)) (s (Seq U)) (t2 (Seq U) :list) (s2 (Seq U) :list))
  ((Seq U) (Seq U)) (@Pair (Seq U) (Seq U))
  (
    ((strip_prefix (str.++ t t2) (str.++ t s2)) (strip_prefix t2 s2))
    ((strip_prefix t s)                         (@pair t s))
  )
)

; Helper for $str_mk_re_loop_elim.
; When we call `$str_mk_re_loop_elim n d r rr`, we first decrement n until it
; is zero, while accumulating rr. When it is zero, then rr is r^n.
; We then decrement d until it is zero, while adding regular expressions
; to a union, giving us (re.union r^n ... r^{n+d}).
(program $str_mk_re_loop_elim_rec ((n Int) (d Int) (r RegLan) (rr RegLan :list))
  (Int Int RegLan RegLan) RegLan
  (
    (($str_mk_re_loop_elim_rec 0 0 r rr) (alf.cons re.union ($singleton_elim rr) re.none))
    (($str_mk_re_loop_elim_rec 0 d r rr) (alf.cons re.union ($singleton_elim rr) ($str_mk_re_loop_elim_rec 0 (alf.add d -1) r (re.++ r rr))))
    (($str_mk_re_loop_elim_rec n d r rr) ($str_mk_re_loop_elim_rec (alf.add n -1) d r (re.++ r rr)))
  )
)

; `$str_mk_re_loop_elim n d r` returns the reduction of the regular expression
;   (re.loop n n+d r)
; where d>0. This is the regular expression:
;   (re.union r^n ... r^{n+d})
; where r^k is (re.++ r ... r), where r is repeated k times when k>1, or
; r if k=1 or (str.to_re "") if k=0.
(define $str_mk_re_loop_elim ((n Int) (d Int) (r RegLan))
  ($singleton_elim ($str_mk_re_loop_elim_rec n d r (str.to_re "")))
)

; Converts a str.++ application into "flat form" so that we are ready to
; process its prefix. This consists of the following steps:
; (1) convert s to n-ary form if it is not already a str.++ application,
; (2) flatten so that its constant prefix,
; (3) (optionally) reverse.
(define string_to_flat_form ((U Type :implicit) (s (Seq U)) (rev Bool))
  ; intro, flatten, reverse
  ($str_rev rev ($str_flatten ($str_nary_intro s)))
)

; Converts a term in "flat form" to a term that is in a form that corresponds
; to one in cvc5 rewritten form. This is the dual method to
; string_to_flat_form. This consists of the following steps:
; (1) (optionally) reverse,
; (2) collect constants
; (3) eliminate n-ary form to its element if the term is a singleton list.
(define string_from_flat_form ((U Type :implicit) (s (Seq U)) (rev Bool))
  ; reverse, collect, elim
  ($str_nary_elim (string_collect ($str_rev rev s)))
)<|MERGE_RESOLUTION|>--- conflicted
+++ resolved
@@ -11,36 +11,6 @@
 ; Return true if s is the empty string or sequence.
 (program $str_is_empty ((U Type) (x U))
   (U) Bool
-<<<<<<< HEAD
-  (
-    (($str_is_empty (seq.empty U)) true)
-    (($str_is_empty "") true)
-    (($str_is_empty x) false)
-  )
-)
-
-; Return the character type of the string-like type T
-(define $char_type_of ((T Type)) 
-  (alf.match ((U Type)) T (((Seq U) U)))
-)
-
-; Return the concatenation of strings x and y, treated as lists.
-(define $str_concat ((T Type :implicit) (x (Seq T)) (y (Seq T)))
-  (alf.concat str.++ x y)
-)
-
-; Return the result of prepending of string x to string y where the latter is
-; treated as a list.
-(define $str_cons ((T Type :implicit) (x (Seq T)) (y (Seq T)))
-  (alf.cons str.++ x y)
-)
-
-; Return t if it corresponds to the empty string, otherwise evaluates
-; to an unevaluated alf.requires term.
-(define $str_self_if_empty ((T Type :implicit) (t T))
-  (alf.requires t (mk_emptystr (alf.typeof t)) t)
-)
-=======
   (
     (($str_is_empty (seq.empty U)) true)
     (($str_is_empty "") true)
@@ -153,7 +123,6 @@
   (alf.ite ($is_str_literal s)
     ($str_eval_str_in_re_rec s 0 r @re.null)
     (str.in_re s r)))
->>>>>>> 231c5329
 
 ;;-------------------- Skolem terms
 
