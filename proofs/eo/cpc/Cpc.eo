; =============================================================================
;
; This is the official development version of the Eunoia signature for the
; Cooperating Proof Calculus. It is a faithful formalization of cvc5's theory
; signatures and proof rules.
;
; NOTE: cvc5 does not strictly follow the SMT-LIB version 2.6 standard. In
; particular, it contains many extensions, including non-standard theories as
; well as non-standard extensions of existing theories. Moreover, some standard
; theory symbols have subtle differences with the SMT-LIB standard.
;
; For examples of the latter:
; - Many arithmetic symbols in cvc5 such as +, *, >= operate on *mixed*
; arithmetic. That is, they can be applied to mixtures of Real and Int.
; - Most associative operators are modelled as variadic (modelled in Eunoia as
; :left-assoc-nil and :right-assoc-nil) instead of being seen as syntax sugar
; for an associative chain that does not distinguish a nil terminator (e.g.
; :left-assoc and :right-assoc). Examples of these operators include or, bvand,
; +, and so on.
; - cvc5 generalizes strings to sequences, so that strings are defined to be
; (Seq Char).
; - We model quantifiers (forall, exists) using explicit function symbols taking
; lists to model their binders.
; Whenever applicable, these differences are marked with disclaimer: comments.
;
; Furthermore, this signature is designed to capture the exact definition of
; cvc5's proof API. That is, Proof objects in our API are expected to have the
; same expected arguments and premises as their formal definition in this
; signature.
;
; This signature however intentionally does *not* formalize any proof rules that
; are prefixed by MACRO_. These can be eliminated using the cvc5 option
; --proof-granularity=theory-rewrite or --proof-granularity=dsl-rewrite.
;
; The cases of ProofRule::THEORY_REWRITE are each formalized as individual
; proof rules. Similarly, each theory rewrite with a ProofRewriteRule that
; is prefixed by MACRO_ are not formalized in this signature and will not
; appear in final proofs.
;
; The cases of ProofRule::DSL_REWRITE are each formalized as individual
; proof rules in ./rules/Rewrites.eo.
;
; The rules ProofRule::TRUST and ProofRule::TRUST_THEORY_REWRITE are output in
; proofs using a catch-all rule trust defined at the end of this file. This
; rule is also used for any ProofRule which the Eunoia signature does not
; currently support. In cvc5's proof ouput, an Eunoia comment will be displayed
; above an application of this rule to indicate diagnostic information on the
; source of this inference, in the format of a TrustId, tracked internally in
; cvc5 to classify the source of the incompleteness.
;
; !!! NOTE: proofs using any instance of the trust rule should be considered
; incomplete and not having a formal justification. The Ethos checker will
; output "incomplete" if any trust step appears in a proof.
;
; Discrepancies between cvc5's Proof API and the formal Eunoia definition are
; also noted when applicable by disclaimer:.
;
; This signature does *not* contain definitions for expert theories and rules.
; An additional set of theory definitions and rules can be found at
; ./expert/CpcExpert.eo. This contains all definitions of theories and rules
; that are not supported by cvc5 when safe mode is enabled.
<<<<<<< HEAD
=======
; 
; Typically, we use $ as the prefix of symbols introduced by define and
; program.  For clarity, we sometimes use @ as the prefix of symbols introduced
; by simple define commands.
;
; All symbols introduced by declare-const and declare-parameterized-const that
; are prefixed by @ are not part of the SMT-LIB standard and are used to model
; cvc5's internal symbols, including its skolems, other internally introduced
; terms, and extensions.
;
; Furthermote, all symbols prefixed by @@ are furthermore used only internally
; to define this signature and will never appear in a formula that a proof
; rule concludes, nor will it appear in a proof script.
>>>>>>> 5a7a3d2d
;
; =============================================================================

(include "./rules/Builtin.eo")
(include "./rules/Booleans.eo")
(include "./rules/Arrays.eo")
(include "./rules/Uf.eo")
(include "./rules/Arith.eo")
(include "./rules/BitVectors.eo")
(include "./rules/Strings.eo")
(include "./rules/Sets.eo")
(include "./rules/ArithBvConv.eo")
(include "./rules/Quantifiers.eo")
(include "./rules/Datatypes.eo")
(include "./rules/Rewrites.eo")

(include "./programs/DistinctValues.eo")
(include "./programs/AciNorm.eo")

; disclaimer: >
;   All symbols prefixed by @ are not part of the SMT-LIB standard
;   and are used to model cvc5's internal symbols, including its skolems,
;   other internally introduced terms, and extensions.

; note: >
;   @const corresponds to generic abstract constants, which correspond to internally
;   introduced terms that do not have a formal definition in the signature.
;   This symbol is intentionally unused in this signature.
(declare-parameterized-const @const ((id Int :opaque) (T Type :opaque)) T)

; note: >
;   @var is an alias of eo::var to ensure the cpc proof does not use eo::var.
(define @var ((s String) (T Type)) (eo::var s T))

;;;;; ProofRule::EVALUATE

; program: $run_evaluate
; args:
; - t S: The term to evaluate.
; return: The result of evaluating t.
(program $run_evaluate ((T Type) (S Type)
                       (x T) (y T) (z S) (ys S :list)
                       (i1 Int) (i2 Int)
                       (b Bool) (b2 Bool) (bs Bool :list) (n Int) (m Int)
                       (xb (BitVec m)) (yb (BitVec m)) (ybs (BitVec m) :list) (zbs (BitVec n) :list)
                       (sx (Seq T)) (sy (Seq T)) (sz (Seq T)) (sys (Seq T) :list)
                       (ssx String) (ssy String) (ssz String))
    :signature (S) S
    (
      ; core
      (($run_evaluate (= x y))             (eo::define ((ex ($run_evaluate x)))
                                           (eo::define ((ey ($run_evaluate y)))
                                           (eo::define ((res (eo::eq ex ey)))
                                           (eo::ite (eo::and (eo::is_q ex) (eo::is_q ey)) res
                                           (eo::ite (eo::and (eo::is_z ex) (eo::is_z ey)) res
                                           (eo::ite (eo::and (eo::is_bin ex) (eo::is_bin ey)) res
                                           (eo::ite (eo::and (eo::is_str ex) (eo::is_str ey)) res
                                           (eo::ite (eo::and (eo::is_bool ex) (eo::is_bool ey)) res
                                             (= ex ey))))))))))
      (($run_evaluate (not b))             (eo::not ($run_evaluate b)))
      (($run_evaluate (ite b x y))         (eo::ite ($run_evaluate b) ($run_evaluate x) ($run_evaluate y)))
<<<<<<< HEAD
      (($run_evaluate (or x ys))           (eo::or ($run_evaluate x) ($run_evaluate ys)))
      (($run_evaluate (and x ys))          (eo::and ($run_evaluate x) ($run_evaluate ys)))
      (($run_evaluate (xor x y))           (eo::xor ($run_evaluate x) ($run_evaluate y)))

=======
      (($run_evaluate (or b bs))           (eo::or ($run_evaluate b) ($run_evaluate bs)))
      (($run_evaluate (=> b b2))           (eo::or (eo::not ($run_evaluate b)) ($run_evaluate b2)))
      (($run_evaluate (and b bs))          (eo::and ($run_evaluate b) ($run_evaluate bs)))
      (($run_evaluate (xor b b2))          (eo::xor ($run_evaluate b) ($run_evaluate b2)))
  
>>>>>>> 5a7a3d2d
      ; arithmetic
      (($run_evaluate (< x z))             (eo::is_neg ($arith_eval_qsub ($run_evaluate x) ($run_evaluate z))))
      (($run_evaluate (<= x z))            (eo::define ((d ($arith_eval_qsub ($run_evaluate x) ($run_evaluate z))))
                                             (eo::or (eo::is_neg d) (eo::eq d 0/1))))
      (($run_evaluate (> x z))             (eo::is_neg ($arith_eval_qsub ($run_evaluate z) ($run_evaluate x))))
      (($run_evaluate (>= x z))            (eo::define ((d ($arith_eval_qsub ($run_evaluate z) ($run_evaluate x))))
                                             (eo::or (eo::is_neg d) (eo::eq d 0/1))))
      (($run_evaluate (+ x ys))            ($arith_eval_add ($run_evaluate x) ($run_evaluate ys)))
      (($run_evaluate (- x z))             ($arith_eval_sub ($run_evaluate x) ($run_evaluate z)))
      (($run_evaluate (* x ys))            ($arith_eval_mul ($run_evaluate x) ($run_evaluate ys)))
      (($run_evaluate (- x))               (eo::neg ($run_evaluate x)))
      (($run_evaluate (/ x y))             (eo::qdiv (eo::to_q ($run_evaluate x)) (eo::to_q ($run_evaluate y))))
      (($run_evaluate (/_total x y))       (eo::define ((d (eo::to_q ($run_evaluate y))))
                                            (eo::ite (eo::eq d 0/1) 0/1 (eo::qdiv (eo::to_q ($run_evaluate x)) d))))
      (($run_evaluate (div i1 i2))         (eo::zdiv ($run_evaluate i1) ($run_evaluate i2)))
      (($run_evaluate (div_total i1 i2))   (eo::define ((d ($run_evaluate i2)))
                                             (eo::ite (eo::eq d 0) 0 (eo::zdiv ($run_evaluate i1) d))))
      (($run_evaluate (mod i1 i2))         (eo::zmod ($run_evaluate i1) ($run_evaluate i2)))
      (($run_evaluate (mod_total i1 i2))   (eo::define ((ex ($run_evaluate i1)))
                                           (eo::define ((ey ($run_evaluate i2)))
                                            (eo::ite (eo::eq ey 0) ex (eo::zmod ex ey)))))
      (($run_evaluate (to_real x))         (eo::to_q ($run_evaluate x)))
      (($run_evaluate (to_int x))          (eo::to_z ($run_evaluate x)))
      (($run_evaluate (is_int x))          (eo::define ((ex ($run_evaluate x))) (eo::eq (eo::to_q (eo::to_z ex)) (eo::to_q ex))))
      (($run_evaluate (abs x))             (eo::define ((ex ($run_evaluate x))) (eo::ite (eo::is_neg ex) (eo::neg ex) ex)))
      (($run_evaluate (int.log2 i1))       ($arith_eval_int_log_2 ($run_evaluate i1)))
      (($run_evaluate (int.pow2 i1))       ($arith_eval_int_pow_2 ($run_evaluate i1)))
      (($run_evaluate (int.ispow2 i1))     ($arith_eval_int_is_pow_2 ($run_evaluate i1)))

      ; strings
<<<<<<< HEAD
      (($run_evaluate (str.++ xs yss))     (eo::concat ($run_evaluate xs) ($run_evaluate yss)))
      (($run_evaluate (str.len x))         (eo::len ($run_evaluate x)))
      (($run_evaluate (str.substr x n m))  (eo::define ((r ($run_evaluate n)))
                                             (eo::extract ($run_evaluate x) r (eo::add r ($run_evaluate m) -1))))
      (($run_evaluate (str.at x n))         (eo::define ((r ($run_evaluate n)))
                                             (eo::extract ($run_evaluate x) r r)))
      (($run_evaluate (str.contains x y))  (eo::not (eo::is_neg (eo::find ($run_evaluate x) ($run_evaluate y)))))
      (($run_evaluate (str.replace x y z)) (eo::define ((ex ($run_evaluate x)))
                                           (eo::define ((ey ($run_evaluate y)))
                                           (eo::define ((r (eo::find (eo::to_str ex) (eo::to_str ey)))) ; ensure string literals
                                             (eo::ite (eo::is_neg r)
                                               ex
                                               (eo::concat
                                                 (eo::extract ex 0 (eo::add r -1))
                                                 ($run_evaluate z)
                                                 (eo::extract ex (eo::add r (eo::len ey)) (eo::len ex)))
                                             )
                                           ))))
      (($run_evaluate (str.replace_all x y z))
                                          ($str_eval_replace_all x y z))
      (($run_evaluate (str.prefixof x y)) (eo::define ((ex ($run_evaluate x)))
                                          (eo::define ((ey ($run_evaluate y)))
                                          (eo::define ((r (eo::extract ey 0 (eo::add (eo::len ex) -1))))
                                            (eo::is_eq ex r)))))
      (($run_evaluate (str.suffixof x y)) (eo::define ((ex ($run_evaluate x)))
                                          (eo::define ((ey ($run_evaluate y)))
                                          (eo::define ((eyl (eo::len ey)))
                                          (eo::define ((r (eo::extract ey
                                                            (eo::add eyl (eo::neg (eo::len ex)))
                                                            (eo::add eyl -1))))
                                            (eo::is_eq ex r))))))
      (($run_evaluate (str.indexof x y n)) (eo::define ((en ($run_evaluate n)))
                                           (eo::ite (eo::is_neg en) -1
                                             (eo::define ((ex ($run_evaluate x)))
                                             (eo::define ((exl (eo::len ex)))
                                             (eo::ite (eo::gt en exl) -1
                                               (eo::define ((exs (eo::extract ex n exl)))
                                               (eo::define ((ey ($run_evaluate y)))
                                               (eo::define ((r (eo::find (eo::to_str exs) (eo::to_str ey))))
                                               (eo::ite (eo::is_neg r) r (eo::add n r)))))))))))
      (($run_evaluate (str.to_code x))     (eo::define ((ex ($run_evaluate x)))
                                           (eo::define ((len (eo::len ex)))
                                             (eo::ite (eo::is_eq len 1) (eo::to_z ex)
                                             (eo::ite (eo::is_z len) -1
                                               (str.to_code ex))))))
      (($run_evaluate (str.from_code x))   (eo::define ((ex ($run_evaluate x)))
                                             (eo::ite ($str_is_code_point ex) (eo::to_str x) "")))
      (($run_evaluate (str.to_int x))      (eo::define ((ex ($run_evaluate x)))
                                             ($str_to_int_eval ex)))
      (($run_evaluate (str.from_int n))    (eo::define ((en ($run_evaluate n)))
                                             ($str_from_int_eval en)))
      (($run_evaluate (str.<= x y))        (eo::define ((ex ($run_evaluate x)))
                                           (eo::define ((ey ($run_evaluate y)))
                                             ($str_leq_eval ex ey))))
      (($run_evaluate (str.to_lower x))    (eo::define ((ex ($run_evaluate x)))
                                             ($str_to_lower_eval ex)))
      (($run_evaluate (str.to_upper x))    (eo::define ((ex ($run_evaluate x)))
                                             ($str_to_upper_eval ex)))
      (($run_evaluate (str.rev x))         (eo::define ((ex ($run_evaluate x)))
                                             ($str_rev_eval ex)))
      (($run_evaluate (str.update x n y))  (eo::define ((ex ($run_evaluate x)))
                                           (eo::define ((en ($run_evaluate n)))
                                           (eo::define ((exl (eo::len ex)))
                                           (eo::ite (eo::or (eo::gt 0 en) (eo::gt en exl))
                                             ex
                                             (eo::define ((ey ($run_evaluate y)))
                                             (eo::define ((rc (eo::add (eo::neg en) exl)))
                                             (eo::concat
                                               (eo::extract ex 0 (eo::add en -1))
                                               (eo::extract ey 0 (eo::add rc -1))
                                               (eo::extract ex (eo::add en (eo::len ey)) exl)))))))))
=======
      (($run_evaluate (str.++ sx sys))      (eo::concat ($run_evaluate sx) ($run_evaluate sys)))
      (($run_evaluate (str.len sx))         (eo::len ($run_evaluate sx)))
      (($run_evaluate (str.substr sx n m))  (eo::define ((r ($run_evaluate n)))
                                              (eo::extract ($run_evaluate sx) r (eo::add r ($run_evaluate m) -1))))
      (($run_evaluate (str.at sx n))        (eo::define ((r ($run_evaluate n)))
                                              (eo::extract ($run_evaluate sx) r r)))
      (($run_evaluate (str.contains sx sy)) (eo::not (eo::is_neg (eo::find ($run_evaluate sx) ($run_evaluate sy)))))
      (($run_evaluate (str.replace sx sy sz))
                                            (eo::define ((ex ($run_evaluate sx)))
                                            (eo::define ((ey ($run_evaluate sy)))
                                            (eo::define ((r (eo::find (eo::to_str ex) (eo::to_str ey)))) ; ensure string literals
                                              (eo::ite (eo::is_neg r)
                                                ex
                                                (eo::concat
                                                  (eo::extract ex 0 (eo::add r -1))
                                                  ($run_evaluate sz)
                                                  (eo::extract ex (eo::add r (eo::len ey)) (eo::len ex)))
                                              )
                                            ))))
      (($run_evaluate (str.replace_all ssx ssy ssz))
                                            ($str_eval_replace_all ssx ssy ssz))
      (($run_evaluate (str.prefixof sx sy)) (eo::define ((ex ($run_evaluate sx)))
                                            (eo::define ((ey ($run_evaluate sy)))
                                            (eo::define ((r (eo::extract ey 0 (eo::add (eo::len ex) -1))))
                                              (eo::eq ex r)))))
      (($run_evaluate (str.suffixof sx sy)) (eo::define ((ex ($run_evaluate sx)))
                                            (eo::define ((ey ($run_evaluate sy)))
                                            (eo::define ((eyl (eo::len ey)))
                                            (eo::define ((r (eo::extract ey
                                                              (eo::add eyl (eo::neg (eo::len ex)))
                                                              (eo::add eyl -1))))
                                              (eo::eq ex r))))))
      (($run_evaluate (str.indexof sx sy n))
                                            (eo::define ((en ($run_evaluate n)))
                                            (eo::ite (eo::is_neg en) -1
                                              (eo::define ((ex ($run_evaluate sx)))
                                              (eo::define ((exl (eo::len ex)))
                                              (eo::ite (eo::gt en exl) -1
                                                (eo::define ((exs (eo::extract ex n exl)))
                                                (eo::define ((ey ($run_evaluate sy)))
                                                (eo::define ((r (eo::find (eo::to_str exs) (eo::to_str ey))))
                                                (eo::ite (eo::is_neg r) r (eo::add n r)))))))))))
      (($run_evaluate (str.to_code ssx))    (eo::define ((ex ($run_evaluate ssx)))
                                            (eo::define ((len (eo::len ex)))
                                              (eo::ite (eo::eq len 1) (eo::to_z ex)
                                              (eo::ite (eo::is_z len) -1
                                                (str.to_code ex))))))
      (($run_evaluate (str.from_code n))    (eo::define ((ex ($run_evaluate n)))
                                              (eo::ite ($str_is_code_point ex) (eo::to_str n) "")))
      (($run_evaluate (str.to_int ssx))     (eo::define ((ex ($run_evaluate ssx)))
                                              ($str_to_int_eval ex)))
      (($run_evaluate (str.from_int n))     (eo::define ((en ($run_evaluate n)))
                                              ($str_from_int_eval en)))
      (($run_evaluate (str.<= ssx ssy))     (eo::define ((ex ($run_evaluate ssx)))
                                            (eo::define ((ey ($run_evaluate ssy)))
                                              ($str_leq_eval ex ey))))
      (($run_evaluate (str.to_lower ssx))   (eo::define ((ex ($run_evaluate ssx)))
                                              ($str_to_lower_eval ex)))
      (($run_evaluate (str.to_upper ssx))   (eo::define ((ex ($run_evaluate ssx)))
                                              ($str_to_upper_eval ex)))
      (($run_evaluate (str.rev sx))         (eo::define ((ex ($run_evaluate sx)))
                                              ($str_rev_eval ex)))
      (($run_evaluate (str.update sx n sy)) (eo::define ((ex ($run_evaluate sx)))
                                            (eo::define ((en ($run_evaluate n)))
                                            (eo::define ((exl (eo::len ex)))
                                            (eo::ite (eo::or (eo::gt 0 en) (eo::gt en exl))
                                              ex
                                              (eo::define ((ey ($run_evaluate sy)))
                                              (eo::define ((rc (eo::add (eo::neg en) exl)))
                                              (eo::concat
                                                (eo::extract ex 0 (eo::add en -1))
                                                (eo::extract ey 0 (eo::add rc -1))
                                                (eo::extract ex (eo::add en (eo::len ey)) exl)))))))))
>>>>>>> 5a7a3d2d

      ; bitvectors
      (($run_evaluate (bvnot xb))          (eo::not ($run_evaluate xb)))
      (($run_evaluate (bvneg xb))          (eo::neg ($run_evaluate xb)))
      (($run_evaluate (bvadd xb ybs))      (eo::add ($run_evaluate xb) ($run_evaluate ybs)))
      (($run_evaluate (bvmul xb ybs))      (eo::mul ($run_evaluate xb) ($run_evaluate ybs)))
      (($run_evaluate (bvudiv xb yb))      (eo::define ((ex ($run_evaluate xb)))
                                           (eo::define ((ey ($run_evaluate yb)))
                                           (eo::ite (eo::eq (eo::to_z ey) 0)
                                             ($bv_ones ($bv_bitwidth (eo::typeof xb)))
                                             (eo::zdiv ex ey)))))
      (($run_evaluate (bvurem xb yb))      (eo::define ((ex ($run_evaluate xb)))
                                           (eo::define ((ey ($run_evaluate yb)))
                                           (eo::ite (eo::eq (eo::to_z ey) 0)
                                             ex
                                             (eo::zmod ex ey)))))
      (($run_evaluate (bvand xb ybs))      (eo::and ($run_evaluate xb) ($run_evaluate ybs)))
      (($run_evaluate (bvor xb ybs))       (eo::or ($run_evaluate xb) ($run_evaluate ybs)))
      (($run_evaluate (bvxor xb ybs))      (eo::xor ($run_evaluate xb) ($run_evaluate ybs)))
      (($run_evaluate (concat xb zbs))     (eo::concat ($run_evaluate xb) ($run_evaluate zbs)))
      (($run_evaluate (bvsub xb yb))       (eo::add ($run_evaluate xb) (eo::neg ($run_evaluate yb))))
      (($run_evaluate (extract m n xb))    (eo::extract ($run_evaluate xb) n m)) ; note swap n/m
      (($run_evaluate (bvult xb yb))       ($run_evaluate (bvugt yb xb)))
      (($run_evaluate (bvule xb yb))       ($run_evaluate (bvuge yb xb)))
      (($run_evaluate (bvugt xb yb))       (eo::define ((ex (eo::to_z ($run_evaluate xb))))
                                           (eo::define ((ey (eo::to_z ($run_evaluate yb))))
                                             (eo::gt ex ey))))
      (($run_evaluate (bvuge xb yb))       (eo::define ((ex ($run_evaluate xb)))
                                           (eo::define ((ey ($run_evaluate yb)))
                                             (eo::or (eo::gt ex ey) (eo::eq ex ey)))))
      (($run_evaluate (bvslt xb yb))       ($run_evaluate (bvsgt yb xb)))
      (($run_evaluate (bvsle xb yb))       ($run_evaluate (bvsge yb xb)))
      (($run_evaluate (bvsgt xb yb))       (eo::define ((ex ($bv_to_signed_int ($run_evaluate xb))))
                                           (eo::define ((ey ($bv_to_signed_int ($run_evaluate yb))))
                                             (eo::gt ex ey))))
      (($run_evaluate (bvsge xb yb))       (eo::define ((ex ($bv_to_signed_int ($run_evaluate xb))))
                                           (eo::define ((ey ($bv_to_signed_int ($run_evaluate yb))))
                                             (eo::or (eo::gt ex ey) (eo::eq ex ey)))))
      (($run_evaluate (bvshl xb yb))       (eo::define ((ex ($run_evaluate xb)))
                                           (eo::define ((ey ($run_evaluate yb)))
                                           (eo::define ((eyz (eo::to_z ey)))
                                           (eo::define ((w ($bv_bitwidth (eo::typeof xb))))
                                           (eo::ite (eo::gt eyz w)
                                             (eo::to_bin w 0)
                                             (eo::to_bin w (eo::mul (eo::to_z ex) ($arith_eval_int_pow_2 eyz)))
                                           ))))))
      (($run_evaluate (bvlshr xb yb))      (eo::define ((ex ($run_evaluate xb)))
                                           (eo::define ((ey ($run_evaluate yb)))
                                           (eo::define ((eyz (eo::to_z ey)))
                                           (eo::define ((w ($bv_bitwidth (eo::typeof xb))))
                                           (eo::ite (eo::gt eyz w)
                                             (eo::to_bin w 0)
                                             (eo::to_bin w (eo::zdiv (eo::to_z ex) ($arith_eval_int_pow_2 eyz)))
                                           ))))))
      (($run_evaluate (bvashr xb yb))      (eo::define ((ex ($run_evaluate xb)))
                                           (eo::define ((ey ($run_evaluate yb)))
                                           (eo::define ((sb ($bv_sign_bit ex)))
                                           (eo::ite (eo::eq sb #b0)
                                             ($run_evaluate (bvlshr ex ey))
                                             ($run_evaluate (bvnot (bvlshr (bvnot ex) ey)))
                                           )))))
      (($run_evaluate (repeat n xb))       ($run_evaluate ($bv_unfold_repeat ($run_evaluate n) ($run_evaluate xb))))
      (($run_evaluate (sign_extend n xb))  (eo::define ((ex ($run_evaluate xb)))
                                              (eo::concat ($run_evaluate ($bv_unfold_repeat ($run_evaluate n) ($bv_sign_bit ex))) ex)))
      (($run_evaluate (zero_extend n xb))  (eo::define ((ex ($run_evaluate xb)))
                                              (eo::concat ($run_evaluate ($bv_unfold_repeat ($run_evaluate n) #b0)) ex)))
      (($run_evaluate (@bv n m))           (eo::to_bin ($run_evaluate m) ($run_evaluate n)))
      (($run_evaluate (@bvsize xb))        ($bv_bitwidth (eo::typeof xb)))

      ; arith bv conversions
<<<<<<< HEAD
      (($run_evaluate (int2bv n m))        (eo::to_bin ($run_evaluate n) ($run_evaluate m)))
      (($run_evaluate (bv2nat xb))         (eo::to_z ($run_evaluate xb)))

=======
      (($run_evaluate (int_to_bv n m))     (eo::to_bin ($run_evaluate n) ($run_evaluate m)))
      (($run_evaluate (ubv_to_int xb))     (eo::to_z ($run_evaluate xb)))
      (($run_evaluate (sbv_to_int xb))     (eo::define ((ex ($run_evaluate xb)))
                                             (eo::ite (eo::eq ($bv_sign_bit xb) #b0)
                                               (eo::to_z ex)
                                               (eo::add (eo::to_z ex) (eo::neg ($arith_eval_int_pow_2 ($bv_bitwidth (eo::typeof xb))))))))
  
>>>>>>> 5a7a3d2d
      (($run_evaluate z)                   z)
    )
)

; program: $evaluate_list
; args:
; - ts @List: The list of terms to evaluate.
; return: The list containing the result of evaluating the terms in ts.
(program $evaluate_list ((U Type) (t U) (ts @List :list))
  :signature (@List) @List
  (
  (($evaluate_list (@list t ts))  (eo::cons @list ($run_evaluate t) ($evaluate_list ts)))
  (($evaluate_list @list.nil)     @list.nil)
  )
)

; rule: evaluate
; implements: ProofRule::EVALUATE
; args:
; - t U: The term to evaluate.
; conclusion: The term t is equal to what it evaluates to.
(declare-rule evaluate ((U Type) (t U))
  :args (t)
  :conclusion (= t ($run_evaluate t))
)

;;;;; ProofRule::DISTINCT_VALUES

; rule: distinct_values
; implements: ProofRule::DISTINCT_VALUES
; args:
; - t U: The first term.
; - s U: The second term.
; requires: Showing that t and s are distinct terms based on reasoning about values.
; conclusion: The term t is not equal to s.
(declare-rule distinct_values ((U Type) (t U) (s U))
  :args (t s)
  :requires ((($are_distinct_terms t s) true))
  :conclusion (not (= t s))
)

;;;;; ProofRule::ACI_NORM

; program: $get_aci_normal_form
; args:
; - t S: The term to compute the normal form for.
; return: >
;   The result of normalizing t for the proof rule aci_norm. In
;   particular, if t is an application of a known operator that has the property
;   of being either associative and commutative (resp. associative) we call
;   the method $get_ai_norm (resp. $get_a_norm), possibly wrapping the
;   placeholder @aci.sorted.
(program $get_aci_normal_form ((T Type) (x T)
                               (b1 Bool) (b2 Bool :list)
                               (r1 RegLan) (r2 RegLan :list)
                               (m Int) (xb1 (BitVec m)) (xb2 (BitVec m) :list)
                               (U Type) (xs1 (Seq U)) (xs2 (Seq U) :list))
  :signature (T) T
  (
    (($get_aci_normal_form (or b1 b2))        (@aci.sorted or ($get_ai_norm (or b1 b2))))
    (($get_aci_normal_form (and b1 b2))       (@aci.sorted and ($get_ai_norm (and b1 b2))))
    (($get_aci_normal_form (re.union r1 r2))  (@aci.sorted re.union ($get_ai_norm (re.union r1 r2))))
    (($get_aci_normal_form (re.inter r1 r2))  (@aci.sorted re.inter ($get_ai_norm (re.inter r1 r2))))
    (($get_aci_normal_form (bvor xb1 xb2))    (@aci.sorted bvor ($get_ai_norm (bvor xb1 xb2))))
    (($get_aci_normal_form (bvand xb1 xb2))   (@aci.sorted bvand ($get_ai_norm (bvand xb1 xb2))))
    (($get_aci_normal_form (bvxor xb1 xb2))   (@aci.sorted bvxor ($get_a_norm (bvxor xb1 xb2))))
    (($get_aci_normal_form (str.++ xs1 xs2))  ($get_a_norm (str.++ xs1 xs2)))
    (($get_aci_normal_form (re.++ r1 r2))     ($get_a_norm (re.++ r1 r2)))
    (($get_aci_normal_form (concat xb1 xb2))  ($get_a_norm (concat xb1 xb2)))
    (($get_aci_normal_form x)                 x)
  )
)

; rule: aci_norm
; implements: ProofRule::ACI_NORM
; args:
; - eq Bool: The equality to be proven by this rule.
; requires: >
;   That computing the normal forms via $get_aci_normal_form of the sides of the
;   given equality between terms a and b suffices to show that a and b are
;   equivalent. Note that we need three checks. The first two handle the cases
;   where one side is treated as a singleton child of the other side. The
;   remaining case checks where both terms are not singletons.
; conclusion: The given equality.
; disclaimer: >
;   This rule implements only the cases of operators that are defined in the
;   standard signature. Further expert operators are handled in this rule,
;   which are defined in CpcExpert.eo.
(declare-rule aci_norm ((U Type) (a U) (b U))
  :args ((= a b))
  :requires (((eo::define ((an ($get_aci_normal_form a)) 
                           (bn ($get_aci_normal_form b)))
              ($is_aci_norm a b an bn)) true))
  :conclusion (= a b)
)

;;;;; ProofRule::ABSORB

; program: $is_absorb_rec
; args:
; - f (-> T U U): The type of function we are searching over, expected to be right-assoc-nil.
; - t U: The term to compute whether it simplifies to a zero element.
; - zero U: The zero element of f.
; return: >
;   true, if zero is found as a subterm of t beneath f-applications.
(program $is_absorb_rec ((U Type) (V Type) (W Type) (f (-> U U U)) (a U) (b U) (zero U))
  :signature ((-> U U U) V W) Bool
  (
    (($is_absorb_rec f zero zero)     true)
    (($is_absorb_rec f (f a b) zero)  (eo::ite ($is_absorb_rec f a zero)
                                            true
                                            ($is_absorb_rec f b zero)))
    (($is_absorb_rec f b zero)        false)
  )
)

; program: $get_zero
; args:
; - t S: The term to compute whether it simplifies to a zero element.
; return: >
;   The zero element for t, if it is found.
(program $get_zero ((S Type) (b1 Bool) (b2 Bool :list)
                    (r1 RegLan) (r2 RegLan :list)
                    (m Int) (xb1 (BitVec m)) (xb2 (BitVec m) :list))
  :signature (S) S
  (
  (($get_zero (or b1 b2))        true)
  (($get_zero (and b1 b2))       false)
  (($get_zero (re.union r1 r2))  re.all)
  (($get_zero (re.inter r1 r2))  re.none)
  (($get_zero (re.++ r1 r2))     re.none)
  (($get_zero (bvor xb1 xb2))    ($bv_ones ($bv_bitwidth (eo::typeof xb1))))
  (($get_zero (bvand xb1 xb2))   (eo::to_bin ($bv_bitwidth (eo::typeof xb1)) 0))
  )
)

; program: $is_absorb
; args:
; - t U: The term to compute whether it simplifies to a zero element.
; - zero U: The zero element of the function of t.
; return: >
;   true, if zero is the zero element for t and is found as a subterm of t beneath f-applications.
(program $is_absorb ((T Type) (U Type) (f (-> U U U)) (t1 T) (t2 T) (zero T))
  :signature (T T) Bool
  (
  (($is_absorb (f t1 t2) zero) ($is_absorb_rec f (f t1 t2) zero))
  )
)

; rule: absorb
; implements: ProofRule::ABSORB
; args:
; - eq Bool: The equality to be proven by this rule.
; requires: >
;   That t simplifies to a zero element, which is given by the right hand side of eq.
; conclusion: The given equality.
(declare-rule absorb ((U Type) (t U) (zero U))
  :args ((= t zero))
  :requires ((($get_zero t) zero) (($is_absorb t zero) true))
  :conclusion (= t zero)
)

;;;;; ProofRewriteRule::DISTINCT_CARD_CONFLICT

; program: $compute_card
; args:
; - T Type: The type.
; return: The cardinality of T.
; note: >
;   This method is used for the proof rule ProofRewriteRule::DISTINCT_CARD_CONFLICT.
;   We intentionally only handle finite types here, and moreover for simplicity
;   limit this method to atomic types (Bool and BitVec) only.
(program $compute_card ((n Int))
  :signature (Type) Int
  (
    (($compute_card Bool)       2)
    (($compute_card (BitVec n)) ($arith_eval_int_pow_2 n))
  )
)

; rule: distinct-card-conflict
; implements: ProofRewriteRule::DISTINCT_CARD_CONFLICT
; args:
; - eq Bool: The equality to prove with this rule between an application of distinct D and false.
; requires: >
;   D is a pairwise application of distinct over a list of elements whose
;   length is larger than the cardinality of the type of those elements.
; conclusion: The given equality.
(declare-rule distinct-card-conflict ((D Bool) (elems @List))
  :args ((= D false))
  :requires (((eo::define ((elems ($extract_pairwise_args distinct and D)))
              (eo::define ((T ($assoc_nil_nth_type @list elems 0)))
                (eo::gt (eo::list_len @list elems) ($compute_card T))))
              true))
  :conclusion (= D false)
)

;;;;; trusted

; rule: trust
; premsies:
; - P: A conjunction of the premises passed to this rule.
; args:
; - F Bool: The proven formula, which should be implied by P.
; conclusion: The given formula F.
; note: >
;   This rule is not sound. Any proof involving this rule should be
;   considered incomplete. We use this rule when encountering ProofRule::TRUST,
;   ProofRule::TRUST_THEORY_REWRITE, or any other rule that is not currently
;   formalized in the Eunoia signature.
(declare-rule trust ((P Bool) (F Bool))
    :premise-list P and
    :args (F)
    :conclusion F
    :sorry
)<|MERGE_RESOLUTION|>--- conflicted
+++ resolved
@@ -59,8 +59,6 @@
 ; An additional set of theory definitions and rules can be found at
 ; ./expert/CpcExpert.eo. This contains all definitions of theories and rules
 ; that are not supported by cvc5 when safe mode is enabled.
-<<<<<<< HEAD
-=======
 ; 
 ; Typically, we use $ as the prefix of symbols introduced by define and
 ; program.  For clarity, we sometimes use @ as the prefix of symbols introduced
@@ -74,7 +72,6 @@
 ; Furthermote, all symbols prefixed by @@ are furthermore used only internally
 ; to define this signature and will never appear in a formula that a proof
 ; rule concludes, nor will it appear in a proof script.
->>>>>>> 5a7a3d2d
 ;
 ; =============================================================================
 
@@ -136,18 +133,11 @@
                                              (= ex ey))))))))))
       (($run_evaluate (not b))             (eo::not ($run_evaluate b)))
       (($run_evaluate (ite b x y))         (eo::ite ($run_evaluate b) ($run_evaluate x) ($run_evaluate y)))
-<<<<<<< HEAD
-      (($run_evaluate (or x ys))           (eo::or ($run_evaluate x) ($run_evaluate ys)))
-      (($run_evaluate (and x ys))          (eo::and ($run_evaluate x) ($run_evaluate ys)))
-      (($run_evaluate (xor x y))           (eo::xor ($run_evaluate x) ($run_evaluate y)))
-
-=======
       (($run_evaluate (or b bs))           (eo::or ($run_evaluate b) ($run_evaluate bs)))
       (($run_evaluate (=> b b2))           (eo::or (eo::not ($run_evaluate b)) ($run_evaluate b2)))
       (($run_evaluate (and b bs))          (eo::and ($run_evaluate b) ($run_evaluate bs)))
       (($run_evaluate (xor b b2))          (eo::xor ($run_evaluate b) ($run_evaluate b2)))
   
->>>>>>> 5a7a3d2d
       ; arithmetic
       (($run_evaluate (< x z))             (eo::is_neg ($arith_eval_qsub ($run_evaluate x) ($run_evaluate z))))
       (($run_evaluate (<= x z))            (eo::define ((d ($arith_eval_qsub ($run_evaluate x) ($run_evaluate z))))
@@ -178,79 +168,6 @@
       (($run_evaluate (int.ispow2 i1))     ($arith_eval_int_is_pow_2 ($run_evaluate i1)))
 
       ; strings
-<<<<<<< HEAD
-      (($run_evaluate (str.++ xs yss))     (eo::concat ($run_evaluate xs) ($run_evaluate yss)))
-      (($run_evaluate (str.len x))         (eo::len ($run_evaluate x)))
-      (($run_evaluate (str.substr x n m))  (eo::define ((r ($run_evaluate n)))
-                                             (eo::extract ($run_evaluate x) r (eo::add r ($run_evaluate m) -1))))
-      (($run_evaluate (str.at x n))         (eo::define ((r ($run_evaluate n)))
-                                             (eo::extract ($run_evaluate x) r r)))
-      (($run_evaluate (str.contains x y))  (eo::not (eo::is_neg (eo::find ($run_evaluate x) ($run_evaluate y)))))
-      (($run_evaluate (str.replace x y z)) (eo::define ((ex ($run_evaluate x)))
-                                           (eo::define ((ey ($run_evaluate y)))
-                                           (eo::define ((r (eo::find (eo::to_str ex) (eo::to_str ey)))) ; ensure string literals
-                                             (eo::ite (eo::is_neg r)
-                                               ex
-                                               (eo::concat
-                                                 (eo::extract ex 0 (eo::add r -1))
-                                                 ($run_evaluate z)
-                                                 (eo::extract ex (eo::add r (eo::len ey)) (eo::len ex)))
-                                             )
-                                           ))))
-      (($run_evaluate (str.replace_all x y z))
-                                          ($str_eval_replace_all x y z))
-      (($run_evaluate (str.prefixof x y)) (eo::define ((ex ($run_evaluate x)))
-                                          (eo::define ((ey ($run_evaluate y)))
-                                          (eo::define ((r (eo::extract ey 0 (eo::add (eo::len ex) -1))))
-                                            (eo::is_eq ex r)))))
-      (($run_evaluate (str.suffixof x y)) (eo::define ((ex ($run_evaluate x)))
-                                          (eo::define ((ey ($run_evaluate y)))
-                                          (eo::define ((eyl (eo::len ey)))
-                                          (eo::define ((r (eo::extract ey
-                                                            (eo::add eyl (eo::neg (eo::len ex)))
-                                                            (eo::add eyl -1))))
-                                            (eo::is_eq ex r))))))
-      (($run_evaluate (str.indexof x y n)) (eo::define ((en ($run_evaluate n)))
-                                           (eo::ite (eo::is_neg en) -1
-                                             (eo::define ((ex ($run_evaluate x)))
-                                             (eo::define ((exl (eo::len ex)))
-                                             (eo::ite (eo::gt en exl) -1
-                                               (eo::define ((exs (eo::extract ex n exl)))
-                                               (eo::define ((ey ($run_evaluate y)))
-                                               (eo::define ((r (eo::find (eo::to_str exs) (eo::to_str ey))))
-                                               (eo::ite (eo::is_neg r) r (eo::add n r)))))))))))
-      (($run_evaluate (str.to_code x))     (eo::define ((ex ($run_evaluate x)))
-                                           (eo::define ((len (eo::len ex)))
-                                             (eo::ite (eo::is_eq len 1) (eo::to_z ex)
-                                             (eo::ite (eo::is_z len) -1
-                                               (str.to_code ex))))))
-      (($run_evaluate (str.from_code x))   (eo::define ((ex ($run_evaluate x)))
-                                             (eo::ite ($str_is_code_point ex) (eo::to_str x) "")))
-      (($run_evaluate (str.to_int x))      (eo::define ((ex ($run_evaluate x)))
-                                             ($str_to_int_eval ex)))
-      (($run_evaluate (str.from_int n))    (eo::define ((en ($run_evaluate n)))
-                                             ($str_from_int_eval en)))
-      (($run_evaluate (str.<= x y))        (eo::define ((ex ($run_evaluate x)))
-                                           (eo::define ((ey ($run_evaluate y)))
-                                             ($str_leq_eval ex ey))))
-      (($run_evaluate (str.to_lower x))    (eo::define ((ex ($run_evaluate x)))
-                                             ($str_to_lower_eval ex)))
-      (($run_evaluate (str.to_upper x))    (eo::define ((ex ($run_evaluate x)))
-                                             ($str_to_upper_eval ex)))
-      (($run_evaluate (str.rev x))         (eo::define ((ex ($run_evaluate x)))
-                                             ($str_rev_eval ex)))
-      (($run_evaluate (str.update x n y))  (eo::define ((ex ($run_evaluate x)))
-                                           (eo::define ((en ($run_evaluate n)))
-                                           (eo::define ((exl (eo::len ex)))
-                                           (eo::ite (eo::or (eo::gt 0 en) (eo::gt en exl))
-                                             ex
-                                             (eo::define ((ey ($run_evaluate y)))
-                                             (eo::define ((rc (eo::add (eo::neg en) exl)))
-                                             (eo::concat
-                                               (eo::extract ex 0 (eo::add en -1))
-                                               (eo::extract ey 0 (eo::add rc -1))
-                                               (eo::extract ex (eo::add en (eo::len ey)) exl)))))))))
-=======
       (($run_evaluate (str.++ sx sys))      (eo::concat ($run_evaluate sx) ($run_evaluate sys)))
       (($run_evaluate (str.len sx))         (eo::len ($run_evaluate sx)))
       (($run_evaluate (str.substr sx n m))  (eo::define ((r ($run_evaluate n)))
@@ -324,7 +241,6 @@
                                                 (eo::extract ex 0 (eo::add en -1))
                                                 (eo::extract ey 0 (eo::add rc -1))
                                                 (eo::extract ex (eo::add en (eo::len ey)) exl)))))))))
->>>>>>> 5a7a3d2d
 
       ; bitvectors
       (($run_evaluate (bvnot xb))          (eo::not ($run_evaluate xb)))
@@ -395,11 +311,6 @@
       (($run_evaluate (@bvsize xb))        ($bv_bitwidth (eo::typeof xb)))
 
       ; arith bv conversions
-<<<<<<< HEAD
-      (($run_evaluate (int2bv n m))        (eo::to_bin ($run_evaluate n) ($run_evaluate m)))
-      (($run_evaluate (bv2nat xb))         (eo::to_z ($run_evaluate xb)))
-
-=======
       (($run_evaluate (int_to_bv n m))     (eo::to_bin ($run_evaluate n) ($run_evaluate m)))
       (($run_evaluate (ubv_to_int xb))     (eo::to_z ($run_evaluate xb)))
       (($run_evaluate (sbv_to_int xb))     (eo::define ((ex ($run_evaluate xb)))
@@ -407,7 +318,6 @@
                                                (eo::to_z ex)
                                                (eo::add (eo::to_z ex) (eo::neg ($arith_eval_int_pow_2 ($bv_bitwidth (eo::typeof xb))))))))
   
->>>>>>> 5a7a3d2d
       (($run_evaluate z)                   z)
     )
 )
