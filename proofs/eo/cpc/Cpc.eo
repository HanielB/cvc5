; =============================================================================
;
; This is the official development version of the Eunoia signature for the
; Cooperating Proof Calculus. It is a faithful formalization of cvc5's theory
; signatures and proof rules.
;
; NOTE: cvc5 does not strictly follow the SMT-LIB version 2.6 standard. In
; particular, it contains many extensions, including non-standard theories as
; well as non-standard extensions of existing theories. Moreover, some standard
; theory symbols have subtle differences with the SMT-LIB standard.
;
; For examples of the latter:
; - Many arithmetic symbols in cvc5 such as +, *, >= operate on *mixed*
; arithmetic. That is, they can be applied to mixtures of Real and Int.
; - Most associative operators are modelled as variadic (modelled in Eunoia as
; :left-assoc-nil and :right-assoc-nil) instead of being seen as syntax sugar
; for an associative chain that does not distinguish a nil terminator (e.g.
; :left-assoc and :right-assoc). Examples of these operators include or, bvand,
; +, and so on.
; - cvc5 generalizes strings to sequences, so that strings are defined to be
; (Seq Char).
; - We model quantifiers (forall, exists) using explicit function symbols taking
; lists to model their binders.
; Whenever applicable, these differences are marked with disclaimer: comments.
;
; Furthermore, this signature is designed to capture the exact definition of
; cvc5's proof API. That is, Proof objects in our API are expected to have the
; same expected arguments and premises as their formal definition in this
; signature.
;
; This signature however intentionally does *not* formalize any proof rules that
; are prefixed by MACRO_. These can be eliminated using the cvc5 option
; --proof-granularity=theory-rewrite or --proof-granularity=dsl-rewrite.
;
; The cases of ProofRule::THEORY_REWRITE are each formalized as individual
; proof rules. Similarly, each theory rewrite with a ProofRewriteRule that
; is prefixed by MACRO_ are not formalized in this signature and will not
; appear in final proofs.
;
; The cases of ProofRule::DSL_REWRITE are each formalized as individual
; proof rules in ./rules/Rewrites.eo.
;
; The rules ProofRule::TRUST and ProofRule::TRUST_THEORY_REWRITE are output in
; proofs using a catch-all rule trust defined at the end of this file. This
; rule is also used for any ProofRule which the Eunoia signature does not
; currently support. In cvc5's proof ouput, an Eunoia comment will be displayed
; above an application of this rule to indicate diagnostic information on the
; source of this inference, in the format of a TrustId, tracked internally in
; cvc5 to classify the source of the incompleteness.
;
; !!! NOTE: proofs using any instance of the trust rule should be considered
; incomplete and not having a formal justification. The Ethos checker will
; output "incomplete" if any trust step appears in a proof.
;
; Discrepancies between cvc5's Proof API and the formal Eunoia definition are
; also noted when applicable by disclaimer:.
;
; This signature does *not* contain definitions for expert theories and rules.
; An additional set of theory definitions and rules can be found at
; ./expert/CpcExpert.eo. This contains all definitions of theories and rules
; that are not supported by cvc5 when safe mode is enabled.
; 
; =============================================================================

(include "./rules/Builtin.eo")
(include "./rules/Booleans.eo")
(include "./rules/Arrays.eo")
(include "./rules/Uf.eo")
(include "./rules/Arith.eo")
(include "./rules/BitVectors.eo")
(include "./rules/Strings.eo")
(include "./rules/Sets.eo")
(include "./rules/ArithBvConv.eo")
(include "./rules/Quantifiers.eo")
(include "./rules/Datatypes.eo")
(include "./rules/Rewrites.eo")

(include "./programs/DistinctValues.eo")
(include "./programs/AciNorm.eo")

; disclaimer: >
;   All symbols prefixed by @ are not part of the SMT-LIB standard
;   and are used to model cvc5's internal symbols, including its skolems,
;   other internally introduced terms, and extensions.

; note: >
;   @const corresponds to generic abstract constants, which correspond to internally
;   introduced terms that do not have a formal definition in the signature.
(declare-const @const (-> (! Int :opaque) (! Type :opaque :var T) T))

; note: >
;   @var is an alias of eo::var to ensure the cpc proof does not use eo::var.
(define @var ((s String) (T Type)) (eo::var s T))

;;;;; ProofRule::EVALUATE

; program: $run_evaluate
; args:
; - t S: The term to evaluate.
; return: The result of evaluating t.
(program $run_evaluate ((T Type) (S Type) 
                       (x T) (y T) (z S) (ys S :list)
                       (b Bool) (n Int) (m Int)
                       (xb (BitVec m)) (yb (BitVec m)) (ybs (BitVec m) :list)
                       (xs (Seq T)) (yss (Seq T) :list))
    (S) S
    (
      ; core
      (($run_evaluate (= x y))             (eo::define ((ex ($run_evaluate x)))
                                           (eo::define ((ey ($run_evaluate y)))
                                           (eo::define ((res (eo::is_eq ex ey)))
                                           (eo::ite (eo::and (eo::is_q ex) (eo::is_q ey)) res
                                           (eo::ite (eo::and (eo::is_z ex) (eo::is_z ey)) res
                                           (eo::ite (eo::and (eo::is_bin ex) (eo::is_bin ey)) res
                                           (eo::ite (eo::and (eo::is_str ex) (eo::is_str ey)) res
                                           (eo::ite (eo::and (eo::is_bool ex) (eo::is_bool ey)) res
                                             (= ex ey))))))))))
      (($run_evaluate (not b))             (eo::not ($run_evaluate b)))
      (($run_evaluate (ite b x y))         (eo::ite ($run_evaluate b) ($run_evaluate x) ($run_evaluate y)))
      (($run_evaluate (or x ys))           (eo::or ($run_evaluate x) ($run_evaluate ys)))
      (($run_evaluate (and x ys))          (eo::and ($run_evaluate x) ($run_evaluate ys)))
      (($run_evaluate (xor x y))           (eo::xor ($run_evaluate x) ($run_evaluate y)))
  
      ; arithmetic
      (($run_evaluate (< x z))             (eo::is_neg ($arith_eval_qsub ($run_evaluate x) ($run_evaluate z))))
      (($run_evaluate (<= x z))            (eo::define ((d ($arith_eval_qsub ($run_evaluate x) ($run_evaluate z))))
                                             (eo::or (eo::is_neg d) (eo::is_eq d 0/1))))
      (($run_evaluate (> x z))             (eo::is_neg ($arith_eval_qsub ($run_evaluate z) ($run_evaluate x))))
      (($run_evaluate (>= x z))            (eo::define ((d ($arith_eval_qsub ($run_evaluate z) ($run_evaluate x))))
                                             (eo::or (eo::is_neg d) (eo::is_eq d 0/1))))
      (($run_evaluate (+ x ys))            ($arith_eval_add ($run_evaluate x) ($run_evaluate ys)))
      (($run_evaluate (- x z))             ($arith_eval_sub ($run_evaluate x) ($run_evaluate z)))
      (($run_evaluate (* x ys))            ($arith_eval_mul ($run_evaluate x) ($run_evaluate ys)))
      (($run_evaluate (- x))               (eo::neg ($run_evaluate x)))
      (($run_evaluate (/ x y))             (eo::qdiv (eo::to_q ($run_evaluate x)) (eo::to_q ($run_evaluate y))))
      (($run_evaluate (/_total x y))       (eo::define ((d (eo::to_q ($run_evaluate y))))
                                            (eo::ite (eo::is_eq d 0/1) 0/1 (eo::qdiv (eo::to_q ($run_evaluate x)) d))))
      (($run_evaluate (div x y))           (eo::zdiv ($run_evaluate x) ($run_evaluate y)))
      (($run_evaluate (div_total x y))     (eo::define ((d ($run_evaluate y)))
                                             (eo::ite (eo::is_eq d 0) 0 (eo::zdiv ($run_evaluate x) d))))
      (($run_evaluate (mod x y))           (eo::zmod ($run_evaluate x) ($run_evaluate y)))
      (($run_evaluate (mod_total x y))     (eo::define ((ex ($run_evaluate x)))
                                           (eo::define ((ey ($run_evaluate y)))
                                            (eo::ite (eo::is_eq ey 0) ex (eo::zmod ex ey)))))
      (($run_evaluate (to_real x))         (eo::to_q ($run_evaluate x)))
      (($run_evaluate (to_int x))          (eo::to_z ($run_evaluate x)))
      (($run_evaluate (is_int x))          (eo::define ((ex ($run_evaluate x))) (eo::is_eq (eo::to_q (eo::to_z ex)) (eo::to_q ex))))
      (($run_evaluate (abs x))             (eo::define ((ex ($run_evaluate x))) (eo::ite (eo::is_neg ex) (eo::neg ex) ex)))
      (($run_evaluate (int.log2 x))        ($arith_eval_int_log_2 ($run_evaluate x)))
      (($run_evaluate (int.pow2 x))        ($arith_eval_int_pow_2 ($run_evaluate x)))
      (($run_evaluate (int.ispow2 x))      ($arith_eval_int_is_pow_2 ($run_evaluate x)))

      ; strings
      (($run_evaluate (str.++ xs yss))     (eo::concat ($run_evaluate xs) ($run_evaluate yss)))
      (($run_evaluate (str.len x))         (eo::len ($run_evaluate x)))
      (($run_evaluate (str.substr x n m))  (eo::define ((r ($run_evaluate n)))
                                             (eo::extract ($run_evaluate x) r (eo::add r ($run_evaluate m) -1))))
      (($run_evaluate (str.at x n))         (eo::define ((r ($run_evaluate n)))
                                             (eo::extract ($run_evaluate x) r r)))
      (($run_evaluate (str.contains x y))  (eo::not (eo::is_neg (eo::find ($run_evaluate x) ($run_evaluate y)))))
      (($run_evaluate (str.replace x y z)) (eo::define ((ex ($run_evaluate x)))
                                           (eo::define ((ey ($run_evaluate y)))
                                           (eo::define ((r (eo::find (eo::to_str ex) (eo::to_str ey)))) ; ensure string literals
                                             (eo::ite (eo::is_neg r)
                                               ex
                                               (eo::concat 
                                                 (eo::extract ex 0 (eo::add r -1)) 
                                                 ($run_evaluate z) 
                                                 (eo::extract ex (eo::add r (eo::len ey)) (eo::len ex)))
                                             )
                                           ))))
      (($run_evaluate (str.replace_all x y z))
                                          ($str_eval_replace_all x y z))
      (($run_evaluate (str.prefixof x y)) (eo::define ((ex ($run_evaluate x)))
                                          (eo::define ((ey ($run_evaluate y)))
                                          (eo::define ((r (eo::extract ey 0 (eo::add (eo::len ex) -1))))
                                            (eo::is_eq ex r)))))
      (($run_evaluate (str.suffixof x y)) (eo::define ((ex ($run_evaluate x)))
                                          (eo::define ((ey ($run_evaluate y)))
                                          (eo::define ((eyl (eo::len ey)))
                                          (eo::define ((r (eo::extract ey
                                                            (eo::add eyl (eo::neg (eo::len ex))) 
                                                            (eo::add eyl -1))))
                                            (eo::is_eq ex r))))))
      (($run_evaluate (str.indexof x y n)) (eo::define ((en ($run_evaluate n)))
                                           (eo::ite (eo::is_neg en) -1
                                             (eo::define ((ex ($run_evaluate x)))
                                             (eo::define ((exl (eo::len ex)))
                                             (eo::ite (eo::gt en exl) -1
                                               (eo::define ((exs (eo::extract ex n exl)))
                                               (eo::define ((ey ($run_evaluate y)))
                                               (eo::define ((r (eo::find (eo::to_str exs) (eo::to_str ey))))
                                               (eo::ite (eo::is_neg r) r (eo::add n r)))))))))))
      (($run_evaluate (str.to_code x))     (eo::define ((ex ($run_evaluate x)))
                                           (eo::define ((len (eo::len ex)))
                                             (eo::ite (eo::is_eq len 1) (eo::to_z ex)
                                             (eo::ite (eo::is_z len) -1
                                               (str.to_code ex))))))
      (($run_evaluate (str.from_code x))   (eo::define ((ex ($run_evaluate x)))
                                             (eo::ite ($str_is_code_point ex) (eo::to_str x) "")))
      (($run_evaluate (str.to_int x))      (eo::define ((ex ($run_evaluate x)))
                                             ($str_to_int_eval ex)))
      (($run_evaluate (str.from_int n))    (eo::define ((en ($run_evaluate n)))
                                             ($str_from_int_eval en)))
<<<<<<< HEAD
=======
      (($run_evaluate (str.<= x y))        (eo::define ((ex ($run_evaluate x)))
                                           (eo::define ((ey ($run_evaluate y)))
                                             ($str_leq_eval ex ey))))
>>>>>>> a69fba76
      (($run_evaluate (str.to_lower x))    (eo::define ((ex ($run_evaluate x)))
                                             ($str_to_lower_eval ex)))
      (($run_evaluate (str.to_upper x))    (eo::define ((ex ($run_evaluate x)))
                                             ($str_to_upper_eval ex)))
      (($run_evaluate (str.rev x))         (eo::define ((ex ($run_evaluate x)))
                                             ($str_rev_eval ex)))
<<<<<<< HEAD
=======
      (($run_evaluate (str.update x n y))  (eo::define ((ex ($run_evaluate x)))
                                           (eo::define ((en ($run_evaluate n)))
                                           (eo::define ((exl (eo::len ex)))
                                           (eo::ite (eo::or (eo::gt 0 en) (eo::gt en exl))
                                             ex
                                             (eo::define ((ey ($run_evaluate y)))
                                             (eo::define ((rc (eo::add (eo::neg en) exl)))
                                             (eo::concat
                                               (eo::extract ex 0 (eo::add en -1))
                                               (eo::extract ey 0 (eo::add rc -1))
                                               (eo::extract ex (eo::add en (eo::len ey)) exl)))))))))
>>>>>>> a69fba76

      ; bitvectors
      (($run_evaluate (bvnot xb))          (eo::not ($run_evaluate xb)))
      (($run_evaluate (bvneg xb))          (eo::neg ($run_evaluate xb)))
      (($run_evaluate (bvadd xb ybs))      (eo::add ($run_evaluate xb) ($run_evaluate ybs)))
      (($run_evaluate (bvmul xb ybs))      (eo::mul ($run_evaluate xb) ($run_evaluate ybs)))
      (($run_evaluate (bvudiv xb yb))      (eo::define ((ex ($run_evaluate xb)))
                                           (eo::define ((ey ($run_evaluate yb)))
                                           (eo::ite (eo::is_eq (eo::to_z ey) 0)
                                             ($bv_ones ($bv_bitwidth (eo::typeof xb)))
                                             (eo::zdiv ex ey)))))
      (($run_evaluate (bvurem xb yb))      (eo::define ((ex ($run_evaluate xb)))
                                           (eo::define ((ey ($run_evaluate yb)))
                                           (eo::ite (eo::is_eq (eo::to_z ey) 0)
                                             ex
                                             (eo::zmod ex ey)))))
      (($run_evaluate (bvand xb ybs))      (eo::and ($run_evaluate xb) ($run_evaluate ybs)))
      (($run_evaluate (bvor xb ybs))       (eo::or ($run_evaluate xb) ($run_evaluate ybs)))
      (($run_evaluate (bvxor xb ybs))      (eo::xor ($run_evaluate xb) ($run_evaluate ybs)))
      (($run_evaluate (concat x ys))       (eo::concat ($run_evaluate x) ($run_evaluate ys)))
      (($run_evaluate (bvsub xb yb))       (eo::add ($run_evaluate xb) (eo::neg ($run_evaluate yb))))
      (($run_evaluate (extract m n x))     (eo::extract ($run_evaluate x) n m)) ; note swap n/m
      (($run_evaluate (bvult xb yb))       ($run_evaluate (bvugt yb xb)))
      (($run_evaluate (bvule xb yb))       ($run_evaluate (bvuge yb xb)))
      (($run_evaluate (bvugt xb yb))       (eo::define ((ex (eo::to_z ($run_evaluate xb))))
                                           (eo::define ((ey (eo::to_z ($run_evaluate yb))))
                                             (eo::gt ex ey))))
      (($run_evaluate (bvuge xb yb))       (eo::define ((ex ($run_evaluate xb)))
                                           (eo::define ((ey ($run_evaluate yb)))
                                             (eo::or (eo::gt ex ey) (eo::is_eq ex ey)))))
      (($run_evaluate (bvslt xb yb))       ($run_evaluate (bvsgt yb xb)))
      (($run_evaluate (bvsle xb yb))       ($run_evaluate (bvsge yb xb)))
      (($run_evaluate (bvsgt xb yb))       (eo::define ((ex ($bv_to_signed_int ($run_evaluate xb))))
                                           (eo::define ((ey ($bv_to_signed_int ($run_evaluate yb))))
                                             (eo::gt ex ey))))
      (($run_evaluate (bvsge xb yb))       (eo::define ((ex ($bv_to_signed_int ($run_evaluate xb))))
                                           (eo::define ((ey ($bv_to_signed_int ($run_evaluate yb))))
                                             (eo::or (eo::gt ex ey) (eo::is_eq ex ey)))))
      (($run_evaluate (bvshl xb yb))       (eo::define ((ex ($run_evaluate xb)))
                                           (eo::define ((ey ($run_evaluate yb)))
                                           (eo::define ((eyz (eo::to_z ey)))
                                           (eo::define ((w ($bv_bitwidth (eo::typeof xb))))
                                           (eo::ite (eo::gt eyz w)
                                             (eo::to_bin w 0)
                                             (eo::to_bin w (eo::mul (eo::to_z ex) ($arith_eval_int_pow_2 eyz)))
                                           ))))))
      (($run_evaluate (bvlshr xb yb))      (eo::define ((ex ($run_evaluate xb)))
                                           (eo::define ((ey ($run_evaluate yb)))
                                           (eo::define ((eyz (eo::to_z ey)))
                                           (eo::define ((w ($bv_bitwidth (eo::typeof xb))))
                                           (eo::ite (eo::gt eyz w)
                                             (eo::to_bin w 0)
                                             (eo::to_bin w (eo::zdiv (eo::to_z ex) ($arith_eval_int_pow_2 eyz)))
                                           ))))))
      (($run_evaluate (bvashr xb yb))      (eo::define ((ex ($run_evaluate xb)))
                                           (eo::define ((ey ($run_evaluate yb)))
                                           (eo::define ((sb ($bv_sign_bit ex)))
                                           (eo::ite (eo::is_eq sb #b0)
                                             ($run_evaluate (bvlshr ex ey))
                                             ($run_evaluate (bvnot (bvlshr (bvnot ex) ey)))
                                           )))))
      (($run_evaluate (repeat n xb))       ($run_evaluate ($bv_unfold_repeat ($run_evaluate n) ($run_evaluate xb))))
      (($run_evaluate (sign_extend n xb))  (eo::define ((ex ($run_evaluate xb)))
                                              (eo::concat ($run_evaluate ($bv_unfold_repeat ($run_evaluate n) ($bv_sign_bit ex))) ex)))
      (($run_evaluate (zero_extend n xb))  (eo::define ((ex ($run_evaluate xb)))
                                              (eo::concat ($run_evaluate ($bv_unfold_repeat ($run_evaluate n) #b0)) ex)))
      (($run_evaluate (@bv n m))           (eo::to_bin ($run_evaluate m) ($run_evaluate n)))
      (($run_evaluate (@bvsize x))         ($bv_bitwidth (eo::typeof x)))

      ; arith bv conversions
      (($run_evaluate (int2bv n m))        (eo::to_bin ($run_evaluate n) ($run_evaluate m)))
      (($run_evaluate (bv2nat xb))         (eo::to_z ($run_evaluate xb)))
  
      (($run_evaluate z)                   z)
    )
)

; program: $evaluate_list
; args:
; - ts @List: The list of terms to evaluate.
; return: The list containing the result of evaluating the terms in ts.
(program $evaluate_list ((U Type) (t U) (ts @List :list))
  (@List) @List
  (
  (($evaluate_list (@list t ts))  (eo::cons @list ($run_evaluate t) ($evaluate_list ts)))
  (($evaluate_list @list.nil)     @list.nil)
  )
)

; rule: evaluate
; implements: ProofRule::EVALUATE
; args:
; - t U: The term to evaluate.
; conclusion: The term t is equal to what it evaluates to.
(declare-rule evaluate ((U Type) (t U))
  :args (t)
  :conclusion (= t ($run_evaluate t))
)

;;;;; ProofRule::DISTINCT_VALUES

; rule: distinct_values
; implements: ProofRule::DISTINCT_VALUES
; args:
; - t U: The first term.
; - s U: The second term.
; requires: Showing that t and s are distinct terms based on reasoning about values.
; conclusion: The term t is not equal to s.
(declare-rule distinct_values ((U Type) (t U) (s U))
  :args (t s)
  :requires ((($are_distinct_terms t s) true))
  :conclusion (not (= t s))
)

;;;;; ProofRule::DISTINCT_CARD_CONFLICT

; define: $get_aci_normal_form
; args:
; - t S: The term to compute the normal form for.
; return: >
;   The result of normalizing t for the proof rule aci_norm. In
;   particular, if t is an application of a known operator that has the property
;   of being either associative and commutative (resp. associative) we call
;   the method $get_aci_norm (resp. $get_a_norm).
(define $get_aci_normal_form ((S Type :implicit) (t S))
  (eo::match ((T Type) (U Type) (V Type) (x V) (x1 T) (x2 U :list) (m Int)
              (xb1 (BitVec m)) (xb2 (BitVec m) :list)
              (xs1 (Seq U)) (xs2 (Seq U) :list))
    t
    (
      ((or x1 x2)        ($get_aci_norm t))
      ((and x1 x2)       ($get_aci_norm t))
      ((re.union x1 x2)  ($get_aci_norm t))
      ((re.inter x1 x2)  ($get_aci_norm t))
      ((bvor xb1 xb2)    ($get_aci_norm t))
      ((bvand xb1 xb2)   ($get_aci_norm t))
      ((str.++ xs1 xs2)  ($get_a_norm t))
      ((re.++ x1 x2)     ($get_a_norm t))
      (x                 x)
    )
  )
)

; rule: aci_norm
; implements: ProofRule::ACI_NORM
; args:
; - eq Bool: The equality to be proven by this rule.
; requires: >
;   That computing the normal forms via $get_aci_normal_form of the sides of the
;   given equality between terms a and b suffices to show that a and b are
;   equivalent. Note that we need three checks. The first two handle the cases
;   where one side is treated as a singleton child of the other side. The
;   remaining case checks where both terms are not singletons.
; conclusion: The given equality.
; disclaimer: >
;   This rule implements only the cases of operators that are defined in the
;   standard signature. Further expert operators are handled in this rule,
;   which are defined in CpcExpert.eo.
(declare-rule aci_norm ((U Type) (a U) (b U))
  :args ((= a b))
  :requires (((eo::define ((an ($get_aci_normal_form a)) (bn ($get_aci_normal_form b)))
              (eo::ite (eo::is_eq an b) true
              (eo::ite (eo::is_eq a bn) true
                (eo::is_eq an bn)))) true))
  :conclusion (= a b)
)

;;;;; ProofRewriteRule::DISTINCT_CARD_CONFLICT

; program: $compute_card
; args:
; - T Type: The type.
; return: The cardinality of T.
; note: >
;   This method is used for the proof rule ProofRewriteRule::DISTINCT_CARD_CONFLICT.
;   We intentionally only handle finite types here, and moreover for simplicity
;   limit this method to atomic types (Bool and BitVec) only.
(program $compute_card ((n Int))
  (Type) Int
  (
    (($compute_card Bool)       2)
    (($compute_card (BitVec n)) ($arith_eval_int_pow_2 n))
  )
)

; rule: distinct-card-conflict
; implements: ProofRewriteRule::DISTINCT_CARD_CONFLICT
; args:
; - eq Bool: The equality to prove with this rule between an application of distinct D and false.
; requires: >
;   D is a pairwise application of distinct over a list of elements whose
;   length is larger than the cardinality of the type of those elements.
; conclusion: The given equality.
(declare-rule distinct-card-conflict ((D Bool) (elems @List))
  :args ((= D false))
  :requires (((eo::define ((elems ($extract_pairwise_args distinct and D)))
              (eo::define ((first (eo::list_nth @list elems 0)))
                (eo::gt (eo::list_len @list elems) ($compute_card (eo::typeof first)))))
              true))
  :conclusion (= D false)
)

;;;;; trusted

; rule: trust
; premsies:
; - P: A conjunction of the premises passed to this rule.
; args:
; - F Bool: The proven formula, which should be implied by P.
; conclusion: The given formula F.
; note: >
;   This rule is not sound. Any proof involving this rule should be
;   considered incomplete. We use this rule when encountering ProofRule::TRUST,
;   ProofRule::TRUST_THEORY_REWRITE, or any other rule that is not currently
;   formalized in the Eunoia signature.
(declare-rule trust ((P Bool) (F Bool))
    :premise-list P and
    :args (F)
    :conclusion F
    :sorry
)<|MERGE_RESOLUTION|>--- conflicted
+++ resolved
@@ -59,7 +59,7 @@
 ; An additional set of theory definitions and rules can be found at
 ; ./expert/CpcExpert.eo. This contains all definitions of theories and rules
 ; that are not supported by cvc5 when safe mode is enabled.
-; 
+;
 ; =============================================================================
 
 (include "./rules/Builtin.eo")
@@ -98,7 +98,7 @@
 ; args:
 ; - t S: The term to evaluate.
 ; return: The result of evaluating t.
-(program $run_evaluate ((T Type) (S Type) 
+(program $run_evaluate ((T Type) (S Type)
                        (x T) (y T) (z S) (ys S :list)
                        (b Bool) (n Int) (m Int)
                        (xb (BitVec m)) (yb (BitVec m)) (ybs (BitVec m) :list)
@@ -120,7 +120,7 @@
       (($run_evaluate (or x ys))           (eo::or ($run_evaluate x) ($run_evaluate ys)))
       (($run_evaluate (and x ys))          (eo::and ($run_evaluate x) ($run_evaluate ys)))
       (($run_evaluate (xor x y))           (eo::xor ($run_evaluate x) ($run_evaluate y)))
-  
+
       ; arithmetic
       (($run_evaluate (< x z))             (eo::is_neg ($arith_eval_qsub ($run_evaluate x) ($run_evaluate z))))
       (($run_evaluate (<= x z))            (eo::define ((d ($arith_eval_qsub ($run_evaluate x) ($run_evaluate z))))
@@ -163,9 +163,9 @@
                                            (eo::define ((r (eo::find (eo::to_str ex) (eo::to_str ey)))) ; ensure string literals
                                              (eo::ite (eo::is_neg r)
                                                ex
-                                               (eo::concat 
-                                                 (eo::extract ex 0 (eo::add r -1)) 
-                                                 ($run_evaluate z) 
+                                               (eo::concat
+                                                 (eo::extract ex 0 (eo::add r -1))
+                                                 ($run_evaluate z)
                                                  (eo::extract ex (eo::add r (eo::len ey)) (eo::len ex)))
                                              )
                                            ))))
@@ -179,7 +179,7 @@
                                           (eo::define ((ey ($run_evaluate y)))
                                           (eo::define ((eyl (eo::len ey)))
                                           (eo::define ((r (eo::extract ey
-                                                            (eo::add eyl (eo::neg (eo::len ex))) 
+                                                            (eo::add eyl (eo::neg (eo::len ex)))
                                                             (eo::add eyl -1))))
                                             (eo::is_eq ex r))))))
       (($run_evaluate (str.indexof x y n)) (eo::define ((en ($run_evaluate n)))
@@ -202,20 +202,15 @@
                                              ($str_to_int_eval ex)))
       (($run_evaluate (str.from_int n))    (eo::define ((en ($run_evaluate n)))
                                              ($str_from_int_eval en)))
-<<<<<<< HEAD
-=======
       (($run_evaluate (str.<= x y))        (eo::define ((ex ($run_evaluate x)))
                                            (eo::define ((ey ($run_evaluate y)))
                                              ($str_leq_eval ex ey))))
->>>>>>> a69fba76
       (($run_evaluate (str.to_lower x))    (eo::define ((ex ($run_evaluate x)))
                                              ($str_to_lower_eval ex)))
       (($run_evaluate (str.to_upper x))    (eo::define ((ex ($run_evaluate x)))
                                              ($str_to_upper_eval ex)))
       (($run_evaluate (str.rev x))         (eo::define ((ex ($run_evaluate x)))
                                              ($str_rev_eval ex)))
-<<<<<<< HEAD
-=======
       (($run_evaluate (str.update x n y))  (eo::define ((ex ($run_evaluate x)))
                                            (eo::define ((en ($run_evaluate n)))
                                            (eo::define ((exl (eo::len ex)))
@@ -227,7 +222,6 @@
                                                (eo::extract ex 0 (eo::add en -1))
                                                (eo::extract ey 0 (eo::add rc -1))
                                                (eo::extract ex (eo::add en (eo::len ey)) exl)))))))))
->>>>>>> a69fba76
 
       ; bitvectors
       (($run_evaluate (bvnot xb))          (eo::not ($run_evaluate xb)))
@@ -300,7 +294,7 @@
       ; arith bv conversions
       (($run_evaluate (int2bv n m))        (eo::to_bin ($run_evaluate n) ($run_evaluate m)))
       (($run_evaluate (bv2nat xb))         (eo::to_z ($run_evaluate xb)))
-  
+
       (($run_evaluate z)                   z)
     )
 )
