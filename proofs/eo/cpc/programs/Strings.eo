--- conflicted
+++ resolved
@@ -43,7 +43,7 @@
 ; args:
 ; - T Type: The string-like type to check.
 ; return: the character type of the string-like type T
-(define $char_type_of ((T Type)) 
+(define $char_type_of ((T Type))
   (eo::match ((U Type)) T (((Seq U) U)))
 )
 
@@ -370,7 +370,7 @@
 ; - rev Bool: Whether to reverse the string term.
 ; - t (Seq U): The string term.
 ; return: the reverse of t if rev is true, return t unchanged otherwise.
-(define $str_rev ((U Type :implicit) (rev Bool) (t (Seq U))) 
+(define $str_rev ((U Type :implicit) (rev Bool) (t (Seq U)))
   (eo::ite rev ($nary_reverse t) t))
 
 ; program: $str_nary_intro
@@ -498,7 +498,7 @@
               (not (str.contains
                         (str.++ k1 (str.substr y 0 (- (str.len y) 1))) y))
               (= k (+ n (str.len k1)))))))))))
-    (($str_reduction_pred (str.replace x y z)) 
+    (($str_reduction_pred (str.replace x y z))
         (eo::define ((k (@purify (str.replace x y z))))
         (ite (= y ($mk_emptystr (eo::typeof y)))
           (= k (str.++ z x))
@@ -536,7 +536,7 @@
         (eo::define ((ndi (@strings_stoi_non_digit s)))
         (ite (< k 0)
           (eo::define ((ndc (- (str.to_code (str.substr s ndi 1)) 48)))
-          (and (= k -1) 
+          (and (= k -1)
                (or (= s "") (and (>= ndi 0) (< ndi xlen) (or (< ndc 0) (>= ndc 10))))))
           (and (= k (R xlen))
                (= 0 (R 0))
@@ -861,7 +861,7 @@
   ((Seq U)) (Seq U)
   (
     ; required for sequences
-    (($str_flatten (str.++ (str.++ t tail2) tail)) 
+    (($str_flatten (str.++ (str.++ t tail2) tail))
         ($str_concat (str.++ t tail2) ($str_flatten tail)))
     (($str_flatten (str.++ t tail))
         ; otherwise, check whether t is a word constant of length greater than one
@@ -893,7 +893,7 @@
     ; Check if t is a word constant
     (($str_collect_acc (str.++ t tail))
       (eo::ite ($str_check_length_one t)
-        (eo::match ((s1 (Seq U)) (s2 (Seq U))) 
+        (eo::match ((s1 (Seq U)) (s2 (Seq U)))
           ($str_collect_acc tail)
           (
             ((@pair "" s2)  (@pair t s2))
@@ -1092,7 +1092,7 @@
 ; args:
 ; - rev Bool: Whether to reverse the strings that occur in r.
 ; - r RegLan: The regular expression to process.
-; return: 
+; return:
 ;   The result of converting the strings s occurring as direct
 ;   children (str.to_re s) of regular expression concatenation r to their flat
 ;   form, reversing if rev is true.
@@ -1523,7 +1523,7 @@
 (program $str_re_consume_rec ((s1 String) (s2 String :list) (s String) (r1 RegLan) (r2 RegLan :list) (b Bool) (rev Bool))
   (String RegLan Bool Bool) Bool
   (
-    (($str_re_consume_rec (str.++ s1 s2) (re.++ r1 r2) @result.null rev)  
+    (($str_re_consume_rec (str.++ s1 s2) (re.++ r1 r2) @result.null rev)
         (eo::match ((s3 String) (s4 String :list) (s5 String) (r3 RegLan))
           r1
           (
@@ -1622,7 +1622,7 @@
 ;   them again and consume from the beginning of the remainder. Finally, we convert
 ;   back from flat form when applicable.
 (define $str_re_consume_process ((s String) (r RegLan) (oneDir Bool))
-  (eo::define ((ss ($str_to_flat_form s true)))  
+  (eo::define ((ss ($str_to_flat_form s true)))
   (eo::define ((rr ($re_to_flat_form r true)))
   (eo::match ((s1 String) (r1 RegLan))
       ($str_re_consume_rec ss rr @result.null true)
@@ -1844,9 +1844,6 @@
 (define $str_rev_eval ((s String))
   (eo::ite (eo::is_str s)
     ($str_from_flat_form ($str_to_flat_form s true) false) ; make reverse flat form and then convert back
-<<<<<<< HEAD
-    (str.rev s)))
-=======
     (str.rev s)))
 
 ; program: $str_leq_eval_rec
@@ -1911,5 +1908,4 @@
     (eo::ite (eo::is_eq t "")
       s
       ($str_eval_replace_all_rec s t u (eo::find s t) (eo::len t)))
-    (str.replace_all s t u)))
->>>>>>> a69fba76
+    (str.replace_all s t u)))