(include "../theories/Arith.eo")
(include "../theories/Builtin.eo")
(include "../theories/Quantifiers.eo")
(include "../theories/Strings.eo")

(include "../programs/Nary.eo")
(include "../programs/PolyNorm.eo")
(include "../programs/DistinctValues.eo")
(include "../programs/Nfa.eo")

; This signature is used for both strings and sequences, where we often
; write "string" in the documentation to refer to a string or sequence,
; or "string-like type" to refer to a string or sequence type.

; program: $str_is_empty
; args:
; - s U: a string term.
; return: true if s is the empty string or sequence.
(program $str_is_empty ((U Type) (x (Seq U)))
  :signature ((Seq U)) Bool
  (
    (($str_is_empty (as seq.empty (Seq U)))  true)
    (($str_is_empty "")                      true)
    (($str_is_empty x)                       false)
  )
)

; program: $seq_element_of_unit
; args:
; - s U: a string term, expected to be a sequence unit.
; return: the element of sequence unit s.
(program $seq_element_of_unit ((U Type) (x U))
  :signature ((Seq U)) U
  (
  (($seq_element_of_unit (seq.unit x)) x)
  )
)

; define: $str_value_len
; args:
; - s (Seq T): The sequence term.
; return: >
;   The length of s, if it denotes a "value-like" sequence, that
;   is, either a string literal or a concatentation of sequence units.
(program $str_value_len ((T Type) (s (Seq T)) (e T) (ss (Seq T) :list))
  :signature ((Seq T)) Int
  (
    (($str_value_len (seq.++ (seq.unit e) ss))  (eo::add 1 ($str_value_len ss)))
    (($str_value_len (as seq.empty (Seq T)))    0)
    (($str_value_len (seq.unit e))              1)
    (($str_value_len s)                         (eo::requires (eo::is_str s) true (eo::len s)))
  )
)

; program: $char_type_of
; args:
; - T Type: The string-like type to check.
; return: the character type of the string-like type T
<<<<<<< HEAD
(define $char_type_of ((T Type))
  (eo::match ((U Type)) T (((Seq U) U)))
=======
(program $char_type_of ((U Type))
  :signature (Type) Type
  (
  (($char_type_of (Seq U)) U)
  )
>>>>>>> 5a7a3d2d
)

; define: $str_concat
; args:
; - x (Seq T): The first string.
; - y (Seq T): The second string.
; return: the concatenation of strings x and y, treated as lists.
(define $str_concat ((T Type :implicit) (x (Seq T)) (y (Seq T)))
  (eo::list_concat str.++ x y))

; define: $str_head
; args:
; - x (Seq T): The string, expected to be a non-empty concatentation.
; return: the head (first child) of x.
(define $str_head ((T Type :implicit) (x (Seq T))) (eo::list_nth str.++ x 0))

; define: $str_cons
; args:
; - x (Seq T): The first string.
; - y (Seq T): The second string.
; return: >
;   The result of prepending string x to string y where the former is treated
;   as an element and the latter is treated as a list.
(define $str_cons ((T Type :implicit) (x (Seq T)) (y (Seq T)))
  (eo::cons str.++ x y)
)

; define: $str_is_code_point
; args:
; - n Int: the integer to inspect.
; return: true if n is a valid code point [0, 196607].
(define $str_is_code_point ((n Int))
  (eo::ite (eo::is_z n)
  (eo::ite ($compare_geq 196608 n)
    (eo::not (eo::is_neg n))
    false)
  false))

; define: $str_self_if_empty
; args:
; - t T: a string term.
; return: >
;   t if it corresponds to the empty string for its type, otherwise evaluates
;   to an unevaluated eo::requires term.
(define $str_self_if_empty ((T Type :implicit) (t T))
  (eo::requires t ($seq_empty (eo::typeof t)) t))

; program: $str_fixed_len_re
; args:
; - r RegLan: the regular expression to inspect.
; return: >
;   The fixed length for the regular expression r if it can be inferred.
;   Otherwise results in an unevaluated term.
(program $str_fixed_len_re ((r RegLan) (s1 String) (s2 String) (r1 RegLan :list))
  :signature (RegLan) Int
  (
  (($str_fixed_len_re (re.++ r r1))     (eo::add ($str_fixed_len_re r) ($str_fixed_len_re r1)))
  (($str_fixed_len_re re.allchar)       1)
  (($str_fixed_len_re (re.range s1 s2)) 1)
  (($str_fixed_len_re (str.to_re s1))   (eo::len s1))
  (($str_fixed_len_re (re.union r r1))  (eo::define ((n ($str_fixed_len_re r)))
                                          (eo::ite (eo::eq r1 re.none)
                                            n
                                            (eo::requires ($str_fixed_len_re r1) n n))))
  (($str_fixed_len_re (re.inter r r1))  (eo::define ((n ($str_fixed_len_re r)))
                                          (eo::ite (eo::eq r1 re.all)
                                            n
                                            (eo::requires ($str_fixed_len_re r1) n n))))
  )
)

; define: $str_is_char_range
; args:
; - s1 String: The first string.
; - s2 String: The second string.
; return: >
;   true if (re.range s1 s2) is a character
;   range, i.e. s1 and s2 are strings of length one.
(define $str_is_char_range ((s1 String) (s2 String))
  (eo::and (eo::is_eq (eo::len s1) 1) (eo::is_eq (eo::len s2) 1)))

; program: $str_membership_str
; args:
; - B Bool: A predicate.
; return: If B is of the form (str.in_re s r), this returns s.
(program $str_membership_str ((s String) (r RegLan))
  :signature (Bool) String
  (
  (($str_membership_str (str.in_re s r)) s)
  )
)

; program: $str_membership_re
; args:
; - B Bool: A predicate.
; return: If B is of the form (str.in_re s r), this returns r.
(program $str_membership_re ((s String) (r RegLan))
  :signature (Bool) RegLan
  (
  (($str_membership_re (str.in_re s r)) r)
  )
)

;;-------------------- RE evaluation

; note: used to represent an invalid regular expression below.
(declare-const @@re.null RegLan)
(define @re.null () @@re.null)

; program: $str_eval_str_in_re_rec
; args:
; - s String: The string to inspect.
; - n Int: The number of characters that must be consumed in s.
; - r1 RegLan: The regular expression to inspect.
; - r2 RegLan: The remaining regular expression to be processed after r1, if it exists.
; return: >
;   The call ($str_eval_str_in_re_rec s 0 r1 @re.null) returns true if s is in r1.
;   The call ($str_eval_str_in_re_rec s n r1 r2) returns true if s = s1 ++ s2 for some s1, s2 such that:
;   - s1 in r1
;   - s2 in r2
;   - s1 contains at least n characters.
; note: >
;   This method has an exponential runtime. It is a placeholder for a
;   more efficient algorithm (via NFAs) to be written later.
(program $str_eval_str_in_re_rec ((s String) (s1 String) (s2 String) (n Int) (r1 RegLan) (rr RegLan :list) (r2 RegLan) (sr String))
  :signature (String Int RegLan RegLan) Bool
  (
  (($str_eval_str_in_re_rec s 0 (re.++ r1 rr) @re.null)     ($str_eval_str_in_re_rec s 0 r1 rr))
  (($str_eval_str_in_re_rec s 0 (re.inter r1 rr) @re.null)  (eo::ite ($str_eval_str_in_re_rec s 0 r1 @re.null)
                                                              ($str_eval_str_in_re_rec s 0 rr @re.null)
                                                              false))
  (($str_eval_str_in_re_rec s 0 (re.union r1 rr) @re.null)  (eo::ite ($str_eval_str_in_re_rec s 0 r1 @re.null)
                                                              true
                                                              ($str_eval_str_in_re_rec s 0 rr @re.null)))
  (($str_eval_str_in_re_rec s 0 (re.* r1) @re.null)         (eo::ite (eo::eq s "")
                                                              true
                                                              ; to make progress, first component must be non-empty
                                                              ($str_eval_str_in_re_rec s 1 r1 (re.* r1))))
  (($str_eval_str_in_re_rec s 0 (str.to_re sr) @re.null)    (eo::eq s sr))
  (($str_eval_str_in_re_rec s 0 (re.range s1 s2) @re.null)  (eo::define ((cs (eo::to_z s)))
                                                            (eo::requires ($str_is_char_range s1 s2) true
                                                            (eo::ite (eo::eq (eo::len s) 1)
                                                                (eo::and ($compare_geq cs (eo::to_z s1))
                                                                         ($compare_geq (eo::to_z s2) cs))
                                                                false))))
  (($str_eval_str_in_re_rec s 0 re.allchar @re.null)        (eo::eq (eo::len s) 1))
  (($str_eval_str_in_re_rec s 0 re.all @re.null)            true)
  (($str_eval_str_in_re_rec s 0 re.none @re.null)           false)
  (($str_eval_str_in_re_rec s 0 (re.comp r1) @re.null)      (eo::not ($str_eval_str_in_re_rec s 0 r1 @re.null)))
  (($str_eval_str_in_re_rec s n r1 r2)                      (eo::define ((ls (eo::len s)))
                                                            (eo::define ((ss1 (eo::extract s 0 (eo::add n -1))))
                                                            (eo::define ((ss2 (eo::extract s n ls)))
                                                            (eo::define ((res (eo::ite ($str_eval_str_in_re_rec ss1 0 r1 @re.null)
                                                                       (eo::ite ($str_eval_str_in_re_rec ss2 0 r2 @re.null)
                                                                         true false)
                                                                       false)))
                                                            (eo::ite res true
                                                            (eo::ite (eo::eq n ls) false
                                                              ($str_eval_str_in_re_rec s (eo::add n 1) r1 r2))))))))
  )
)

; define: $str_eval_str_in_re
; args:
; - s String: The string to inspect.
; - r RegLan: The regular expression to inspect.
; return: >
;   true if s is in regular expression r. Does not evaluate if s is not a string
;   literal.
; note: This method attempts to use the NFA test whenever possible.
(define $str_eval_str_in_re ((s String) (r RegLan))
  (eo::ite (eo::is_str s)
    (eo::define ((nfa ($build_nfa r (@nfa.list @nfa.accept))))
    (eo::ite (eo::is_ok nfa)
      ; if this is supported by the NFA signature, use the faster test
      ($nfa_match "" s nfa @nfa.decline)
      ; otherwise, must use the backtracking method above.
      ($str_eval_str_in_re_rec s 0 r @re.null)))
    ; otherwise if s is not constant, we are unevaluated
    (str.in_re s r)))

;;;;; first match utilities

; define: $str_first_match_rec_smallest
; args:
; - s String: The string to inspect.
; - r RegLan: The regular expression to inspect, assumed to contain s.
; - m Int: The current prefix size of s we are considering.
; - lens Int: The length of s.
; return: >
;   The size of the smallest prefix of s that is contained in r.
(program $str_first_match_rec_smallest ((s String) (r RegLan) (n Int) (m Int) (lens Int))
  :signature (String RegLan Int Int) Int
  (
    (($str_first_match_rec_smallest s r m lens)   (eo::define ((ss (eo::extract s 0 (eo::add m -1))))
                                                  (eo::ite ($str_eval_str_in_re ss r)
                                                    m
                                                    (eo::requires (eo::eq m lens) false
                                                      ($str_first_match_rec_smallest s r (eo::add m 1) lens)))))
  )
)

; define: $str_first_match_rec
; args:
; - s String: The string to inspect.
; - r RegLan: The regular expression to inspect.
; - rs RegLan: Equivalent to (re.++ r re.all), used for finding whether a prefix of s is contained in r.
; - n Int: The position of the original string we are searching.
; - lens Int: The length of s.
; return: >
;   A pair of the form (n+n', n+m') where the first shortest match of r in s is
;   at start position n' and end position m', or (-1, -1) if r does not match
;   any substring of s.
(program $str_first_match_rec ((s String) (r RegLan) (rs RegLan) (n Int) (lens Int))
  :signature (String RegLan RegLan Int Int) (@Pair Int Int)
  (
    (($str_first_match_rec s r rs n lens)  (eo::ite ($str_eval_str_in_re s rs)
                                            ; found (superstring) match, now find the smallest exact match
                                            (@pair n (eo::add n ($str_first_match_rec_smallest s r 0 lens)))
                                            (eo::ite (eo::eq lens 0)
                                              ; we are at the end of s, did not find a match
                                              (@pair -1 -1)
                                              ; move to the next position in s
                                              (eo::define ((lsm1 (eo::add lens -1)))
                                                ($str_first_match_rec (eo::extract s 1 lsm1) r rs (eo::add n 1) lsm1)))))
  )
)

; define: $str_first_match
; args:
; - s String: The string to inspect.
; - r RegLan: The regular expression to inspect.
; return: >
;   A pair of the form (n, m) where the first shortest match of r in s is at
;   start position n and end position m, or (-1, -1) if r does not match any
;   substring of s.
(define $str_first_match ((s String) (r RegLan))
  (eo::define ((lens (eo::len s)))
  (eo::define ((rs (re.++ r re.all)))
  (eo::requires (eo::is_str s) true
    ($str_first_match_rec s r rs 0 lens)))))

;;-------------------- Skolem terms

; The following side conditions are used for computing terms that define
; Skolems, which are used in reductions. Notice that Skolem terms may use
; terms that are not in original form, meaning that the definitions of Skolems
; may themselves contain Skolems. This is to avoid the use of a side condition
; for computing the original form of a term in the Eunoia signature, which
; naively is exponential.

; define: $str_prefix
; args:
; - s (Seq U): The string term.
; - n Int: A position in s.
; return: the term corresponding to the prefix of term s of fixed length n.
(define $str_prefix ((U Type :implicit) (s (Seq U)) (n Int))
  (str.substr s 0 n))

; define: $str_suffix_rem
; args:
; - s (Seq U): The string term.
; - n Int: A position in s.
; return: >
;   The term corresponding to the suffix of term s starting from position n.
(define $str_suffix_rem ((U Type :implicit) (s (Seq U)) (n Int))
  (str.substr s n (- (str.len s) n)))

; define: $str_prefix_rem
; args:
; - s (Seq U): The string term.
; - n Int: A position in s.
; return: the term corresponding to the prefix of term s except for length n.
(define $str_prefix_rem ((U Type :implicit) (s (Seq U)) (n Int))
  (str.substr s 0 (- (str.len s) n)))

; define: $str_suffix
; args:
; - s (Seq U): The string term.
; - n Int: A position in s.
; return: the term corresponding to the suffix of term s of length n.
(define $str_suffix ((U Type :implicit) (s (Seq U)) (n Int))
  (str.substr s (- (str.len s) n) n))

; program: $str_unify_split
; args:
; - s (Seq U): The first string term.
; - t (Seq U): The second string term.
; - rev Bool: Whether the split term is taken from the end of s and t.
; return:
;   The unified splitting term for t and s, which is the term that denotes the
;   prefix (or suffix if rev is true) remainder of t (resp. s) in the case that
;   t (resp. s) is the longer string.
(program $str_unify_split ((U Type) (t (Seq U)) (s (Seq U)) (rev Bool))
  :signature ((Seq U) (Seq U) Bool) (Seq U)
  (
    (($str_unify_split t s true)  (ite (>= (str.len t) (str.len s))
                                    ($str_prefix t (- (str.len t) (str.len s)))
                                    ($str_prefix s (- (str.len s) (str.len t)))))
    (($str_unify_split t s false) (ite (>= (str.len t) (str.len s))
                                    ($str_suffix_rem t (str.len s))
                                    ($str_suffix_rem s (str.len t))))
  )
)

; define: $str_first_ctn_pre
; args:
; - s (Seq U): The first string term.
; - t (Seq U): The second string term.
; return: >
;   The term corresponding to the prefix of s before the first occurrence of
;   t in s.
(define $str_first_ctn_pre ((U Type :implicit) (s (Seq U)) (t (Seq U)))
  ($str_prefix s (str.indexof s t 0)))

; define: $str_first_ctn_post
; args:
; - s (Seq U): The first string term.
; - t (Seq U): The second string term.
; return: >
;   The term corresponding to the suffix of s after the first occurrence of
;   t in s.
(define $str_first_ctn_post ((U Type :implicit) (s (Seq U)) (t (Seq U)))
  ($str_suffix_rem s (+ (str.len (@purify ($str_first_ctn_pre s t))) (str.len t))))

; define: $re_first_match_pre
; args:
; - s String: The string term.
; - r RegLan: The regular expression.
; return: the substring of s up to the first match of r in s.
(define $re_first_match_pre ((s String) (r RegLan))
  ($str_prefix s (str.indexof_re s r 0)))

; define: $re_first_match_pre
; args:
; - s String: The string term.
; - r RegLan: The regular expression.
; return: the substring of s that is first shortest match of r in s.
(define $re_first_match ((s String) (r RegLan))
  (eo::define ((n (str.indexof_re s r 0)))
    (str.substr s n (- (@strings_occur_index_re s r 1) n))))

; define: $re_first_match_pre
; args:
; - s String: The string term.
; - r RegLan: The regular expression.
; return: the substring of s after the first shortest match of r in s.
(define $re_first_match_post ((s String) (r RegLan))
  ($str_suffix_rem s (@strings_occur_index_re s r 1)))

;;-------------------- Utilities

; define: $str_rev
; args:
; - rev Bool: Whether to reverse the string term.
; - t (Seq U): The string term.
; return: the reverse of t if rev is true, return t unchanged otherwise.
<<<<<<< HEAD
(define $str_rev ((U Type :implicit) (rev Bool) (t (Seq U)))
  (eo::ite rev ($nary_reverse t) t))
=======
(define $str_rev ((U Type :implicit) (rev Bool) (t (Seq U))) 
  (eo::ite rev (eo::list_rev str.++ t) t))

; define: $str_re_rev
; args:
; - rev Bool: Whether to reverse the regular expression term.
; - t RegLan: The regular expression term.
; return: the reverse of t if rev is true, return t unchanged otherwise.
(define $str_re_rev ((rev Bool) (t RegLan))
  (eo::ite rev (eo::list_rev re.++ t) t))
>>>>>>> 5a7a3d2d

; program: $str_nary_intro
; args:
; - t (Seq U): The string term.
; return: >
;   The result of ensuring that the input t is a str.++ list.
;   In particular, if it is not a str.++ and not the empty string, then we
;   return (str.++ t empty) where empty is the empty string for the type of t.
(program $str_nary_intro
    ((T Type) (t (Seq T)) (ss (Seq T) :list))
    :signature ((Seq T)) (Seq T)
    (
        (($str_nary_intro (str.++ t ss)) (str.++ t ss))
        (($str_nary_intro t)             (eo::define ((nil ($seq_empty (eo::typeof t))))
                                            (eo::ite (eo::eq t nil) t ($str_cons t nil))))
    )
)

; program: $re_nary_intro
; args:
; - t RegLan: The regular expresion.
; return: >
;   Regular expression nary-intro, which returns the regular expression equivalent
;   to t that is a re.++ list. In particular, if t is not a re.++ and not the empty
;   regular expression, then we return (re.++ t @re.empty).
(program $re_nary_intro ((t RegLan) (ss RegLan :list))
    :signature (RegLan) RegLan
    (
        (($re_nary_intro (re.++ t ss))    (re.++ t ss))
        (($re_nary_intro @re.empty)       @re.empty)
        (($re_nary_intro t)               (eo::cons re.++ t @re.empty))
    )
)

; program: $str_nary_elim
; args:
; - t (Seq U): The string term.
; return: >
;   The result of ensuring that the input t is not a singleton str.++
;   application. In particular, if t is of the form (str.++ t1 empty) where
;   empty is the empty string for the type of t, we return t1.
(program $str_nary_elim ((T Type) (t (Seq T)) (ss (Seq T) :list))
    :signature ((Seq T)) (Seq T)
    (
        (($str_nary_elim (str.++ t ss)) (eo::define ((nil ($seq_empty (eo::typeof t))))
                                           (eo::ite (eo::eq ss nil) t (str.++ t ss))))
        (($str_nary_elim t)             ($str_self_if_empty t))
    )
)

; program: $re_nary_elim
; args:
; - t RegLan: The regular expresion.
; return: >
;   Regular expression nary-elimination, which ensures that the input t is not a
;   singleton re.++ application. In particular, if t is of the form
;   (re.++ t1 @re.empty), we return t1.
(program $re_nary_elim ((t RegLan) (ss RegLan :list))
    :signature (RegLan) RegLan
    (
        (($re_nary_elim (re.++ t ss)) (eo::ite (eo::eq ss @re.empty) t (re.++ t ss)))
        (($re_nary_elim t)            t)
    )
)

;;-------------------- Reductions

; In the following, a "reduction predicate" refers to a formula that is used
; to axiomatize an extended string program in terms of (simpler) programs.

; define: $str_reduction_pred_case_conv
; args:
; - k String: The purification skolem.
; - x String: The string term argument.
; - isLower Bool: Whether we are considering str.to_lower (resp. str.to_upper).
; return: the reduction predicate for term for str.to_lower/str.to_upper applied to x.
(define $str_reduction_pred_case_conv ((k String) (x String) (isLower Bool))
  (and (= (str.len x) (str.len k))
       (forall ((@var.str_index Int))
         (or (not (>= @var.str_index 0))
             (not (< @var.str_index (str.len k)))
             (= (str.to_code (str.substr k @var.str_index 1))
                (eo::define ((ci (str.to_code (str.substr x @var.str_index 1))))
                (eo::ite isLower
                  (ite (and (<= 65 ci) (<= ci 90)) (+ ci 32) ci)
                  (ite (and (<= 97 ci) (<= ci 122)) (+ ci -32) ci))))))))

; program: $str_reduction_pred
; args:
; - t (Seq U): The string term.
; return: the reduction predicate for term t of sort s.
(program $str_reduction_pred ((T Type) (U Type) (x (Seq U)) (y (Seq U)) (z (Seq U)) (n Int) (m Int)
                              (s String) (r RegLan) (t String))
  :signature (T) Bool
  (
    (($str_reduction_pred (str.contains x y))
      (eo::define ((k (@purify (str.contains x y))))
      (= k (not (forall ((@var.str_index Int))
        (or
          (not (>= @var.str_index 0))
          (not (<= @var.str_index (- (str.len x) (str.len y))))
          (not (= (str.substr x @var.str_index (str.len y)) y))))))))
    (($str_reduction_pred (str.substr x n m))
      (eo::define ((k (@purify (str.substr x n m))))
      (eo::define ((npm (+ n m)))
      (eo::define ((k1 (@purify ($str_prefix x n))))
      (eo::define ((k2 (@purify ($str_suffix_rem x npm))))
      (ite (and (>= n 0)(> (str.len x) n) (> m 0))
        (and (= x (str.++ k1 k k2))
            (= (str.len k1) n)
            (or (= (str.len k2) (- (str.len x) npm))
                (= (str.len k2) 0))
            (<= (str.len k) m))
        (= k ($seq_empty (eo::typeof x)))))))))
    (($str_reduction_pred (str.indexof x y n))
      (eo::define ((k (@purify (str.indexof x y n))))
      (eo::define ((xn (str.substr x n (- (str.len x) n))))
      (eo::define ((k1 (@purify ($str_first_ctn_pre xn y))))
      (eo::define ((k2 (@purify ($str_first_ctn_post xn y))))
      (ite (or (not (str.contains xn y)) (> n (str.len x)) (> 0 n))
        (= k -1)
        (ite (= y ($seq_empty (eo::typeof x)))
          (= k n)
          (and (= xn (str.++ k1 y k2))
              (not (str.contains
                        (str.++ k1 (str.substr y 0 (- (str.len y) 1))) y))
              (= k (+ n (str.len k1)))))))))))
    (($str_reduction_pred (str.replace x y z))
        (eo::define ((k (@purify (str.replace x y z))))
        (ite (= y ($seq_empty (eo::typeof y)))
          (= k (str.++ z x))
          (ite (str.contains x y)
            (eo::define ((k1 (@purify ($str_first_ctn_pre x y))))
            (eo::define ((k2 (@purify ($str_first_ctn_post x y))))
            (and
              (= x (str.++ k1 y k2))
              (= k (str.++ k1 z k2))
              (not (str.contains (str.++ k1 (str.substr y 0 (- (str.len y) 1))) y)))))
            (= k x)))))
    (($str_reduction_pred (str.from_int n))
        (eo::define ((k (@purify (str.from_int n))))
        (eo::define ((R (@strings_itos_result n)))
        (ite (>= n 0)
          (and (>= (str.len k) 1)
               (= n (R (str.len k)))
               (= 0 (R 0))
               (forall ((@var.str_index Int))
                  (eo::define ((cd (- (str.to_code (str.substr k @var.str_index 1)) 48)))
                  (eo::define ((ux1 (R (+ @var.str_index 1))))
                  (or
                    (not (>= @var.str_index 0))
                    (not (< @var.str_index (str.len k)))
                    (and
                      (= ux1 (+ cd (* 10 (R @var.str_index))))
                      (and (>= cd (ite (and (= @var.str_index 0) (> (str.len k) 1)) 1 0))
                           (< cd 10))
                      (>= n ux1)))))))
          (= k "")))))
    (($str_reduction_pred (str.to_int s))
        (eo::define ((k (@purify (str.to_int s))))
        (eo::define ((xlen (str.len s)))
        (eo::define ((R (@strings_stoi_result s)))
        (eo::define ((ndi (@strings_stoi_non_digit s)))
        (ite (< k 0)
          (eo::define ((ndc (- (str.to_code (str.substr s ndi 1)) 48)))
          (and (= k -1)
               (or (= s "") (and (>= ndi 0) (< ndi xlen) (or (< ndc 0) (>= ndc 10))))))
          (and (= k (R xlen))
               (= 0 (R 0))
               (> (str.len s) 0)
               (forall ((@var.str_index Int))
                  (eo::define ((cd (- (str.to_code (str.substr s @var.str_index 1)) 48)))
                  (eo::define ((ux1 (R (+ @var.str_index 1))))
                  (or
                    (not (>= @var.str_index 0))
                    (not (< @var.str_index (str.len s)))
                    (and
                      (= ux1 (+ cd (* 10 (R @var.str_index))))
                      (and (>= cd 0) (< cd 10))
                      (>= k ux1)))))))))))))
    (($str_reduction_pred (seq.nth x n))
        (eo::define ((k (@purify (seq.nth x n))))
        (eo::define ((k1 (@purify ($str_prefix x n))))
        (eo::define ((k2 (@purify ($str_suffix_rem x (+ n 1)))))
          (=> (and (>= n 0) (> (str.len x) n))
              (and (= x (str.++ k1 (seq.unit k) k2))
                   (= (str.len k1) n)
                   (= (str.len k2) (- (str.len x) (+ n 1)))))))))
    (($str_reduction_pred (str.update x n y))
        (eo::define ((k (@purify (str.update x n y))))
        (ite (and (>= n 0) (> (str.len x) n))
          (eo::define ((k1 (@purify ($str_prefix x n))))
          (eo::define ((ys (eo::ite (eo::is_eq ($str_value_len y) 1) ; optimization for single characters
                              y
                              (str.substr y 0 (- (str.len x) n)))))
          (eo::define ((k2 (@purify ($str_suffix_rem x (+ n (str.len ys))))))
          (eo::define ((k3 (@purify (str.substr x n (str.len ys)))))
          (and (= k (str.++ k1 ys k2))
               (= x (str.++ k1 k3 k2))
               (= (str.len k1) n)
               (= (str.len ys) (str.len k3)))))))
          (= k x))))
    (($str_reduction_pred (str.replace_all x y z))
        (eo::define ((k (@purify (str.replace_all x y z))))
        (eo::define ((numOcc (@strings_num_occur x y)))
        (eo::define ((result (@strings_replace_all_result (str.replace_all x y z))))
        (eo::define ((occIndex (@strings_occur_index x y)))
        (ite (= y ($seq_empty (eo::typeof x)))
          (= k x)
          (and (>= numOcc 0)
               (= k (result 0))
               (= (result numOcc) (str.substr x (occIndex numOcc) (str.len x)))
               (= (occIndex 0) 0)
               (= (str.indexof x y (occIndex numOcc)) -1)
               (forall ((@var.str_index Int))
                  (or
                    (not (>= @var.str_index 0))
                    (not (< @var.str_index numOcc))
                    (eo::define ((ii (str.indexof x y (occIndex @var.str_index))))
                    (eo::define ((oi (occIndex @var.str_index)))
                      (and (not (= ii -1))
                           (= (result @var.str_index)
                              (str.++ (str.substr x oi (- ii oi)) z (result (+ @var.str_index 1))))
                           (= (occIndex (+ @var.str_index 1)) (+ ii (str.len y)))))))))))))))
    (($str_reduction_pred (str.replace_re s r t))
        (eo::define ((k (@purify (str.replace_re s r t))))
        (eo::define ((k1 (@purify ($re_first_match_pre s r))))
        (eo::define ((k2 (@purify ($re_first_match s r))))
        (eo::define ((k3 (@purify ($re_first_match_post s r))))
        (ite (= (str.indexof_re s r 0) -1)
          (= k s)
          (and (= s (str.++ k1 k2 k3))
               (= (str.len k1) (str.indexof_re s r 0))
               (forall ((@var.str_length Int))
                  (or
                    (not (>= @var.str_length 0))
                    (not (< @var.str_length (str.len k2)))
                    (not (str.in_re (str.substr k2 0 @var.str_length) r))))
               (str.in_re k2 r)
               (= k (str.++ k1 t k3)))))))))
    (($str_reduction_pred (str.replace_re_all s r t))
        (eo::define ((k (@purify (str.replace_re_all s r t))))
        (eo::define ((numOcc (@strings_num_occur_re s r)))
        (eo::define ((result (@strings_replace_all_result (str.replace_re_all s r t))))
        (eo::define ((occIndex (@strings_occur_index_re s r)))
        (eo::define ((rnemp (re.diff r (str.to_re ""))))
        (eo::define ((ssl (str.substr s (occIndex numOcc) (str.len s))))
        (ite (= (str.indexof_re s rnemp 0) -1)
          (= k s)
          (and (> numOcc 0)
               (= k (result 0))
               (= (result numOcc) ssl)
               (= (occIndex 0) 0)
               (= (str.indexof_re ssl rnemp 0) -1)
               (forall ((@var.str_index Int))
                  (eo::define ((ip1 (+ @var.str_index 1)))
                  (or
                    (not (>= @var.str_index 0))
                    (not (< @var.str_index numOcc))
                    (eo::define ((oindex (occIndex @var.str_index)))
                    (eo::define ((ii (str.indexof_re s rnemp oindex)))
                    (eo::define ((oindex1 (occIndex ip1)))
                    (eo::define ((olen1 (- oindex1 ii)))
                      (and (> olen1 0)
                           (str.in_re (str.substr s ii olen1) rnemp)
                           (forall ((@var.str_length Int))
                             (or
                               (not (> @var.str_length 0))
                               (not (< @var.str_length olen1))
                               (not (str.in_re (str.substr s ii @var.str_length) r))))
                           (= (result @var.str_index)
                              (str.++ (str.substr s oindex (- ii oindex)) t (result (+ @var.str_index 1))))
                      )))))))))))))))))
    (($str_reduction_pred (str.indexof_re s r n))
        (eo::define ((k (@purify (str.indexof_re s r n))))
        (ite (or (> n (str.len s)) (> 0 n))
          (= k -1)
          (ite (str.in_re "" r)
            (= k n)
            (and (forall ((@var.str_index Int) (@var.str_length Int))
                   (or
                     (not (>= @var.str_index n))
                     (not (< @var.str_index (ite (= k -1) (str.len s) k)))
                     (not (> @var.str_length 0))
                     (not (<= @var.str_length (- (str.len s) @var.str_index)))
                     (not (str.in_re (str.substr s @var.str_index @var.str_length) r))))
                 (or (= k -1)
                     (and (>= k n)
                          (not (forall ((@var.str_length Int)) (or
                                 (not (>= @var.str_length 0))
                                 (not (<= @var.str_length (- (str.len s) k)))
                                 (not (str.in_re (str.substr s k @var.str_length) r))))))))))))
    (($str_reduction_pred (str.<= s t))
        (eo::define ((k (@purify (str.<= s t))))
        (ite (= s t) k
          (not (forall ((@var.str_index Int))
            (or
              (not (>= @var.str_index 0))
              (not (<= @var.str_index (str.len s)))
              (not (<= @var.str_index (str.len t)))
              (not (= (str.substr s 0 @var.str_index) (str.substr t 0 @var.str_index)))
              (ite k
                (>= (str.to_code (str.substr s @var.str_index 1)) (str.to_code (str.substr t @var.str_index 1)))
                (>= (str.to_code (str.substr t @var.str_index 1)) (str.to_code (str.substr s @var.str_index 1)))
            )))))))
    (($str_reduction_pred (str.to_lower s)) ($str_reduction_pred_case_conv (@purify (str.to_lower s)) s true))
    (($str_reduction_pred (str.to_upper s)) ($str_reduction_pred_case_conv (@purify (str.to_upper s)) s false))
    (($str_reduction_pred (str.rev x))
        (eo::define ((k (@purify (str.rev x))))
          (and (= (str.len x) (str.len k))
              (forall ((@var.str_index Int))
                (or
                  (not (>= @var.str_index 0))
                  (not (< @var.str_index (str.len k)))
                  (= (str.substr k @var.str_index 1) (str.substr x (- (str.len x) (+ @var.str_index 1)) 1)))))))
  )
)

; program: $mk_str_eager_reduction
; args:
; - t U: The term to process.
; return: the eager reduction predicate of term t.
(program $mk_str_eager_reduction ((U Type) (x (Seq U)) (y (Seq U)) (r RegLan) (n Int) (m Int) (s String))
  :signature (U) Bool
  (
    (($mk_str_eager_reduction (str.from_code n))
      (eo::define ((k (@purify (str.from_code n))))
      (ite
        (and (<= 0 n) (< n 196608))
        (= n (str.to_code k))
        (= k ""))))
    (($mk_str_eager_reduction (str.to_code s))
        (eo::define ((t (str.to_code s)))
        (ite
          (= (str.len s) 1)
          (and (>= t 0) (< t 196608))
          (= t (eo::neg 1)))))
    (($mk_str_eager_reduction (str.to_int s))
        (>= (str.to_int s) -1))
    (($mk_str_eager_reduction (str.contains x y))
        (eo::define ((k1 (@purify ($str_first_ctn_pre x y))))
        (eo::define ((k2 (@purify ($str_first_ctn_post x y))))
        (ite
          (str.contains x y)
          (= x (str.++ k1 y k2))
          (not (= x y)))
        )))
    (($mk_str_eager_reduction (str.indexof x y n))
        (eo::define ((t (str.indexof x y n)))
        (and (or (= t (eo::neg 1)) (>= t n))
          (<= t (str.len x)))))
    (($mk_str_eager_reduction (str.indexof_re s r n))
        (eo::define ((t (str.indexof_re s r n)))
        (and (or (= t (eo::neg 1)) (>= t n))
          (<= t (str.len s)))))
    (($mk_str_eager_reduction (str.in_re s r))
        (=> (str.in_re s r) (= (str.len s) ($str_fixed_len_re r))))
  )
)

; program: $re_unfold_pos_concat_rec
; args:
; - t String: The string term.
; - r RegLan: The remaining regular expression to process.
; - ro RegLan: The original regular expression passed to this method.
; - n Int: The number of regular expression children we have processed so far.
; return: >
;   For a regular expression (re.++ R1 ... Rn), $re_unfold_pos_concat returns a pair of terms
;   where the first term is a concatenation (str.++ t1 ... tn) and the second
;   is a conjunction M of literals of the form (str.in_re ti Ri), such that
;     (str.in_re x (re.++ R1 ... Rn))
;   is equivalent to
;     (and (= x (str.++ t1 ... tn)) M)
;   We use the optimization that Rj may be (str.to_re tj); otherwise tj is an
;   application of the unfolding skolem program @re_unfold_pos_component.
; note: A helper method for computing the conclusion of ProofRule::RE_UNFOLD_POS.
(program $re_unfold_pos_concat_rec ((t String) (r1 RegLan) (r2 RegLan :list) (ro RegLan) (i Int) (s String))
  :signature (String RegLan RegLan Int) (@Pair String Bool)
  (
    (($re_unfold_pos_concat_rec t @re.empty ro i)       (@pair "" true))
    (($re_unfold_pos_concat_rec t (re.++ (str.to_re s) r2) ro i)
      (eo::define ((res ($re_unfold_pos_concat_rec t r2 ro (eo::add i 1))))
      (eo::define ((c ($pair_first res)))
      (eo::define ((M ($pair_second res)))
        ; a constant regular expression, append s
        (@pair (eo::cons str.++ s c) M)))))
    (($re_unfold_pos_concat_rec t (re.++ r1 r2) ro i)
      (eo::define ((res ($re_unfold_pos_concat_rec t r2 ro (eo::add i 1))))
      (eo::define ((c ($pair_first res)))
      (eo::define ((M ($pair_second res)))
      (eo::define ((k (@re_unfold_pos_component t ro i)))
        ; otherwise, make the skolem and append with constraint
        (@pair (eo::cons str.++ k c)
               (eo::cons and (str.in_re k r1) M)))))))
  )
)

; define: $re_unfold_pos_concat
; args:
; - t String: The string term.
; - r RegLan: The regular expression to process.
; return: >
;   A pair of terms as described in $re_unfold_pos_concat_rec.
(define $re_unfold_pos_concat ((t String) (r RegLan))
  ($re_unfold_pos_concat_rec t r r 0)
)

; define: $str_check_length_one
; args:
; - s String: The string term.
; return: true if the length of s evaluates to one, false otherwise.
(define $str_check_length_one ((s String)) (eo::is_eq (eo::len s) 1))

; define: $str_check_len_gt_one
; args:
; - s String: The string term.
; return: true if the length of s evaluates to greater than one, false otherwise.
(define $str_check_len_gt_one ((s String)) (eo::is_eq (eo::is_neg (eo::add 1 (eo::neg (eo::len s)))) true))

; Flatten constants in str.++ application s. Notice that the rewritten form
; of strings in cvc5 are such that constants are grouped into constants of
; length >=1 which we call "word" constants. For example, the cvc5 rewritten
; form of (str.++ "A" "B" x) is (str.++ "AB" x). Similarly for sequences,
; the rewriten form of (str.++ (seq.unit 0) (seq.unit 1) x) is
; (str.++ (str.++ (seq.unit 0) (seq.unit 1)) x).
; Many string rules rely on processing the prefix of strings, which
; involves reasoning about the characters one-by-one. Since the above term
; has a level of nesting when word constants of size > 1 are involved, this
; method is used to "flatten" str.++ applications so that we have a uniform
; way of reasoning about them in proof rules. In this method, we take a
; str.++ application corresponding to a string term in cvc5 rewritten form.
; It returns the flattened form such that there are no nested applications of
; str.++. For example, given input:
;    (str.++ "AB" (str.++ x ""))
; we return:
;    (str.++ "A" (str.++ "B" (str.++ x "")))
; Notice that this is done for all word constants in the chain recursively.
; It does not insist that the nested concatenations are over characters only.
; This rule may fail if s is not a str.++ application corresponding to a term
; in cvc5 rewritten form.

; program: $str_flatten_word
; args:
; - t String: A string term, assumed to be a string literal.
; return: >
;   The result of "flattening" t, for example given "AB", this returns the term
;   (str.++ "A" (str.++ "B" "")).
(program $str_flatten_word ((U Type) (t (Seq U)))
  :signature ((Seq U)) (Seq U)  ; NOTE: this could be string, but leads to upstream type checking issues
  (
    (($str_flatten_word "") "")
    (($str_flatten_word t)  ($str_cons (eo::extract t 0 0) ($str_flatten_word (eo::extract t 1 (eo::len t)))))
  )
)

; program: $str_flatten
; args:
; - t (Seq U): The string term.
; return: >
;   The result of "flattening" all children of t. For example, given
;   (str.++ "AB" x "CD"), this returns the term
;   (str.++ "A" (str.++ "B" (str.++ x (str.++ "C" (str.++ "D" ""))))).
(program $str_flatten ((U Type) (t (Seq U)) (tail (Seq U) :list))
  :signature ((Seq U)) (Seq U)
  (
<<<<<<< HEAD
    ; required for sequences
    (($str_flatten (str.++ (str.++ t tail2) tail))
        ($str_concat (str.++ t tail2) ($str_flatten tail)))
=======
>>>>>>> 5a7a3d2d
    (($str_flatten (str.++ t tail))
        ; otherwise, check whether t is a word constant of length greater than one
        (eo::ite ($str_check_len_gt_one t)
          ; if so, we flatten the word using the method above and concatenate it.
          ($str_concat ($str_flatten_word t) ($str_flatten tail))
          ; if not, we just append it to the result of the recursive call
          ($str_cons t ($str_flatten tail))))
    (($str_flatten t)   ($str_self_if_empty t))
  )
)

; program: $str_collect_acc
; args:
; - t (Seq U): The string term, assumed to be a flattened str.++ list.
; return: >
;   The result of collecting adjacent constants in a flattened string t.
;   This side condition takes as input a str.++ application s. It returns a
;   pair whose concatenation is equal to s, whose first component corresponds
;   to a word constant, and whose second component is a str.++ application whose
;   first element is not a character. For example, for:
;     (str.++ "A" (str.++ "B" (str.++ x "")))
;   We return:
;     (@pair "AB" (str.++ x ""))
(program $str_collect_acc ((U Type) (t (Seq U)) (tail (Seq U) :list))
  :signature ((Seq U)) (@Pair (Seq U) (Seq U))
  (
    ; sequence not handled yet
    ; Check if t is a word constant
    (($str_collect_acc (str.++ t tail))
      (eo::ite ($str_check_length_one t)
<<<<<<< HEAD
        (eo::match ((s1 (Seq U)) (s2 (Seq U)))
          ($str_collect_acc tail)
          (
            ((@pair "" s2)  (@pair t s2))
            ((@pair s1 s2)  (@pair (eo::concat t s1) s2))    ; concatenate the constant
          )
        )
=======
        (eo::define ((res ($str_collect_acc tail)))
        (eo::define ((s1 ($pair_first res)))
        (eo::define ((s2 ($pair_second res)))
          (eo::ite (eo::eq s1 "")
            (@pair t s2)
            (@pair (eo::concat t s1) s2)))))    ; concatenate the constant
>>>>>>> 5a7a3d2d
        (@pair "" (str.++ t tail))))
    (($str_collect_acc "")            (@pair "" ""))
  )
)

; program: $str_collect
; args:
; - s (Seq U): The string term, assumed to be a flattened str.++ list.
; return: >
;   Collect adjacent constants for the prefix of string s. For example:
;     (str.++ "A" (str.++ "B" (str.++ x "")))
;   we return:
;    (str.++ (str.++ "A" (str.++ "B" "")) (str.++ x ""))
;   This side condition may fail if s is not a str.++ application.
;   Notice that the collection of constants is done for all word constants in the
;   term s recursively.
(program $str_collect ((U Type) (t (Seq U)) (s (Seq U) :list))
  :signature ((Seq U)) (Seq U)
  (
    (($str_collect (str.++ t s))
      (eo::define ((res ($str_collect_acc (str.++ t s))))
      (eo::define ((s1 ($pair_first res)))
      (eo::define ((s2 ($pair_second res)))
        (eo::ite (eo::eq s1 "")
          ; did not strip a constant prefix, just append t to the result of processing s
          ($str_cons t ($str_collect s))
          ; stripped a constant prefix, append it to second term in the pair
          ($str_cons s1 ($str_collect s2)))))))
    (($str_collect t)       ($str_self_if_empty t))
  )
)

; program: $str_strip_prefix
; args:
; - s (Seq U): The first string.
; - t (Seq U): The second string.
; return:
;   The pair corresponding to s and t after dropping the maximal equal prefix
;   removed. For example, for:
;     (str.++ x (str.++ y (str.++ z "")))
;     (str.++ x (str.++ w ""))
;   This method will return:
;     (pair (str.++ y (str.++ z "")) (str.++ w ""))
;   This side condition may fail if s or t is not a str.++ application.
(program $str_strip_prefix ((U Type) (t (Seq U)) (s (Seq U)) (t2 (Seq U) :list) (s2 (Seq U) :list))
  :signature ((Seq U) (Seq U)) (@Pair (Seq U) (Seq U))
  (
    (($str_strip_prefix (str.++ t t2) (str.++ t s2)) ($str_strip_prefix t2 s2))
    (($str_strip_prefix t s)                         (@pair t s))
  )
)

; program: $str_mk_re_loop_elim_rec
; args:
; - n Int: The minimum number of iterations for a re.loop term.
; - d Int: The difference between the min and max iterations for a re.loop term.
; - r RegLan: The regular expression argument of re.loop.
; - rr RegLan: The current accumulated regular expression.
; return: >
;   The result of elimination re.loop for the given arguments. In particular,
;   when we call $str_mk_re_loop_elim n d r rr, we first decrement n until it
;   is zero, while accumulating rr. When n is zero, then rr is r^n.
;   We then decrement d until it is zero, while adding regular expressions
;   to a union, giving us (re.union r^n ... r^{n+d}).
(program $str_mk_re_loop_elim_rec ((n Int) (d Int) (r RegLan) (rr RegLan :list))
  :signature (Int Int RegLan RegLan) RegLan
  (
    (($str_mk_re_loop_elim_rec 0 0 r rr) (eo::cons re.union ($singleton_elim rr) re.none))
    (($str_mk_re_loop_elim_rec 0 d r rr) (eo::cons re.union ($singleton_elim rr) ($str_mk_re_loop_elim_rec 0 (eo::add d -1) r (re.++ r rr))))
    (($str_mk_re_loop_elim_rec n d r rr) ($str_mk_re_loop_elim_rec (eo::add n -1) d r (re.++ r rr)))
  )
)

; define: $str_mk_re_loop_elim
; args:
; - n Int: The minimum number of iterations for a re.loop term.
; - d Int: The difference between the min and max iterations for a re.loop term.
; - r RegLan: The regular expression argument of re.loop.
; return: >
;   The reduction of the regular expression
;     (re.loop n n+d r)
;   where d>0. This is the regular expression:
;     (re.union r^n ... r^{n+d})
;   where r^k is (re.++ r ... r), where r is repeated k times when k>1, or
;   r if k=1 or @re.empty if k=0.
(define $str_mk_re_loop_elim ((n Int) (d Int) (r RegLan))
  ($singleton_elim ($str_mk_re_loop_elim_rec n d r @re.empty))
)

; program: $str_mk_str_in_re_concat_star_char
; args:
; - s String: The string term to process.
; - r RegLan: The regular expression to process.
; return: >
;   The conclusion for ProofRewriteRule::STR_IN_RE_CONCAT_STAR_CHAR for
;   (str.in_re s r), where r is assumed to be a re.* whose body has fixed length
;   of one. Note that we do not require a singleton elimination step for and
;   since the original input should be a concatenation term.
(program $str_mk_str_in_re_concat_star_char ((s1 String) (s2 String :list) (r RegLan))
  :signature (String RegLan) Bool
  (
    (($str_mk_str_in_re_concat_star_char (str.++ s1 s2) r) (eo::cons and (str.in_re s1 r) ($str_mk_str_in_re_concat_star_char s2 r)))
    (($str_mk_str_in_re_concat_star_char "" r)             true)
  )
)

; program: $str_mk_str_in_re_sigma_rec
; args:
; - s String: The string term to process.
; - r RegLan: The regular expression to process, assumed to be a re.++ list.
; - n Int: The number of re.allchar we have seen.
; - b Bool: false if we have seen a (re.* re.allchar).
; return: >
;   The conclusion used for ProofRewriteRule::STR_IN_RE_SIGMA on the membership
;   s in r, tracking information on the children of r we have already seen.
(program $str_mk_str_in_re_sigma_rec ((s String) (r RegLan :list) (n Int) (b Bool))
  :signature (String RegLan Int Bool) Bool
  (
    (($str_mk_str_in_re_sigma_rec s @re.empty n b)                    (eo::ite b (= (str.len s) n) (>= (str.len s) n)))
    (($str_mk_str_in_re_sigma_rec s (re.++ re.allchar r) n b)         ($str_mk_str_in_re_sigma_rec s r (eo::add n 1) b))
    (($str_mk_str_in_re_sigma_rec s (re.++ (re.* re.allchar) r) n b)  ($str_mk_str_in_re_sigma_rec s r n false))
  )
)

; define: $str_mk_str_in_re_sigma
; args:
; - s String: The string term to process.
; - r RegLan: The regular expression to process.
; return: >
;   The conclusion for ProofRewriteRule::STR_IN_RE_SIGMA for s in r.
(define $str_mk_str_in_re_sigma ((s String) (r RegLan))
  ($str_mk_str_in_re_sigma_rec s r 0 true))

; program: $str_mk_str_in_re_sigma_star_rec
; args:
; - s String: The string term to process.
; - r RegLan: The body of the regular expression to process.
; - n Int: The number of re.allchar we have seen.
; return:
;   Calling $str_mk_str_in_re_sigma_star_rec s r n means we have s in r, we have
;   stripped off n re.allchar from r so far.
(program $str_mk_str_in_re_sigma_star_rec ((s String) (r RegLan :list) (n Int))
  :signature (String RegLan Int) Bool
  (
    (($str_mk_str_in_re_sigma_star_rec s @re.empty n)                    (= (mod (str.len s) n) 0))
    (($str_mk_str_in_re_sigma_star_rec s (re.++ re.allchar r) n)         ($str_mk_str_in_re_sigma_star_rec s r (eo::add n 1)))
  )
)

; define: $str_mk_str_in_re_sigma_star
; args:
; - s String: The string term to process.
; - r RegLan: The body of the regular expression to process.
; return:
;   The conclusion for ProofRewriteRule::STR_IN_RE_SIGMA_STAR for s in (re.* r).
(define $str_mk_str_in_re_sigma_star ((s String) (r RegLan))
  ($str_mk_str_in_re_sigma_star_rec s r 0))

; define: $str_to_flat_form
; args:
; - s (Seq U): The string term.
; - rev Bool: Whether to reverse s.
; return: >
;   Converts a str.++ application into "flat form" so that we are ready to
;   process its prefix. This consists of the following steps:
;   (1) convert s to n-ary form if it is not already a str.++ application,
;   (2) flatten so that its constant prefix,
;   (3) (optionally) reverse.
(define $str_to_flat_form ((U Type :implicit) (s (Seq U)) (rev Bool))
  ; intro, flatten, reverse
  ($str_rev rev ($str_flatten ($str_nary_intro s))))

; define: $str_to_nary_form
; args:
; - s (Seq U): The string term.
; - rev Bool: Whether to reverse s.
; return: >
;   Converts a str.++ application into "nary form" so that we are ready to
;   process its prefix. This consists of the following steps:
;   (1) convert s to n-ary form if it is not already a str.++ application,
;   (2) (optionally) reverse.
(define $str_to_nary_form ((U Type :implicit) (s (Seq U)) (rev Bool))
  ; intro, reverse
  ($str_rev rev ($str_nary_intro s)))

; program: $re_str_to_flat_form
; args:
; - rev Bool: Whether to reverse the strings that occur in r.
; - r RegLan: The regular expression to process.
; return:
;   The result of converting the strings s occurring as direct
;   children (str.to_re s) of regular expression concatenation r to their flat
;   form, reversing if rev is true.
(program $re_str_to_flat_form ((r1 RegLan) (r2 RegLan :list) (s String) (rev Bool))
  :signature (Bool RegLan) RegLan
  (
    (($re_str_to_flat_form rev (re.++ (str.to_re s) r2))  (eo::cons re.++ (str.to_re ($str_to_flat_form s rev)) ($re_str_to_flat_form rev r2)))
    (($re_str_to_flat_form rev (re.++ r1 r2))             (eo::cons re.++ r1 ($re_str_to_flat_form rev r2)))
    (($re_str_to_flat_form rev r1)                        r1)
  )
)

; define: $re_to_flat_form
; args:
; - r RegLan: The regular expression to process.
; - rev Bool: Whether to reverse the content of r.
; return: >
;   Converts a regular expression term to "flat form". This consists of the
;   following steps:
;   (1) convert r to n-ary form if it not already a re.++ application,
;   (2) (optionally) reverse,
;   (3) convert the strings s occurring as direct children (str.to_re s) of the
;   result to their flat form. Note that other strings in r, i.e. those that
;   occur beneath other children remain unchanged.
(define $re_to_flat_form ((r RegLan) (rev Bool))
  ($re_str_to_flat_form rev ($str_re_rev rev ($re_nary_intro r))))

; define: $str_from_flat_form
; args:
; - s (Seq U): The string term.
; - rev Bool: Whether to reverse s.
; return: >
;   Converts a term in "flat form" to a term that is in a form that corresponds
;   to one in cvc5 rewritten form. This is the dual method to
;   $str_to_flat_form. This consists of the following steps:
;   (1) (optionally) reverse,
;   (2) collect constants
;   (3) eliminate n-ary form to its element if the term is a singleton list.
(define $str_from_flat_form ((U Type :implicit) (s (Seq U)) (rev Bool))
  ; reverse, collect, elim
  ($str_nary_elim ($str_collect ($str_rev rev s))))

; define: $str_from_nary_form
; args:
; - s (Seq U): The string term.
; - rev Bool: Whether to reverse s.
; return: >
;   Converts a term in "flat form" to a term that is in a form that corresponds
;   to one in cvc5 rewritten form. This is the dual method to
;   $str_to_nary_form. This consists of the following steps:
;   (1) (optionally) reverse,
;   (2) eliminate n-ary form to its element if the term is a singleton list.
(define $str_from_nary_form ((U Type :implicit) (s (Seq U)) (rev Bool))
  ($str_nary_elim ($str_rev rev s)))

; program: $re_str_from_flat_form
; args:
; - rev Bool: Whether to reverse the strings that occur in r.
; - r RegLan: The regular expression to process.
; return:
;   The result of converting the strings s occurring as direct
;   children (str.to_re s) of regular expression concatenation r from their flat
;   form, reversing if rev is true.
(program $re_str_from_flat_form ((r1 RegLan) (r2 RegLan :list) (s String) (rev Bool))
  :signature (Bool RegLan) RegLan
  (
    (($re_str_from_flat_form rev (re.++ (str.to_re s) r2))  (eo::cons re.++ (str.to_re ($str_from_flat_form s rev)) ($re_str_from_flat_form rev r2)))
    (($re_str_from_flat_form rev (re.++ r1 r2))             (eo::cons re.++ r1 ($re_str_from_flat_form rev r2)))
    (($re_str_from_flat_form rev r1)                        r1)
  )
)

; define: $re_from_flat_form
; args:
; - r RegLan: The regular expression to process.
; - rev Bool: Whether to reverse the content of r.
; return: >
;   Converts a regular expression term in "flat form" to a term that is in a form
;   that corresponds to one in cvc5 rewritten form. This is the dual method to
;   $re_to_flat_form. This consists of the following steps:
;   (1) convert the strings s occurring as direct children (str.to_re s) from their flat form,
;   (2) (optionally) reverse,
;   (3) eliminate n-ary form to its element if the term is a singleton list.
(define $re_from_flat_form ((r RegLan) (rev Bool))
  ; (un?)flatten, reverse, elim
  ($re_nary_elim ($str_re_rev rev ($re_str_from_flat_form rev r))))

; note: This is a forward declaration of $str_re_includes below.
(program $str_re_includes () :signature (RegLan RegLan) Bool)

; program: $str_re_includes_lhs_union
; args:
; - r RegLan: The first regular expression.
; - s RegLan: The second regular expression.
; return: >
;   true if r is of the form (re.union r1 ... rn), and we can infer
;   that s is contained in some ri.
(program $str_re_includes_lhs_union ((r1 RegLan) (r2 RegLan :list) (r3 RegLan))
  :signature (RegLan RegLan) Bool
  (
  (($str_re_includes_lhs_union (re.union r1 r2) r3) (eo::ite ($str_re_includes r1 r3) true ($str_re_includes_lhs_union r2 r3)))
  (($str_re_includes_lhs_union r1 r3)               false)
  )
)

; Helper for `$str_re_includes`.
; program: $str_re_includes_rhs_inter
; args:
; - r RegLan: The first regular expression.
; - s RegLan: The second regular expression.
; return: >
;   true if s is of the form (re.inter s1 ... sn), and we can infer
;   that r is contained in some si.
(program $str_re_includes_rhs_inter ((r1 RegLan) (r2 RegLan :list) (r3 RegLan))
  :signature (RegLan RegLan) Bool
  (
  (($str_re_includes_rhs_inter r1 (re.inter r3 r2)) (eo::ite ($str_re_includes r1 r3) true ($str_re_includes_rhs_inter r1 r2)))
  (($str_re_includes_rhs_inter r1 r3)               false)
  )
)

; program $str_maybe_get_star_body
; args:
; - r RegLan: The regular expression
; return: The body of r if it is a star, or r itself otherwise.
(program $str_maybe_get_star_body ((r RegLan))
  :signature (RegLan) RegLan
  (
    (($str_maybe_get_star_body (re.* r)) r)
    (($str_maybe_get_star_body r)        r)
  )
)

; Helper for `$str_re_includes`.
; program: $str_re_includes_lhs_star
; args:
; - r RegLan: The first regular expression.
; - s RegLan: The second regular expression.
; return: >
;   true if r is of the form (re.* r1), and we can infer that either
;   s is included in r1, or s1 is included in r1 where s is of the form
;   (re.* s1).
(program $str_re_includes_lhs_star ((r1 RegLan) (r2 RegLan))
  :signature (RegLan RegLan) Bool
  (
  (($str_re_includes_lhs_star (re.* r1) r2) (eo::ite (eo::eq r1 re.allchar)
                                              true
                                              ($str_re_includes r1 ($str_maybe_get_star_body r2)))) ; use body if a star
  (($str_re_includes_lhs_star r1 r2)        false)
  )
)

; Helper for `$str_re_includes`.
; program: $str_re_includes_is_rec
; args:
; - r1 RegLan: The first regular expression.
; - r2 RegLan: The second regular expression.
; return: >
;   true if the inclusion of r2 into r1 is not handled by one of the
;   three cases above (union or star on LHS, or intersection on RHS).
;   We also require that one of r1 or r2 is a concatenation, or else
;   we already checked for their inclusion directly.
(program $str_re_includes_is_rec ((r1 RegLan) (r2 RegLan :list) (r3 RegLan))
  :signature (RegLan RegLan) Bool
  (
  (($str_re_includes_is_rec r1 (re.inter r3 r2)) false)
  (($str_re_includes_is_rec (re.union r1 r2) r3) false)
  (($str_re_includes_is_rec (re.* r1) r3)        false)
  (($str_re_includes_is_rec (re.++ r1 r2) r3)    true)
  (($str_re_includes_is_rec r3 (re.++ r1 r2))    true)
  (($str_re_includes_is_rec r1 r3)               false)
  )
)

; program: $re_is_unbound_wildcard
; args:
; - r RegLan: The regular expression to consider.
; return: >
;   true if r is of the form (re.++ re.allchar ... re.allchar (re.* re.allchar) ...).
;   This method is used for checking if there is no upper bound on the number of
;   arbitrary characters that can be consumed at the current position.
(program $re_is_unbound_wildcard ((r1 RegLan) (r2 RegLan :list))
  :signature (RegLan) Bool
  (
  (($re_is_unbound_wildcard (re.++ (re.* re.allchar) r2))  true)
  (($re_is_unbound_wildcard (re.++ re.allchar r2))         ($re_is_unbound_wildcard r2))
  (($re_is_unbound_wildcard r1)                            false)
  )
)

; program: $str_re_includes_rec
; args:
; - r1 RegLan: The first regular expression.
; - r2 RegLan: The second regular expression.
; return: >
;   true if we can infer r2 is included in r1. We assume that r1 and r2
;   are re.++ lists that have been put into normal form with $re_to_flat_form.
(program $str_re_includes_rec ((s1 String) (s2 String :list) (r1 RegLan) (r2 RegLan :list) (r3 RegLan) (r4 RegLan :list))
  :signature (RegLan RegLan) Bool
  (
  ; true if equal, which includes if r1 is @re.empty
  (($str_re_includes_rec r1 r1)                                     true)
  ; consider components one at a time
  (($str_re_includes_rec (re.++ (str.to_re (str.++ s1 s2)) r2) r3)  ($str_re_includes_rec (re.++ (str.to_re s1) (str.to_re s2) r2) r3))
  (($str_re_includes_rec (re.++ (str.to_re "") r2) r3)              ($str_re_includes_rec r2 r3))
  (($str_re_includes_rec r1 (re.++ (str.to_re (str.++ s1 s2)) r4))  ($str_re_includes_rec r1 (re.++ (str.to_re s1) (str.to_re s2) r4)))
  (($str_re_includes_rec r1 (re.++ (str.to_re "") r4))              ($str_re_includes_rec r1 r4))
  ; otherwise we recurse for three possible cases
  (($str_re_includes_rec (re.++ r1 r2) (re.++ r3 r4))
    (eo::ite (eo::ite ($str_re_includes ($re_from_flat_form r1 false) ($re_from_flat_form r3 false)) ; can skip both if we have a base inclusion
               ($str_re_includes_rec r2 r4)
               false)
      true
    (eo::ite (eo::ite ($re_is_unbound_wildcard (re.++ r1 r2))  ; can skip RHS if unbounded wildcard
              ($str_re_includes_rec (re.++ r1 r2) r4)
              false)
      true
    (eo::ite (eo::ite (eo::eq r1 (re.* re.allchar))         ; can skip LHS if it is sigma star
              ($str_re_includes_rec r2 (re.++ r3 r4))
              false)
      true
      false))))
  ; handles the case where there is a leftover (re.* re.allchar) on the LHS
  (($str_re_includes_rec (re.++ r1 r2) @re.empty)       (eo::and (eo::eq r1 (re.* re.allchar)) (eo::eq r2 @re.empty)))
  (($str_re_includes_rec r1 r3)                         false)
  )
)

; program: $str_re_includes
; args:
; - r1 RegLan: The first regular expression.
; - r2 RegLan: The second regular expression.
; return: >
;   true if we can infer that all strings in r2 are also in r1.
(program $str_re_includes ((s1 String) (s2 String) (s3 String) (s4 String) (r1 RegLan) (r2 RegLan :list) (r3 RegLan))
  :signature (RegLan RegLan) Bool
  (
  (($str_re_includes r1 r1)                               true)
  (($str_re_includes r1 (str.to_re s1))                   ($str_eval_str_in_re s1 r1)) ; requires constant s1/r1
  (($str_re_includes (str.to_re s1) r1)                   false)
  (($str_re_includes (re.range s1 s2) (re.range s3 s4))   (eo::define ((z1 (eo::to_z s1)))
                                                          (eo::define ((z2 (eo::to_z s2)))
                                                          (eo::define ((z3 (eo::to_z s3)))
                                                          (eo::define ((z4 (eo::to_z s4)))
                                                          (eo::requires (eo::is_neg z1) false
                                                          (eo::requires (eo::is_neg z2) false
                                                          (eo::requires (eo::is_neg z3) false
                                                          (eo::requires (eo::is_neg z4) false
                                                            (eo::and ($compare_geq z2 z3) ($compare_geq z3 z1)
                                                                  ($compare_geq z2 z4) ($compare_geq z4 z1)))))))))))
  (($str_re_includes r1 r3)                               (eo::ite (eo::eq ($str_re_includes_lhs_union r1 r3) true) true
                                                          (eo::ite (eo::eq ($str_re_includes_rhs_inter r1 r3) true) true
                                                          (eo::ite (eo::eq ($str_re_includes_lhs_star r1 r3) true) true
                                                          ; don't recurse if we checked one of the 3 cases above
                                                          (eo::ite ($str_re_includes_is_rec r1 r3)
                                                              ($str_re_includes_rec ($re_to_flat_form r1 false) ($re_to_flat_form r3 false))
                                                              false)))))

  )
)

; program: $str_arith_entail_simple
; args:
; - n T: An arithmetic term to process.
; return: >
;   true if we can show n is greater than or equal 0 using the fact that length
;   is non-negative and basic properties of arithmetic.
(program $str_arith_entail_simple ((T Type) (s String) (n1 T) (n2 T :list))
  :signature (T) Bool
  (
    (($str_arith_entail_simple (str.len s)) true)
    (($str_arith_entail_simple (+ n1 n2))   (eo::ite ($str_arith_entail_simple n1) ($str_arith_entail_simple n2) false))
    (($str_arith_entail_simple (* n1 n2))   (eo::ite ($str_arith_entail_simple n1) ($str_arith_entail_simple n2) false))
    (($str_arith_entail_simple n1)          (eo::not (eo::is_neg n1)))
  )
)

; program: $str_arith_entail_simple_pred
; args:
; - F Bool: A relation over integer terms.
; return: >
;   true if we can show that F holds using the fact that length
;   is non-negative and basic properties of arithmetic. We first
;   normalize the polynomial corresponding to F and check this
;   using the $str_arith_entail_simple program above.
(program $str_arith_entail_simple_pred ((n Int) (m Int))
  :signature (Bool) Bool
  (
    (($str_arith_entail_simple_pred (>= n m))  ($str_arith_entail_simple ($arith_poly_to_term (- n m))))
    (($str_arith_entail_simple_pred (> n m))   ($str_arith_entail_simple ($arith_poly_to_term (- n (+ m 1)))))
  )
)

; program: $str_arith_entail_is_approx_len
; args:
; - s String: The string whose length we are considering.
; - n Int: An integer that may under (resp. over) approximate the length of s when b is true (resp. false).
; - b Bool: Whether we are checking that n is an under (resp. over) approximation.
; return: >
;   true if we can show that (>= (str.len s) n) (or <= if b is false) holds using approximation
;   cases as defined by Figure 2 of "High-Level Abstractions for Simplifying Extended String Constraints
;   in SMT", CAV 2019. When applicable, we also rely on calls that reason that string
;   length is non-negative and basic properties of arithmetic.
(program $str_arith_entail_is_approx_len ((s String) (t String) (r String) (n1 Int) (n2 Int) (n Int) (isUnder Bool))
  :signature (String Int Bool) Bool
  (
    (($str_arith_entail_is_approx_len (str.substr s n1 n2) n isUnder)
        (eo::define ((npm (+ n1 n2)))
        (eo::define ((lx (str.len s)))
        (eo::ite (eo::eq n n2)
          (eo::ite isUnder
            (eo::and ($str_arith_entail_simple n1) ($str_arith_entail_simple_pred (>= lx npm)))
            ($str_arith_entail_simple n2))
        (eo::ite (eo::eq n lx)
          (eo::not isUnder)
        (eo::ite (eo::eq n (- lx n1))
          (eo::ite isUnder
            (eo::and ($str_arith_entail_simple n1) ($str_arith_entail_simple_pred (>= npm lx)))
            ($str_arith_entail_simple_pred (>= lx n1)))
          false))))))
    (($str_arith_entail_is_approx_len (str.replace s t r) n isUnder)
        (eo::define ((ls (str.len s)))
        (eo::define ((lt (str.len t)))
        (eo::define ((lr (str.len r)))
        (eo::ite (eo::eq n ls)
          (eo::ite isUnder
            (eo::or ($str_arith_entail_simple_pred (>= lr lt)) ($str_arith_entail_simple_pred (>= lr ls)))
            ($str_arith_entail_simple_pred (>= lt lr)))
        (eo::ite (eo::eq n (+ ls lr))
          (eo::not isUnder)
        (eo::ite (eo::eq n (- ls lt))
          isUnder
          false)))))))
    (($str_arith_entail_is_approx_len (str.from_int n1) n isUnder)
        (eo::ite (eo::eq n (+ n1 1))
          (eo::and (eo::not isUnder) ($str_arith_entail_simple n1))
        (eo::ite (eo::eq n n1)
          (eo::and (eo::not isUnder) ($str_arith_entail_simple_pred (> n1 0)))
        (eo::ite (eo::eq n 1)
          (eo::and isUnder ($str_arith_entail_simple n1))
          false))))
  )
)

; define: $str_arith_entail_is_approx_indexof
; args:
; - s String: The first string argument to str.indexof.
; - t String: The second string argument to str.indexof.
; - n Int: The third argument of str.indexof.
; - m Int: An integer that may under (resp. over) approximate the given indexof term when b is true (resp. false).
; - b Bool: Whether we are checking that m is an under (resp. over) approximation.
; return: >
;   true if we can show that (>= (str.indexof s t n) m) (or <= if b is false) holds using
;   approximation cases as defined by Figure 2 of "High-Level Abstractions for Simplifying
;   Extended String Constraints in SMT", CAV 2019. When applicable, we also rely on calls
;   that reason that string length is non-negative and basic properties of arithmetic.
(define $str_arith_entail_is_approx_indexof ((s String) (t String) (n Int) (m Int) (isUnder Bool))
  (eo::define ((ls (str.len s)))
  (eo::define ((lt (str.len t)))
  (eo::ite (eo::eq m -1)
    isUnder
  (eo::ite (eo::eq m ls)
    (eo::not isUnder)
  (eo::ite (eo::eq m (- ls lt))
    (eo::and (eo::not isUnder) ($str_arith_entail_simple_pred (>= ls lt)))
    false))))))

; define: $str_arith_entail_is_approx_to_int
; args:
; - s String: The first string argument to str.to_int.
; - n Int: An integer that may under (resp. over) approximate the given indexof term when b is true (resp. false).
; - b Bool: Whether we are checking that n is an under (resp. over) approximation.
; return: >
;   true if we can show that (>= (str.to_int s) n) (or <= if b is false) holds using approximation cases
;   as defined by Figure 2 of "High-Level Abstractions for Simplifying Extended String Constraints
;   in SMT", CAV 2019.
(define $str_arith_entail_is_approx_to_int ((s String) (n Int) (isUnder Bool))
  (eo::ite (eo::eq n -1) isUnder false)
)

; program: $str_arith_entail_is_approx
; args:
; - n Int: The first integer term.
; - m Int: The second integer term.
; - b Bool: Whether we are checking that n is an under (resp. over) approximation of m.
; return: >
;   true if we can show that (>= n m) (resp (<= n m) when b is false) holds using approximation cases
;   as defined by Figure 2 of "High-Level Abstractions for Simplifying Extended String Constraints
;   in SMT", CAV 2019.
(program $str_arith_entail_is_approx ((s String) (t String) (n1 Int) (n2 Int :list) (n3 Int) (n4 Int :list) (n5 Int) (isUnder Bool))
  :signature (Int Int Bool) Bool
  (
    (($str_arith_entail_is_approx n1 n1 isUnder)                    true)
    (($str_arith_entail_is_approx (str.len s) n1 isUnder)           ($str_arith_entail_is_approx_len s n1 isUnder))
    (($str_arith_entail_is_approx (str.indexof s t n3) n1 isUnder)  ($str_arith_entail_is_approx_indexof s t n3 n1 isUnder))
    (($str_arith_entail_is_approx (str.to_int s) n1 isUnder)        ($str_arith_entail_is_approx_to_int s n1 isUnder))
    (($str_arith_entail_is_approx (+ n1 n2) (+ n3 n4) isUnder)      (eo::and
                                                                      ($str_arith_entail_is_approx n1 n3 isUnder)
                                                                      ($str_arith_entail_is_approx n2 n4 isUnder)))
    (($str_arith_entail_is_approx (* n1 n3) (* n1 n5) isUnder)      (eo::ite (eo::is_neg n1)
                                                                      ($str_arith_entail_is_approx n3 n5 (eo::not isUnder))
                                                                      ($str_arith_entail_is_approx n3 n5 isUnder)))
  )
)

; program: $str_re_consume_rec
; args:
; - s String: The string argument of the membership to rewrite.
; - r RegLan: The regular expression argument of the membership to rewrite.
; - b Bool: >
;   Stores temporary results when we are processing a union or intersection
;   regular expression as argument r. Otherwise, this argument is @result.null.
; - rev Bool: >
;   Indicates whether s and r were reversed, in which case their components must
;   be reversed when we recurse on non-str.to_re children.
; return: >
;   The result of implied consumption of string s in regular expression r.
(program $str_re_consume_rec
  ((s1 String) (s2 String :list) (s String) (r1 RegLan) (r2 RegLan :list) (b Bool) (rev Bool)
   (s3 String) (s4 String :list) (s5 String) (r3 RegLan))
  :signature (String RegLan Bool Bool) Bool
  (
<<<<<<< HEAD
    (($str_re_consume_rec (str.++ s1 s2) (re.++ r1 r2) @result.null rev)
        (eo::match ((s3 String) (s4 String :list) (s5 String) (r3 RegLan))
          r1
          (
          ((str.to_re (str.++ s3 s4)) (eo::ite (eo::is_eq s1 s3)
                                        ($str_re_consume_rec s2 (re.++ (str.to_re s4) r2) @result.null rev)
                                        (eo::ite (eo::and ($str_check_length_one s1) ($str_check_length_one s3))
                                          false                                       ; conflicting characters
                                          (str.in_re (str.++ s1 s2) (re.++ r1 r2))))) ; otherwise stuck
          (@re.empty                  ($str_re_consume_rec (str.++ s1 s2) r2 @result.null rev)) ; finished current component
          ((re.range s3 s5)           (eo::ite (eo::and ($str_check_length_one s1) ($str_is_char_range s3 s5))
                                        (eo::ite ($str_eval_str_in_re s1 (re.range s3 s5))
                                          ($str_re_consume_rec s2 r2 @result.null rev)
                                          false)
                                        (str.in_re (str.++ s1 s2) (re.++ r1 r2))))
          (re.allchar                 (eo::ite ($str_check_length_one s1)
                                        ($str_re_consume_rec s2 r2 @result.null rev)
                                        (str.in_re (str.++ s1 s2) (re.++ r1 r2))))
          ((re.* r3)                  ; see what happens if we unroll once
                                      (eo::match ((sr String) (rr RegLan))
                                        ($str_re_consume_rec (str.++ s1 s2) ($re_to_flat_form r3 rev) @result.null rev)
                                        (
                                          ; We can't unroll even once, thus we must skip it.
                                          (false                     ($str_re_consume_rec (str.++ s1 s2) r2 @result.null rev))
                                          ; If we fully consumed, now we go back and check if we get a conflict if we skip.
                                          ((str.in_re sr @re.empty)  (eo::match ((br Bool))
                                                                        ($str_re_consume_rec (str.++ s1 s2) r2 @result.null rev)
                                                                        (
                                                                          ; Skipping would give a conflict.
                                                                          (false (eo::ite (eo::is_eq (str.++ s1 s2) sr)
                                                                                    ; if we did not consume anything, we are stuck.
                                                                                    (str.in_re (str.++ s1 s2) (re.++ r1 r2))
                                                                                    ; otherwise, we continue with the RE consumed once.
                                                                                    ($str_re_consume_rec sr (re.++ r1 r2) @result.null rev)
                                                                                  ))
                                                                          ; Otherwise we are stuck.
                                                                          (br    (str.in_re (str.++ s1 s2) (re.++ r1 r2)))
                                                                        )
                                                                      ))
                                          ; Otherwise we are stuck.
                                          ((str.in_re sr rr)          (str.in_re (str.++ s1 s2) (re.++ r1 r2)))
                                        )
                                      ))
          (r3                         ; likely intersection or union, process cases recursively
                                      (eo::match ((sr String) (br Bool))
                                        ($str_re_consume_rec (str.++ s1 s2) r3 @result.null rev)
                                        (
                                          ; conflict
                                          (false                     false)
                                          ; if all cases consumed the same, continue
                                          ((str.in_re sr @re.empty)  ($str_re_consume_rec sr r2 @result.null rev))
                                          ; otherwise we are stuck
                                          (br                        (str.in_re (str.++ s1 s2) (re.++ r1 r2)))
                                        )
                                      ))
          )
        )
    )
=======
    (($str_re_consume_rec (str.++ s1 s2) (re.++ (str.to_re (str.++ s3 s4)) r2) @result.null rev)
      (eo::ite (eo::eq s1 s3)
        ($str_re_consume_rec s2 (re.++ (str.to_re s4) r2) @result.null rev)
        (eo::ite (eo::and ($str_check_length_one s1) ($str_check_length_one s3))
          false                                       ; conflicting characters
          (str.in_re (str.++ s1 s2) (re.++ (str.to_re (str.++ s3 s4)) r2))))) ; otherwise stuck
    (($str_re_consume_rec (str.++ s1 s2) (re.++ @re.empty r2) @result.null rev)
      ($str_re_consume_rec (str.++ s1 s2) r2 @result.null rev)) ; finished current component
    (($str_re_consume_rec (str.++ s1 s2) (re.++ (re.range s3 s5) r2) @result.null rev)
      (eo::ite (eo::and ($str_check_length_one s1) ($str_is_char_range s3 s5))
        (eo::ite ($str_eval_str_in_re s1 (re.range s3 s5))
          ($str_re_consume_rec s2 r2 @result.null rev)
          false)
        (str.in_re (str.++ s1 s2) (re.++ (re.range s3 s5) r2))))
    (($str_re_consume_rec (str.++ s1 s2) (re.++ re.allchar r2) @result.null rev)
      (eo::ite ($str_check_length_one s1)
        ($str_re_consume_rec s2 r2 @result.null rev)
        (str.in_re (str.++ s1 s2) (re.++ re.allchar r2))))
    (($str_re_consume_rec (str.++ s1 s2) (re.++ (re.* r3) r2) @result.null rev)
      (eo::define ((r1 (re.* r3)))
      ; see what happens if we unroll once
      (eo::define ((res ($str_re_consume_rec (str.++ s1 s2) ($re_to_flat_form r3 rev) @result.null rev)))
      (eo::ite (eo::eq res false)
        ; We can't unroll even once, thus we must skip it.
        ($str_re_consume_rec (str.++ s1 s2) r2 @result.null rev)
        (eo::ite (eo::eq ($str_membership_re res) @re.empty)
          ; If we fully consumed, now we go back and check if we get a conflict if we skip.
          (eo::define ((res2 ($str_re_consume_rec (str.++ s1 s2) r2 @result.null rev)))
          (eo::ite (eo::is_eq res2 false)
            ; Skipping would give a conflict.
            (eo::define ((sr ($str_membership_str res)))
            (eo::ite (eo::eq (str.++ s1 s2) sr)
              ; if we did not consume anything, we are stuck.
              (str.in_re (str.++ s1 s2) (re.++ r1 r2))
              ; otherwise, we continue with the RE consumed once.
              ($str_re_consume_rec sr (re.++ r1 r2) @result.null rev)))
            ; Otherwise we are stuck.
            (str.in_re (str.++ s1 s2) (re.++ r1 r2))))
          ; Otherwise we are stuck.
          (str.in_re (str.++ s1 s2) (re.++ r1 r2)))))))
    (($str_re_consume_rec (str.++ s1 s2) (re.++ r1 r2) @result.null rev)
      ; likely intersection or union, process cases recursively
      (eo::define ((res ($str_re_consume_rec (str.++ s1 s2) r1 @result.null rev)))
      (eo::ite (eo::is_eq res false)
        ; conflict
        false
        (eo::ite (eo::is_eq ($str_membership_re res) @re.empty)
          ; if all cases consumed the same, continue
          ($str_re_consume_rec ($str_membership_str res) r2 @result.null rev)
          ; otherwise we are stuck
          (str.in_re (str.++ s1 s2) (re.++ r1 r2))))))
>>>>>>> 5a7a3d2d
    (($str_re_consume_rec s1 (re.++ @re.empty r2) @result.null rev)
      ($str_re_consume_rec s1 r2 @result.null rev)) ; finished current component
    ; Intersection reports conflicts eagerly, and otherwise combines the results
    (($str_re_consume_rec s1 (re.inter r1 r2) b rev)   (eo::define ((r1r ($re_to_flat_form r1 rev)))
                                                       (eo::define ((bb ($str_re_consume_rec s1 r1r @result.null rev)))
                                                         (eo::ite (eo::eq bb false)
                                                           false
                                                           ($str_re_consume_rec s1 r2 ($result_combine bb b) rev)))))
    (($str_re_consume_rec s1 re.all @result.null rev)  (str.in_re "" @re.empty)) ; only used if re.all appears in unexpected position
    (($str_re_consume_rec s1 re.all b rev)             b)                        ; end of re.inter
    ; Union ignores conflicts, and otherwise combines the results. We report a conflict if all children give conflicts.
    (($str_re_consume_rec s1 (re.union r1 r2) b rev)   (eo::define ((r1r ($re_to_flat_form r1 rev)))
                                                       (eo::define ((bb ($str_re_consume_rec s1 r1r @result.null rev)))
                                                         (eo::ite (eo::eq bb false)
                                                           ($str_re_consume_rec s1 r2 b rev)
                                                           ($str_re_consume_rec s1 r2 ($result_combine bb b) rev)))))
    (($str_re_consume_rec s1 re.none @result.null rev) false)     ; end of re.union, conflict, also used if re.none appears in unexpected position
    (($str_re_consume_rec s1 re.none b rev)            b)         ; end of re.union, no conflict
    (($str_re_consume_rec s1 r1 @result.null rev)      (str.in_re s1 r1))
  )
)

; define: $str_re_consume_process
; args:
; - s String: The string argument of the membership to rewrite.
; - r RegLan: The regular expression argument of the membership to rewrite.
; - oneDir Bool: If true, we only strip from a single end.
; returns: >
;   false if `(str.in_re s r)` can be shown to be equivalent to false, or
;   otherwise `(str.in_re sr rr)` where sr and rr are the result of "consuming"
;   prefixes/suffixes from s and r. We consume from the end of s and r first by
;   reversing them initially and converting them to flat forms. We then reverse
;   them again and consume from the beginning of the remainder. Finally, we convert
;   back from flat form when applicable.
(define $str_re_consume_process ((s String) (r RegLan) (oneDir Bool))
  (eo::define ((ss ($str_to_flat_form s true)))
  (eo::define ((rr ($re_to_flat_form r true)))
  (eo::define ((resrev ($str_re_consume_rec ss rr @result.null true)))
  (eo::ite (eo::eq resrev false)
    false
    (eo::define ((s1 ($str_membership_str resrev)))
    (eo::define ((r1 ($str_membership_re resrev)))
    ; we revert if oneDir is true and we didn't fully consume
    (eo::define ((revert (eo::and oneDir (eo::not (eo::eq r1 @re.empty)))))
    (eo::define ((s1r ($str_rev true (eo::ite revert ss s1)))
                  (r1r ($re_to_flat_form (eo::ite revert rr r1) true)))
    (eo::define ((resfwd ($str_re_consume_rec s1r r1r @result.null false)))
    (eo::ite (eo::eq resfwd false)
      false
      (eo::define ((s2 ($str_membership_str resfwd)))
      (eo::define ((r2 ($str_membership_re resfwd)))
        (str.in_re ($str_from_flat_form s2 false) ($re_from_flat_form r2 false)))))))))))))))

; define: $str_re_consume
; args:
; - s String: The string argument of the membership to rewrite.
; - r RegLan: The regular expression argument of the membership to rewrite.
; returns: >
;   false if `(str.in_re s r)` can be shown to be equivalent to false, or
;   otherwise `(str.in_re sr rr)` where sr and rr are the result of "consuming"
;   prefixes/suffixes from s and r. In addition to the above method
;   $str_re_consume_process, we additionally handle the case where we reason
;   about the body of re.*, succeeding if a conflict is found or we full
;   consume one copy.
(program $str_re_consume ((s String) (r RegLan))
  :signature (String RegLan) Bool
  (
  (($str_re_consume s (re.* r))
    (eo::define ((res ($str_re_consume_process s r true)))  ; only process in a single direction
    (eo::ite (eo::eq res false)
      false
      (eo::requires ($str_membership_re res) @re.empty      ; must have consumed one full copy
        (str.in_re ($str_membership_str res) (re.* r))))))
  (($str_re_consume s r) ($str_re_consume_process s r false))
  )
)

;;;;; overlap utils

; program: $str_is_compatible
; args:
; - c1 L: The first term, assumed to be a str.++ list.
; - c2 L: The second term, assumed to be a str.++ list.
; return: >
;   true if c1 is a prefix of c2, or c2 is a prefix of c1. Note this method only
;   returns false if it can be shown via $are_distinct_terms that the
;   characters in question are distinct.
; note: >
;   This method can be used for both str.++ lists that have either string
;   or sequence (seq.unit) values.
(program $str_is_compatible
    ((T Type) (c1 (Seq T)) (c2 (Seq T)) (xs1 (Seq T) :list) (xs2 (Seq T) :list))
    :signature ((Seq T) (Seq T)) Bool
    (
    (($str_is_compatible (str.++ c1 xs1) (str.++ c1 xs2)) ($str_is_compatible xs1 xs2))
    (($str_is_compatible (str.++ c1 xs1) (str.++ c2 xs2)) (eo::requires ($are_distinct_terms c1 c2) true false))
    (($str_is_compatible c1 c2)                           (eo::or ($str_is_empty c1) ($str_is_empty c2)))
    )
)

; program: $str_overlap_rec
; args:
; - s (Seq U): The first string, expected to be in flattened form.
; - t (Seq U): The second string, expected to be in flattened form.
; return: >
;   The minimum number of characters that must be skipped in s before
;   string t can be compatible with it. See examples below.
(program $str_overlap_rec ((s String) (s1 String :list) (t String))
  :signature (String String) Int
  (
  (($str_overlap_rec (str.++ s s1) t) (eo::ite ($str_is_compatible (str.++ s s1) t)
                                        0
                                        (eo::add 1 ($str_overlap_rec s1 t))))
  (($str_overlap_rec s t)             0)
  )
)

; define: $str_overlap
; args:
; - s (Seq U): The first string, expected to be a string or sequence value.
; - t (Seq U): The second string, expected to be a string or sequence value.
; return: >
;   The minimum number of characters that must be skipped in s before
;   string t can be compatible with it. For example:
;   $str_overlap (str.++ "A" "B" "C" "") (str.++ "B" "C" "D" "") = 1
;   $str_overlap (str.++ "A" "B" "C" "") (str.++ "B" "") = 1
;   $str_overlap (str.++ "A" "B" "C" "") (str.++ "E" "") = 3
;   $str_overlap (str.++ "A" "B" "C" "") (str.++ "A" "A" "") = 3
;   $str_overlap (str.++ "A" "B" "C" "") (str.++ "A" "") = 0
(define $str_overlap ((U Type :implicit) (s (Seq U)) (t (Seq U)) (rev Bool))
  ($str_overlap_rec ($str_to_flat_form s rev) ($str_to_flat_form t rev)))


; program: $str_has_overlap
; args:
; - s (Seq U): The first string, expected to be a string or sequence value.
; - t (Seq U): The second string, expected to be a string or sequence value.
; return: >
;   True if s is non-empty and contains t, or
;   a non-empty suffix of s is a prefix of t if rev is false, or
;   a non-empty prefix of s is a suffix of t if rev is true.
; note: >
;   This method is equivalent to theory::strings::Word::hasOverlap in cvc5,
;   see theory/strings/word.h.
(define $str_has_overlap ((U Type :implicit) (s (Seq U)) (t (Seq U)) (rev Bool))
  ; Note that $str_overlap with always return a value <= the length of s.
  ; There is overlap only when it is strictly less than the length of s.
  (eo::gt ($str_value_len s) ($str_overlap s t rev)))

;;;;; evaluation utils

; program: $str_from_int_eval_rec
; args:
; - n Int: The integer to process, expected to be non-negative.
; - s String: The accumulated return value.
; returns: >
;   The result of evaluating `(str.from_int n)` given the current accumulated return value.
(program $str_from_int_eval_rec ((s String) (n Int))
  :signature (Int String) String
  (
  (($str_from_int_eval_rec n s) (eo::ite (eo::eq n 0)
                                  (eo::ite (eo::eq s "") "0" s)
                                  ($str_from_int_eval_rec
                                    (eo::zdiv n 10)
                                    (eo::concat (eo::to_str (eo::add 48 (eo::zmod n 10))) s))))
  )
)

; define: $str_from_int_eval
; args:
; - n Int: The integer to process.
; returns: >
;   The result of evaluating `(str.from_int n)` if `n` is an integer literal,
;   or the term `(str.from_int n)` otherwise.
(define $str_from_int_eval ((n Int))
  (eo::ite (eo::is_z n)
    (eo::ite (eo::is_neg n)
      ""
      ($str_from_int_eval_rec n ""))
    (str.from_int n)))

; program: $str_to_int_eval_rec
; args:
; - s String: The string to process, expected to be in reversed flat form.
; - e Int: The exponent.
; - n Int: The accumulated return value.
; returns: >
;   The result of evaluating `(str.to_int s)` given the current exponent and
;   accumulated return value.
(program $str_to_int_eval_rec ((s1 String) (s2 String :list) (e Int) (n Int))
  :signature (String Int Int) Int
  (
  (($str_to_int_eval_rec (str.++ s1 s2) e n)  (eo::define ((c (eo::add (eo::to_z s1) -48)))
                                              (eo::ite (eo::and (eo::gt 10 c) (eo::not (eo::is_neg c)))
                                                ($str_to_int_eval_rec s2 (eo::mul e 10) (eo::add (eo::mul c e) n))
                                                -1)))
  (($str_to_int_eval_rec "" e n)              n)
  )
)

; define: $str_to_int_eval
; args:
; - s String: The string to process.
; returns: >
;   The result of evaluating `(str.to_int s)` if `s` is a string literal,
;   or the term `(str.to_int s)` otherwise.
(define $str_to_int_eval ((s String))
  (eo::ite (eo::is_str s)
    (eo::ite (eo::eq s "")
      -1
      ; consider characters in reverse order
      ($str_to_int_eval_rec ($str_to_flat_form s true) 1 0))
    (str.to_int s)))

; program: $str_case_conv_rec
; args:
; - s String: The string to process, expected to be in flat form.
; - isLower Bool: Whether we computing `str.to_lower` (resp. `str.to_upper`).
; returns: >
;   The result of evaluating `(str.to_lower s)` (resp. `(str.to_upper s)`).
(program $str_case_conv_rec ((s1 String) (s2 String :list) (isLower Bool))
  :signature (String Bool) String
  (
  (($str_case_conv_rec (str.++ s1 s2) true)  (eo::define ((c (eo::to_z s1)))
                                              (eo::concat
                                                (eo::to_str (eo::add c (eo::ite (eo::and (eo::gt 91 c) (eo::gt c 64)) 32 0)))
                                                ($str_case_conv_rec s2 true))))
  (($str_case_conv_rec (str.++ s1 s2) false)   (eo::define ((c (eo::to_z s1)))
                                              (eo::concat
                                                (eo::to_str (eo::add c (eo::ite (eo::and (eo::gt 123 c) (eo::gt c 96)) -32 0)))
                                                ($str_case_conv_rec s2 false))))
  (($str_case_conv_rec "" isLower)              "")
  )
)

; define: $str_to_lower_eval
; args:
; - s String: The string to process.
; returns: >
;   The result of evaluating `(str.to_lower s)` if `s` is a string literal,
;   or the term `(str.to_lower s)` otherwise.
(define $str_to_lower_eval ((s String))
  (eo::ite (eo::is_str s)
    ($str_case_conv_rec ($str_to_flat_form s false) true)
    (str.to_lower s)))

; define: $str_to_upper_eval
; args:
; - s String: The string to process.
; returns: >
;   The result of evaluating `(str.to_upper s)` if `s` is a string literal,
;   or the term `(str.to_upper s)` otherwise.
(define $str_to_upper_eval ((s String))
  (eo::ite (eo::is_str s)
    ($str_case_conv_rec ($str_to_flat_form s false) false)
    (str.to_upper s)))

; define: $str_rev_eval
; args:
; - s String: The string to process.
; returns: >
;   The result of evaluating `(str.rev s)` if `s` is a string literal,
;   or the term `(str.rev s)` otherwise.
(define $str_rev_eval ((s String))
  (eo::ite (eo::is_str s)
    ($str_from_flat_form ($str_to_flat_form s true) false) ; make reverse flat form and then convert back
    (str.rev s)))

; program: $str_leq_eval_rec
; args:
; - s String: The first string to compare, expected to be a literal in flat form.
; - t String: The second string to compare, expected to be a literal in flat form.
; returns: The result of evaluating `(str.<= s t)`.
(program $str_leq_eval_rec ((s1 String) (s2 String :list) (t1 String) (t2 String :list) )
  :signature (String String) Bool
  (
  (($str_leq_eval_rec (str.++ s1 s2) (str.++ t1 t2))  (eo::ite (eo::eq s1 t1)
                                                        ($str_leq_eval_rec s2 t2)
                                                        (eo::gt (eo::to_z t1) (eo::to_z s1))))
  (($str_leq_eval_rec "" t1)                          true)
  (($str_leq_eval_rec s1 t1)                          false)
  )
)

; define: $str_leq_eval
; args:
; - s String: The first string to compare.
; - t String: The second string to compare.
; returns: >
;   The result of evaluating `(str.<= s t)` if `s` and `t` are string literals,
;   or the term `(str.<= s t)` otherwise.
(define $str_leq_eval ((s String) (t String))
  (eo::ite (eo::and (eo::is_str s) (eo::is_str t))
    ($str_leq_eval_rec ($str_to_flat_form s false) ($str_to_flat_form t false))
    (str.<= s t)))


; program: $str_eval_replace_all_rec
; args:
; - s String: A string.
; - t String: A string to find.
; - u String: A string to replace with.
; - n Int: The result of finding t in s.
; - lent Int: The length of t.
; return: >
;   The result of evaluating (str.replace_all s t u).
(program $str_eval_replace_all_rec ((s String) (t String) (u String) (n Int) (lent Int))
  :signature (String String String Int Int) String
  (
  (($str_eval_replace_all_rec s t u -1 lent)  s)
  (($str_eval_replace_all_rec s t u n lent)   (eo::define ((snext (eo::extract s (eo::add n lent) (eo::len s))))
                                              (eo::concat
                                                (eo::extract s 0 (eo::add n -1))
                                                u
                                                ($str_eval_replace_all_rec snext t u (eo::find snext t) lent))))
  )
)

; program: $str_eval_replace_all
; args:
; - s String: A string.
; - t String: A string to find.
; - u String: A string to replace with.
; return: >
;   The result of evaluating (str.replace_all s t u).
(define $str_eval_replace_all ((s String) (t String) (u String))
  (eo::ite (eo::and (eo::is_str s) (eo::is_str t) (eo::is_str u))
    (eo::ite (eo::eq t "")
      s
      ($str_eval_replace_all_rec s t u (eo::find s t) (eo::len t)))
    (str.replace_all s t u)))<|MERGE_RESOLUTION|>--- conflicted
+++ resolved
@@ -56,16 +56,11 @@
 ; args:
 ; - T Type: The string-like type to check.
 ; return: the character type of the string-like type T
-<<<<<<< HEAD
-(define $char_type_of ((T Type))
-  (eo::match ((U Type)) T (((Seq U) U)))
-=======
 (program $char_type_of ((U Type))
   :signature (Type) Type
   (
   (($char_type_of (Seq U)) U)
   )
->>>>>>> 5a7a3d2d
 )
 
 ; define: $str_concat
@@ -423,10 +418,6 @@
 ; - rev Bool: Whether to reverse the string term.
 ; - t (Seq U): The string term.
 ; return: the reverse of t if rev is true, return t unchanged otherwise.
-<<<<<<< HEAD
-(define $str_rev ((U Type :implicit) (rev Bool) (t (Seq U)))
-  (eo::ite rev ($nary_reverse t) t))
-=======
 (define $str_rev ((U Type :implicit) (rev Bool) (t (Seq U))) 
   (eo::ite rev (eo::list_rev str.++ t) t))
 
@@ -437,7 +428,6 @@
 ; return: the reverse of t if rev is true, return t unchanged otherwise.
 (define $str_re_rev ((rev Bool) (t RegLan))
   (eo::ite rev (eo::list_rev re.++ t) t))
->>>>>>> 5a7a3d2d
 
 ; program: $str_nary_intro
 ; args:
@@ -903,12 +893,6 @@
 (program $str_flatten ((U Type) (t (Seq U)) (tail (Seq U) :list))
   :signature ((Seq U)) (Seq U)
   (
-<<<<<<< HEAD
-    ; required for sequences
-    (($str_flatten (str.++ (str.++ t tail2) tail))
-        ($str_concat (str.++ t tail2) ($str_flatten tail)))
-=======
->>>>>>> 5a7a3d2d
     (($str_flatten (str.++ t tail))
         ; otherwise, check whether t is a word constant of length greater than one
         (eo::ite ($str_check_len_gt_one t)
@@ -939,22 +923,12 @@
     ; Check if t is a word constant
     (($str_collect_acc (str.++ t tail))
       (eo::ite ($str_check_length_one t)
-<<<<<<< HEAD
-        (eo::match ((s1 (Seq U)) (s2 (Seq U)))
-          ($str_collect_acc tail)
-          (
-            ((@pair "" s2)  (@pair t s2))
-            ((@pair s1 s2)  (@pair (eo::concat t s1) s2))    ; concatenate the constant
-          )
-        )
-=======
         (eo::define ((res ($str_collect_acc tail)))
         (eo::define ((s1 ($pair_first res)))
         (eo::define ((s2 ($pair_second res)))
           (eo::ite (eo::eq s1 "")
             (@pair t s2)
             (@pair (eo::concat t s1) s2)))))    ; concatenate the constant
->>>>>>> 5a7a3d2d
         (@pair "" (str.++ t tail))))
     (($str_collect_acc "")            (@pair "" ""))
   )
@@ -1567,66 +1541,6 @@
    (s3 String) (s4 String :list) (s5 String) (r3 RegLan))
   :signature (String RegLan Bool Bool) Bool
   (
-<<<<<<< HEAD
-    (($str_re_consume_rec (str.++ s1 s2) (re.++ r1 r2) @result.null rev)
-        (eo::match ((s3 String) (s4 String :list) (s5 String) (r3 RegLan))
-          r1
-          (
-          ((str.to_re (str.++ s3 s4)) (eo::ite (eo::is_eq s1 s3)
-                                        ($str_re_consume_rec s2 (re.++ (str.to_re s4) r2) @result.null rev)
-                                        (eo::ite (eo::and ($str_check_length_one s1) ($str_check_length_one s3))
-                                          false                                       ; conflicting characters
-                                          (str.in_re (str.++ s1 s2) (re.++ r1 r2))))) ; otherwise stuck
-          (@re.empty                  ($str_re_consume_rec (str.++ s1 s2) r2 @result.null rev)) ; finished current component
-          ((re.range s3 s5)           (eo::ite (eo::and ($str_check_length_one s1) ($str_is_char_range s3 s5))
-                                        (eo::ite ($str_eval_str_in_re s1 (re.range s3 s5))
-                                          ($str_re_consume_rec s2 r2 @result.null rev)
-                                          false)
-                                        (str.in_re (str.++ s1 s2) (re.++ r1 r2))))
-          (re.allchar                 (eo::ite ($str_check_length_one s1)
-                                        ($str_re_consume_rec s2 r2 @result.null rev)
-                                        (str.in_re (str.++ s1 s2) (re.++ r1 r2))))
-          ((re.* r3)                  ; see what happens if we unroll once
-                                      (eo::match ((sr String) (rr RegLan))
-                                        ($str_re_consume_rec (str.++ s1 s2) ($re_to_flat_form r3 rev) @result.null rev)
-                                        (
-                                          ; We can't unroll even once, thus we must skip it.
-                                          (false                     ($str_re_consume_rec (str.++ s1 s2) r2 @result.null rev))
-                                          ; If we fully consumed, now we go back and check if we get a conflict if we skip.
-                                          ((str.in_re sr @re.empty)  (eo::match ((br Bool))
-                                                                        ($str_re_consume_rec (str.++ s1 s2) r2 @result.null rev)
-                                                                        (
-                                                                          ; Skipping would give a conflict.
-                                                                          (false (eo::ite (eo::is_eq (str.++ s1 s2) sr)
-                                                                                    ; if we did not consume anything, we are stuck.
-                                                                                    (str.in_re (str.++ s1 s2) (re.++ r1 r2))
-                                                                                    ; otherwise, we continue with the RE consumed once.
-                                                                                    ($str_re_consume_rec sr (re.++ r1 r2) @result.null rev)
-                                                                                  ))
-                                                                          ; Otherwise we are stuck.
-                                                                          (br    (str.in_re (str.++ s1 s2) (re.++ r1 r2)))
-                                                                        )
-                                                                      ))
-                                          ; Otherwise we are stuck.
-                                          ((str.in_re sr rr)          (str.in_re (str.++ s1 s2) (re.++ r1 r2)))
-                                        )
-                                      ))
-          (r3                         ; likely intersection or union, process cases recursively
-                                      (eo::match ((sr String) (br Bool))
-                                        ($str_re_consume_rec (str.++ s1 s2) r3 @result.null rev)
-                                        (
-                                          ; conflict
-                                          (false                     false)
-                                          ; if all cases consumed the same, continue
-                                          ((str.in_re sr @re.empty)  ($str_re_consume_rec sr r2 @result.null rev))
-                                          ; otherwise we are stuck
-                                          (br                        (str.in_re (str.++ s1 s2) (re.++ r1 r2)))
-                                        )
-                                      ))
-          )
-        )
-    )
-=======
     (($str_re_consume_rec (str.++ s1 s2) (re.++ (str.to_re (str.++ s3 s4)) r2) @result.null rev)
       (eo::ite (eo::eq s1 s3)
         ($str_re_consume_rec s2 (re.++ (str.to_re s4) r2) @result.null rev)
@@ -1678,7 +1592,6 @@
           ($str_re_consume_rec ($str_membership_str res) r2 @result.null rev)
           ; otherwise we are stuck
           (str.in_re (str.++ s1 s2) (re.++ r1 r2))))))
->>>>>>> 5a7a3d2d
     (($str_re_consume_rec s1 (re.++ @re.empty r2) @result.null rev)
       ($str_re_consume_rec s1 r2 @result.null rev)) ; finished current component
     ; Intersection reports conflicts eagerly, and otherwise combines the results
