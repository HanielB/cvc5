/******************************************************************************
 * Top contributors (to current version):
 *   Andrew Reynolds, Haniel Barbosa, Tim King
 *
 * This file is part of the cvc5 project.
 *
 * Copyright (c) 2009-2023 by the authors listed in the file AUTHORS
 * in the top-level source directory and their institutional affiliations.
 * All rights reserved.  See the file COPYING in the top-level source
 * directory for licensing information.
 * ****************************************************************************
 *
 * [[ Add one-line brief description here ]]
 *
 * [[ Add lengthier description here ]]
 * \todo document this file
 */
#include "prop/theory_proxy.h"

#include "context/context.h"
#include "decision/decision_engine.h"
#include "decision/justification_strategy.h"
#include "expr/node_algorithm.h"
#include "options/base_options.h"
#include "options/decision_options.h"
#include "options/parallel_options.h"
#include "options/prop_options.h"
#include "options/smt_options.h"
#include "prop/cnf_stream.h"
#include "prop/proof_cnf_stream.h"
#include "prop/prop_engine.h"
#include "prop/skolem_def_manager.h"
#include "prop/zero_level_learner.h"
#include "smt/env.h"
#include "theory/rewriter.h"
#include "theory/theory_engine.h"
#include "util/statistics_stats.h"

namespace cvc5::internal {
namespace prop {

TheoryProxy::TheoryProxy(Env& env,
                         PropEngine* propEngine,
                         TheoryEngine* theoryEngine,
                         SkolemDefManager* skdm)
    : EnvObj(env),
      d_propEngine(propEngine),
      d_cnfStream(nullptr),
      d_decisionEngine(nullptr),
      d_trackActiveSkDefs(false),
      d_theoryEngine(theoryEngine),
      d_queue(context()),
      d_tpp(env, *theoryEngine),
      d_skdm(skdm),
      d_zll(nullptr),
      d_prr(nullptr),
      d_stopSearch(userContext(), false),
      d_decisionExhausted(context(), false),
      d_activatedSkDefs(false)
{
  bool trackZeroLevel =
      options().smt.deepRestartMode != options::DeepRestartMode::NONE
      || isOutputOn(OutputTag::LEARNED_LITS)
      || options().smt.produceLearnedLiterals
      || options().parallel.computePartitions > 0;
  if (trackZeroLevel)
  {
    d_zll = std::make_unique<ZeroLevelLearner>(env, theoryEngine);
  }
}

TheoryProxy::~TheoryProxy() {
  /* nothing to do for now */
}

void TheoryProxy::finishInit(CDCLTSatSolver* ss, CnfStream* cs)
{
  // make the decision engine, which requires pointers to the SAT solver and CNF
  // stream
  options::DecisionMode dmode = options().decision.decisionMode;
  if (dmode == options::DecisionMode::JUSTIFICATION
      || dmode == options::DecisionMode::STOPONLY)
  {
    d_decisionEngine.reset(new decision::JustificationStrategy(d_env, ss, cs));
  }
  else
  {
    d_decisionEngine.reset(new decision::DecisionEngineEmpty(d_env));
  }
  // make the theory preregistrar
  d_prr.reset(new TheoryPreregistrar(d_env, d_theoryEngine, ss, cs));
  // compute if we need to track skolem definitions
  d_trackActiveSkDefs = d_decisionEngine->needsActiveSkolemDefs()
                        || d_prr->needsActiveSkolemDefs();
  d_cnfStream = cs;
}

void TheoryProxy::presolve()
{
  d_decisionEngine->presolve();
  d_theoryEngine->presolve();
  d_stopSearch = false;
}

void TheoryProxy::postsolve() { d_theoryEngine->postsolve(); }

void TheoryProxy::notifyTopLevelSubstitution(const Node& lhs,
                                             const Node& rhs) const
{
  if (d_zll != nullptr)
  {
    d_zll->notifyTopLevelSubstitution(lhs, rhs);
  }
}

void TheoryProxy::notifyInputFormulas(
    const std::vector<Node>& assertions,
    std::unordered_map<size_t, Node>& skolemMap)
{
  // notify the theory engine of preprocessed assertions
  d_theoryEngine->notifyPreprocessedAssertions(assertions);
  // Now, notify the theory proxy of the assertions and skolem definitions.
  // Notice we do this before asserting the formulas to the CNF stream below,
  // since (preregistration) lemmas may occur during calls to assertInternal.
  // These lemmas we want to be notified about after the theory proxy has
  // been notified about all input assertions.
  std::unordered_map<size_t, Node>::iterator it;
  for (size_t i = 0, asize = assertions.size(); i < asize; i++)
  {
    // is the assertion a skolem definition?
    it = skolemMap.find(i);
    Node skolem;
    if (it != skolemMap.end())
    {
      skolem = it->second;
    }
    if (!skolem.isNull())
    {
      notifySkolemDefinition(assertions[i], skolem);
    }
    notifyAssertion(assertions[i], skolem, false);
  }

  // the zero-level learner needs to be notified of the input assertions, to
  // determine what is learnable
  if (d_zll != nullptr)
  {
    d_zll->notifyInputFormulas(assertions);
  }
}

void TheoryProxy::notifySkolemDefinition(Node a, TNode skolem)
{
  Assert(!skolem.isNull());
  d_skdm->notifySkolemDefinition(skolem, a);
}

void TheoryProxy::notifyAssertion(Node a, TNode skolem, bool isLemma)
{
  // ignore constants
  if (a.isConst())
  {
    return;
  }
  // notify the decision engine
  d_decisionEngine->addAssertion(a, skolem, isLemma);
  // notify the preregistrar
  d_prr->addAssertion(a, skolem, isLemma);
}

void TheoryProxy::variableNotify(SatVariable var) {
  notifySatLiteral(getNode(SatLiteral(var)));
}

void TheoryProxy::theoryCheck(theory::Theory::Effort effort) {
  Trace("theory-proxy") << "TheoryProxy: check " << effort << std::endl;
  d_activatedSkDefs = false;
  // check with the preregistrar
  d_prr->check();
  TNode assertion;
  int32_t alevel;
  while (!d_queue.empty())
  {
    std::tie(assertion, alevel) = d_queue.front();
    d_queue.pop();
    if (d_zll != nullptr)
    {
      if (d_stopSearch.get())
      {
        break;
      }
      if (!d_zll->notifyAsserted(assertion, alevel))
      {
        d_stopSearch = true;
        break;
      }
    }
    // notify the preregister utility, which may trigger new preregistrations
    if (!d_prr->notifyAsserted(assertion))
    {
      // the preregistrar determined we should not assert this assertion, which
      // can be the case for Boolean variables that we are notified about for
      // the purposes of updating justification when using preregistration
      // mode relevant.
      continue;
    }
    // now, assert to theory engine
    Trace("prereg") << "assert: " << assertion << std::endl;
    d_theoryEngine->assertFact(assertion);
    if (d_trackActiveSkDefs)
    {
      Assert(d_skdm != nullptr);
      // Assertion makes all skolems in assertion active,
      // which triggers their definitions to becoming active.
      std::vector<TNode> activeSkolemDefs;
      d_skdm->notifyAsserted(assertion, activeSkolemDefs);
      if (!activeSkolemDefs.empty())
      {
        // notify the decision engine of the skolem definitions that have become
        // active due to the assertion.
        d_decisionEngine->notifyActiveSkolemDefs(activeSkolemDefs);
        d_prr->notifyActiveSkolemDefs(activeSkolemDefs);
        // if we are doing a FULL effort check (propagating with no remaining
        // decisions) and a new skolem definition becomes active, then the SAT
        // assignment is not complete.
        if (effort == theory::Theory::EFFORT_FULL)
        {
          Trace("theory-proxy") << "...change check to STANDARD!" << std::endl;
          effort = theory::Theory::EFFORT_STANDARD;
        }
        d_activatedSkDefs = true;
      }
    }
  }
  if (!d_stopSearch.get())
  {
    if (effort == theory::Theory::EFFORT_FULL)
    {
      if (!d_decisionExhausted)
      {
        // Some modules, e.g., finite model finding, require that theory
        // decisions have been requested exhaustively at least once. It can
        // only happen that this is false at full effort if the SAT solver
        // determines sat without making a decision. We discard the decision
        // request, the only thing required is that it is added to the SAT
        // solver via Valuation::ensureLiteral() (via getNextDecisionRequest()).
        bool requirePhase, stopSearch;
        SatLiteral l = getNextDecisionRequest(requirePhase, stopSearch);
        if (l != undefSatLiteral)
        {
          return;
        }
      }
    }
    d_theoryEngine->check(effort);
  }
}

void TheoryProxy::theoryPropagate(std::vector<SatLiteral>& output) {
  // Get the propagated literals
  std::vector<TNode> outputNodes;
  d_theoryEngine->getPropagatedLiterals(outputNodes);
  for (unsigned i = 0, i_end = outputNodes.size(); i < i_end; ++ i) {
    Trace("prop-explain") << "theoryPropagate() => " << outputNodes[i] << std::endl;
    output.push_back(d_cnfStream->getLiteral(outputNodes[i]));
  }
}

void TheoryProxy::explainPropagation(SatLiteral l, SatClause& explanation) {
  TNode lNode = d_cnfStream->getNode(l);
  Trace("prop-explain") << "explainPropagation(" << lNode << ")" << std::endl;

  TrustNode tte = d_theoryEngine->getExplanation(lNode);
  Node theoryExplanation = tte.getNode();
  if (d_env.isSatProofProducing())
  {
    Assert(options().smt.proofMode != options::ProofMode::FULL
           || tte.getGenerator());
    d_propEngine->getProofCnfStream()->convertPropagation(tte);
  }
  Trace("prop-explain") << "explainPropagation() => " << theoryExplanation
                        << std::endl;
  explanation.push_back(l);
  if (theoryExplanation.getKind() == kind::AND)
  {
    for (const Node& n : theoryExplanation)
    {
      explanation.push_back(~d_cnfStream->getLiteral(n));
    }
  }
  else
  {
    explanation.push_back(~d_cnfStream->getLiteral(theoryExplanation));
  }
  if (TraceIsOn("sat-proof"))
  {
    std::stringstream ss;
    ss << "TheoryProxy::explainPropagation: clause for lit is ";
    for (unsigned i = 0, size = explanation.size(); i < size; ++i)
    {
      ss << explanation[i] << " [" << d_cnfStream->getNode(explanation[i])
         << "] ";
    }
    Trace("sat-proof") << ss.str() << "\n";
  }
}

void TheoryProxy::notifyCurrPropagationInsertedAtLevel(int explLevel)
{
  d_propEngine->getProofCnfStream()->notifyCurrPropagationInsertedAtLevel(
      explLevel);
}

void TheoryProxy::notifyClauseInsertedAtLevel(const SatClause& clause,
                                              int clLevel)
{
  d_propEngine->getProofCnfStream()->notifyClauseInsertedAtLevel(clause,
                                                                 clLevel);
}

void TheoryProxy::enqueueTheoryLiteral(const SatLiteral& l) {
  Node literalNode = d_cnfStream->getNode(l);
  Trace("prop") << "enqueueing theory literal " << l << " " << literalNode << std::endl;
  Assert(!literalNode.isNull());
  // Decision level = SAT context level - 1 due to global push().
  d_queue.push(std::make_pair(literalNode, context()->getLevel() - 1));
}

SatLiteral TheoryProxy::getNextDecisionRequest(bool& requirePhase,
                                               bool& stopSearch)
{
  Trace("theory-proxy") << "TheoryProxy: getNextDecisionRequest" << std::endl;
  SatLiteral res = undefSatLiteral;
  TNode n = d_theoryEngine->getNextDecisionRequest();
  if (!n.isNull())
  {
    Trace("theory-proxy") << "... return next theory decision" << std::endl;
    requirePhase = true;
    res = d_cnfStream->getLiteral(n);
  }
  else
  {
    Assert(d_decisionEngine != nullptr);
    Assert(stopSearch != true);
    requirePhase = false;
    if (d_stopSearch.get())
    {
      Trace("theory-proxy") << "...stopped search, finish" << std::endl;
      stopSearch = true;
    }
    else
    {
      res = d_decisionEngine->getNext(stopSearch);
      if (stopSearch)
      {
        Trace("theory-proxy")
            << "  ***  Decision Engine stopped search *** " << std::endl;
      }
      else
      {
        Trace("theory-proxy") << "...returned next decision" << std::endl;
      }
    }
    if (res == undefSatLiteral)
    {
      d_decisionExhausted = true;
    }
  }
  return res;
}

bool TheoryProxy::theoryNeedCheck() const
{
  if (d_stopSearch.get())
  {
    return false;
  }
  else if (d_activatedSkDefs || !d_decisionExhausted.get())
  {
    // a new skolem definition became active on the last call to theoryCheck
    return true;
  }
  // otherwise ask the theory engine, which will return true if its output
  // channel was used.
  bool needCheck = d_theoryEngine->needCheck();
  Trace("theory-proxy") << "TheoryProxy: theoryNeedCheck returns " << needCheck
                        << std::endl;
  return needCheck;
}

bool TheoryProxy::isModelUnsound() const
{
  return d_stopSearch.get() || d_theoryEngine->isModelUnsound();
}

bool TheoryProxy::isRefutationUnsound() const
{
  return d_theoryEngine->isRefutationUnsound();
}

theory::IncompleteId TheoryProxy::getModelUnsoundId() const
{
  if (d_stopSearch.get())
  {
    return theory::IncompleteId::STOP_SEARCH;
  }
  return d_theoryEngine->getModelUnsoundId();
}

theory::IncompleteId TheoryProxy::getRefutationUnsoundId() const
{
  return d_theoryEngine->getRefutationUnsoundId();
}

TNode TheoryProxy::getNode(SatLiteral lit) {
  return d_cnfStream->getNode(lit);
}

void TheoryProxy::notifyRestart() {
  d_propEngine->spendResource(Resource::RestartStep);
  d_theoryEngine->notifyRestart();
}

void TheoryProxy::spendResource(Resource r)
{
  d_theoryEngine->spendResource(r);
}

<<<<<<< HEAD
bool TheoryProxy::isDecisionRelevant(SatVariable var) { return true; }

bool TheoryProxy::isDecisionEngineDone()
{
  return (d_decisionEngine->isDone() && d_decisionExhausted.get())
         || d_stopSearch.get();
=======
bool TheoryProxy::isDecisionEngineDone() {
  return d_decisionEngine->isDone() || d_stopSearch.get();
>>>>>>> 2cf1b012
}

CnfStream* TheoryProxy::getCnfStream() const { return d_cnfStream; }

TrustNode TheoryProxy::preprocessLemma(
    TrustNode trn, std::vector<theory::SkolemLemma>& newLemmas)
{
  return d_tpp.preprocessLemma(trn, newLemmas);
}

TrustNode TheoryProxy::preprocess(TNode node,
                                  std::vector<theory::SkolemLemma>& newLemmas)
{
  return d_tpp.preprocess(node, newLemmas);
}

TrustNode TheoryProxy::removeItes(TNode node,
                                  std::vector<theory::SkolemLemma>& newLemmas)
{
  RemoveTermFormulas& rtf = d_tpp.getRemoveTermFormulas();
  return rtf.run(node, newLemmas, true);
}

void TheoryProxy::getSkolems(TNode node,
                             std::vector<Node>& skAsserts,
                             std::vector<Node>& sks)
{
  std::unordered_set<Node> skolems;
  d_skdm->getSkolems(node, skolems);
  for (const Node& k : skolems)
  {
    sks.push_back(k);
    skAsserts.push_back(d_skdm->getDefinitionForSkolem(k));
  }
}

void TheoryProxy::notifySatLiteral(Node n)
{
  // notify the preregister utility, which may trigger new preregistrations
  d_prr->notifySatLiteral(n);
}

void TheoryProxy::notifyBacktrack(uint32_t level)
{
  // notify the preregistrar, which may trigger reregistrations
  d_prr->notifyBacktrack(level);
}

std::vector<Node> TheoryProxy::getLearnedZeroLevelLiterals(
    modes::LearnedLitType ltype) const
{
  if (d_zll != nullptr)
  {
    return d_zll->getLearnedZeroLevelLiterals(ltype);
  }
  return {};
}

modes::LearnedLitType TheoryProxy::getLiteralType(const Node& lit) const
{
  if (d_zll != nullptr)
  {
    return d_zll->computeLearnedLiteralType(lit);
  }
  return modes::LearnedLitType::UNKNOWN;
}

std::vector<Node> TheoryProxy::getLearnedZeroLevelLiteralsForRestart() const
{
  if (d_zll != nullptr)
  {
    return d_zll->getLearnedZeroLevelLiteralsForRestart();
  }
  return {};
}

}  // namespace prop
}  // namespace cvc5::internal<|MERGE_RESOLUTION|>--- conflicted
+++ resolved
@@ -426,17 +426,8 @@
   d_theoryEngine->spendResource(r);
 }
 
-<<<<<<< HEAD
-bool TheoryProxy::isDecisionRelevant(SatVariable var) { return true; }
-
-bool TheoryProxy::isDecisionEngineDone()
-{
-  return (d_decisionEngine->isDone() && d_decisionExhausted.get())
-         || d_stopSearch.get();
-=======
 bool TheoryProxy::isDecisionEngineDone() {
-  return d_decisionEngine->isDone() || d_stopSearch.get();
->>>>>>> 2cf1b012
+  return (d_decisionEngine->isDone() && d_decisionExhausted.get()) || d_stopSearch.get();
 }
 
 CnfStream* TheoryProxy::getCnfStream() const { return d_cnfStream; }
