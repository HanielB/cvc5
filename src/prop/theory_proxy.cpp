--- conflicted
+++ resolved
@@ -311,14 +311,9 @@
                                                bool& stopSearch,
                                                bool theoryOnly)
 {
-<<<<<<< HEAD
-  Trace("theory-proxy") << "TheoryProxy: getNextDecisionRequest"
-                        << (theoryOnly ? " (theory only)" : "") << std::endl;
-=======
   Trace("theory-proxy") << "TheoryProxy: getNextDecisionRequest" << std::endl;
   requirePhase = false;
   stopSearch = false;
->>>>>>> d7012b05
   SatLiteral res = undefSatLiteral;
   TNode n = d_theoryEngine->getNextDecisionRequest();
   if (!n.isNull())
