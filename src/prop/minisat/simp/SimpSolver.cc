--- conflicted
+++ resolved
@@ -49,15 +49,10 @@
 
 SimpSolver::SimpSolver(CVC4::prop::TheoryProxy* proxy,
                        CVC4::context::Context* context,
-<<<<<<< HEAD
                        CVC4::context::UserContext* userContext,
                        ProofNodeManager* pnm,
                        bool enableIncremental)
     : Solver(proxy, context, userContext, pnm, enableIncremental),
-=======
-                       bool enableIncremental)
-    : Solver(proxy, context, enableIncremental),
->>>>>>> 8ad308b2
       grow(opt_grow),
       clause_lim(opt_clause_lim),
       subsumption_lim(opt_subsumption_lim),
@@ -69,16 +64,10 @@
       asymm_lits(0),
       eliminated_vars(0),
       elimorder(1),
-<<<<<<< HEAD
-      use_simplification(!enableIncremental
-                         && !PROOF_ON())  // TODO: turn off simplifications if
-                                          // proofs are on initially
-=======
       use_simplification(
           !enableIncremental
           && !options::unsatCores())  // TODO: turn off simplifications if
                                       // proofs are on initially
->>>>>>> 8ad308b2
       ,
       occurs(ClauseDeleted(ca)),
       elim_heap(ElimLt(n_occ)),
