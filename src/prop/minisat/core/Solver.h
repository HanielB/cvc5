--- conflicted
+++ resolved
@@ -75,12 +75,8 @@
   cvc5::internal::prop::TheoryProxy* d_proxy;
 
   /** The contexts from the SMT solver */
-<<<<<<< HEAD
-  cvc5::internal::context::Context* d_context;
-  cvc5::internal::context::UserContext* d_userContext;
-=======
-  context::Context* d_context;
->>>>>>> 6987d112
+  cvc5::context::Context* d_context;
+  cvc5::context::UserContext* d_userContext;
 
   /** The current assertion level (user) */
   int assertionLevel;
