--- conflicted
+++ resolved
@@ -513,7 +513,6 @@
         cr = ca.alloc(clauseLevel, ps, false);
         clauses_persistent.push(cr);
         attachClause(cr);
-<<<<<<< HEAD
         if (clauseLevel < assertionLevel)
         {
           Trace("pf::sat") << "addClause_: ";
@@ -524,11 +523,7 @@
           Trace("pf::sat") << " clause/assert levels " << clauseLevel << " / "
                            << assertionLevel << "\n";
         }
-        if (options::unsatCores() || needProof())
-=======
-
         if (options().smt.unsatCores || needProof())
->>>>>>> 25dd50f0
         {
           if (ps.size() == falseLiteralsCount)
           {
