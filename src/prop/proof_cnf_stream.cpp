--- conflicted
+++ resolved
@@ -89,10 +89,6 @@
                  << normClauseNode << "\n"
                  << pop;
   }
-<<<<<<< HEAD
-  d_satPM->registerSatAssumptions({normClauseNode});
-=======
->>>>>>> 454f3f74
   if (d_input)
   {
     d_inputClauses.insert(normClauseNode);
@@ -101,13 +97,10 @@
   {
     d_lemmaClauses.insert(normClauseNode);
   }
-<<<<<<< HEAD
-=======
   if (d_satPM)
   {
     d_satPM->registerSatAssumptions({normClauseNode});
   }
->>>>>>> 454f3f74
   return normClauseNode;
 }
 
