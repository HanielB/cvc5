--- conflicted
+++ resolved
@@ -35,8 +35,6 @@
       // need to automatically add symmetry steps. Note that it is *safer* to
       // forbid this, since adding symmetry steps when proof nodes are being
       // updated may inadvertently generate cyclic proofs.
-<<<<<<< HEAD
-=======
       //
       // This can happen for example if the proof cnf stream has a generator for
       // (= a b), whose proof depends on symmetry applied to (= b a). It does
@@ -48,7 +46,6 @@
       // the proof node manager of no cyclic proofs the ASSUMPTION proof node of
       // both the (= b a) we are asking the proof for and the assumption (= b a)
       // in the proof of (= a b) are the same.
->>>>>>> 6ad9ab06
       d_proof(
           env, nullptr, userContext(), "ProofCnfStream::LazyCDProof", false),
       d_blocked(userContext()),
