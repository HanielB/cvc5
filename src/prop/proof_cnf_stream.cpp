/******************************************************************************
 * Top contributors (to current version):
 *   Haniel Barbosa, Andrew Reynolds, Tim King
 *
 * This file is part of the cvc5 project.
 *
 * Copyright (c) 2009-2021 by the authors listed in the file AUTHORS
 * in the top-level source directory and their institutional affiliations.
 * All rights reserved.  See the file COPYING in the top-level source
 * directory for licensing information.
 * ****************************************************************************
 *
 * Implementation of the proof-producing CNF stream.
 */

#include "prop/proof_cnf_stream.h"

#include "options/smt_options.h"
#include "prop/minisat/minisat.h"
#include "theory/builtin/proof_checker.h"
#include "util/rational.h"

namespace cvc5 {
namespace prop {

ProofCnfStream::ProofCnfStream(context::UserContext* u,
                               CnfStream& cnfStream,
                               SatProofManager* satPM,
                               ProofNodeManager* pnm)
    : d_cnfStream(cnfStream),
      d_satPM(satPM),
      d_proof(pnm, nullptr, u, "ProofCnfStream::LazyCDProof"),
      d_userContext(u),
      d_blocked(u),
      d_optPropagationsManager(u, &d_proof, d_optPropagations)
{
}

void ProofCnfStream::addBlocked(std::shared_ptr<ProofNode> pfn)
{
  d_blocked.insert(pfn);
}

bool ProofCnfStream::isBlocked(std::shared_ptr<ProofNode> pfn)
{
  return d_blocked.contains(pfn);
}

std::shared_ptr<ProofNode> ProofCnfStream::getProofFor(Node f)
{
  return d_proof.getProofFor(f);
}

bool ProofCnfStream::hasProofFor(Node f)
{
  return d_proof.hasStep(f) || d_proof.hasGenerator(f);
}

std::string ProofCnfStream::identify() const { return "ProofCnfStream"; }

Node ProofCnfStream::normalizeAndRegister(TNode clauseNode)
{
  Node normClauseNode = d_psb.factorReorderElimDoubleNeg(clauseNode);
  if (Trace.isOn("cnf") && normClauseNode != clauseNode)
  {
    Trace("cnf") << push
                 << "ProofCnfStream::normalizeAndRegister: steps to normalized "
                 << normClauseNode << "\n"
                 << pop;
  }
  d_satPM->registerSatAssumptions({normClauseNode});
  return normClauseNode;
}

void ProofCnfStream::convertAndAssert(TNode node,
                                      bool negated,
                                      bool removable,
                                      ProofGenerator* pg)
{
  Trace("cnf") << "ProofCnfStream::convertAndAssert(" << node
               << ", negated = " << (negated ? "true" : "false")
               << ", removable = " << (removable ? "true" : "false")
               << "), level " << d_userContext->getLevel()
               << "\n";
  d_cnfStream.d_removable = removable;
  if (pg)
  {
    Trace("cnf") << "ProofCnfStream::convertAndAssert: pg: " << pg->identify()
                 << "\n";
    Node toJustify = negated ? node.notNode() : static_cast<Node>(node);
    d_proof.addLazyStep(toJustify,
                        pg,
                        PfRule::ASSUME,
                        true,
                        "ProofCnfStream::convertAndAssert:cnf");
  }
  convertAndAssert(node, negated);
  // process saved steps in buffer
  const std::vector<std::pair<Node, ProofStep>>& steps = d_psb.getSteps();
  for (const std::pair<Node, ProofStep>& step : steps)
  {
    d_proof.addStep(step.first, step.second);
  }
  d_psb.clear();
}

void ProofCnfStream::convertAndAssert(TNode node, bool negated)
{
  Trace("cnf") << "ProofCnfStream::convertAndAssert(" << node
               << ", negated = " << (negated ? "true" : "false") << ")\n"
               << push;
  switch (node.getKind())
  {
    case kind::AND: convertAndAssertAnd(node, negated); break;
    case kind::OR: convertAndAssertOr(node, negated); break;
    case kind::XOR: convertAndAssertXor(node, negated); break;
    case kind::IMPLIES: convertAndAssertImplies(node, negated); break;
    case kind::ITE: convertAndAssertIte(node, negated); break;
    case kind::NOT:
    {
      // track double negation elimination
      if (negated)
      {
        d_proof.addStep(node[0], PfRule::NOT_NOT_ELIM, {node.notNode()}, {});
        Trace("cnf")
            << "ProofCnfStream::convertAndAssert: NOT_NOT_ELIM added norm "
            << node[0] << "\n";
      }
      convertAndAssert(node[0], !negated);
      break;
    }
    case kind::EQUAL:
      if (node[0].getType().isBoolean())
      {
        convertAndAssertIff(node, negated);
        break;
      }
      CVC5_FALLTHROUGH;
    default:
    {
      // negate
      Node nnode = negated ? node.negate() : static_cast<Node>(node);
      // Atoms
      SatLiteral lit = toCNF(node, negated);
      bool added = d_cnfStream.assertClause(nnode, lit);
      if (negated && added && nnode != node.notNode())
      {
        // track double negation elimination
        //    (not (not n))
        //   -------------- NOT_NOT_ELIM
        //        n
        d_proof.addStep(nnode, PfRule::NOT_NOT_ELIM, {node.notNode()}, {});
        Trace("cnf")
            << "ProofCnfStream::convertAndAssert: NOT_NOT_ELIM added norm "
            << nnode << "\n";
      }
      if (added)
      {
        // note that we do not need to do the normalization here since this is
        // not a clause and double negation is tracked in a dedicated manner
        // above
        d_satPM->registerSatAssumptions({nnode});
      }
    }
  }
  Trace("cnf") << pop;
}

void ProofCnfStream::convertAndAssertAnd(TNode node, bool negated)
{
  Trace("cnf") << "ProofCnfStream::convertAndAssertAnd(" << node
               << ", negated = " << (negated ? "true" : "false") << ")\n"
               << push;
  Assert(node.getKind() == kind::AND);
  if (!negated)
  {
    // If the node is a conjunction, we handle each conjunct separately
    NodeManager* nm = NodeManager::currentNM();
    for (unsigned i = 0, size = node.getNumChildren(); i < size; ++i)
    {
      // Create a proof step for each n_i
<<<<<<< HEAD
      Node iNode = nm->mkConst<Rational>(kind::CONST_RATIONAL, i);
=======
      Node iNode = nm->mkConstInt(i);
>>>>>>> 25dd50f0
      d_proof.addStep(node[i], PfRule::AND_ELIM, {node}, {iNode});
      Trace("cnf") << "ProofCnfStream::convertAndAssertAnd: AND_ELIM " << i
                   << " added norm " << node[i] << "\n";
      convertAndAssert(node[i], false);
    }
  }
  else
  {
    // If the node is a disjunction, we construct a clause and assert it
    unsigned i, size = node.getNumChildren();
    SatClause clause(size);
    for (i = 0; i < size; ++i)
    {
      clause[i] = toCNF(node[i], true);
    }
    bool added = d_cnfStream.assertClause(node.negate(), clause);
    // register proof step
    if (added)
    {
      std::vector<Node> disjuncts;
      for (i = 0; i < size; ++i)
      {
        disjuncts.push_back(node[i].notNode());
      }
      Node clauseNode = NodeManager::currentNM()->mkNode(kind::OR, disjuncts);
      d_proof.addStep(clauseNode, PfRule::NOT_AND, {node.notNode()}, {});
      Trace("cnf") << "ProofCnfStream::convertAndAssertAnd: NOT_AND added "
                   << clauseNode << "\n";
      normalizeAndRegister(clauseNode);
    }
  }
  Trace("cnf") << pop;
}

void ProofCnfStream::convertAndAssertOr(TNode node, bool negated)
{
  Trace("cnf") << "ProofCnfStream::convertAndAssertOr(" << node
               << ", negated = " << (negated ? "true" : "false") << ")\n"
               << push;
  Assert(node.getKind() == kind::OR);
  if (!negated)
  {
    // If the node is a disjunction, we construct a clause and assert it
    unsigned size = node.getNumChildren();
    SatClause clause(size);
    for (unsigned i = 0; i < size; ++i)
    {
      clause[i] = toCNF(node[i], false);
    }
    normalizeAndRegister(node);
    d_cnfStream.assertClause(node, clause);
  }
  else
  {
    // If the node is a negated disjunction, we handle it as a conjunction of
    // the negated arguments
    NodeManager* nm = NodeManager::currentNM();
    for (unsigned i = 0, size = node.getNumChildren(); i < size; ++i)
    {
      // Create a proof step for each (not n_i)
<<<<<<< HEAD
      Node iNode = nm->mkConst<Rational>(kind::CONST_RATIONAL, i);
=======
      Node iNode = nm->mkConstInt(i);
>>>>>>> 25dd50f0
      d_proof.addStep(
          node[i].notNode(), PfRule::NOT_OR_ELIM, {node.notNode()}, {iNode});
      Trace("cnf") << "ProofCnfStream::convertAndAssertOr: NOT_OR_ELIM " << i
                   << " added norm  " << node[i].notNode() << "\n";
      convertAndAssert(node[i], true);
    }
  }
  Trace("cnf") << pop;
}

void ProofCnfStream::convertAndAssertXor(TNode node, bool negated)
{
  Trace("cnf") << "ProofCnfStream::convertAndAssertXor(" << node
               << ", negated = " << (negated ? "true" : "false") << ")\n"
               << push;
  if (!negated)
  {
    // p XOR q
    SatLiteral p = toCNF(node[0], false);
    SatLiteral q = toCNF(node[1], false);
    bool added;
    NodeManager* nm = NodeManager::currentNM();
    // Construct the clause (~p v ~q)
    SatClause clause1(2);
    clause1[0] = ~p;
    clause1[1] = ~q;
    added = d_cnfStream.assertClause(node, clause1);
    if (added)
    {
      Node clauseNode =
          nm->mkNode(kind::OR, node[0].notNode(), node[1].notNode());
      d_proof.addStep(clauseNode, PfRule::XOR_ELIM2, {node}, {});
      Trace("cnf") << "ProofCnfStream::convertAndAssertXor: XOR_ELIM2 added "
                   << clauseNode << "\n";
      normalizeAndRegister(clauseNode);
    }
    // Construct the clause (p v q)
    SatClause clause2(2);
    clause2[0] = p;
    clause2[1] = q;
    added = d_cnfStream.assertClause(node, clause2);
    if (added)
    {
      Node clauseNode = nm->mkNode(kind::OR, node[0], node[1]);
      d_proof.addStep(clauseNode, PfRule::XOR_ELIM1, {node}, {});
      Trace("cnf") << "ProofCnfStream::convertAndAssertXor: XOR_ELIM1 added "
                   << clauseNode << "\n";
      normalizeAndRegister(clauseNode);
    }
  }
  else
  {
    // ~(p XOR q) is the same as p <=> q
    SatLiteral p = toCNF(node[0], false);
    SatLiteral q = toCNF(node[1], false);
    bool added;
    NodeManager* nm = NodeManager::currentNM();
    // Construct the clause ~p v q
    SatClause clause1(2);
    clause1[0] = ~p;
    clause1[1] = q;
    added = d_cnfStream.assertClause(node.negate(), clause1);
    if (added)
    {
      Node clauseNode = nm->mkNode(kind::OR, node[0].notNode(), node[1]);
      d_proof.addStep(clauseNode, PfRule::NOT_XOR_ELIM2, {node.notNode()}, {});
      Trace("cnf")
          << "ProofCnfStream::convertAndAssertXor: NOT_XOR_ELIM2 added "
          << clauseNode << "\n";
      normalizeAndRegister(clauseNode);
    }
    // Construct the clause ~q v p
    SatClause clause2(2);
    clause2[0] = p;
    clause2[1] = ~q;
    added = d_cnfStream.assertClause(node.negate(), clause2);
    if (added)
    {
      Node clauseNode = nm->mkNode(kind::OR, node[0], node[1].notNode());
      d_proof.addStep(clauseNode, PfRule::NOT_XOR_ELIM1, {node.notNode()}, {});
      Trace("cnf")
          << "ProofCnfStream::convertAndAssertXor: NOT_XOR_ELIM1 added "
          << clauseNode << "\n";
      normalizeAndRegister(clauseNode);
    }
  }
  Trace("cnf") << pop;
}

void ProofCnfStream::convertAndAssertIff(TNode node, bool negated)
{
  Trace("cnf") << "ProofCnfStream::convertAndAssertIff(" << node
               << ", negated = " << (negated ? "true" : "false") << ")\n"
               << push;
  if (!negated)
  {
    // p <=> q
    Trace("cnf") << push;
    SatLiteral p = toCNF(node[0], false);
    SatLiteral q = toCNF(node[1], false);
    Trace("cnf") << pop;
    bool added;
    NodeManager* nm = NodeManager::currentNM();
    // Construct the clauses ~p v q
    SatClause clause1(2);
    clause1[0] = ~p;
    clause1[1] = q;
    added = d_cnfStream.assertClause(node, clause1);
    if (added)
    {
      Node clauseNode = nm->mkNode(kind::OR, node[0].notNode(), node[1]);
      d_proof.addStep(clauseNode, PfRule::EQUIV_ELIM1, {node}, {});
      Trace("cnf") << "ProofCnfStream::convertAndAssertIff: EQUIV_ELIM1 added "
                   << clauseNode << "\n";
      normalizeAndRegister(clauseNode);
    }
    // Construct the clauses ~q v p
    SatClause clause2(2);
    clause2[0] = p;
    clause2[1] = ~q;
    added = d_cnfStream.assertClause(node, clause2);
    if (added)
    {
      Node clauseNode = nm->mkNode(kind::OR, node[0], node[1].notNode());
      d_proof.addStep(clauseNode, PfRule::EQUIV_ELIM2, {node}, {});
      Trace("cnf") << "ProofCnfStream::convertAndAssertIff: EQUIV_ELIM2 added "
                   << clauseNode << "\n";
      normalizeAndRegister(clauseNode);
    }
  }
  else
  {
    // ~(p <=> q) is the same as p XOR q
    Trace("cnf") << push;
    SatLiteral p = toCNF(node[0], false);
    SatLiteral q = toCNF(node[1], false);
    Trace("cnf") << pop;
    bool added;
    NodeManager* nm = NodeManager::currentNM();
    // Construct the clauses ~p v ~q
    SatClause clause1(2);
    clause1[0] = ~p;
    clause1[1] = ~q;
    added = d_cnfStream.assertClause(node.negate(), clause1);
    if (added)
    {
      Node clauseNode =
          nm->mkNode(kind::OR, node[0].notNode(), node[1].notNode());
      d_proof.addStep(
          clauseNode, PfRule::NOT_EQUIV_ELIM2, {node.notNode()}, {});
      Trace("cnf")
          << "ProofCnfStream::convertAndAssertIff: NOT_EQUIV_ELIM2 added "
          << clauseNode << "\n";
      normalizeAndRegister(clauseNode);
    }
    // Construct the clauses q v p
    SatClause clause2(2);
    clause2[0] = p;
    clause2[1] = q;
    added = d_cnfStream.assertClause(node.negate(), clause2);
    if (added)
    {
      Node clauseNode = nm->mkNode(kind::OR, node[0], node[1]);
      d_proof.addStep(
          clauseNode, PfRule::NOT_EQUIV_ELIM1, {node.notNode()}, {});
      Trace("cnf")
          << "ProofCnfStream::convertAndAssertIff: NOT_EQUIV_ELIM1 added "
          << clauseNode << "\n";
      normalizeAndRegister(clauseNode);
    }
  }
  Trace("cnf") << pop;
}

void ProofCnfStream::convertAndAssertImplies(TNode node, bool negated)
{
  Trace("cnf") << "ProofCnfStream::convertAndAssertImplies(" << node
               << ", negated = " << (negated ? "true" : "false") << ")\n"
               << push;
  if (!negated)
  {
    // ~p v q
    SatLiteral p = toCNF(node[0], false);
    SatLiteral q = toCNF(node[1], false);
    // Construct the clause ~p || q
    SatClause clause(2);
    clause[0] = ~p;
    clause[1] = q;
    bool added = d_cnfStream.assertClause(node, clause);
    if (added)
    {
      Node clauseNode = NodeManager::currentNM()->mkNode(
          kind::OR, node[0].notNode(), node[1]);
      d_proof.addStep(clauseNode, PfRule::IMPLIES_ELIM, {node}, {});
      Trace("cnf")
          << "ProofCnfStream::convertAndAssertImplies: IMPLIES_ELIM added "
          << clauseNode << "\n";
      normalizeAndRegister(clauseNode);
    }
  }
  else
  {
    // ~(p => q) is the same as p ^ ~q
    // process p
    convertAndAssert(node[0], false);
    d_proof.addStep(node[0], PfRule::NOT_IMPLIES_ELIM1, {node.notNode()}, {});
    Trace("cnf")
        << "ProofCnfStream::convertAndAssertImplies: NOT_IMPLIES_ELIM1 added "
        << node[0] << "\n";
    // process ~q
    convertAndAssert(node[1], true);
    d_proof.addStep(
        node[1].notNode(), PfRule::NOT_IMPLIES_ELIM2, {node.notNode()}, {});
    Trace("cnf")
        << "ProofCnfStream::convertAndAssertImplies: NOT_IMPLIES_ELIM2 added "
        << node[1].notNode() << "\n";
  }
  Trace("cnf") << pop;
}

void ProofCnfStream::convertAndAssertIte(TNode node, bool negated)
{
  Trace("cnf") << "ProofCnfStream::convertAndAssertIte(" << node
               << ", negated = " << (negated ? "true" : "false") << ")\n"
               << push;
  // ITE(p, q, r)
  SatLiteral p = toCNF(node[0], false);
  SatLiteral q = toCNF(node[1], negated);
  SatLiteral r = toCNF(node[2], negated);
  bool added;
  NodeManager* nm = NodeManager::currentNM();
  // Construct the clauses:
  // (~p v q) and (p v r)
  //
  // Note that below q and r can be used directly because whether they are
  // negated has been push to the literal definitions above
  Node nnode = negated ? node.negate() : static_cast<Node>(node);
  // (~p v q)
  SatClause clause1(2);
  clause1[0] = ~p;
  clause1[1] = q;
  added = d_cnfStream.assertClause(nnode, clause1);
  if (added)
  {
    // redo the negation here to avoid silent double negation elimination
    if (!negated)
    {
      Node clauseNode = nm->mkNode(kind::OR, node[0].notNode(), node[1]);
      d_proof.addStep(clauseNode, PfRule::ITE_ELIM1, {node}, {});
      Trace("cnf") << "ProofCnfStream::convertAndAssertIte: ITE_ELIM1 added "
                   << clauseNode << "\n";
      normalizeAndRegister(clauseNode);
    }
    else
    {
      Node clauseNode =
          nm->mkNode(kind::OR, node[0].notNode(), node[1].notNode());
      d_proof.addStep(clauseNode, PfRule::NOT_ITE_ELIM1, {node.notNode()}, {});
      Trace("cnf")
          << "ProofCnfStream::convertAndAssertIte: NOT_ITE_ELIM1 added "
          << clauseNode << "\n";
      normalizeAndRegister(clauseNode);
    }
  }
  // (p v r)
  SatClause clause2(2);
  clause2[0] = p;
  clause2[1] = r;
  added = d_cnfStream.assertClause(nnode, clause2);
  if (added)
  {
    // redo the negation here to avoid silent double negation elimination
    if (!negated)
    {
      Node clauseNode = nm->mkNode(kind::OR, node[0], node[2]);
      d_proof.addStep(clauseNode, PfRule::ITE_ELIM2, {node}, {});
      Trace("cnf") << "ProofCnfStream::convertAndAssertIte: ITE_ELIM2 added "
                   << clauseNode << "\n";
      normalizeAndRegister(clauseNode);
    }
    else
    {
      Node clauseNode = nm->mkNode(kind::OR, node[0], node[2].notNode());
      d_proof.addStep(clauseNode, PfRule::NOT_ITE_ELIM2, {node.notNode()}, {});
      Trace("cnf")
          << "ProofCnfStream::convertAndAssertIte: NOT_ITE_ELIM2 added "
          << clauseNode << "\n";
      normalizeAndRegister(clauseNode);
    }
  }
  Trace("cnf") << pop;
}

Node ProofCnfStream::getClauseNode(const SatClause& clause)
{
  std::vector<Node> clauseNodes;
  for (unsigned i = 0, size = clause.size(); i < size; ++i)
  {
    SatLiteral satLit = clause[i];
    Assert(d_cnfStream.getNodeCache().find(satLit)
           != d_cnfStream.getNodeCache().end())
        << "SatProofManager::getClauseNode: literal " << satLit
        << " undefined\n";
    clauseNodes.push_back(d_cnfStream.getNodeCache()[satLit]);
  }
  // order children by node id
  std::sort(clauseNodes.begin(), clauseNodes.end());
  return NodeManager::currentNM()->mkNode(kind::OR, clauseNodes);
}

void ProofCnfStream::convertPropagation(TrustNode trn)
{
  Node proven = trn.getProven();
  Trace("cnf") << "ProofCnfStream::convertPropagation: proven explanation"
               << proven << "\n";
  // If we are not producing proofs in the theory engine there is no need to
  // keep track in d_proof of the clausification. We still need however to let
  // the SAT proof manager know that this clause is an assumption.
  bool proofLogging = trn.getGenerator() != nullptr;
  if (proofLogging)
  {
    Assert(trn.getGenerator()->getProofFor(proven)->isClosed());
    Trace("cnf-steps") << proven << " by explainPropagation "
                       << trn.identifyGenerator() << std::endl;
    d_proof.addLazyStep(proven,
                        trn.getGenerator(),
                        PfRule::ASSUME,
                        true,
                        "ProofCnfStream::convertPropagation");
  }
  // since the propagation is added directly to the SAT solver via theoryProxy,
  // do the transformation of the lemma E1 ^ ... ^ En => P into CNF here
  NodeManager* nm = NodeManager::currentNM();
  Node clauseImpliesElim;
  if (proofLogging)
  {
    clauseImpliesElim = nm->mkNode(kind::OR, proven[0].notNode(), proven[1]);
    Trace("cnf") << "ProofCnfStream::convertPropagation: adding "
                 << PfRule::IMPLIES_ELIM << " rule to conclude "
                 << clauseImpliesElim << "\n";
    d_proof.addStep(clauseImpliesElim, PfRule::IMPLIES_ELIM, {proven}, {});
  }
  Node clauseExp;
  // need to eliminate AND
  if (proven[0].getKind() == kind::AND)
  {
    std::vector<Node> disjunctsAndNeg{proven[0]};
    std::vector<Node> disjunctsRes;
    for (unsigned i = 0, size = proven[0].getNumChildren(); i < size; ++i)
    {
      disjunctsAndNeg.push_back(proven[0][i].notNode());
      disjunctsRes.push_back(proven[0][i].notNode());
    }
    disjunctsRes.push_back(proven[1]);
    clauseExp = nm->mkNode(kind::OR, disjunctsRes);
    if (proofLogging)
    {
      // add proof steps to convert into clause
      Node clauseAndNeg = nm->mkNode(kind::OR, disjunctsAndNeg);
      d_proof.addStep(clauseAndNeg, PfRule::CNF_AND_NEG, {}, {proven[0]});
      d_proof.addStep(clauseExp,
                      PfRule::RESOLUTION,
                      {clauseAndNeg, clauseImpliesElim},
                      {nm->mkConst(true), proven[0]});
    }
  }
  else
  {
    clauseExp = nm->mkNode(kind::OR, proven[0].notNode(), proven[1]);
  }
  d_currPropagationProccessed = normalizeAndRegister(clauseExp);
  // consume steps
  if (proofLogging)
  {
    const std::vector<std::pair<Node, ProofStep>>& steps = d_psb.getSteps();
    for (const std::pair<Node, ProofStep>& step : steps)
    {
      d_proof.addStep(step.first, step.second);
    }
    d_psb.clear();
  }
}

void ProofCnfStream::notifyOptPropagation(int explLevel)
{
  Trace("cnf") << "Need to save curr propagation proof in level "
               << explLevel + 1 << " despite being currently in level "
               << d_userContext->getLevel() << "\n";
  AlwaysAssert(explLevel < (d_userContext->getLevel() - 1));
  AlwaysAssert(!d_currPropagationProccessed.isNull());
  // Save into map the proof of the processed propagation. We copy to prevent
  // the proof node saved to be restored to suffering unintended updates. This
  // is *necessary*.
  std::shared_ptr<ProofNode> currPropagationProcPf =
      d_pnm->clone(d_proof.getProofFor(d_currPropagationProccessed));
  AlwaysAssert(currPropagationProcPf->getRule() != PfRule::ASSUME);
  Trace("cnf-debug") << "\t..saved pf {" << currPropagationProcPf << "} "
                     << *currPropagationProcPf.get() << "\n";
  d_optPropagations[explLevel + 1].push_back(currPropagationProcPf);
  d_currPropagationProccessed = Node::null();
}

void ProofCnfStream::notifyOptClause(const SatClause& clause, int clLevel)
{
  Trace("cnf") << "Need to save clause " << clause << " in level "
               << clLevel + 1 << " despite being currently in level "
               << d_userContext->getLevel() << "\n";
  Node clauseNode = getClauseNode(clause);
  Trace("cnf") << "Node equivalent: " << clauseNode << "\n";
  AlwaysAssert(clLevel < (d_userContext->getLevel() - 1));
  // save into map the proof of the processed propagation
  std::shared_ptr<ProofNode> clauseCnfPf =
      d_pnm->clone(d_proof.getProofFor(clauseNode));
  AlwaysAssert(clauseCnfPf->getRule() != PfRule::ASSUME);
  d_optPropagations[clLevel + 1].push_back(clauseCnfPf);
}

void ProofCnfStream::ensureLiteral(TNode n)
{
  Trace("cnf") << "ProofCnfStream::ensureLiteral(" << n << ")\n";
  if (d_cnfStream.hasLiteral(n))
  {
    d_cnfStream.ensureMappingForLiteral(n);
    return;
  }
  // remove top level negation. We don't need to track this because it's a
  // literal.
  n = n.getKind() == kind::NOT ? n[0] : n;
  if (theory::Theory::theoryOf(n) == theory::THEORY_BOOL && !n.isVar())
  {
    // These are not removable
    d_cnfStream.d_removable = false;
    SatLiteral lit = toCNF(n, false);
    // Store backward-mappings
    // These may already exist
    d_cnfStream.d_literalToNodeMap.insert_safe(lit, n);
    d_cnfStream.d_literalToNodeMap.insert_safe(~lit, n.notNode());
  }
  else
  {
    d_cnfStream.convertAtom(n);
  }
}

SatLiteral ProofCnfStream::toCNF(TNode node, bool negated)
{
  Trace("cnf") << "toCNF(" << node
               << ", negated = " << (negated ? "true" : "false") << ")\n";
  SatLiteral lit;
  // If the node has already has a literal, return it (maybe negated)
  if (d_cnfStream.hasLiteral(node))
  {
    Trace("cnf") << "toCNF(): already translated\n";
    lit = d_cnfStream.getLiteral(node);
    // Return the (maybe negated) literal
    return !negated ? lit : ~lit;
  }

  // Handle each Boolean operator case
  switch (node.getKind())
  {
    case kind::AND: lit = handleAnd(node); break;
    case kind::OR: lit = handleOr(node); break;
    case kind::XOR: lit = handleXor(node); break;
    case kind::IMPLIES: lit = handleImplies(node); break;
    case kind::ITE: lit = handleIte(node); break;
    case kind::NOT: lit = ~toCNF(node[0]); break;
    case kind::EQUAL:
      lit = node[0].getType().isBoolean() ? handleIff(node)
                                          : d_cnfStream.convertAtom(node);
      break;
    default:
    {
      lit = d_cnfStream.convertAtom(node);
    }
    break;
  }
  // Return the (maybe negated) literal
  return !negated ? lit : ~lit;
}

SatLiteral ProofCnfStream::handleAnd(TNode node)
{
  Assert(!d_cnfStream.hasLiteral(node)) << "Atom already mapped!";
  Assert(node.getKind() == kind::AND) << "Expecting an AND expression!";
  Assert(node.getNumChildren() > 1) << "Expecting more than 1 child!";
  Assert(!d_cnfStream.d_removable)
      << "Removable clauses cannot contain Boolean structure";
  Trace("cnf") << "ProofCnfStream::handleAnd(" << node << ")\n";
  // Number of children
  unsigned size = node.getNumChildren();
  // Transform all the children first (remembering the negation)
  SatClause clause(size + 1);
  for (unsigned i = 0; i < size; ++i)
  {
    Trace("cnf") << push;
    clause[i] = ~toCNF(node[i]);
    Trace("cnf") << pop;
  }
  // Create literal for the node
  SatLiteral lit = d_cnfStream.newLiteral(node);
  bool added;
  NodeManager* nm = NodeManager::currentNM();
  // lit -> (a_1 & a_2 & a_3 & ... & a_n)
  // ~lit | (a_1 & a_2 & a_3 & ... & a_n)
  // (~lit | a_1) & (~lit | a_2) & ... & (~lit | a_n)
  for (unsigned i = 0; i < size; ++i)
  {
    Trace("cnf") << push;
    added = d_cnfStream.assertClause(node.negate(), ~lit, ~clause[i]);
    Trace("cnf") << pop;
    if (added)
    {
      Node clauseNode = nm->mkNode(kind::OR, node.notNode(), node[i]);
<<<<<<< HEAD
      Node iNode = nm->mkConst<Rational>(kind::CONST_RATIONAL, i);
=======
      Node iNode = nm->mkConstInt(i);
>>>>>>> 25dd50f0
      d_proof.addStep(clauseNode, PfRule::CNF_AND_POS, {}, {node, iNode});
      Trace("cnf") << "ProofCnfStream::handleAnd: CNF_AND_POS " << i
                   << " added " << clauseNode << "\n";
      normalizeAndRegister(clauseNode);
    }
  }
  // lit <- (a_1 & a_2 & a_3 & ... a_n)
  // lit | ~(a_1 & a_2 & a_3 & ... & a_n)
  // lit | ~a_1 | ~a_2 | ~a_3 | ... | ~a_n
  clause[size] = lit;
  // This needs to go last, as the clause might get modified by the SAT solver
  Trace("cnf") << push;
  added = d_cnfStream.assertClause(node, clause);
  Trace("cnf") << pop;
  if (added)
  {
    std::vector<Node> disjuncts{node};
    for (unsigned i = 0; i < size; ++i)
    {
      disjuncts.push_back(node[i].notNode());
    }
    Node clauseNode = nm->mkNode(kind::OR, disjuncts);
    d_proof.addStep(clauseNode, PfRule::CNF_AND_NEG, {}, {node});
    Trace("cnf") << "ProofCnfStream::handleAnd: CNF_AND_NEG added "
                 << clauseNode << "\n";
    normalizeAndRegister(clauseNode);
  }
  return lit;
}

SatLiteral ProofCnfStream::handleOr(TNode node)
{
  Assert(!d_cnfStream.hasLiteral(node)) << "Atom already mapped!";
  Assert(node.getKind() == kind::OR) << "Expecting an OR expression!";
  Assert(node.getNumChildren() > 1) << "Expecting more then 1 child!";
  Assert(!d_cnfStream.d_removable)
      << "Removable clauses can not contain Boolean structure";
  Trace("cnf") << "ProofCnfStream::handleOr(" << node << ")\n";
  // Number of children
  unsigned size = node.getNumChildren();
  // Transform all the children first
  SatClause clause(size + 1);
  for (unsigned i = 0; i < size; ++i)
  {
    clause[i] = toCNF(node[i]);
  }
  // Create literal for the node
  SatLiteral lit = d_cnfStream.newLiteral(node);
  bool added;
  NodeManager* nm = NodeManager::currentNM();
  // lit <- (a_1 | a_2 | a_3 | ... | a_n)
  // lit | ~(a_1 | a_2 | a_3 | ... | a_n)
  // (lit | ~a_1) & (lit | ~a_2) & (lit & ~a_3) & ... & (lit & ~a_n)
  for (unsigned i = 0; i < size; ++i)
  {
    added = d_cnfStream.assertClause(node, lit, ~clause[i]);
    if (added)
    {
      Node clauseNode = nm->mkNode(kind::OR, node, node[i].notNode());
<<<<<<< HEAD
      Node iNode = nm->mkConst<Rational>(kind::CONST_RATIONAL, i);
=======
      Node iNode = nm->mkConstInt(i);
>>>>>>> 25dd50f0
      d_proof.addStep(clauseNode, PfRule::CNF_OR_NEG, {}, {node, iNode});
      Trace("cnf") << "ProofCnfStream::handleOr: CNF_OR_NEG " << i << " added "
                   << clauseNode << "\n";
      normalizeAndRegister(clauseNode);
    }
  }
  // lit -> (a_1 | a_2 | a_3 | ... | a_n)
  // ~lit | a_1 | a_2 | a_3 | ... | a_n
  clause[size] = ~lit;
  // This needs to go last, as the clause might get modified by the SAT solver
  added = d_cnfStream.assertClause(node.negate(), clause);
  if (added)
  {
    std::vector<Node> disjuncts{node.notNode()};
    for (unsigned i = 0; i < size; ++i)
    {
      disjuncts.push_back(node[i]);
    }
    Node clauseNode = nm->mkNode(kind::OR, disjuncts);
    d_proof.addStep(clauseNode, PfRule::CNF_OR_POS, {}, {node});
    Trace("cnf") << "ProofCnfStream::handleOr: CNF_OR_POS added " << clauseNode
                 << "\n";
    normalizeAndRegister(clauseNode);
  }
  return lit;
}

SatLiteral ProofCnfStream::handleXor(TNode node)
{
  Assert(!d_cnfStream.hasLiteral(node)) << "Atom already mapped!";
  Assert(node.getKind() == kind::XOR) << "Expecting an XOR expression!";
  Assert(node.getNumChildren() == 2) << "Expecting exactly 2 children!";
  Assert(!d_cnfStream.d_removable)
      << "Removable clauses can not contain Boolean structure";
  Trace("cnf") << "ProofCnfStream::handleXor(" << node << ")\n";
  SatLiteral a = toCNF(node[0]);
  SatLiteral b = toCNF(node[1]);
  SatLiteral lit = d_cnfStream.newLiteral(node);
  bool added;
  added = d_cnfStream.assertClause(node.negate(), a, b, ~lit);
  if (added)
  {
    Node clauseNode = NodeManager::currentNM()->mkNode(
        kind::OR, node.notNode(), node[0], node[1]);
    d_proof.addStep(clauseNode, PfRule::CNF_XOR_POS1, {}, {node});
    Trace("cnf") << "ProofCnfStream::handleXor: CNF_XOR_POS1 added "
                 << clauseNode << "\n";
    normalizeAndRegister(clauseNode);
  }
  added = d_cnfStream.assertClause(node.negate(), ~a, ~b, ~lit);
  if (added)
  {
    Node clauseNode = NodeManager::currentNM()->mkNode(
        kind::OR, node.notNode(), node[0].notNode(), node[1].notNode());
    d_proof.addStep(clauseNode, PfRule::CNF_XOR_POS2, {}, {node});
    Trace("cnf") << "ProofCnfStream::handleXor: CNF_XOR_POS2 added "
                 << clauseNode << "\n";
    normalizeAndRegister(clauseNode);
  }
  added = d_cnfStream.assertClause(node, a, ~b, lit);
  if (added)
  {
    Node clauseNode = NodeManager::currentNM()->mkNode(
        kind::OR, node, node[0], node[1].notNode());
    d_proof.addStep(clauseNode, PfRule::CNF_XOR_NEG2, {}, {node});
    Trace("cnf") << "ProofCnfStream::handleXor: CNF_XOR_NEG2 added "
                 << clauseNode << "\n";
    normalizeAndRegister(clauseNode);
  }
  added = d_cnfStream.assertClause(node, ~a, b, lit);
  if (added)
  {
    Node clauseNode = NodeManager::currentNM()->mkNode(
        kind::OR, node, node[0].notNode(), node[1]);
    d_proof.addStep(clauseNode, PfRule::CNF_XOR_NEG1, {}, {node});
    Trace("cnf") << "ProofCnfStream::handleXor: CNF_XOR_NEG1 added "
                 << clauseNode << "\n";
    normalizeAndRegister(clauseNode);
  }
  return lit;
}

SatLiteral ProofCnfStream::handleIff(TNode node)
{
  Assert(!d_cnfStream.hasLiteral(node)) << "Atom already mapped!";
  Assert(node.getKind() == kind::EQUAL) << "Expecting an EQUAL expression!";
  Assert(node.getNumChildren() == 2) << "Expecting exactly 2 children!";
  Trace("cnf") << "handleIff(" << node << ")\n";
  // Convert the children to CNF
  SatLiteral a = toCNF(node[0]);
  SatLiteral b = toCNF(node[1]);
  // Create literal for the node
  SatLiteral lit = d_cnfStream.newLiteral(node);
  bool added;
  NodeManager* nm = NodeManager::currentNM();
  // lit -> ((a-> b) & (b->a))
  // ~lit | ((~a | b) & (~b | a))
  // (~a | b | ~lit) & (~b | a | ~lit)
  added = d_cnfStream.assertClause(node.negate(), ~a, b, ~lit);
  if (added)
  {
    Node clauseNode =
        nm->mkNode(kind::OR, node.notNode(), node[0].notNode(), node[1]);
    d_proof.addStep(clauseNode, PfRule::CNF_EQUIV_POS1, {}, {node});
    Trace("cnf") << "ProofCnfStream::handleIff: CNF_EQUIV_POS1 added "
                 << clauseNode << "\n";
    normalizeAndRegister(clauseNode);
  }
  added = d_cnfStream.assertClause(node.negate(), a, ~b, ~lit);
  if (added)
  {
    Node clauseNode =
        nm->mkNode(kind::OR, node.notNode(), node[0], node[1].notNode());
    d_proof.addStep(clauseNode, PfRule::CNF_EQUIV_POS2, {}, {node});
    Trace("cnf") << "ProofCnfStream::handleIff: CNF_EQUIV_POS2 added "
                 << clauseNode << "\n";
    normalizeAndRegister(clauseNode);
  }
  // (a<->b) -> lit
  // ~((a & b) | (~a & ~b)) | lit
  // (~(a & b)) & (~(~a & ~b)) | lit
  // ((~a | ~b) & (a | b)) | lit
  // (~a | ~b | lit) & (a | b | lit)
  added = d_cnfStream.assertClause(node, ~a, ~b, lit);
  if (added)
  {
    Node clauseNode =
        nm->mkNode(kind::OR, node, node[0].notNode(), node[1].notNode());
    d_proof.addStep(clauseNode, PfRule::CNF_EQUIV_NEG2, {}, {node});
    Trace("cnf") << "ProofCnfStream::handleIff: CNF_EQUIV_NEG2 added "
                 << clauseNode << "\n";
    normalizeAndRegister(clauseNode);
  }
  added = d_cnfStream.assertClause(node, a, b, lit);
  if (added)
  {
    Node clauseNode = nm->mkNode(kind::OR, node, node[0], node[1]);
    d_proof.addStep(clauseNode, PfRule::CNF_EQUIV_NEG1, {}, {node});
    Trace("cnf") << "ProofCnfStream::handleIff: CNF_EQUIV_NEG1 added "
                 << clauseNode << "\n";
    normalizeAndRegister(clauseNode);
  }
  return lit;
}

SatLiteral ProofCnfStream::handleImplies(TNode node)
{
  Assert(!d_cnfStream.hasLiteral(node)) << "Atom already mapped!";
  Assert(node.getKind() == kind::IMPLIES) << "Expecting an IMPLIES expression!";
  Assert(node.getNumChildren() == 2) << "Expecting exactly 2 children!";
  Assert(!d_cnfStream.d_removable)
      << "Removable clauses can not contain Boolean structure";
  Trace("cnf") << "ProofCnfStream::handleImplies(" << node << ")\n";
  // Convert the children to cnf
  SatLiteral a = toCNF(node[0]);
  SatLiteral b = toCNF(node[1]);
  SatLiteral lit = d_cnfStream.newLiteral(node);
  bool added;
  NodeManager* nm = NodeManager::currentNM();
  // lit -> (a->b)
  // ~lit | ~ a | b
  added = d_cnfStream.assertClause(node.negate(), ~lit, ~a, b);
  if (added)
  {
    Node clauseNode =
        nm->mkNode(kind::OR, node.notNode(), node[0].notNode(), node[1]);
    d_proof.addStep(clauseNode, PfRule::CNF_IMPLIES_POS, {}, {node});
    Trace("cnf") << "ProofCnfStream::handleImplies: CNF_IMPLIES_POS added "
                 << clauseNode << "\n";
    normalizeAndRegister(clauseNode);
  }
  // (a->b) -> lit
  // ~(~a | b) | lit
  // (a | l) & (~b | l)
  added = d_cnfStream.assertClause(node, a, lit);
  if (added)
  {
    Node clauseNode = nm->mkNode(kind::OR, node, node[0]);
    d_proof.addStep(clauseNode, PfRule::CNF_IMPLIES_NEG1, {}, {node});
    Trace("cnf") << "ProofCnfStream::handleImplies: CNF_IMPLIES_NEG1 added "
                 << clauseNode << "\n";
    normalizeAndRegister(clauseNode);
  }
  added = d_cnfStream.assertClause(node, ~b, lit);
  if (added)
  {
    Node clauseNode = nm->mkNode(kind::OR, node, node[1].notNode());
    d_proof.addStep(clauseNode, PfRule::CNF_IMPLIES_NEG2, {}, {node});
    Trace("cnf") << "ProofCnfStream::handleImplies: CNF_IMPLIES_NEG2 added "
                 << clauseNode << "\n";
    normalizeAndRegister(clauseNode);
  }
  return lit;
}

SatLiteral ProofCnfStream::handleIte(TNode node)
{
  Assert(!d_cnfStream.hasLiteral(node)) << "Atom already mapped!";
  Assert(node.getKind() == kind::ITE);
  Assert(node.getNumChildren() == 3);
  Assert(!d_cnfStream.d_removable)
      << "Removable clauses can not contain Boolean structure";
  Trace("cnf") << "handleIte(" << node[0] << " " << node[1] << " " << node[2]
               << ")\n";
  SatLiteral condLit = toCNF(node[0]);
  SatLiteral thenLit = toCNF(node[1]);
  SatLiteral elseLit = toCNF(node[2]);
  // create literal to the node
  SatLiteral lit = d_cnfStream.newLiteral(node);
  bool added;
  NodeManager* nm = NodeManager::currentNM();
  // If ITE is true then one of the branches is true and the condition
  // implies which one
  // lit -> (ite b t e)
  // lit -> (t | e) & (b -> t) & (!b -> e)
  // lit -> (t | e) & (!b | t) & (b | e)
  // (!lit | t | e) & (!lit | !b | t) & (!lit | b | e)
  added = d_cnfStream.assertClause(node.negate(), ~lit, thenLit, elseLit);
  if (added)
  {
    Node clauseNode = nm->mkNode(kind::OR, node.notNode(), node[1], node[2]);
    d_proof.addStep(clauseNode, PfRule::CNF_ITE_POS3, {}, {node});
    Trace("cnf") << "ProofCnfStream::handleIte: CNF_ITE_POS3 added "
                 << clauseNode << "\n";
    normalizeAndRegister(clauseNode);
  }
  added = d_cnfStream.assertClause(node.negate(), ~lit, ~condLit, thenLit);
  if (added)
  {
    Node clauseNode =
        nm->mkNode(kind::OR, node.notNode(), node[0].notNode(), node[1]);
    d_proof.addStep(clauseNode, PfRule::CNF_ITE_POS1, {}, {node});
    Trace("cnf") << "ProofCnfStream::handleIte: CNF_ITE_POS1 added "
                 << clauseNode << "\n";
    normalizeAndRegister(clauseNode);
  }
  added = d_cnfStream.assertClause(node.negate(), ~lit, condLit, elseLit);
  if (added)
  {
    Node clauseNode = nm->mkNode(kind::OR, node.notNode(), node[0], node[2]);
    d_proof.addStep(clauseNode, PfRule::CNF_ITE_POS2, {}, {node});
    Trace("cnf") << "ProofCnfStream::handleIte: CNF_ITE_POS2 added "
                 << clauseNode << "\n";
    normalizeAndRegister(clauseNode);
  }
  // If ITE is false then one of the branches is false and the condition
  // implies which one
  // !lit -> !(ite b t e)
  // !lit -> (!t | !e) & (b -> !t) & (!b -> !e)
  // !lit -> (!t | !e) & (!b | !t) & (b | !e)
  // (lit | !t | !e) & (lit | !b | !t) & (lit | b | !e)
  added = d_cnfStream.assertClause(node, lit, ~thenLit, ~elseLit);
  if (added)
  {
    Node clauseNode =
        nm->mkNode(kind::OR, node, node[1].notNode(), node[2].notNode());
    d_proof.addStep(clauseNode, PfRule::CNF_ITE_NEG3, {}, {node});
    Trace("cnf") << "ProofCnfStream::handleIte: CNF_ITE_NEG3 added "
                 << clauseNode << "\n";
    normalizeAndRegister(clauseNode);
  }
  added = d_cnfStream.assertClause(node, lit, ~condLit, ~thenLit);
  if (added)
  {
    Node clauseNode =
        nm->mkNode(kind::OR, node, node[0].notNode(), node[1].notNode());
    d_proof.addStep(clauseNode, PfRule::CNF_ITE_NEG1, {}, {node});
    Trace("cnf") << "ProofCnfStream::handleIte: CNF_ITE_NEG1 added "
                 << clauseNode << "\n";
    normalizeAndRegister(clauseNode);
  }
  added = d_cnfStream.assertClause(node, lit, condLit, ~elseLit);
  if (added)
  {
    Node clauseNode = nm->mkNode(kind::OR, node, node[0], node[2].notNode());
    d_proof.addStep(clauseNode, PfRule::CNF_ITE_NEG2, {}, {node});
    Trace("cnf") << "ProofCnfStream::handleIte: CNF_ITE_NEG2 added "
                 << clauseNode << "\n";
    normalizeAndRegister(clauseNode);
  }
  return lit;
}

}  // namespace prop
}  // namespace cvc5<|MERGE_RESOLUTION|>--- conflicted
+++ resolved
@@ -179,11 +179,7 @@
     for (unsigned i = 0, size = node.getNumChildren(); i < size; ++i)
     {
       // Create a proof step for each n_i
-<<<<<<< HEAD
-      Node iNode = nm->mkConst<Rational>(kind::CONST_RATIONAL, i);
-=======
       Node iNode = nm->mkConstInt(i);
->>>>>>> 25dd50f0
       d_proof.addStep(node[i], PfRule::AND_ELIM, {node}, {iNode});
       Trace("cnf") << "ProofCnfStream::convertAndAssertAnd: AND_ELIM " << i
                    << " added norm " << node[i] << "\n";
@@ -244,11 +240,7 @@
     for (unsigned i = 0, size = node.getNumChildren(); i < size; ++i)
     {
       // Create a proof step for each (not n_i)
-<<<<<<< HEAD
-      Node iNode = nm->mkConst<Rational>(kind::CONST_RATIONAL, i);
-=======
       Node iNode = nm->mkConstInt(i);
->>>>>>> 25dd50f0
       d_proof.addStep(
           node[i].notNode(), PfRule::NOT_OR_ELIM, {node.notNode()}, {iNode});
       Trace("cnf") << "ProofCnfStream::convertAndAssertOr: NOT_OR_ELIM " << i
@@ -763,11 +755,7 @@
     if (added)
     {
       Node clauseNode = nm->mkNode(kind::OR, node.notNode(), node[i]);
-<<<<<<< HEAD
-      Node iNode = nm->mkConst<Rational>(kind::CONST_RATIONAL, i);
-=======
       Node iNode = nm->mkConstInt(i);
->>>>>>> 25dd50f0
       d_proof.addStep(clauseNode, PfRule::CNF_AND_POS, {}, {node, iNode});
       Trace("cnf") << "ProofCnfStream::handleAnd: CNF_AND_POS " << i
                    << " added " << clauseNode << "\n";
@@ -827,11 +815,7 @@
     if (added)
     {
       Node clauseNode = nm->mkNode(kind::OR, node, node[i].notNode());
-<<<<<<< HEAD
-      Node iNode = nm->mkConst<Rational>(kind::CONST_RATIONAL, i);
-=======
       Node iNode = nm->mkConstInt(i);
->>>>>>> 25dd50f0
       d_proof.addStep(clauseNode, PfRule::CNF_OR_NEG, {}, {node, iNode});
       Trace("cnf") << "ProofCnfStream::handleOr: CNF_OR_NEG " << i << " added "
                    << clauseNode << "\n";
