--- conflicted
+++ resolved
@@ -82,11 +82,7 @@
   Trace("cnf") << "ProofCnfStream::convertAndAssert(" << node
                << ", negated = " << (negated ? "true" : "false")
                << ", removable = " << (removable ? "true" : "false")
-<<<<<<< HEAD
-               << "), level " << d_userContext->getLevel() << "\n";
-=======
                << "), level " << userContext()->getLevel() << "\n";
->>>>>>> 1e6bb111
   d_cnfStream.d_removable = removable;
   if (pg)
   {
@@ -618,29 +614,6 @@
   }
 }
 
-<<<<<<< HEAD
-Node ProofCnfStream::getClauseNode(const SatClause& clause)
-{
-  std::vector<Node> clauseNodes;
-  for (size_t i = 0, size = clause.size(); i < size; ++i)
-  {
-    SatLiteral satLit = clause[i];
-    clauseNodes.push_back(d_cnfStream.getNode(satLit));
-  }
-  // order children by node id
-  std::sort(clauseNodes.begin(), clauseNodes.end());
-  return NodeManager::currentNM()->mkNode(kind::OR, clauseNodes);
-}
-
-void ProofCnfStream::notifyOptPropagation(int explLevel)
-{
-  AlwaysAssert(explLevel < (d_userContext->getLevel() - 1));
-  AlwaysAssert(!d_currPropagationProccessed.isNull());
-  Trace("cnf") << "Need to save curr propagation "
-               << d_currPropagationProccessed << "'s proof in level "
-               << explLevel + 1 << " despite being currently in level "
-               << d_userContext->getLevel() << "\n";
-=======
 void ProofCnfStream::notifyCurrPropagationInsertedAtLevel(int explLevel)
 {
   Assert(explLevel < (userContext()->getLevel() - 1));
@@ -649,7 +622,6 @@
                << d_currPropagationProccessed << "'s proof in level "
                << explLevel + 1 << " despite being currently in level "
                << userContext()->getLevel() << "\n";
->>>>>>> 1e6bb111
   // Save into map the proof of the processed propagation. Note that
   // propagations must be explained eagerly, since their justification depends
   // on the theory engine and may be different if we only get its proof when the
@@ -658,14 +630,9 @@
   // It's also necessary to copy the proof node, so we prevent unintended
   // updates to the saved proof. Not doing this may also lead to open proofs.
   std::shared_ptr<ProofNode> currPropagationProcPf =
-<<<<<<< HEAD
-      d_pnm->clone(d_proof.getProofFor(d_currPropagationProccessed));
-  AlwaysAssert(currPropagationProcPf->getRule() != PfRule::ASSUME);
-=======
       d_env.getProofNodeManager()->clone(
           d_proof.getProofFor(d_currPropagationProccessed));
   Assert(currPropagationProcPf->getRule() != PfRule::ASSUME);
->>>>>>> 1e6bb111
   Trace("cnf-debug") << "\t..saved pf {" << currPropagationProcPf << "} "
                      << *currPropagationProcPf.get() << "\n";
   d_optClausesPfs[explLevel + 1].push_back(currPropagationProcPf);
@@ -673,20 +640,6 @@
   d_currPropagationProccessed = Node::null();
 }
 
-<<<<<<< HEAD
-void ProofCnfStream::notifyOptClause(const SatClause& clause, int clLevel)
-{
-  Trace("cnf") << "Need to save clause " << clause << " in level "
-               << clLevel + 1 << " despite being currently in level "
-               << d_userContext->getLevel() << "\n";
-  Node clauseNode = getClauseNode(clause);
-  Trace("cnf") << "Node equivalent: " << clauseNode << "\n";
-  AlwaysAssert(clLevel < (d_userContext->getLevel() - 1));
-  // As above, also justify eagerly.
-  std::shared_ptr<ProofNode> clauseCnfPf =
-      d_pnm->clone(d_proof.getProofFor(clauseNode));
-  AlwaysAssert(clauseCnfPf->getRule() != PfRule::ASSUME);
-=======
 void ProofCnfStream::notifyClauseInsertedAtLevel(const SatClause& clause,
                                                  int clLevel)
 {
@@ -700,7 +653,6 @@
   std::shared_ptr<ProofNode> clauseCnfPf =
       d_env.getProofNodeManager()->clone(d_proof.getProofFor(clauseNode));
   Assert(clauseCnfPf->getRule() != PfRule::ASSUME);
->>>>>>> 1e6bb111
   d_optClausesPfs[clLevel + 1].push_back(clauseCnfPf);
 }
 
