--- conflicted
+++ resolved
@@ -22,10 +22,7 @@
 
 #include <cadical.hpp>
 
-<<<<<<< HEAD
 #include "context/cdhashset.h"
-=======
->>>>>>> 0a35879f
 #include "prop/sat_solver.h"
 #include "smt/env_obj.h"
 
@@ -95,11 +92,8 @@
 
   SatProofManager* getProofManager() override;
 
-<<<<<<< HEAD
-  bool hasExternalProof(PfRule& r, std::vector<Node>& args) override;
+  bool hasExternalProof(ProofRule& r, std::vector<Node>& args) override;
 
-=======
->>>>>>> 0a35879f
  private:
   /**
    * Constructor.
