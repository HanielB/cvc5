/******************************************************************************
 * Top contributors (to current version):
 *   Haniel Barbosa, Gereon Kremer
 *
 * This file is part of the cvc5 project.
 *
 * Copyright (c) 2009-2021 by the authors listed in the file AUTHORS
 * in the top-level source directory and their institutional affiliations.
 * All rights reserved.  See the file COPYING in the top-level source
 * directory for licensing information.
 * ****************************************************************************
 *
 * The proof manager for Minisat.
 */

#include "cvc5_private.h"

#ifndef CVC5__SAT_PROOF_MANAGER_H
#define CVC5__SAT_PROOF_MANAGER_H

#include "context/cdhashmap.h"
#include "context/cdhashset.h"
#include "expr/node.h"
#include "proof/buffered_proof_generator.h"
#include "proof/lazy_proof_chain.h"
#include "prop/minisat/core/SolverTypes.h"
#include "prop/opt_clauses_manager.h"
#include "prop/sat_solver_types.h"
#include "smt/env_obj.h"

namespace Minisat {
class Solver;
}

namespace cvc5 {

class ProofNodeManager;

namespace prop {

class CnfStream;

/**
 * This class is responsible for managing the proof production of the SAT
 * solver. It tracks resolutions produced during solving and stores them,
 * independently, with the connection of the resolutions only made when the
 * empty clause is produced and the refutation is complete. The expected
 * assumptions of the refutation are the clausified preprocessed assertions and
 * lemmas.
 *
 * These resolutions are stored in a LazyCDProofChain, a user-context-dependent
 * proof that takes lazy steps and can connect them when generating a proof for
 * a given fact. Its use in this proof manager is so that, assuming the
 * following lazy steps are saved in the LazyCDProofChain:
 *
 * --- S0: (l4,          PG0)
 * --- S1: ((or l3 l4),  PG1)
 * --- S2: ((or l1 ~l3), PG2)
 * --- S3: (false,       PG3)
 * --- S4: (~l2,         PG4)
 * --- S5: (~l3,         PG5)
 * --- S6: (~l5,         PG6)
 *
 * when requesting the proof of false, assuming that the proof generators have
 * the following expansions:
 *
 * --- PG0 -> (CHAIN_RES ((or l4 l1) ~l1))
 * --- PG1 -> (CHAIN_RES ((or l3 l5 l6 l7) ~l5 (or ~l6 l7) (or l4 ~l7)))
 * --- PG2 -> (CHAIN_RES ((or l1 ~l3 l5) ~l5))
 * --- PG3 -> (CHAIN_RES ((or l1 l2) ~l1 ~l2))
 * --- PG4 -> (CHAIN_RES ((or l3 ~l2) ~l3))
 * --- PG5 -> (CHAIN_RES ((or l1 ~l3) ~l1))
 * --- PG6 -> (CHAIN_RES ((or l1 ~l5) ~l1))
 *
 * will connect the independent resolutions and yield the following refutation
 *
 *                                             (or l1 ~l5)  ~l1
 *                                             ---------------- CHAIN_RES
 *                            (or l1 ~l3 l5)   ~l5
 *                            ---------------------- CHAIN_RES
 *                                      (or l1 ~l3)              ~l1
 *                                      ----------------------------- CHAIN_RES
 *                       (or l3 ~l2)     ~l3
 *                       -------------------- CHAIN_RES
 *   (or l1 l2)   ~l1    ~l2
 *  --------------------------- CHAIN_RES
 *              false
 *
 * where note that the steps S0 and S1, for l4 and (or l3 l4), respectively,
 * were ignored, since they were not part of the chain starting with
 * false. Moreover there is no requirement that the steps are registered
 * chronologically in the LazyCDProofChain. The chain started on step S3 and
 * proceeded to steps S4, S5, S2, and finally S6.
 *
 * To track the reasoning of the SAT solver and produce the steps above this
 * class does three main things:
 *  (1) Register the resolutions for learned clauses as they are learned.
 *  (2) Register the resolutions for propagated literals when necessary.
 *  (3) Register the *full* resolution proof for the empty clause.
 *
 * Case (1) covers the learned clauses during backjumping. The only information
 * saved is that, from clauses C1 to Cn, a given learned clause C is derived via
 * chain resolution (and possibly factoring, reordering and double negation
 * elimination in its literals), i.e., we do not recursively prove C1 to Cn at
 * this moment.
 *
 * Not explaining C1 to Cn eagerly is beneficial because:
 * - we might be wasting resources in fully explanaining it now, since C may not
 *   be necessary for the derivation of the empty clause, and
 * - in explaining clauses lazily we might have shorter explanations, which has
 *   been observed empirically to be often the case.
 *
 * The latter case is a result of the SAT solver possibly changing the
 * explanation of each of C, C1 to Cn, or the components of their
 * explanations. This is because the set of propagated literals that may be used
 * in these explanations can change in different SAT contexts, with the same
 * clause being derived several times, each from a different set of clauses.
 *
 * Therefore we only fully explain a clause when absolutely necessary, i.e.,
 * when we are done (see case (3)) or when we'd not be able to do it afterwards
 * (see case (2)). In the example above, step S2 is generated from case (1),
 * with the shallow proof
 *
 *        (or l1 ~l3 l5)       ~l5
 *        ------------------------- CHAIN_RES
 *                 (or l1 ~l3)
 *
 * explaining the learned clause (or l1 ~l3). Its full proof would only be
 * produced if it were part of the final refutation, as it indeed is. Note that
 * in the example above the refutation proof contains the resolution proof of
 * ~l5.
 *
 * Case (2) covers:
 *  (2.1) propagated literals explained by clauses being deleted
 *  (2.2) propagated literals whose negation occurs in a learned clause, which
 *  are then deleted for being redundant.
 *
 * Case (2.1) only happens for the so-called "locked clauses", which are clauses
 * C = l1 v ... v ln that propagate their first literal, l1. When a locked
 * clause C is deleted we save a chain resolution proof of l1 because we'd not
 * be able to retrieve C afterwards, since it is deleted. The proof is a chain
 * resolution step between C and ~l2, ..., ~ln, concluding l1. In the example
 * above, step S0 is generated from case (2.1), with the locked clause (or l4
 * l1) being deleted and requiring the registration in the LazyCDPRoofChain of a
 * lazy step for
 *
 *         (or l4 l1)       ~l1
 *      ------------------------- CHAIN_RES
 *               l4
 *
 * Case (2.2) requires that, when a redundant literal (i.e., a literal whose
 * negation is propagated) is deleted from a learned clause, we add the
 * explanation of its negation to the chain resolution proof of the learned
 * clause. This justifies the deletion of the redundant literal. However, the
 * explanation for the propagated literal (the SAT solver maintains a map from
 * propagated literals to the clauses that propagate them in the current
 * context, i.e., their explanations, clauses in which all literals but the
 * propagated one have their negation propagated) may also contain literals that
 * were in the learned clause and were deleted for being redundant. Therefore
 * eliminating a redundant literal requires recursively explaining the
 * propagated literals in its explanation as long as they are, themselves,
 * redundant literals in the learned clause.
 *
 * In the above example step S1, concluding (or l3 l4), is generated from the
 * resolutions
 *
 *   (or l3 l5 l6 l7)    ~l5
 *  -------------------------- CHAIN_RES
 *     (or l3 l6 l7)                        (or ~l6 l7)   (or l4 ~l7)
 *    ---------------------------------------------------------------- CHAIN_RES
 *                           (or l3 l4)
 *
 * as l6 and l7 are redundant, which leads to (or l3 l6 l7) being resolved with
 * l6's explanation, (or ~l6 l7). The literals in the explanation of l7 are
 * recursively explained if they are also redundant, which is the case for l7,
 * so its explanation is also added as premise for the resolution. Since l4 is
 * not redundant, it is not recursively explained.
 *
 * Note that the actual proof generated does not have the intermediary step
 * before removing redundant literals. It's all done in one fell swoop:
 *
 *   (or l3 l5 l6 l7)   ~l5   (or ~l6 l7)   (or l4 ~l7)
 *   --------------------------------------------------- CHAIN_RES
 *                           (or l3 l4)
 *
 * Finally, case (3) happens when the SAT solver derives the empty clause and
 * it's not possible to backjump. The empty clause is learned from a conflict
 * clause: a clause whose every literal has its negation propagated in the
 * current context. Thus the proof of the empty clause is generated, at first,
 * in the same way as case (1): a resolution chain betweeen the conflict clause
 * and its negated literals. However, since we are now done, we recursively
 * explain the propagated literals, starting from the negated literals from the
 * conflict clause and progressing to all propagated literals ocurring in a
 * given explanation.
 *
 * In the above example this happens as: step S3
 *
 *    (or l1 l2)   ~l1    ~l2
 *  --------------------------- CHAIN_RES
 *             false
 *
 * is added for a conflict clause (or l1 l2). Then we attempt to explain ~l1 and
 * ~l2. The former has no explanation (i.e., it's an input), while the latter
 * has explanation (or l3 ~l2). This leads to step S4
 *
 *  (or l3 ~l2)     ~l3
 *  -------------------- CHAIN_RES
 *        ~l2
 *
 * being added to the LazyCDProofChain. In explaining ~l3 the step S5
 *
 *  (or l1 ~l3)      ~l1
 *  --------------------- CHAIN_RES
 *         ~l3
 *
 * is added. Since ~l1 has no explanation, the process halts. Note that at this
 * point the step S6 has not been added to the LazyCDProofChain. This is because
 * to explain ~l5 we need to look at the literal premises in the proofs of
 * learned clauses.
 *
 * The last thing done then in case (3), after the resolution on the conflict
 * clause and an initial recursive explanation of propagated literals, is to
 * connect the refutation proof and then recursively its propagated literal
 * leaves, repeating until a fix point.
 *
 * In the above example the first connection yields
 *
 *                           (or l1 ~l3 l5)   ~l5
 *                           ---------------------- CHAIN_RES
 *                                     (or l1 ~l3)              ~l1
 *                                     ----------------------------- CHAIN_RES
 *                      (or l3 ~l2)     ~l3
 *                      -------------------- CHAIN_RES
 *  (or l1 l2)   ~l1    ~l2
 * --------------------------- CHAIN_RES
 *                     false
 *
 * whose literal leaves are ~l1 and ~l5. The former has no explanation, but the
 * latter is explained by (or l1 ~l5), thus leading to step S6
 *
 *  (or l1 ~l5)      ~l1
 *  --------------------- CHAIN_RES
 *         ~l5
 *
 * then the final connection
 *
 *                                             (or l1 ~l5)  ~l1
 *                                             ---------------- CHAIN_RES
 *                            (or l1 ~l3 l5)   ~l5
 *                            ---------------------- CHAIN_RES
 *                                      (or l1 ~l3)              ~l1
 *                                      ----------------------------- CHAIN_RES
 *                       (or l3 ~l2)     ~l3
 *                       -------------------- CHAIN_RES
 *   (or l1 l2)   ~l1    ~l2
 *  --------------------------- CHAIN_RES
 *                      false
 *
 * which has no more explainable literals as leaves.
 *
 * The interfaces below provide ways for the SAT solver to register its
 * assumptions (clausified assertions and lemmas) for the SAT proof
 * (registerSatAssumption), register resolution steps (startResChain /
 * addResolutionStep / endResChain), build the final refutation proof
 * (finalizeProof) and retrieve the refutation proof (getProof). So in a given
 * run of the SAT solver these interfaces are expected to be used in the
 * following order:
 *
 * (registerSatAssumptions | (startResChain (addResolutionStep)+ endResChain)*)*
 * finalizeProof
 * getProof
 *
 */
class SatProofManager : protected EnvObj
{
 public:
  SatProofManager(Env& env, Minisat::Solver* solver, CnfStream* cnfStream);

  /** Marks the start of a resolution chain.
   *
   * This call is followed by *at least one* call to addResolution step and one
   * call to endResChain.
   *
   * The given clause, at the node level, is registered in d_resLinks with a
   * null pivot, since this is the first link in the chain.
   *
   * @param start a SAT solver clause (list of literals) that will be the first
   * clause in a resolution chain.
   */
  void startResChain(const Minisat::Clause& start);
  /** Adds a resolution step with a clause
   *
   * There must have been a call to startResChain before any call to
   * addResolution step. After following calls to addResolution step there is
   * one call to endResChain.
   *
   * The resolution step is added to d_resLinks with the clause, at the node
   * level, and the literal, at the node level, as the pivot.
   *
   * @param clause the clause being resolved against
   * @param lit the literal occurring in clause to be the pivot of the
   * resolution step
   */
  void addResolutionStep(const Minisat::Clause& clause, Minisat::Lit lit);
  /** Adds a resolution step with a unit clause
   *
   * The resolution step is added to d_resLinks such that lit, at the node
   * level, is the pivot and and the unit clause is ~lit, at the node level.
   *
   * If the literal is marked as redundant, then a step is *not* is added to
   * d_resLinks. It is rather saved to d_redundandLits, whose components we will
   * be handled in a special manner when the resolution chain is finished. This
   * is because the steps corresponding to the removal of redundant literals
   * have to be done in a specific order. See proccessRedundantLits below.
   *
   * @param lit the literal being resolved against
   * @param redundant whether lit is redundant
   */
  void addResolutionStep(Minisat::Lit lit, bool redundant = false);
  /** Ends resolution chain concluding a unit clause
   *
   * This call must have been preceded by one call to startResChain and at least
   * one call to addResolutionStep.
   *
   * This and the version below both call the node version of this method,
   * described further below, which actually does the necessary processing.
   */
  void endResChain(Minisat::Lit lit);
  /** Ends resolution chain concluding a clause */
  void endResChain(const Minisat::Clause& clause);
  /** Build refutation proof starting from conflict clause
   *
   * This method (or its variations) is only called when the SAT solver has
   * reached an unsatisfiable state.
   *
   * This and the versions below call the node version of this method, described
   * further below, which actually does the necessary processing.
   *
   * @param adding whether the conflict is coming from a freshly added clause
   */
  void finalizeProof(const Minisat::Clause& inConflict, bool adding = false);
  /** Build refutation proof starting from conflict unit clause
   *
   * @param adding whether the conflict is coming from a freshly added clause
   */
  void finalizeProof(Minisat::Lit inConflict, bool adding = false);
  /** As above, but uses the unit conflict clause saved in d_conflictLit. */
  void finalizeProof();
  /** Set the unit conflict clause d_conflictLit. */
  void storeUnitConflict(Minisat::Lit inConflict);

  /** Retrive the refutation proof
   *
   * If there is no chain for false in d_resChains, meaning that this call was
   * made before finalizeProof, an assumption proof node is produced.
   */
  std::shared_ptr<ProofNode> getProof();

  /** Register a unit clause input, converted to its node representation.  */
  void registerSatLitAssumption(Minisat::Lit lit);
  /** Register a set clause inputs. */
  void registerSatAssumptions(const std::vector<Node>& assumps);

  /** Notify this proof manager that the SAT solver has user-context popped. */
  void notifyPop();

 private:
  /** Ends resolution chain concluding clause
   *
   * This method builds the proof of conclusion from the resolution chain
   * currently saved in d_resLinks.
   *
   * First each saved redundant literals in d_redundantLits is processed via
   * processRedundantLit. The literals in the resolution chain's conclusion are
   * used to verifynig which literals in the computed explanations are
   * redundant, i.e., don't occur in conclusionLits. The nessary resolution
   * steps will be added to d_resLinks.
   *
   * The proof to be built will be a CHAIN_RESOLUTION step, whose children and
   * arguments will be retrieved from traversing d_resLinks. Consider the
   * following d_resLinks (where each [~]li is its node equivalent):
   *
   * - <(or l3 l5 l6 l7), null>
   * - <~l5, l5>
   * - <(or ~l6 l7), l6>
   * - <(or l4 ~l7), l7>
   *
   * The resulting children and arguments for the CHAIN_RESOLUTION proof step would be:
   * - [(or l3 l5 l6 l7), ~l5, (or ~l6 l7), (or l4 ~l7)]
   * - [l5, l6, l7]
   * and the proof step
   *
   *   (or l3 l5 l6 l7)   ~l5   (or ~l6 l7)   (or l4 ~l7)
   *   --------------------------------------------------- CHAIN_RES_{l5,l6,l7}
   *                           (or l3 l4)
   *
   * The conclusion of the CHAIN_RES proof step is *not* the given conclusion of
   * this method. This is because conclusion is the node equivalent of the
   * clause in the SAT solver, which is kept modulo duplicates, reordering, and
   * double negation elimination. Therefore we generate the above step in the
   * correct way for the semantics of CHAIN_RES, based on its children and
   * arguments, via the d_pnm's proof checker. The resulting node n is fed into
   * the clause normalization in TheoryProofStepBuffer, which reduces n to
   * conclusion.
   *
   * All the proof steps generated to conclude conclusion from the premises in
   * d_resLinks are saved into d_resChainPg, which is saved as the proof
   * generator for lazy step added to d_resChains for the conclusion.
   *
   * @param conclusion the node-level conclusion of the resolution chain
   * @param conclusionLits the set of literals in the conclusion
   */
  void endResChain(Node conclusion, const std::set<SatLiteral>& conclusionLits);

  /** Explain redundant literal and generate corresponding resolution steps
   *
   * If the redundant literal has a reason, we add a resolution step with that
   * clause, otherwise with the negation of the redundant literal as the unit
   * clause. The redundant literal is the resolvent in both cases.  The steps
   * are always added as the *first* link after last resolution step added
   * *before* processing redundant literals began, i.e., at d_resLinks.begin() +
   * pos. This is to guarantee that the links are in the correct order for the
   * chain resolution, see below.
   *
   * If the reason contains literals that do not occur in conclusionLits, they
   * are redundant and recursively processed by this method. This recursive
   * processing happens *before* the resolution step for lit is added. Since
   * steps are always added in position pos, pushing steps after that 1
   * position, this guarantees that a step with a clause will occur before the
   * steps that eliminate its redundant literals.
   *
   * Consider d_resLinks with 3 links before the first processRedundantLit call,
   * i.e., pos = 3, and d_redundantLits = {l1}, with reason(l1) = (or l1 ~l2),
   * with ~l2 redundant. Assume ~l2 has no explanation. By processing ~l2 first,
   * the link <~l2, l2> will be added at position 3. Then by coming back to the
   * processing of l1 the link <(or l1 ~l2), l1> will also be added position 3,
   * with <~l2, l2> pushed to position 4. If this these links had the reverse
   * order the literal ~l2 would, erroneously, occur in the chain resolution
   * conclusion, as it is introduced by (or l1 ~l2).
   *
   * After a resolution step for a redundant literal is added, it is marked as
   * visited, thus avoiding adding redundunt resolution steps to the chain if
   * that literal occurs again in another redundant literal's reason.
   *
   * @param lit the redundant literal
   * @param conclusionLits the literals in the clause from which redundant
   * literals have been removed
   * @param visited cache of literals already processed
   * @param pos position, in d_resLinks, of last resolution step added *before*
   * processing redundant literals
   */
  void processRedundantLit(SatLiteral lit,
                           const std::set<SatLiteral>& conclusionLits,
                           std::set<SatLiteral>& visited,
                           unsigned pos);
  /** Explain literal if it is propagated in the SAT solver
   *
   * If a literal is propagated, i.e., it has a reason in the SAT solver, that
   * clause is retrieved. This method is then called recursively on the negation
   * of each of reason's literals (that is not lit). Afterwards a
   * CHAIN_RESOLUTION proof step is created to conclude lit from the reason and
   * its literals, other than lit, negations.
   *
   * This method also tracks all the literals and clauses, at the node level,
   * that have been used as premises of resolutions steps in the recursive
   * explanations. A resolution step is only created if the conclusion does not
   * occur in these premises, as this would configure a cyclic proof.
   *
   * These cyclic proofs, at the node level, are naturally generated by the SAT
   * solver because they are so that a literal is derived from a clause (so they
   * are different) but both correspond to the *same node*. For example,
   * consider the following derivation at the SAT solver level
   *
   *                       [l1, l2, l3]    ~l2   ~l3
   *                       -------------------------- CHAIN_RES
   *           [l0, ~l1]       l1
   *           ---------------------- CHAIN_RES
   *                    l0
   *
   * which has no issues. However, its node equivalent is
   *
   *                  (or a b c)    (not b)   (not c)
   *                  ------------------------------- CHAIN_RES
   *      (or (or a b c) (not a))       a
   *      --------------------------------- CHAIN_RES
   *               (or a b c)
   *
   * which is cyclic. The issue is that l0 = (or a b c). Only at the SAT level
   * are l0 and [l1, l2, l3] different.
   *
   * If a cyclic proof is identified, the respective node is kept as an
   * assumption.
   *
   * @param lit the literal to explained
   * @param premises set of literals and clauses, at the node level, that
   * have been used as premises of resolution steps while explaining
   * propagations
   */
  void explainLit(prop::SatLiteral lit, std::unordered_set<TNode>& premises);

  /** Build refutation proof starting from conflict clause
   *
   * Given a conflict clause, this method handles case (3) described in the
   * preamble. Each of the literals in the conflict clause is either
   * explainable, the result of a previously saved resolution chain, or an
   * input.
   *
   * First, explainLit is called recursively on the negated literals from
   * the conflict clause.
   *
   * Second, a CHAIN_RESOLUTION proof step is added between
   * the conflict clause and its negated literals, concluding false.
   *
   * Third, until a fix point, the refutation proof is connected, by calling
   * d_resChain.getProofFor(d_false), its free assumptions are determined and,
   * in case any as a literal that might be explained, we call explainLit.
   *
   * The latter is called to a fix point because adding an explanation to a
   * propagated literal may connect it with a previously saved resolution chain,
   * which may have free assumptions that are literals that can be explained and
   * so on.
   *
   * @param inConflictNode node corresponding to conflict clause
   * @param inConflict literals in the conflict clause
   */
  void finalizeProof(Node inConflictNode,
                     const std::vector<SatLiteral>& inConflict);

  /** The SAT solver to which we are managing proofs */
  Minisat::Solver* d_solver;
  /** Pointer to the underlying cnf stream. */
  CnfStream* d_cnfStream;
  /** The proof node manager */
  ProofNodeManager* d_pnm;
  /** Resolution steps (links) accumulator for chain resolution.
   *
   * Each tuple has a clause and the pivot for the resolution step it is
   * involved on, as well as whether the pivot occurs positively/negatively or
   * negatively/positively in the clauses being resolved. If the third argument
   * is true (resp. false), the pivot occurs positively (negatively) in the
   * clause yielded by the resolution up to the previous link and negatively
   * (positively) in this link. The first link has a null pivot. Links are kept
   * at the node level.
   *
   * This accumulator is reset after each chain resolution. */
  std::vector<std::tuple<Node, Node, bool>> d_resLinks;

  /** Redundant literals removed from the resolution chain's conclusion.
   *
   * This accumulator is reset after each chain resolution. */
  std::vector<SatLiteral> d_redundantLits;

  /**
   * Associates clauses to their local proofs. These proofs are local and
   * possibly updated during solving. When the final conclusion is reached, a
   * final proof is built based on the proofs saved here.
   *
   * This chain is initialized so that its getProofFor method, which connects
   * the chain, accounts for cyclic proofs. This is so that we avoid the issue
   * described in explainLit.
   */
  LazyCDProofChain d_resChains;

  /** The proof generator for resolution chains */
  BufferedProofGenerator d_resChainPg;

  /** The true/false nodes */
  Node d_true;
  Node d_false;

  /** All clauses added to the SAT solver, kept in a context-dependent manner.
   */
  context::CDHashSet<Node> d_assumptions;
  /**
   * A placeholder that may be used to store the literal with the final
   * conflict.
   */
  SatLiteral d_conflictLit;
  /** Gets node equivalent to clause.
   *
   * To avoid generating different nodes for the same clause, modulo ordering,
   * an invariant assumed throughout this class, the OR node generated by this
   * method always has its children ordered.
   */
  Node getClauseNode(const Minisat::Clause& clause);
  /** Prints clause, as a sequence of literals, in the "sat-proof" trace. */
  void printClause(const Minisat::Clause& clause);

  /** The user context */
  context::UserContext* d_userContext;

  /** User-context dependent map from resolution conclusions to their assertion
      level. */
  context::CDHashMap<Node, int> d_optResLevels;
<<<<<<< HEAD
  /** User-context-dependent map assertion level to proof nodes.
   *
   * This map is used to update the internal proof of this manager when the
   * context pops.
=======
  /** Maps assertion level to proof nodes.
   *
   * This map is used by d_optResManager to update the internal proof of this
   * manager when the context pops.
>>>>>>> 3c4ad6a4
   */
  std::map<int, std::vector<std::shared_ptr<ProofNode>>> d_optResProofs;
  /** Manager for optimized resolution conclusions inserted at assertion levels
   * below the current user level. */
  OptimizedClausesManager d_optResManager;
}; /* class SatProofManager */

}  // namespace prop
}  // namespace cvc5

#endif /* CVC5__SAT_PROOF_MANAGER_H */<|MERGE_RESOLUTION|>--- conflicted
+++ resolved
@@ -592,17 +592,10 @@
   /** User-context dependent map from resolution conclusions to their assertion
       level. */
   context::CDHashMap<Node, int> d_optResLevels;
-<<<<<<< HEAD
-  /** User-context-dependent map assertion level to proof nodes.
-   *
-   * This map is used to update the internal proof of this manager when the
-   * context pops.
-=======
   /** Maps assertion level to proof nodes.
    *
    * This map is used by d_optResManager to update the internal proof of this
    * manager when the context pops.
->>>>>>> 3c4ad6a4
    */
   std::map<int, std::vector<std::shared_ptr<ProofNode>>> d_optResProofs;
   /** Manager for optimized resolution conclusions inserted at assertion levels
