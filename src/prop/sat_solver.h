/******************************************************************************
 * Top contributors (to current version):
 *   Dejan Jovanovic, Mathias Preiner, Liana Hadarean
 *
 * This file is part of the cvc5 project.
 *
 * Copyright (c) 2009-2023 by the authors listed in the file AUTHORS
 * in the top-level source directory and their institutional affiliations.
 * All rights reserved.  See the file COPYING in the top-level source
 * directory for licensing information.
 * ****************************************************************************
 *
 * SAT Solver.
 */

#include "cvc5_private.h"

#ifndef CVC5__PROP__SAT_SOLVER_H
#define CVC5__PROP__SAT_SOLVER_H

#include <string>

#include "context/cdlist.h"
#include "context/context.h"
#include "expr/node.h"
#include "proof/clause_id.h"
#include "proof/proof_node_manager.h"
#include "prop/sat_proof_manager.h"
#include "prop/sat_solver_types.h"
#include "util/statistics_stats.h"

namespace cvc5::internal {

namespace prop {

class TheoryProxy;

class SatSolver {

public:

  /** Virtual destructor */
  virtual ~SatSolver() { }

  /** Assert a clause in the solver. */
  virtual ClauseId addClause(SatClause& clause,
                             bool removable) = 0;

  /** Return true if the solver supports native xor resoning */
  virtual bool nativeXor() { return false; }

  /** Add a clause corresponding to rhs = l1 xor .. xor ln  */
  virtual ClauseId addXorClause(SatClause& clause, bool rhs, bool removable) = 0;

  /**
   * Create a new boolean variable in the solver.
   * @param isTheoryAtom is this a theory atom that needs to be asserted to
   * theory
   * @param canErase whether the sat solver can safely eliminate this variable
   *
   */
  virtual SatVariable newVar(bool isTheoryAtom, bool canErase) = 0;

  /** Create a new (or return an existing) boolean variable representing the constant true */
  virtual SatVariable trueVar() = 0;

  /** Create a new (or return an existing) boolean variable representing the constant false */
  virtual SatVariable falseVar() = 0;

  /** Check the satisfiability of the added clauses */
  virtual SatValue solve() = 0;

  /** Check the satisfiability of the added clauses */
  virtual SatValue solve(long unsigned int&) = 0;

  /** Check satisfiability under assumptions */
  virtual SatValue solve(const std::vector<SatLiteral>& assumptions)
  {
    Unimplemented() << "Solving under assumptions not implemented";
    return SAT_VALUE_UNKNOWN;
  };

  /**
   * Tell SAT solver to only do propagation on next solve().
   *
   * @return true if feature is supported, otherwise false.
   */
  virtual bool setPropagateOnly() { return false; }

  /** Interrupt the solver */
  virtual void interrupt() = 0;

  /** Call value() during the search.*/
  virtual SatValue value(SatLiteral l) = 0;

  /** Call modelValue() when the search is done.*/
  virtual SatValue modelValue(SatLiteral l) = 0;

  /** Get the current assertion level */
  virtual uint32_t getAssertionLevel() const = 0;

  /** Check if the solver is in an inconsistent state */
  virtual bool ok() const = 0;

  /**
   * Get list of unsatisfiable assumptions.
   *
   * The returned assumptions are a subset of the assumptions provided to
   * the solve method.
   * Can only be called if satisfiability check under assumptions was used and
   * if it returned SAT_VALUE_FALSE.
   */
  virtual void getUnsatAssumptions(std::vector<SatLiteral>& unsat_assumptions)
  {
    Unimplemented() << "getUnsatAssumptions not implemented";
  }

};/* class SatSolver */

class CDCLTSatSolver : public SatSolver
{
 public:
  virtual ~CDCLTSatSolver(){};

  virtual void initialize(context::Context* context,
                          prop::TheoryProxy* theoryProxy,
                          context::UserContext* userContext,
                          ProofNodeManager* pnm) = 0;

  virtual void push() = 0;

  virtual void pop() = 0;

  /**
   * Reset the decisions in the DPLL(T) SAT solver at the current assertion
   * level.
   */
  virtual void resetTrail() = 0;

  /**
   * Configure the preferred phase for a decision literal.
   *
   * @note This phase is always enforced when the SAT solver decides to make a
   *       decision on this variable on its own. If a decision is injected into
   *       the SAT solver via TheoryProxy::getNextDecisionRequest(), the
   *       preferred phase will only be considered if the decision was derived
   *       by the decision engine. It will be ignored if the decision was
   *       derived from a theory (the phase enforced by the theory overrides
   *       the preferred phase).
   *
   * @param lit The literal.
   */
  virtual void preferPhase(SatLiteral lit) = 0;

  virtual bool isDecision(SatVariable decn) const = 0;

  /**
   * Return whether variable has a fixed assignment.
   */
  virtual bool isFixed(SatVariable var) const = 0;

  /**
   * Return the current list of decisions made by the SAT solver.
   * TODO: this should return a reference
   */
  virtual std::vector<SatLiteral> getDecisions() const = 0;

  /**
   * Return the order heap of the SAT solver, which is a priority queueue
   * of literals ordered with respect to variable activity.
   */
  virtual std::vector<Node> getOrderHeap() const = 0;

  virtual std::shared_ptr<ProofNode> getProof() = 0;

<<<<<<< HEAD
  /**
   * If this SAT solver can produce an external proof, return the proof rule
   * corresponding to that proof and populate the arguments. The children
   * of the constructed proof node will be the unsat core.
   */
  virtual bool hasExternalProof(PfRule& r, std::vector<Node>& args) = 0;

=======
  /** This is temporary until SAT DRAT proofs are integrated. */
>>>>>>> 0a35879f
  virtual SatProofManager* getProofManager() = 0;

}; /* class CDCLTSatSolver */

inline std::ostream& operator <<(std::ostream& out, prop::SatLiteral lit) {
  out << lit.toString();
  return out;
}

inline std::ostream& operator <<(std::ostream& out, const prop::SatClause& clause) {
  out << "clause:";
  for(unsigned i = 0; i < clause.size(); ++i) {
    out << " " << clause[i];
  }
  out << ";";
  return out;
}

inline std::ostream& operator <<(std::ostream& out, prop::SatValue val) {
  std::string str;
  switch(val) {
  case prop::SAT_VALUE_UNKNOWN:
    str = "_";
    break;
  case prop::SAT_VALUE_TRUE:
    str = "1";
    break;
  case prop::SAT_VALUE_FALSE:
    str = "0";
    break;
  default:
    str = "Error";
    break;
  }

  out << str;
  return out;
}

}  // namespace prop
}  // namespace cvc5::internal

#endif /* CVC5__PROP__SAT_MODULE_H */<|MERGE_RESOLUTION|>--- conflicted
+++ resolved
@@ -173,17 +173,14 @@
 
   virtual std::shared_ptr<ProofNode> getProof() = 0;
 
-<<<<<<< HEAD
   /**
    * If this SAT solver can produce an external proof, return the proof rule
    * corresponding to that proof and populate the arguments. The children
    * of the constructed proof node will be the unsat core.
    */
-  virtual bool hasExternalProof(PfRule& r, std::vector<Node>& args) = 0;
-
-=======
+  virtual bool hasExternalProof(ProofRule& r, std::vector<Node>& args) = 0;
+
   /** This is temporary until SAT DRAT proofs are integrated. */
->>>>>>> 0a35879f
   virtual SatProofManager* getProofManager() = 0;
 
 }; /* class CDCLTSatSolver */
