/******************************************************************************
 * Top contributors (to current version):
 *   Haniel Barbosa, Andrew Reynolds
 *
 * This file is part of the cvc5 project.
 *
 * Copyright (c) 2009-2021 by the authors listed in the file AUTHORS
 * in the top-level source directory and their institutional affiliations.
 * All rights reserved.  See the file COPYING in the top-level source
 * directory for licensing information.
 * ****************************************************************************
 *
 * Implementation of the proof manager for Minisat.
 */

#include "prop/sat_proof_manager.h"

#include "base/configuration.h"
#include "options/proof_options.h"
#include "proof/proof_node_algorithm.h"
#include "proof/theory_proof_step_buffer.h"
#include "prop/cnf_stream.h"
#include "prop/minisat/minisat.h"

namespace cvc5 {
namespace prop {

SatProofManager::SatProofManager(Minisat::Solver* solver,
                                 CnfStream* cnfStream,
                                 context::UserContext* userContext,
                                 ProofNodeManager* pnm)
    : d_solver(solver),
      d_cnfStream(cnfStream),
      d_pnm(pnm),
      d_resChains(pnm, true, userContext),
      d_resChainPg(userContext, pnm),
      d_assumptions(userContext),
      d_conflictLit(undefSatVariable),
      d_userContext(userContext),
      d_optResLevels(userContext),
      d_optResManager(userContext, &d_resChains, d_optResProofs)
{
  d_true = NodeManager::currentNM()->mkConst(true);
  d_false = NodeManager::currentNM()->mkConst(false);
}

void SatProofManager::printClause(const Minisat::Clause& clause)
{
  for (size_t i = 0, size = clause.size(); i < size; ++i)
  {
    SatLiteral satLit = MinisatSatSolver::toSatLiteral(clause[i]);
    Trace("sat-proof") << satLit << " ";
  }
}

Node SatProofManager::getClauseNode(const Minisat::Clause& clause)
{
  std::vector<Node> clauseNodes;
  for (size_t i = 0, size = clause.size(); i < size; ++i)
  {
    SatLiteral satLit = MinisatSatSolver::toSatLiteral(clause[i]);
    clauseNodes.push_back(d_cnfStream->getNode(satLit));
  }
  // order children by node id
  std::sort(clauseNodes.begin(), clauseNodes.end());
  return NodeManager::currentNM()->mkNode(kind::OR, clauseNodes);
}

void SatProofManager::startResChain(const Minisat::Clause& start)
{
  if (TraceIsOn("sat-proof"))
  {
    Trace("sat-proof") << "SatProofManager::startResChain: ";
    printClause(start);
    Trace("sat-proof") << "\n";
  }
  d_resLinks.emplace_back(getClauseNode(start), Node::null(), true);
}

void SatProofManager::addResolutionStep(Minisat::Lit lit, bool redundant)
{
  SatLiteral satLit = MinisatSatSolver::toSatLiteral(lit);
  Node litNode = d_cnfStream->getNodeCache()[satLit];
  bool negated = satLit.isNegated();
  Assert(!negated || litNode.getKind() == kind::NOT);
  if (!redundant)
  {
    Trace("sat-proof") << "SatProofManager::addResolutionStep: {"
                       << satLit.isNegated() << "} [" << satLit << "] "
                       << ~satLit << "\n";
    // if lit is negated then the chain resolution construction will use it as a
    // pivot occurring as is in the second clause and the node under the
    // negation in the first clause
    d_resLinks.emplace_back(d_cnfStream->getNodeCache()[~satLit],
                            negated ? litNode[0] : litNode,
                            !satLit.isNegated());
  }
  else
  {
    Trace("sat-proof") << "SatProofManager::addResolutionStep: redundant lit "
                       << satLit << " stored\n";
    d_redundantLits.push_back(satLit);
  }
}

void SatProofManager::addResolutionStep(const Minisat::Clause& clause,
                                        Minisat::Lit lit)
{
  SatLiteral satLit = MinisatSatSolver::toSatLiteral(lit);
  Node litNode = d_cnfStream->getNodeCache()[satLit];
  bool negated = satLit.isNegated();
  Assert(!negated || litNode.getKind() == kind::NOT);
  Node clauseNode = getClauseNode(clause);
  // if lit is negative then the chain resolution construction will use it as a
  // pivot occurring as is in the second clause and the node under the
  // negation in the first clause, which means that the third argument of the
  // tuple must be false
  d_resLinks.emplace_back(clauseNode, negated ? litNode[0] : litNode, negated);
  if (TraceIsOn("sat-proof"))
  {
    Trace("sat-proof") << "SatProofManager::addResolutionStep: {"
                       << satLit.isNegated() << "} [" << ~satLit << "] ";
    printClause(clause);
    Trace("sat-proof") << "\nSatProofManager::addResolutionStep:\t"
                       << clauseNode << " - lvl " << clause.level() + 1 << "\n";
  }
}

void SatProofManager::endResChain(Minisat::Lit lit)
{
  SatLiteral satLit = MinisatSatSolver::toSatLiteral(lit);
  Trace("sat-proof") << "SatProofManager::endResChain: curr user level: "
                     << d_userContext->getLevel() << "\n";
  Trace("sat-proof") << "SatProofManager::endResChain: chain_res for "
                     << satLit;
  endResChain(d_cnfStream->getNode(satLit), {satLit});
}

void SatProofManager::endResChain(const Minisat::Clause& clause)
{
<<<<<<< HEAD
  // AlwaysAssert(clause.level() + 1 == d_userContext->getLevel())
  //     << "Clause at " << clause.level() + 1 << ", userCxt at "
  //     << d_userContext->getLevel();
  if (Trace.isOn("sat-proof"))
=======
  if (TraceIsOn("sat-proof"))
>>>>>>> b63c0587
  {
    Trace("sat-proof") << "SatProofManager::endResChain: curr user level: "
                       << d_userContext->getLevel() << "\n";
    Trace("sat-proof") << "SatProofManager::endResChain: chain_res for ";
    printClause(clause);
  }
  std::set<SatLiteral> clauseLits;
  for (unsigned i = 0, size = clause.size(); i < size; ++i)
  {
    clauseLits.insert(MinisatSatSolver::toSatLiteral(clause[i]));
  }
  Node conclusion = getClauseNode(clause);
  int clauseLevel = clause.level() + 1;
  if (clauseLevel < d_userContext->getLevel())
  {
    Assert(!d_optResLevels.count(conclusion));
    d_optResLevels[conclusion] = clauseLevel;
    Trace("sat-proof") << "SatProofManager::endResChain: ..clause's lvl "
                       << clause.level() + 1 << " below curr user level "
                       << d_userContext->getLevel() << "\n";
  }
  endResChain(conclusion, clauseLits);
}

void SatProofManager::endResChain(Node conclusion,
                                  const std::set<SatLiteral>& conclusionLits)
{
  Trace("sat-proof") << ", " << conclusion << "\n";
  if (d_resChains.hasGenerator(conclusion))
  {
    Trace("sat-proof")
        << "SatProofManager::endResChain: skip repeated proof of " << conclusion
        << "\n";
    // clearing
    d_resLinks.clear();
    d_redundantLits.clear();
    return;
  }
  // first process redundant literals
  std::set<SatLiteral> visited;
  unsigned pos = d_resLinks.size();
  for (SatLiteral satLit : d_redundantLits)
  {
    processRedundantLit(satLit, conclusionLits, visited, pos);
  }
  d_redundantLits.clear();
  // build resolution chain
  // the conclusion is stored already in the arguments because of the
  // possibility of reordering
  std::vector<Node> children, args{conclusion};
  for (unsigned i = 0, size = d_resLinks.size(); i < size; ++i)
  {
    Node clause, pivot;
    bool posFirst;
    std::tie(clause, pivot, posFirst) = d_resLinks[i];
    children.push_back(clause);
    Trace("sat-proof") << "SatProofManager::endResChain:   ";
    if (i > 0)
    {
      Trace("sat-proof") << "{" << posFirst << "} ["
                         << d_cnfStream->getTranslationCache()[pivot] << "] ";
    }
    // special case for clause (or l1 ... ln) being a single literal
    // corresponding itself to a clause, which is indicated by the pivot being
    // of the form (not (or l1 ... ln))
    if (clause.getKind() == kind::OR
        && !(pivot.getKind() == kind::NOT && pivot[0].getKind() == kind::OR
             && pivot[0] == clause))
    {
      for (unsigned j = 0, sizeJ = clause.getNumChildren(); j < sizeJ; ++j)
      {
        Trace("sat-proof") << d_cnfStream->getTranslationCache()[clause[j]];
        if (j < sizeJ - 1)
        {
          Trace("sat-proof") << ", ";
        }
      }
    }
    else
    {
      Assert(d_cnfStream->getTranslationCache().find(clause)
             != d_cnfStream->getTranslationCache().end())
          << "clause node " << clause
          << " treated as unit has no literal. Pivot is " << pivot << "\n";
      Trace("sat-proof") << d_cnfStream->getTranslationCache()[clause];
    }
    Trace("sat-proof") << " : ";
    if (i > 0)
    {
      args.push_back(posFirst ? d_true : d_false);
      args.push_back(pivot);
      Trace("sat-proof") << "{" << posFirst << "} [" << pivot << "] ";
    }
    Trace("sat-proof") << clause << "\n";
  }
  // clearing
  d_resLinks.clear();
  // whether no-op
  if (children.size() == 1)
  {
    Trace("sat-proof") << "SatProofManager::endResChain: no-op. The conclusion "
                       << conclusion << " is set-equal to premise "
                       << children[0] << "\n";
    return;
  }
  // whether trivial cycle
  for (const Node& child : children)
  {
    if (conclusion == child)
    {
      Trace("sat-proof")
          << "SatProofManager::endResChain: no-op. The conclusion "
          << conclusion << " is equal to a premise\n";
      return;
    }
  }
  // since the conclusion can be both reordered and without duplicates and the
  // SAT solver does not record this information, we use a MACRO_RESOLUTION
  // step, which bypasses these. Note that we could generate a chain resolution
  // rule here by explicitly computing the detailed steps, but leave this for
  // post-processing.
  ProofStep ps(PfRule::MACRO_RESOLUTION_TRUST, children, args);
  // note that we must tell the proof generator to overwrite if repeated
  d_resChainPg.addStep(conclusion, ps);
  // the premises of this resolution may not have been justified yet, so we do
  // not pass assumptions to check closedness
  d_resChains.addLazyStep(conclusion, &d_resChainPg);
}

void SatProofManager::processRedundantLit(
    SatLiteral lit,
    const std::set<SatLiteral>& conclusionLits,
    std::set<SatLiteral>& visited,
    unsigned pos)
{
  Trace("sat-proof") << push
                     << "SatProofManager::processRedundantLit: Lit: " << lit
                     << "\n";
  if (visited.count(lit))
  {
    Trace("sat-proof") << "already visited\n" << pop;
    return;
  }
  Minisat::Solver::TCRef reasonRef =
      d_solver->reason(Minisat::var(MinisatSatSolver::toMinisatLit(lit)));
  if (reasonRef == Minisat::Solver::TCRef_Undef)
  {
    Trace("sat-proof") << "unit, add link to lit " << lit << " at pos: " << pos
                       << "\n"
                       << pop;
    visited.insert(lit);
    Node litNode = d_cnfStream->getNodeCache()[lit];
    bool negated = lit.isNegated();
    Assert(!negated || litNode.getKind() == kind::NOT);

    d_resLinks.emplace(d_resLinks.begin() + pos,
                       d_cnfStream->getNodeCache()[~lit],
                       negated ? litNode[0] : litNode,
                       !negated);
    return;
  }
  Assert(reasonRef >= 0 && reasonRef < d_solver->ca.size())
      << "reasonRef " << reasonRef << " and d_satSolver->ca.size() "
      << d_solver->ca.size() << "\n";
  const Minisat::Clause& reason = d_solver->ca[reasonRef];
  if (TraceIsOn("sat-proof"))
  {
    Trace("sat-proof") << "reason: ";
    printClause(reason);
    Trace("sat-proof") << "\n";
  }
  // Since processRedundantLit calls can reallocate memory in the SAT solver due
  // to explaining stuff, we directly get the literals and the clause node here
  std::vector<SatLiteral> toProcess;
  for (unsigned i = 1, size = reason.size(); i < size; ++i)
  {
    toProcess.push_back(MinisatSatSolver::toSatLiteral(reason[i]));
  }
  Node clauseNode = getClauseNode(reason);
    // check if redundant literals in the reason. The first literal is the one we
  // will be eliminating, so we check the others
  for (unsigned i = 0, size = toProcess.size(); i < size; ++i)
  {
    SatLiteral satLit = toProcess[i];
    // if literal does not occur in the conclusion we process it as well
    if (!conclusionLits.count(satLit))
    {
      processRedundantLit(satLit, conclusionLits, visited, pos);
    }
  }
  Assert(!visited.count(lit));
  visited.insert(lit);
  Trace("sat-proof") << "clause, add link to lit " << lit << " at pos: " << pos
                     << "\n"
                     << pop;
  // add the step before steps for children. Note that the step is with the
  // reason, not only with ~lit, since the learned clause is built under the
  // assumption that the redundant literal is removed via the resolution with
  // the explanation of its negation
  Node litNode = d_cnfStream->getNodeCache()[lit];
  bool negated = lit.isNegated();
  Assert(!negated || litNode.getKind() == kind::NOT);
  d_resLinks.emplace(d_resLinks.begin() + pos,
                     clauseNode,
                     negated ? litNode[0] : litNode,
                     !negated);
}

void SatProofManager::explainLit(SatLiteral lit,
                                 std::unordered_set<TNode>& premises)
{
  Trace("sat-proof") << push << "SatProofManager::explainLit: Lit: " << lit;
  Node litNode = d_cnfStream->getNode(lit);
  Trace("sat-proof") << " [" << litNode << "]\n";
  // We don't need to explain nodes who are inputs. Note that it's *necessary*
  // to avoid attempting such explanations because they can introduce cycles at
  // the node level. For example, if a literal l depends on an input clause C
  // but a literal l', node-equivalent to C, depends on l, we may have a cycle
  // when building the overall SAT proof.
  if (d_assumptions.contains(litNode))
  {
    Trace("sat-proof")
        << "SatProofManager::explainLit: input assumption, ABORT\n"
        << pop;
    return;
  }
  // We don't need to explain nodes who already have proofs.
  //
  // Note that if we had two literals for (= a b) and (= b a) and we had already
  // a proof for (= a b) this test would return true for (= b a), which could
  // lead to open proof. However we should never have two literals like this in
  // the SAT solver since they'd be rewritten to the same one
  if (d_resChainPg.hasProofFor(litNode))
  {
    Trace("sat-proof") << "SatProofManager::explainLit: already justified "
                       << lit << ", ABORT\n"
                       << pop;
    return;
  }
  Minisat::Solver::TCRef reasonRef =
      d_solver->reason(Minisat::var(MinisatSatSolver::toMinisatLit(lit)));
  if (reasonRef == Minisat::Solver::TCRef_Undef)
  {
    Trace("sat-proof") << "SatProofManager::explainLit: no SAT reason\n" << pop;
    return;
  }
  Assert(reasonRef >= 0 && reasonRef < d_solver->ca.size())
      << "reasonRef " << reasonRef << " and d_satSolver->ca.size() "
      << d_solver->ca.size() << "\n";
  const Minisat::Clause& reason = d_solver->ca[reasonRef];
  unsigned size = reason.size();
  if (TraceIsOn("sat-proof"))
  {
    Trace("sat-proof") << "SatProofManager::explainLit: with clause: ";
    printClause(reason);
    Trace("sat-proof") << "\n";
  }
#ifdef CVC5_ASSERTIONS
  // pedantically check that the negation of the literal to explain *does not*
  // occur in the reason, otherwise we will loop forever
  for (unsigned i = 0; i < size; ++i)
  {
    AlwaysAssert(~MinisatSatSolver::toSatLiteral(reason[i]) != lit)
        << "cyclic justification\n";
  }
#endif
  // add the reason clause first
  std::vector<Node> children{getClauseNode(reason)}, args;
  // save in the premises
  premises.insert(children.back());
  // Since explainLit calls can reallocate memory in the
  // SAT solver, we directly get the literals we need to explain so we no
  // longer depend on the reference to reason
  std::vector<Node> toExplain{children.back().begin(), children.back().end()};
  Trace("sat-proof") << push;
  for (unsigned i = 0; i < size; ++i)
  {
#ifdef CVC5_ASSERTIONS
    // pedantically make sure that the reason stays the same
    const Minisat::Clause& reloadedReason = d_solver->ca[reasonRef];
    AlwaysAssert(size == static_cast<unsigned>(reloadedReason.size()));
    AlwaysAssert(children[0] == getClauseNode(reloadedReason));
#endif
    SatLiteral currLit = d_cnfStream->getTranslationCache()[toExplain[i]];
    // ignore the lit we are trying to explain...
    if (currLit == lit)
    {
      continue;
    }
    std::unordered_set<TNode> childPremises;
    explainLit(~currLit, childPremises);
    // save to resolution chain premises / arguments
    Assert(d_cnfStream->getNodeCache().find(currLit)
           != d_cnfStream->getNodeCache().end());
    children.push_back(d_cnfStream->getNodeCache()[~currLit]);
    Node currLitNode = d_cnfStream->getNodeCache()[currLit];
    bool negated = currLit.isNegated();
    Assert(!negated || currLitNode.getKind() == kind::NOT);
    // note this is the opposite of what is done in addResolutionStep. This is
    // because here the clause, which contains the literal being analyzed, is
    // the first clause rather than the second
    args.push_back(!negated ? d_true : d_false);
    args.push_back(negated ? currLitNode[0] : currLitNode);
    // add child premises and the child itself
    premises.insert(childPremises.begin(), childPremises.end());
    premises.insert(d_cnfStream->getNodeCache()[~currLit]);
  }
  if (TraceIsOn("sat-proof"))
  {
    Trace("sat-proof") << pop << "SatProofManager::explainLit: chain_res for "
                       << lit << ", " << litNode << " with clauses:\n";
    for (unsigned i = 0, csize = children.size(); i < csize; ++i)
    {
      Trace("sat-proof") << "SatProofManager::explainLit:   " << children[i];
      if (i > 0)
      {
        Trace("sat-proof") << " [" << args[(2 * i) - 2] << ", "
                           << args[(2 * i) - 1] << "]";
      }
      Trace("sat-proof") << "\n";
    }
  }
  // if justification of children contains the expected conclusion, avoid the
  // cyclic proof by aborting.
  if (premises.count(litNode))
  {
    Trace("sat-proof") << "SatProofManager::explainLit: CYCLIC PROOF of " << lit
                       << " [" << litNode << "], ABORT\n"
                       << pop;
    return;
  }
  Trace("sat-proof") << pop;
  // create step
  args.insert(args.begin(), litNode);
  ProofStep ps(PfRule::MACRO_RESOLUTION_TRUST, children, args);
  d_resChainPg.addStep(litNode, ps);
  // the premises in the limit of the justification may correspond to other
  // links in the chain which have, themselves, literals yet to be justified. So
  // we are not ready yet to check closedness w.r.t. CNF transformation of the
  // preprocessed assertions
  d_resChains.addLazyStep(litNode, &d_resChainPg);
}

void SatProofManager::finalizeProof(Node inConflictNode,
                                    const std::vector<SatLiteral>& inConflict)
{
  Trace("sat-proof")
      << "SatProofManager::finalizeProof: conflicting clause node: "
      << inConflictNode << "\n";
  // nothing to do
  if (inConflictNode == d_false)
  {
    return;
  }
  if (TraceIsOn("sat-proof-debug2"))
  {
    Trace("sat-proof-debug2")
        << push << "SatProofManager::finalizeProof: saved proofs in chain:\n";
    std::map<Node, std::shared_ptr<ProofNode>> links = d_resChains.getLinks();
    std::unordered_set<Node> skip;
    for (const std::pair<const Node, std::shared_ptr<ProofNode>>& link : links)
    {
      if (skip.count(link.first))
      {
        continue;
      }
      auto it = d_cnfStream->getTranslationCache().find(link.first);
      if (it != d_cnfStream->getTranslationCache().end())
      {
        Trace("sat-proof-debug2")
            << "SatProofManager::finalizeProof:  " << it->second;
      }
      // a refl step added due to double elim negation, ignore
      else if (link.second->getRule() == PfRule::REFL)
      {
        continue;
      }
      // a clause
      else
      {
        Trace("sat-proof-debug2") << "SatProofManager::finalizeProof:";
        Assert(link.first.getKind() == kind::OR) << link.first;
        for (const Node& n : link.first)
        {
          it = d_cnfStream->getTranslationCache().find(n);
          Assert(it != d_cnfStream->getTranslationCache().end());
          Trace("sat-proof-debug2") << it->second << " ";
        }
      }
      Trace("sat-proof-debug2") << "\n";
      Trace("sat-proof-debug2")
          << "SatProofManager::finalizeProof: " << link.first << "\n";
      // get resolution
      Node cur = link.first;
      std::shared_ptr<ProofNode> pfn = link.second;
      while (pfn->getRule() != PfRule::MACRO_RESOLUTION_TRUST)
      {
        Assert(pfn->getChildren().size() == 1
               && pfn->getChildren()[0]->getRule() == PfRule::ASSUME)
            << *link.second.get() << "\n"
            << *pfn.get();
        cur = pfn->getChildren()[0]->getResult();
        // retrieve justification of assumption in the links
        Assert(links.find(cur) != links.end());
        pfn = links[cur];
        // ignore it in the rest of the outside loop
        skip.insert(cur);
      }
      std::vector<Node> fassumps;
      expr::getFreeAssumptions(pfn.get(), fassumps);
      Trace("sat-proof-debug2") << push;
      for (const Node& fa : fassumps)
      {
        Trace("sat-proof-debug2") << "SatProofManager::finalizeProof:   - ";
        it = d_cnfStream->getTranslationCache().find(fa);
        if (it != d_cnfStream->getTranslationCache().end())
        {
          Trace("sat-proof-debug2") << it->second << "\n";
          continue;
        }
        // then it's a clause
        Assert(fa.getKind() == kind::OR);
        for (const Node& n : fa)
        {
          it = d_cnfStream->getTranslationCache().find(n);
          Assert(it != d_cnfStream->getTranslationCache().end());
          Trace("sat-proof-debug2") << it->second << " ";
        }
        Trace("sat-proof-debug2") << "\n";
      }
      Trace("sat-proof-debug2") << pop;
      Trace("sat-proof-debug2")
          << "SatProofManager::finalizeProof:  " << *pfn.get() << "\n=======\n";
      ;
    }
    Trace("sat-proof-debug2") << pop;
  }
  // We will resolve away of the literals l_1...l_n in inConflict. At this point
  // each ~l_i must be either explainable, the result of a previously saved
  // resolution chain, or an input. In account of it possibly being the first,
  // we call explainLit on each ~l_i while accumulating the children and
  // arguments for the resolution step to conclude false.
  std::vector<Node> children{inConflictNode}, args;
  std::unordered_set<TNode> premises;
  for (unsigned i = 0, size = inConflict.size(); i < size; ++i)
  {
    Assert(d_cnfStream->getNodeCache().find(inConflict[i])
           != d_cnfStream->getNodeCache().end());
    std::unordered_set<TNode> childPremises;
    explainLit(~inConflict[i], childPremises);
    Node negatedLitNode = d_cnfStream->getNodeCache()[~inConflict[i]];
    // save to resolution chain premises / arguments
    children.push_back(negatedLitNode);
    Node litNode = d_cnfStream->getNodeCache()[inConflict[i]];
    bool negated = inConflict[i].isNegated();
    Assert(!negated || litNode.getKind() == kind::NOT);
    // note this is the opposite of what is done in addResolutionStep. This is
    // because here the clause, which contains the literal being analyzed, is
    // the first clause rather than the second
    args.push_back(!negated ? d_true : d_false);
    args.push_back(negated ? litNode[0] : litNode);
    // add child premises and the child itself
    premises.insert(childPremises.begin(), childPremises.end());
    premises.insert(negatedLitNode);
    Trace("sat-proof") << "===========\n";
  }
  if (TraceIsOn("sat-proof"))
  {
    Trace("sat-proof") << "SatProofManager::finalizeProof: chain_res for false "
                          "with clauses:\n";
    for (unsigned i = 0, size = children.size(); i < size; ++i)
    {
      Trace("sat-proof") << "SatProofManager::finalizeProof:   " << children[i];
      if (i > 0)
      {
        Trace("sat-proof") << " [" << args[i - 1] << "]";
      }
      Trace("sat-proof") << "\n";
    }
  }
  // create step
  args.insert(args.begin(), d_false);
  ProofStep ps(PfRule::MACRO_RESOLUTION_TRUST, children, args);
  d_resChainPg.addStep(d_false, ps);
  // not yet ready to check closedness because maybe only now we will justify
  // literals used in resolutions
  d_resChains.addLazyStep(d_false, &d_resChainPg);
  // Fix point justification of literals in leaves of the proof of false
  bool expanded;
  do
  {
    expanded = false;
    Trace("sat-proof") << "expand assumptions to prove false\n";
    std::shared_ptr<ProofNode> pfn = d_resChains.getProofFor(d_false);
    Assert(pfn);
    Trace("sat-proof-debug") << "sat proof of flase: " << *pfn.get() << "\n";
    std::vector<Node> fassumps;
    expr::getFreeAssumptions(pfn.get(), fassumps);
    if (TraceIsOn("sat-proof"))
    {
      for (const Node& fa : fassumps)
      {
        auto it = d_cnfStream->getTranslationCache().find(fa);
        if (it != d_cnfStream->getTranslationCache().end())
        {
          Trace("sat-proof") << "- " << it->second << "\n";
          Trace("sat-proof") << "  - " << fa << "\n";
          continue;
        }
        // then it's a clause
        std::stringstream ss;
        Assert(fa.getKind() == kind::OR);
        for (const Node& n : fa)
        {
          it = d_cnfStream->getTranslationCache().find(n);
          Assert(it != d_cnfStream->getTranslationCache().end());
          ss << it->second << " ";
        }
        Trace("sat-proof") << "- " << ss.str() << "\n";
        Trace("sat-proof") << "  - " << fa << "\n";
      }
    }

    // for each assumption, see if it has a reason
    for (const Node& fa : fassumps)
    {
      // ignore already processed assumptions
      if (premises.count(fa))
      {
        Trace("sat-proof") << "already processed assumption " << fa << "\n";
        continue;
      }
      // ignore input assumptions. This is necessary to avoid rare collisions
      // between input clauses and literals that are equivalent at the node
      // level. In trying to justify the literal below, if it was previously
      // propagated (say, in a previous check-sat call that survived the
      // user-context changes) but no longer holds, then we may introduce a
      // bogus proof for it, rather than keeping it as an input.
      if (d_assumptions.contains(fa))
      {
        Trace("sat-proof") << "input assumption " << fa << "\n";
        continue;
      }
      // ignore non-literals
      auto it = d_cnfStream->getTranslationCache().find(fa);
      if (it == d_cnfStream->getTranslationCache().end())
      {
        Trace("sat-proof") << "no lit assumption " << fa << "\n";
        premises.insert(fa);
        continue;
      }
      Trace("sat-proof") << "lit assumption (" << it->second << "), " << fa
                         << "\n";
      // mark another iteration for the loop, as some resolution link may be
      // connected because of the new justifications
      expanded = true;
      std::unordered_set<TNode> childPremises;
      explainLit(it->second, childPremises);
      // add the premises used in the justification. We know they will have
      // been as expanded as possible
      premises.insert(childPremises.begin(), childPremises.end());
      // add free assumption itself
      premises.insert(fa);
    }
  } while (expanded);
  // now we should be able to close it
  if (options::proofCheck() == options::ProofCheckMode::EAGER)
  {
    std::vector<Node> assumptionsVec;
    for (const Node& a : d_assumptions)
    {
      assumptionsVec.push_back(a);
    }
    d_resChains.addLazyStep(d_false, &d_resChainPg, assumptionsVec);
  }
}

void SatProofManager::storeUnitConflict(Minisat::Lit inConflict)
{
  Assert(d_conflictLit == undefSatVariable);
  d_conflictLit = MinisatSatSolver::toSatLiteral(inConflict);
}

void SatProofManager::finalizeProof()
{
  Assert(d_conflictLit != undefSatVariable);
  Trace("sat-proof")
      << "SatProofManager::finalizeProof: conflicting (lazy) satLit: "
      << d_conflictLit << "\n";
  finalizeProof(d_cnfStream->getNode(d_conflictLit), {d_conflictLit});
  // reset since if in incremental mode this may be used again
  d_conflictLit = undefSatVariable;
}

void SatProofManager::finalizeProof(Minisat::Lit inConflict, bool adding)
{
  SatLiteral satLit = MinisatSatSolver::toSatLiteral(inConflict);
  Trace("sat-proof") << "SatProofManager::finalizeProof: conflicting satLit: "
                     << satLit << "\n";
  Node clauseNode = d_cnfStream->getNode(satLit);
  if (adding)
  {
    registerSatAssumptions({clauseNode});
  }
  finalizeProof(clauseNode, {satLit});
}

void SatProofManager::finalizeProof(const Minisat::Clause& inConflict,
                                    bool adding)
{
  if (TraceIsOn("sat-proof"))
  {
    Trace("sat-proof")
        << "SatProofManager::finalizeProof: conflicting clause: ";
    printClause(inConflict);
    Trace("sat-proof") << "\n";
  }
  std::vector<SatLiteral> clause;
  for (unsigned i = 0, size = inConflict.size(); i < size; ++i)
  {
    clause.push_back(MinisatSatSolver::toSatLiteral(inConflict[i]));
  }
  Node clauseNode = getClauseNode(inConflict);
  if (adding)
  {
    registerSatAssumptions({clauseNode});
  }
  finalizeProof(clauseNode, clause);
}

std::shared_ptr<ProofNode> SatProofManager::getProof()
{
  std::shared_ptr<ProofNode> pfn = d_resChains.getProofFor(d_false);
  if (!pfn)
  {
    pfn = d_pnm->mkAssume(d_false);
  }
  return pfn;
}

void SatProofManager::registerSatLitAssumption(Minisat::Lit lit)
{
  Trace("sat-proof") << "SatProofManager::registerSatLitAssumption: - "
                     << d_cnfStream->getNode(
                            MinisatSatSolver::toSatLiteral(lit))
                     << "\n";
  d_assumptions.insert(
      d_cnfStream->getNode(MinisatSatSolver::toSatLiteral(lit)));
}

void SatProofManager::registerSatAssumptions(const std::vector<Node>& assumps)
{
  for (const Node& a : assumps)
  {
    Trace("sat-proof") << "SatProofManager::registerSatAssumptions: - " << a
                       << "\n";
    d_assumptions.insert(a);
  }
}

void SatProofManager::notifyPop()
{
  for (context::CDHashMap<Node, int>::const_iterator it =
           d_optResLevels.begin();
       it != d_optResLevels.end();
       ++it)
  {
    // Save into map the proof of the resolution chain. We copy to prevent the
    // proof node saved to be restored to suffering unintended updates. This is
    // *necessary*.
    std::shared_ptr<ProofNode> clauseResPf =
        d_pnm->clone(d_resChains.getProofFor(it->first));
    AlwaysAssert(clauseResPf && clauseResPf->getRule() != PfRule::ASSUME);
    d_optResProofs[it->second].push_back(clauseResPf);
  }
}

}  // namespace prop
}  // namespace cvc5<|MERGE_RESOLUTION|>--- conflicted
+++ resolved
@@ -138,14 +138,10 @@
 
 void SatProofManager::endResChain(const Minisat::Clause& clause)
 {
-<<<<<<< HEAD
   // AlwaysAssert(clause.level() + 1 == d_userContext->getLevel())
   //     << "Clause at " << clause.level() + 1 << ", userCxt at "
   //     << d_userContext->getLevel();
-  if (Trace.isOn("sat-proof"))
-=======
   if (TraceIsOn("sat-proof"))
->>>>>>> b63c0587
   {
     Trace("sat-proof") << "SatProofManager::endResChain: curr user level: "
                        << d_userContext->getLevel() << "\n";
