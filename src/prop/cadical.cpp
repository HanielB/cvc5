--- conflicted
+++ resolved
@@ -75,9 +75,6 @@
     d_var_info.emplace_back();  // 0: Not used
   }
 
-<<<<<<< HEAD
-  /** Store current assignment, notify theories of assigned theory literals. */
-=======
   /**
    * Notification from the SAT solver on assignment of a new literal.
    *
@@ -87,7 +84,6 @@
    * @param lit      The CaDiCaL literal that was assigned.
    * @param is_fixed True if the assignment is fixed (on level 0).
    */
->>>>>>> 0a35879f
   void notify_assignment(int lit, bool is_fixed) override
   {
     if (d_found_solution)
@@ -111,14 +107,9 @@
 
     Trace("cadical::propagator")
         << "notif::assignment: [" << (is_decision ? "d" : "p") << "] " << slit
-<<<<<<< HEAD
-        << " (fixed: " << is_fixed << ", level: " << d_decisions.size() << ")"
-        << std::endl;
-=======
         << " (fixed: " << is_fixed << ", level: " << d_decisions.size()
         << ", level_intro: " << info.level_intro
         << ", level_user: " << current_user_level() << ")" << std::endl;
->>>>>>> 0a35879f
 
     // Save decision variables
     if (is_decision)
@@ -128,22 +119,15 @@
 
     Assert(info.assignment == 0 || info.assignment == lit);
     Assert(info.assignment == 0 || is_fixed);
-<<<<<<< HEAD
-=======
 
     // Assignment of literal is fixed
->>>>>>> 0a35879f
     if (is_fixed)
     {
       Assert(!info.is_fixed);
       info.is_fixed = true;
-<<<<<<< HEAD
-    }
-=======
       info.level_fixed = current_user_level();
     }
 
->>>>>>> 0a35879f
     // Only notify theory proxy if variable was assigned a new value, not if it
     // got fixed after assignment already happend.
     if (info.assignment == 0)
@@ -160,14 +144,10 @@
     }
   }
 
-<<<<<<< HEAD
-  /** Push new decision level. */
-=======
   /**
    * Notification from the SAT solver when it makes a decision.
    * Pushes new SAT context level.
    */
->>>>>>> 0a35879f
   void notify_new_decision_level() override
   {
     d_context.push();
@@ -177,9 +157,6 @@
         << "notif::decision: new level " << d_decisions.size() << std::endl;
   }
 
-<<<<<<< HEAD
-  /** Backtrack to given level. */
-=======
   /**
    * Notification from the SAT solver on backtrack to the given level.
    *
@@ -190,7 +167,6 @@
    *
    * @param level The level the SAT solver backtracked to.
    */
->>>>>>> 0a35879f
   void notify_backtrack(size_t level) override
   {
     Trace("cadical::propagator") << "notif::backtrack: " << level << std::endl;
@@ -258,11 +234,6 @@
   }
 
   /**
-<<<<<<< HEAD
-   * Check whether current model is consistent with the theories.
-   *
-   * Perform a full effort check and theory propgations.
-=======
    * Callback of the SAT solver on finding a full sat assignment.
    *
    * Checks whether current model is consistent with the theories, performs a
@@ -270,7 +241,6 @@
    *
    * @param model The full assignment.
    * @return true If the current model is not in conflict with the theories.
->>>>>>> 0a35879f
    */
   bool cb_check_found_model(const std::vector<int>& model) override
   {
@@ -281,9 +251,6 @@
     {
       return true;
     }
-
-<<<<<<< HEAD
-=======
     // CaDiCaL may backtrack while importing clauses, which can result in some
     // clauses not being processed. Make sure to add all clauses before
     // checking the model.
@@ -292,19 +259,11 @@
       return false;
     }
 
->>>>>>> 0a35879f
     // Check full model.
     //
     // First, we have to ensure that if the SAT solver determines sat without
     // making any decisions, theory decisions are still requested until fixed
     // point at least once since some modules, e.g., finite model finding, rely
-<<<<<<< HEAD
-    // on this. If new variables are added, we interrupt the check to force
-    // the SAT solver to extend the model with the new variables.
-    size_t size = d_var_info.size();
-    bool requirePhase, stopSearch;
-    d_proxy->getNextDecisionRequest(requirePhase, stopSearch, true);
-=======
     // on this. Theory decisions may add new variables (while decisions
     // requested by the decision engine will not). If new variables are added,
     // we interrupt the check to force the SAT solver to extend the model with
@@ -312,7 +271,6 @@
     size_t size = d_var_info.size();
     bool requirePhase, stopSearch;
     d_proxy->getNextDecisionRequest(requirePhase, stopSearch);
->>>>>>> 0a35879f
     if (d_var_info.size() != size)
     {
       return false;
@@ -353,8 +311,6 @@
     return res;
   }
 
-<<<<<<< HEAD
-=======
   /**
    * Callback of the SAT solver before making a new decision.
    *
@@ -365,7 +321,6 @@
    *
    * @return The next decision.
    */
->>>>>>> 0a35879f
   int cb_decide() override
   {
     if (d_found_solution)
@@ -387,10 +342,6 @@
         {
           Trace("cadical::propagator")
               << "Decision engine not done" << std::endl;
-<<<<<<< HEAD
-          stopSearch = false;
-=======
->>>>>>> 0a35879f
           lit = d_proxy->getNextDecisionRequest(requirePhase, stopSearch);
         }
       }
@@ -421,10 +372,6 @@
   }
 
   /**
-<<<<<<< HEAD
-   * Perform standard theory check and theory propagation, return next theory
-   * propagation.
-=======
    * Callback of the SAT solver after BCP.
    *
    * Performs standard theory check and theory propagations.
@@ -434,7 +381,6 @@
    * populate d_propagations.
    *
    * @return The next theory propagation.
->>>>>>> 0a35879f
    */
   int cb_propagate() override
   {
@@ -451,9 +397,6 @@
     return next_propagation();
   }
 
-<<<<<<< HEAD
-  /** Add next reason literal to the SAT solver. */
-=======
   /**
    * Callback of the SAT solver asking for the explanation of a theory literal.
    * @note This is called on `propagated_lit` until the reason clause is
@@ -461,7 +404,6 @@
    * @param propagated_lit The theory literal.
    * @return The next literal of the reason clause, 0 to terminate the clause.
    */
->>>>>>> 0a35879f
   int cb_add_reason_clause_lit(int propagated_lit) override
   {
     // Get reason for propagated_lit.
@@ -494,12 +436,6 @@
     return lit;
   }
 
-<<<<<<< HEAD
-  /** Checks whether we have a buffered clause to add. */
-  bool cb_has_external_clause() override { return !d_new_clauses.empty(); }
-
-  /** Add next clause literal to the SAT solver. */
-=======
   /**
    * Callback of the SAT solver to determine if we have a new clause to add.
    * @return True to indicate that we have clauses to add.
@@ -512,7 +448,6 @@
    * @note Clauses are terminated with 0 in d_new_clauses.
    * @return The next literal of the clause, 0 to terminate the clause.
    */
->>>>>>> 0a35879f
   int cb_add_external_clause_lit() override
   {
     Assert(!d_new_clauses.empty());
@@ -523,11 +458,6 @@
     return lit;
   }
 
-<<<<<<< HEAD
-  const std::vector<SatLiteral>& get_decisions() const { return d_decisions; }
-
-  /** Get the current assignment of lit. */
-=======
   /**
    * Get the current trail of decisions.
    * @return The trail of decisions.
@@ -543,7 +473,6 @@
    * @param lit SatLiteral to be queried.
    * @return Current value of given literal on the trail.
    */
->>>>>>> 0a35879f
   SatValue value(SatLiteral lit) const
   {
     SatVariable var = lit.getSatVariable();
@@ -559,12 +488,6 @@
   }
 
   /**
-<<<<<<< HEAD
-   * Buffers new clause, which will be added later via the
-   * cb_add_external_clause_lit() callback.
-   *
-   * Note: Filters out clauses satisfied by fixed literals.
-=======
    * Adds a new clause to the propagator.
    *
    * The clause will not immediately added to the SAT solver, but instead
@@ -573,7 +496,6 @@
    * Note: Filters out clauses satisfied by fixed literals.
    *
    * @param clause The clause to add.
->>>>>>> 0a35879f
    */
   void add_clause(const SatClause& clause)
   {
@@ -592,16 +514,6 @@
           return;
         }
       }
-<<<<<<< HEAD
-      // Trace("cadical::propagator") << " " << lit;
-      // d_new_clauses.push_back(toCadicalLit(lit));
-      lits.push_back(toCadicalLit(lit));
-    }
-    // Trace("cadical::propagator") << " 0" << std::endl;
-    // d_new_clauses.push_back(0);
-    if (!lits.empty())
-    {
-=======
       lits.push_back(toCadicalLit(lit));
     }
     if (!lits.empty())
@@ -612,7 +524,6 @@
       {
         lits.insert(lits.begin(), toCadicalLit(alit));
       }
->>>>>>> 0a35879f
       d_new_clauses.insert(d_new_clauses.end(), lits.begin(), lits.end());
       d_new_clauses.push_back(0);
     }
@@ -626,10 +537,6 @@
    * @param in_search      True if SAT solver is currently in search().
    */
   void add_new_var(const SatVariable& var,
-<<<<<<< HEAD
-                   uint32_t level,
-=======
->>>>>>> 0a35879f
                    bool is_theory_atom,
                    bool in_search)
   {
@@ -641,30 +548,17 @@
     d_solver.add_observed_var(toCadicalVar(var));
     d_active_vars.push_back(var);
     Trace("cadical::propagator")
-<<<<<<< HEAD
-        << "new var: " << var << " (level: " << level
-        << ", is_theory_atom: " << is_theory_atom
-        << ", in_search: " << in_search << ")" << std::endl;
-    auto& info = d_var_info.emplace_back();
-    info.level = level;
-=======
         << "new var: " << var << " (level: " << current_user_level() 
         << ", is_theory_atom: " << is_theory_atom
         << ", in_search: " << in_search << ")" << std::endl;
     auto& info = d_var_info.emplace_back();
     info.level_intro = current_user_level();
->>>>>>> 0a35879f
     info.is_theory_atom = is_theory_atom;
   }
 
   /**
-<<<<<<< HEAD
-   * Checks whether the theory engine is done and the current model is
-   * consistent.
-=======
    * Checks whether the theory engine is done, no new clauses need to be added
    * and the current model is consistent.
->>>>>>> 0a35879f
    */
   bool done() const
   {
@@ -692,26 +586,19 @@
     return true;
   }
 
-<<<<<<< HEAD
-  void user_push()
-=======
   /**
    * Push user assertion level.
    */
   void user_push(SatLiteral& alit)
->>>>>>> 0a35879f
   {
     Trace("cadical::propagator")
         << "user push: " << d_active_vars_control.size();
     d_active_vars_control.push_back(d_active_vars.size());
     Trace("cadical::propagator")
         << " -> " << d_active_vars_control.size() << std::endl;
-<<<<<<< HEAD
-=======
     d_activation_literals.push_back(alit);
     Trace("cadical::propagator")
         << "enable activation lit: " << alit << std::endl;
->>>>>>> 0a35879f
   }
 
   /**
@@ -719,10 +606,6 @@
    */
   void user_pop()
   {
-<<<<<<< HEAD
-    uint32_t level = d_active_vars_control.size();
-=======
->>>>>>> 0a35879f
     Trace("cadical::propagator")
         << "user pop: " << d_active_vars_control.size();
     size_t pop_to = d_active_vars_control.back();
@@ -730,32 +613,6 @@
     Trace("cadical::propagator")
         << " -> " << d_active_vars_control.size() << std::endl;
 
-<<<<<<< HEAD
-    // Unregister popped variables so that CaDiCaL does not notify us anymore
-    // about assignments.
-    Assert(pop_to <= d_active_vars.size());
-    while (d_active_vars.size() > pop_to)
-    {
-      SatVariable var = d_active_vars.back();
-      d_active_vars.pop_back();
-      // d_solver.remove_observed_var(toCadicalVar(var));
-      d_var_info[var].is_active = false;
-      Trace("cadical::propagator") << "set inactive: " << var << std::endl;
-    }
-
-    // Re-enqueue active fixed theory literals on level 0.
-    for (SatLiteral lit : d_assignments)
-    {
-      const auto& info = d_var_info[lit.getSatVariable()];
-      if (info.level < level && info.is_active)
-      {
-        Trace("cadical::propagator")
-            << "re-enqueue: level: " << level << " lit: " << lit
-            << " (level: " << d_var_info[lit.getSatVariable()].level << ")"
-            << std::endl;
-        d_proxy->enqueueTheoryLiteral(lit);
-      }
-=======
     // Disable activation literal for popped user level. The activation literal
     // is added as unit clause, which will satisfy all clauses added in this
     // user level and get garbage collected in the SAT solver.
@@ -830,7 +687,6 @@
         d_renotify_fixed.push_back(lit);
       }
       ++it;
->>>>>>> 0a35879f
     }
   }
 
@@ -846,8 +702,6 @@
     d_var_info[lit.getSatVariable()].phase = lit.isNegated() ? -1 : 1;
   }
 
-<<<<<<< HEAD
-=======
   /**
    * Return the activation literal for the current user level.
    *
@@ -896,7 +750,6 @@
     d_renotify_fixed.clear();
   }
 
->>>>>>> 0a35879f
  private:
   /** Retrieve theory propagations and add them to the propagations list. */
   void theory_propagate()
@@ -913,15 +766,11 @@
     }
   }
 
-<<<<<<< HEAD
-  /** Return next propagation. */
-=======
   /**
    * Get next propagation.
    *
    * @return Return next propagation queued in d_propagations.
    */
->>>>>>> 0a35879f
   int next_propagation()
   {
     if (d_propagations.empty())
@@ -944,12 +793,8 @@
   /** Struct to store information on variables. */
   struct VarInfo
   {
-<<<<<<< HEAD
-    uint32_t level = 0;           // the assertion level on creation
-=======
     uint32_t level_intro = 0;     // user level at which variable was created
     uint32_t level_fixed = 0;     // user level at which variable was fixed
->>>>>>> 0a35879f
     bool is_theory_atom = false;  // is variable a theory atom
     bool is_fixed = false;        // has variable fixed assignment
     bool is_active = true;        // is variable active
@@ -973,8 +818,6 @@
   std::vector<size_t> d_active_vars_control;
 
   /**
-<<<<<<< HEAD
-=======
    * Current activation literals.
    *
    * For each user level, we push a fresh activation literal to the vector (in
@@ -991,7 +834,6 @@
   std::vector<SatLiteral> d_renotify_fixed;
 
   /**
->>>>>>> 0a35879f
    * Variable assignment notifications.
    *
    * Used to unassign variables on backtrack.
@@ -1061,18 +903,12 @@
   d_true = newVar();
   d_false = newVar();
 
-<<<<<<< HEAD
-  // walk and lucky phase are not using the external propagator, disable for now
-  d_solver->set("walk", 0);
-  d_solver->set("lucky", 0);
-=======
   // walk and lucky phase do not use the external propagator, disable for now
   if (d_propagator)
   {
     d_solver->set("walk", 0);
     d_solver->set("lucky", 0);
   }
->>>>>>> 0a35879f
 
   d_solver->set("quiet", 1);  // CaDiCaL is verbose by default
   d_solver->add(toCadicalVar(d_true));
@@ -1113,11 +949,6 @@
   if (d_propagator)
   {
     Trace("cadical::propagator") << "solve start" << std::endl;
-<<<<<<< HEAD
-  }
-  TimerStat::CodeTimer codeTimer(d_statistics.d_solveTime);
-  d_assumptions.clear();
-=======
     d_propagator->renotify_fixed();
   }
   TimerStat::CodeTimer codeTimer(d_statistics.d_solveTime);
@@ -1132,7 +963,6 @@
       d_solver->assume(toCadicalLit(~lit));
     }
   }
->>>>>>> 0a35879f
   SatValue res;
   for (const SatLiteral& lit : assumptions)
   {
@@ -1169,18 +999,13 @@
     }
     Trace("cadical::propagator") << " 0" << std::endl;
   }
-<<<<<<< HEAD
-=======
   // If we are currently in search, add clauses through the propagator.
->>>>>>> 0a35879f
   if (d_in_search && d_propagator)
   {
     d_propagator->add_clause(clause);
   }
   else
   {
-<<<<<<< HEAD
-=======
     // Add activation literal to clause if we are in user level > 0
     if (d_propagator)
     {
@@ -1190,7 +1015,6 @@
         d_solver->add(toCadicalLit(alit));
       }
     }
->>>>>>> 0a35879f
     for (const SatLiteral& lit : clause)
     {
       d_solver->add(toCadicalLit(lit));
@@ -1213,12 +1037,7 @@
   ++d_statistics.d_numVariables;
   if (d_propagator)
   {
-<<<<<<< HEAD
-    d_propagator->add_new_var(
-        d_nextVarIdx, d_assertionLevel, isTheoryAtom, d_in_search);
-=======
     d_propagator->add_new_var(d_nextVarIdx, isTheoryAtom, d_in_search);
->>>>>>> 0a35879f
   }
   return d_nextVarIdx++;
 }
@@ -1266,15 +1085,11 @@
   return toSatValueLit(d_solver->val(toCadicalLit(l)));
 }
 
-<<<<<<< HEAD
-uint32_t CadicalSolver::getAssertionLevel() const { return d_assertionLevel; }
-=======
 uint32_t CadicalSolver::getAssertionLevel() const
 {
   Assert(d_propagator);
   return d_propagator->current_user_level();
 }
->>>>>>> 0a35879f
 
 bool CadicalSolver::ok() const { return d_inSatMode; }
 
@@ -1304,36 +1119,16 @@
 
 void CadicalSolver::push()
 {
-<<<<<<< HEAD
-  ++d_assertionLevel;
-  d_context->push();  // SAT context for cvc5
-  d_propagator->user_push();
-=======
   d_context->push();  // SAT context for cvc5
   // New activation literal for pushed user level
   SatLiteral alit = SatLiteral(newVar(false), false);
   d_propagator->user_push(alit);
->>>>>>> 0a35879f
 }
 
 void CadicalSolver::pop()
 {
-<<<<<<< HEAD
-  // TODO
-  // Notify sat proof manager that we have popped and now potentially we need to
-  // retrieve the proofs for the clauses inserted into optimized levels
-  // if (needProof())
-  //{
-  //  d_pfManager->notifyPop();
-  //}
-
   d_context->pop();  // SAT context for cvc5
   d_propagator->user_pop();
-  --d_assertionLevel;
-=======
-  d_context->pop();  // SAT context for cvc5
-  d_propagator->user_pop();
->>>>>>> 0a35879f
   // CaDiCaL issues notify_backtrack(0) when done, we don't have to call this
   // explicitly here
 }
@@ -1379,14 +1174,13 @@
 
 std::vector<Node> CadicalSolver::getOrderHeap() const { return {}; }
 
-<<<<<<< HEAD
 std::shared_ptr<ProofNode> CadicalSolver::getProof()
 {
   // TODO
   return nullptr;
 }
 
-bool CadicalSolver::hasExternalProof(PfRule& r, std::vector<Node>& args)
+bool CadicalSolver::hasExternalProof(ProofRule& r, std::vector<Node>& args)
 {
   Assert(d_env.isSatProofProducing());
   d_solver->flush_proof_trace();
@@ -1397,7 +1191,7 @@
   args.push_back(dfile);
   Node pfile = nm->mkConst(String(d_pfFile));
   args.push_back(pfile);
-  r = PfRule::DRAT_REFUTATION;
+  r = ProofRule::DRAT_REFUTATION;
   return true;
 }
 
@@ -1406,11 +1200,6 @@
   // TODO
   return nullptr;
 }
-=======
-std::shared_ptr<ProofNode> CadicalSolver::getProof() { return nullptr; }
-
-SatProofManager* CadicalSolver::getProofManager() { return nullptr; }
->>>>>>> 0a35879f
 
 /* -------------------------------------------------------------------------- */
 }  // namespace prop
