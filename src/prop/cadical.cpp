--- conflicted
+++ resolved
@@ -213,18 +213,10 @@
 
 std::string CadicalSolver::getDrat() {
   fclose(d_dratFile);
-<<<<<<< HEAD
-  // taking file as inputstream
-  std::ifstream dratFile("temp-drat-file.drat", std::ios::binary);
-  std::ostringstream dratFileStringStream;
-  dratFileStringStream << dratFile.rdbuf(); // reading data
-  std::cout << "drat stream:\n" << dratFileStringStream.str() << "\n";
-=======
   d_solver->close_proof_trace();
   std::ifstream dratFile("temp-drat-file.drat", std::ios::binary);
   std::ostringstream dratFileStringStream;
   dratFileStringStream << dratFile.rdbuf();
->>>>>>> d830a3ed
   return dratFileStringStream.str();
 }
 
