/******************************************************************************
 * Top contributors (to current version):
 *   Andrew Reynolds, Haniel Barbosa, Dejan Jovanovic
 *
 * This file is part of the cvc5 project.
 *
 * Copyright (c) 2009-2023 by the authors listed in the file AUTHORS
 * in the top-level source directory and their institutional affiliations.
 * All rights reserved.  See the file COPYING in the top-level source
 * directory for licensing information.
 * ****************************************************************************
 *
 * SAT Solver.
 */

#include "cvc5_private.h"

#ifndef CVC5__PROP__SAT_H
#define CVC5__PROP__SAT_H

#include <unordered_set>

#include "context/cdhashset.h"
#include "context/cdqueue.h"
#include "decision/decision_engine.h"
#include "expr/node.h"
#include "proof/trust_node.h"
#include "prop/learned_db.h"
#include "prop/registrar.h"
#include "prop/sat_solver_types.h"
#include "prop/theory_preregistrar.h"
#include "smt/env_obj.h"
#include "theory/incomplete_id.h"
#include "theory/theory.h"
#include "theory/theory_preprocessor.h"
#include "util/resource_manager.h"

namespace cvc5::internal {

class Env;
class TheoryEngine;

namespace decision {
class DecisionEngine;
}

namespace prop {

class PropEngine;
class CnfStream;
class SkolemDefManager;
class ZeroLevelLearner;

/**
 * The proxy class that allows the SatSolver to communicate with the theories
 */
class TheoryProxy : protected EnvObj, public Registrar
{
  using NodeSet = context::CDHashSet<Node>;

 public:
  TheoryProxy(Env& env,
              PropEngine* propEngine,
              TheoryEngine* theoryEngine,
              SkolemDefManager* skdm);

  ~TheoryProxy();

  /** Finish initialize */
  void finishInit(CDCLTSatSolver* ss, CnfStream* cs);

  /** Presolve, which calls presolve for the modules managed by this class */
  void presolve();
  /** Postsolve, which calls postsolve for the modules managed by this class */
  void postsolve();

  /**
   * Notify that lhs was substituted by rhs during preprocessing. This impacts
   * the tracked learned literals and output traces.
   * @param lhs The left-hand side of the substitution
   * @param rhs The right-hand side of the substitution
   */
  void notifyTopLevelSubstitution(const Node& lhs, const Node& rhs) const;
  /**
   * Notifies this module of the input assertions.
   * @param assertion The preprocessed input assertions,
   * @param skolemMap Map from indices in assertion to the Skolem they are
   * the definition for
   */
  void notifyInputFormulas(const std::vector<Node>& assertions,
                           std::unordered_map<size_t, Node>& skolemMap);
  /**
   * Notify that lem is a skolem definition for the given skolem. This is called
   * before pushing the lemma to the SAT solver.
   */
  void notifySkolemDefinition(Node lem, TNode skolem);
  /**
   * Notify a lemma or input assertion, possibly corresponding to a skolem
   * definition. This is called after pushing the lemma to the SAT solver.
   */
  void notifyAssertion(Node lem,
                       TNode skolem = TNode::null(),
                       bool isLemma = false);

  void theoryCheck(theory::Theory::Effort effort);

  /** Get an explanation for literal `l` and save it on clause `explanation`. */
  void explainPropagation(SatLiteral l, SatClause& explanation);
  /** Notify that current propagation inserted at lower level than current.
   *
   * This method should be called by the SAT solver when the explanation of the
   * current propagation is added at lower level than the current user level.
   * It'll trigger a call to the ProofCnfStream to notify it that the proof of
   * this propagation should be saved in case it's needed after this user
   * context is popped.
   */
  void notifyCurrPropagationInsertedAtLevel(int explLevel);
  /** Notify that added clause was inserted at lower level than current.
   *
   * As above, but for clauses asserted into the SAT solver. This cannot be done
   * in terms of "current added clause" because the clause added at a lower
   * level could be for example a lemma derived at a prior moment whose
   * assertion the SAT solver delayed.
   */
  void notifyClauseInsertedAtLevel(const SatClause& clause, int clLevel);

  void theoryPropagate(SatClause& output);

  void enqueueTheoryLiteral(const SatLiteral& l);

  /**
   * Get the next decision request.
   *
   * This first queries the theory engine for a decision request. If the theory
   * engine does not request a decision, the decision engine is queried.
   *
   * If `requirePhase` is true, the decision must be decided as is, in the
   * given polarity. Else it should respect the polarity configured via
   * PropEngine::requirePhase, if any.
   *
   * @param requirePhase True if the returned SatLiteral must be decided
   *                     as-is, in its given polarity.
   * @param stopSearch   True if the current search should be terminated. In
   *                     this case, lit_Undef is returned.
   * @param theoryOnly   True to query the theory engine for decision requests.
   * @return The next decision.
   */
  SatLiteral getNextDecisionRequest(bool& requirePhase,
                                    bool& stopSearch,
                                    bool theoryOnly = false);

  bool theoryNeedCheck() const;

  /** Is model unsound */
  bool isModelUnsound() const;
  /** Is refutation unsound */
  bool isRefutationUnsound() const;
  /** Get model unsound id, valid when isModelUnsound is true. */
  theory::IncompleteId getModelUnsoundId() const;
  /** Get unsound id, valid when isRefutationUnsound is true. */
  theory::IncompleteId getRefutationUnsoundId() const;

  TNode getNode(SatLiteral lit);

  void notifyRestart();

  void spendResource(Resource r);

  bool isDecisionEngineDone();

  /**
   * Get the associated CNF stream.
   * @return The CNF stream.
   */
  CnfStream* getCnfStream() const;

  /**
   * Call the preprocessor on node, return trust node corresponding to the
   * rewrite.
   */
  TrustNode preprocessLemma(TrustNode trn,
                            std::vector<theory::SkolemLemma>& newLemmas);
  /**
   * Call the preprocessor on node, return trust node corresponding to the
   * rewrite.
   */
  TrustNode preprocess(TNode node, std::vector<theory::SkolemLemma>& newLemmas);
  /**
   * Remove ITEs from the node.
   */
  TrustNode removeItes(TNode node, std::vector<theory::SkolemLemma>& newLemmas);
  /**
   * Get the skolems within node and their corresponding definitions, store
   * them in sks and skAsserts respectively. Note that this method does not
   * necessary include all of the skolems in skAsserts. In other words, it
   * collects from node only. To compute all skolems that node depends on
   * requires calling this method again on each lemma in skAsserts until a
   * fixed point is reached.
   */
  void getSkolems(TNode node,
                  std::vector<Node>& skAsserts,
                  std::vector<Node>& sks);
  /**
   * Called when a SAT literal for atom n has been allocated in the SAT solver.
   */
  void notifySatLiteral(Node n) override;

  /**
<<<<<<< HEAD
   * Callback to notify that the SAT solver backtracked to the given level.
   * Forwards the notification to the theory preregistrar via
   * TheoryPreregistrar::notifyBacktrack();
   * @param level The level the SAT solver backtracked to.
   */
  void notifyBacktrack(uint32_t level);
=======
   * Callback to notify that the SAT solver backtracked.
   */
  void notifyBacktrack();
>>>>>>> 6687df72

  /** Get the zero-level assertions */
  std::vector<Node> getLearnedZeroLevelLiterals(
      modes::LearnedLitType ltype) const;
  /** Get the zero-level assertions that should be used on deep restart */
  std::vector<Node> getLearnedZeroLevelLiteralsForRestart() const;
  /** Get literal type using ZLL utility */
  modes::LearnedLitType getLiteralType(const Node& lit) const;

 private:
  /** The prop engine we are using. */
  PropEngine* d_propEngine;

  /** The CNF engine we are using. */
  CnfStream* d_cnfStream;

  /** The decision engine we will be using */
  std::unique_ptr<decision::DecisionEngine> d_decisionEngine;

  /**
   * Whether the decision engine needs notification of active skolem
   * definitions, see DecisionEngine::needsActiveSkolemDefs.
   */
  bool d_trackActiveSkDefs;

  /** The theory engine we are using. */
  TheoryEngine* d_theoryEngine;

  /** Queue of asserted facts and their decision level. */
  context::CDQueue<std::pair<TNode, int32_t>> d_queue;

  /** The theory preprocessor */
  theory::TheoryPreprocessor d_tpp;

  /** The skolem definition manager */
  SkolemDefManager* d_skdm;

  /** The zero level learner */
  std::unique_ptr<ZeroLevelLearner> d_zll;

  /** Preregister policy */
  std::unique_ptr<TheoryPreregistrar> d_prr;

  /** Whether we have been requested to stop the search */
  context::CDO<bool> d_stopSearch;

  /**
   * Whether we activated new skolem definitions on the last call to
   * theoryCheck. If this is true, then theoryNeedCheck must return true,
   * since there are new formulas to satisfy. Note that skolem definitions
   * are dynamically activated only when decision=justification.
   */
  bool d_activatedSkDefs;
}; /* class TheoryProxy */

}  // namespace prop
}  // namespace cvc5::internal

#endif<|MERGE_RESOLUTION|>--- conflicted
+++ resolved
@@ -206,18 +206,9 @@
   void notifySatLiteral(Node n) override;
 
   /**
-<<<<<<< HEAD
-   * Callback to notify that the SAT solver backtracked to the given level.
-   * Forwards the notification to the theory preregistrar via
-   * TheoryPreregistrar::notifyBacktrack();
-   * @param level The level the SAT solver backtracked to.
-   */
-  void notifyBacktrack(uint32_t level);
-=======
    * Callback to notify that the SAT solver backtracked.
    */
   void notifyBacktrack();
->>>>>>> 6687df72
 
   /** Get the zero-level assertions */
   std::vector<Node> getLearnedZeroLevelLiterals(
