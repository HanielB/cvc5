/******************************************************************************
 * Top contributors (to current version):
 *   Andrew Reynolds, Dejan Jovanovic, Tim King
 *
 * This file is part of the cvc5 project.
 *
 * Copyright (c) 2009-2021 by the authors listed in the file AUTHORS
 * in the top-level source directory and their institutional affiliations.
 * All rights reserved.  See the file COPYING in the top-level source
 * directory for licensing information.
 * ****************************************************************************
 *
 * SAT Solver.
 */

#include "cvc5_private.h"

#ifndef CVC5__PROP__SAT_H
#define CVC5__PROP__SAT_H

#include <unordered_set>

#include "context/cdhashset.h"
#include "context/cdqueue.h"
#include "expr/node.h"
#include "proof/trust_node.h"
#include "prop/registrar.h"
#include "prop/sat_solver_types.h"
#include "smt/env_obj.h"
#include "theory/theory.h"
#include "theory/theory_preprocessor.h"
#include "util/resource_manager.h"

namespace cvc5 {

class Env;
class TheoryEngine;

namespace decision {
class DecisionEngine;
}

namespace prop {

class PropEngine;
class CnfStream;
class SkolemDefManager;
class ZeroLevelLearner;

/**
 * The proxy class that allows the SatSolver to communicate with the theories
 */
class TheoryProxy : protected EnvObj, public Registrar
{
  using NodeSet = context::CDHashSet<Node>;

 public:
  TheoryProxy(Env& env,
              PropEngine* propEngine,
              TheoryEngine* theoryEngine,
              decision::DecisionEngine* decisionEngine,
              SkolemDefManager* skdm);

  ~TheoryProxy();

  /** Finish initialize */
  void finishInit(CnfStream* cnfStream);

  /** Presolve, which calls presolve for the modules managed by this class */
  void presolve();

  /**
   * Notifies this module of the input assertions.
   * @param assertion The preprocessed input assertions,
   * @param skolemMap Map from indices in assertion to the Skolem they are
   * the definition for
   */
  void notifyInputFormulas(const std::vector<Node>& assertions,
                           std::unordered_map<size_t, Node>& skolemMap);
  /**
   * Notify a lemma or input assertion, possibly corresponding to a skolem
   * definition.
   */
  void notifyAssertion(Node lem,
                       TNode skolem = TNode::null(),
                       bool isLemma = false);

  void theoryCheck(theory::Theory::Effort effort);

  /** Get an explanation for literal `l` and save it on clause `explanation`. */
  void explainPropagation(SatLiteral l, SatClause& explanation);
<<<<<<< HEAD
  /** Notify that current propagation inserted at lower level than current. */
  void notifyOptPropagation(int explLevel);
  /** Notify that and added clause was inserted at lower level than current. */
  void notifyOptClause(const SatClause& clause, int clLevel);
=======
  /** Notify that current propagation inserted at lower level than current.
   *
   * This method should be called by the SAT solver when the explanation of the
   * current propagation is added at lower level than the current user level.
   * It'll trigger a call to the ProofCnfStream to notify it that the proof of
   * this propagation should be saved in case it's needed after this user
   * context is popped.
   */
  void notifyCurrPropagationInsertedAtLevel(int explLevel);
  /** Notify that added clause was inserted at lower level than current.
   *
   * As above, but for clauses asserted into the SAT solver. This cannot be done
   * in terms of "current added clause" because the clause added at a lower
   * level could be for example a lemma derived at a prior moment whose
   * assertion the SAT solver delayed.
   */
  void notifyClauseInsertedAtLevel(const SatClause& clause, int clLevel);
>>>>>>> bc7d8b49

  void theoryPropagate(SatClause& output);

  void enqueueTheoryLiteral(const SatLiteral& l);

  SatLiteral getNextTheoryDecisionRequest();

  SatLiteral getNextDecisionEngineRequest(bool& stopSearch);

  bool theoryNeedCheck() const;

  /** Is incomplete */
  bool isIncomplete() const;

  /**
   * Notifies of a new variable at a decision level.
   */
  void variableNotify(SatVariable var);

  TNode getNode(SatLiteral lit);

  void notifyRestart();

  void spendResource(Resource r);

  bool isDecisionEngineDone();

  bool isDecisionRelevant(SatVariable var);

  SatValue getDecisionPolarity(SatVariable var);

  CnfStream* getCnfStream();

  /**
   * Call the preprocessor on node, return trust node corresponding to the
   * rewrite.
   */
  TrustNode preprocessLemma(TrustNode trn,
                            std::vector<theory::SkolemLemma>& newLemmas);
  /**
   * Call the preprocessor on node, return trust node corresponding to the
   * rewrite.
   */
  TrustNode preprocess(TNode node, std::vector<theory::SkolemLemma>& newLemmas);
  /**
   * Remove ITEs from the node.
   */
  TrustNode removeItes(TNode node, std::vector<theory::SkolemLemma>& newLemmas);
  /**
   * Get the skolems within node and their corresponding definitions, store
   * them in sks and skAsserts respectively. Note that this method does not
   * necessary include all of the skolems in skAsserts. In other words, it
   * collects from node only. To compute all skolems that node depends on
   * requires calling this method again on each lemma in skAsserts until a
   * fixed point is reached.
   */
  void getSkolems(TNode node,
                  std::vector<Node>& skAsserts,
                  std::vector<Node>& sks);
  /** Preregister term */
  void preRegister(Node n) override;

  /** Get the zero-level assertions */
  std::vector<Node> getLearnedZeroLevelLiterals() const;

 private:
  /** The prop engine we are using. */
  PropEngine* d_propEngine;

  /** The CNF engine we are using. */
  CnfStream* d_cnfStream;

  /** The decision engine we are using. */
  decision::DecisionEngine* d_decisionEngine;

  /**
   * Whether the decision engine needs notification of active skolem
   * definitions, see DecisionEngine::needsActiveSkolemDefs.
   */
  bool d_dmNeedsActiveDefs;

  /** The theory engine we are using. */
  TheoryEngine* d_theoryEngine;

  /** Queue of asserted facts */
  context::CDQueue<TNode> d_queue;

  /**
   * Set of all lemmas that have been "shared" in the portfolio---i.e.,
   * all imported and exported lemmas.
   */
  std::unordered_set<Node> d_shared;

  /** The theory preprocessor */
  theory::TheoryPreprocessor d_tpp;

  /** The skolem definition manager */
  SkolemDefManager* d_skdm;

  /** The zero level learner */
  std::unique_ptr<ZeroLevelLearner> d_zll;

}; /* class TheoryProxy */

}  // namespace prop
}  // namespace cvc5

#endif<|MERGE_RESOLUTION|>--- conflicted
+++ resolved
@@ -89,12 +89,6 @@
 
   /** Get an explanation for literal `l` and save it on clause `explanation`. */
   void explainPropagation(SatLiteral l, SatClause& explanation);
-<<<<<<< HEAD
-  /** Notify that current propagation inserted at lower level than current. */
-  void notifyOptPropagation(int explLevel);
-  /** Notify that and added clause was inserted at lower level than current. */
-  void notifyOptClause(const SatClause& clause, int clLevel);
-=======
   /** Notify that current propagation inserted at lower level than current.
    *
    * This method should be called by the SAT solver when the explanation of the
@@ -112,7 +106,6 @@
    * assertion the SAT solver delayed.
    */
   void notifyClauseInsertedAtLevel(const SatClause& clause, int clLevel);
->>>>>>> bc7d8b49
 
   void theoryPropagate(SatClause& output);
 
