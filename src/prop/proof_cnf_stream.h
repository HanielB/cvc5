/******************************************************************************
 * Top contributors (to current version):
 *   Haniel Barbosa, Dejan Jovanovic, Liana Hadarean
 *
 * This file is part of the cvc5 project.
 *
 * Copyright (c) 2009-2021 by the authors listed in the file AUTHORS
 * in the top-level source directory and their institutional affiliations.
 * All rights reserved.  See the file COPYING in the top-level source
 * directory for licensing information.
 * ****************************************************************************
 *
 * The proof-producing CNF stream.
 */

#include "cvc5_private.h"

#ifndef CVC5__PROP__PROOF_CNF_STREAM_H
#define CVC5__PROP__PROOF_CNF_STREAM_H

#include "context/cdhashmap.h"
#include "expr/node.h"
#include "proof/eager_proof_generator.h"
#include "proof/lazy_proof.h"
#include "proof/proof_node.h"
#include "proof/proof_node_manager.h"
#include "proof/theory_proof_step_buffer.h"
#include "prop/cnf_stream.h"
#include "prop/opt_clauses_manager.h"
#include "prop/sat_proof_manager.h"
#include "smt/env_obj.h"

namespace cvc5 {
namespace prop {

class SatProofManager;

/**
 * A proof generator for CNF transformation. It is a layer on top of CNF stream,
 * tracking the justifications for clauses added into the underlying SAT solver
 * in a user-context dependent manner in a lazy context-dependent (LazyCDProof)
 * object. The proof is lazy because formulas asserted to this class may also
 * take proof generators (which is the case, for example, for theory lemmas), so
 * that getting the proof of a clausified formula will also extend to its
 * registered proof generator.
 */
class ProofCnfStream : protected EnvObj, public ProofGenerator
{
 public:
  ProofCnfStream(Env& env, CnfStream& cnfStream, SatProofManager* satPM);

  /** Invokes getProofFor of the underlying LazyCDProof */
  std::shared_ptr<ProofNode> getProofFor(Node f) override;
  /** Whether there is a concrete step or a generator associated with f in the
   * underlying LazyCDProof. */
  bool hasProofFor(Node f) override;
  /** identify */
  std::string identify() const override;
  /**
   * Converts a formula into CNF into CNF and asserts the generated clauses into
   * the underlying SAT solver of d_cnfStream. Every transformation the formula
   * goes through is saved as a concrete step in d_proof.
   *
   * The given formula has arbitrary Boolean structure via kinds AND, OR, EQUAL,
   * XOR, IMPLIES. ITE and NOT. The conversion is done polynomially via Tseitin
   * transformation, with the children of non-conjunctive kinds being abstracted
   * as new literals, which are clausified with the respective "handle" methods
   * below.

   * @param node formula to convert and assert
   * @param negated whether we are asserting the node negated
   * @param removable whether the SAT solver can choose to remove the clauses
   * @param pg a proof generator for node
   */
  void convertAndAssert(TNode node,
                        bool negated,
                        bool removable,
                        ProofGenerator* pg);

  /**
   * Clausifies the given propagation lemma *without* registering the resoluting
   * clause in the SAT solver, as this is handled internally by the SAT
   * solver. The clausification steps and the generator within the trust node
   * are saved in d_proof if we are producing proofs in the theory engine. */
  void convertPropagation(TrustNode ttn);
  /**
   * Ensure that the given node will have a designated SAT literal that is
   * definitionally equal to it.  The result of this function is that the Node
   * can be queried via getSatValue(). Essentially, this is like a "convert-but-
   * don't-assert" version of convertAndAssert().
   */
  void ensureLiteral(TNode n);

  /**
   * Blocks a proof, so that it is not further updated by a post processor of
   * this class's proof. */
  void addBlocked(std::shared_ptr<ProofNode> pfn);

  /**
   * Whether a given proof is blocked for further updates.  An example of a
   * blocked proof node is one integrated into this class via an external proof
   * generator. */
  bool isBlocked(std::shared_ptr<ProofNode> pfn);

<<<<<<< HEAD
  /** Notify that current propagation inserted at lower level than current. */
  void notifyOptPropagation(int explLevel);
  /** Notify that and added clause was inserted at lower level than current. */
  void notifyOptClause(const SatClause& clause, int clLevel);

  /** Return the user context tracked by this class. */
  context::Context* getContext() { return d_userContext; }
=======
  /** Notify that current propagation inserted at lower level than current.
   *
   * The proof of the current propagation (d_currPropagationProccessed) will be
   * saved in d_optClausesPfs, so that it is not potentially lost when the user
   * context is popped.
   */
  void notifyCurrPropagationInsertedAtLevel(int explLevel);
  /** Notify that added clause was inserted at lower level than current.
   *
   * As above, the proof of this clause is saved in  d_optClausesPfs.
   */
  void notifyClauseInsertedAtLevel(const SatClause& clause, int clLevel);
>>>>>>> 1e6bb111

 private:
  /**
   * Same as above, except that uses the saved d_removable flag. It calls the
   * dedicated converter for the possible formula kinds.
   */
  void convertAndAssert(TNode node, bool negated);
  /** Specific converters for each formula kind. */
  void convertAndAssertAnd(TNode node, bool negated);
  void convertAndAssertOr(TNode node, bool negated);
  void convertAndAssertXor(TNode node, bool negated);
  void convertAndAssertIff(TNode node, bool negated);
  void convertAndAssertImplies(TNode node, bool negated);
  void convertAndAssertIte(TNode node, bool negated);
  /**
   * Transforms the node into CNF recursively and yields a literal
   * definitionally equal to it.
   *
   * This method also populates caches, kept in d_cnfStream, between formulas
   * and literals to avoid redundant work and to retrieve formulas from literals
   * and vice-versa.
   *
   * @param node the formula to transform
   * @param negated whether the literal is negated
   * @return the literal representing the root of the formula
   */
  SatLiteral toCNF(TNode node, bool negated = false);
  /**
   * Specific clausifiers, based on the formula kinds, that clausify a formula,
   * by calling toCNF into each of the formula's children under the respective
   * kind, and introduce a literal definitionally equal to it. */
  SatLiteral handleXor(TNode node);
  SatLiteral handleImplies(TNode node);
  SatLiteral handleIff(TNode node);
  SatLiteral handleIte(TNode node);
  SatLiteral handleAnd(TNode node);
  SatLiteral handleOr(TNode node);

  /** Normalizes a clause node and registers it in the SAT proof manager.
   *
   * Normalization (factoring, reordering, double negation elimination) is done
   * via the TheoryProofStepBuffer of this class, which will register the
   * respective steps, if any. This normalization is necessary so that the
   * resulting clauses of the clausification process are synchronized with the
   * clauses used in the underlying SAT solver, which automatically performs the
   * above normalizations on all added clauses.
   *
   * @param clauseNode The clause node to be normalized.
   * @return The normalized clause node.
   */
  Node normalizeAndRegister(TNode clauseNode);

  /** Gets node equivalent to SAT clause.
   *
   * To avoid generating different nodes for the same clause, modulo ordering,
   * an invariant assumed throughout this class, the OR node generated by this
   * method always has its children ordered.
   */
  Node getClauseNode(const SatClause& clause);

  /** Reference to the underlying cnf stream. */
  CnfStream& d_cnfStream;
  /** The proof manager of underlying SAT solver associated with this stream. */
  SatProofManager* d_satPM;
  /** The user-context-dependent proof object. */
  LazyCDProof d_proof;

  /** The user context */
  context::UserContext* d_userContext;
  /** An accumulator of steps that may be applied to normalize the clauses
   * generated during clausification. */
  TheoryProofStepBuffer d_psb;
  /** Blocked proofs.
   *
   * These are proof nodes added to this class by external generators. */
  context::CDHashSet<std::shared_ptr<ProofNode>, ProofNodeHashFunction>
      d_blocked;

  /** The current propagation being processed via this class. */
  Node d_currPropagationProccessed;
  /** User-context-dependent map assertion level to proof nodes.
   *
   * This map is used to update the internal proof of this class when the
   * context pops.
   */
  std::map<int, std::vector<std::shared_ptr<ProofNode>>> d_optClausesPfs;
  /** Manager for optimized propagations and added clauses inserted at assertion
   * levels below the current user level. */
  OptimizedClausesManager d_optClausesManager;
};

}  // namespace prop
}  // namespace cvc5

#endif<|MERGE_RESOLUTION|>--- conflicted
+++ resolved
@@ -102,15 +102,6 @@
    * generator. */
   bool isBlocked(std::shared_ptr<ProofNode> pfn);
 
-<<<<<<< HEAD
-  /** Notify that current propagation inserted at lower level than current. */
-  void notifyOptPropagation(int explLevel);
-  /** Notify that and added clause was inserted at lower level than current. */
-  void notifyOptClause(const SatClause& clause, int clLevel);
-
-  /** Return the user context tracked by this class. */
-  context::Context* getContext() { return d_userContext; }
-=======
   /** Notify that current propagation inserted at lower level than current.
    *
    * The proof of the current propagation (d_currPropagationProccessed) will be
@@ -123,7 +114,6 @@
    * As above, the proof of this clause is saved in  d_optClausesPfs.
    */
   void notifyClauseInsertedAtLevel(const SatClause& clause, int clLevel);
->>>>>>> 1e6bb111
 
  private:
   /**
@@ -190,9 +180,6 @@
   SatProofManager* d_satPM;
   /** The user-context-dependent proof object. */
   LazyCDProof d_proof;
-
-  /** The user context */
-  context::UserContext* d_userContext;
   /** An accumulator of steps that may be applied to normalize the clauses
    * generated during clausification. */
   TheoryProofStepBuffer d_psb;
