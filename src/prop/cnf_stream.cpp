/*********************                                                        */
/*! \file cnf_stream.cpp
 ** \verbatim
 ** Top contributors (to current version):
 **   Dejan Jovanovic, Liana Hadarean, Tim King
 ** This file is part of the CVC4 project.
 ** Copyright (c) 2009-2020 by the authors listed in the file AUTHORS
 ** in the top-level source directory) and their institutional affiliations.
 ** All rights reserved.  See the file COPYING in the top-level source
 ** directory for licensing information.\endverbatim
 **
 ** \brief A CNF converter that takes in asserts and has the side effect
 ** of given an equisatisfiable stream of assertions to PropEngine.
 **
 ** A CNF converter that takes in asserts and has the side effect
 ** of given an equisatisfiable stream of assertions to PropEngine.
 **/
#include "prop/cnf_stream.h"

#include <queue>

#include "base/check.h"
#include "base/output.h"
#include "expr/expr.h"
#include "expr/node.h"
#include "options/bv_options.h"
#include "proof/clause_id.h"
#include "proof/cnf_proof.h"
#include "proof/proof_manager.h"
#include "proof/sat_proof.h"
#include "prop/minisat/minisat.h"
#include "prop/prop_engine.h"
#include "prop/theory_proxy.h"
#include "smt/command.h"
#include "smt/smt_engine_scope.h"
#include "theory/theory.h"
#include "theory/theory_engine.h"

namespace CVC4 {
namespace prop {

using namespace std;
using namespace kind;

CnfStream::CnfStream(SatSolver* satSolver, Registrar* registrar,
                     context::Context* context, bool fullLitToNodeMap,
                     std::string name)
    : d_satSolver(satSolver),
      d_booleanVariables(context),
      d_nodeToLiteralMap(context),
      d_literalToNodeMap(context),
      d_fullLitToNodeMap(fullLitToNodeMap),
      d_convertAndAssertCounter(0),
      d_registrar(registrar),
      d_name(name),
      d_cnfProof(NULL),
      d_removable(false) {
}

TseitinCnfStream::TseitinCnfStream(SatSolver* satSolver,
                                   Registrar* registrar,
                                   context::Context* context,
                                   ResourceManager* rm,
                                   bool fullLitToNodeMap,
                                   std::string name)
    : CnfStream(satSolver, registrar, context, fullLitToNodeMap, name),
      d_resourceManager(rm)
{}

<<<<<<< HEAD
bool CnfStream::assertClause(TNode node, SatClause& c) {
=======
bool CnfStream::assertClause(TNode node, SatClause& c)
{
>>>>>>> 504c1be8
  Debug("cnf") << "Inserting into stream " << c << " node = " << node << endl;
  if(Dump.isOn("clauses")) {
    if(c.size() == 1) {
      Dump("clauses") << AssertCommand(Expr(getNode(c[0]).toExpr()));
    } else {
      Assert(c.size() > 1);
      NodeBuilder<> b(kind::OR);
      for(unsigned i = 0; i < c.size(); ++i) {
        b << getNode(c[i]);
      }
      Node n = b;
      Dump("clauses") << AssertCommand(Expr(n.toExpr()));
    }
  }

  if (PROOF_ON() && d_cnfProof)
  {
    d_cnfProof->pushCurrentDefinition(node);
  }

  ClauseId clauseId = d_satSolver->addClause(c, d_removable);

  if (clauseId != ClauseIdUndef && PROOF_ON() && d_cnfProof)
  {
    if (clauseId != ClauseIdError)
    {
      d_cnfProof->registerConvertedClause(clauseId);
    }
    d_cnfProof->popCurrentDefinition();
  };
  return clauseId != ClauseIdUndef;
}

bool CnfStream::assertClause(TNode node, SatLiteral a)
{
  SatClause clause(1);
  clause[0] = a;
  return assertClause(node, clause);
}

bool CnfStream::assertClause(TNode node, SatLiteral a, SatLiteral b)
{
  SatClause clause(2);
  clause[0] = a;
  clause[1] = b;
  return assertClause(node, clause);
}

bool CnfStream::assertClause(TNode node,
<<<<<<< HEAD
                                 SatLiteral a,
                                 SatLiteral b,
                                 SatLiteral c)
=======
                             SatLiteral a,
                             SatLiteral b,
                             SatLiteral c)
>>>>>>> 504c1be8
{
  SatClause clause(3);
  clause[0] = a;
  clause[1] = b;
  clause[2] = c;
  return assertClause(node, clause);
}

bool CnfStream::hasLiteral(TNode n) const {
  NodeToLiteralMap::const_iterator find = d_nodeToLiteralMap.find(n);
  return find != d_nodeToLiteralMap.end();
}

void TseitinCnfStream::ensureLiteral(TNode n, bool noPreregistration) {
  // These are not removable and have no proof ID
  d_removable = false;

  Debug("cnf") << "ensureLiteral(" << n << ")" << endl;
  if(hasLiteral(n)) {
    SatLiteral lit = getLiteral(n);
    if(!d_literalToNodeMap.contains(lit)){
      // Store backward-mappings
      d_literalToNodeMap.insert(lit, n);
      d_literalToNodeMap.insert(~lit, n.notNode());
    }
    return;
  }

  AlwaysAssertArgument(
      n.getType().isBoolean(),
      n,
      "CnfStream::ensureLiteral() requires a node of Boolean type.\n"
      "got node: %s\n"
      "its type: %s\n",
      n.toString().c_str(),
      n.getType().toString().c_str());

  bool negated CVC4_UNUSED = false;
  SatLiteral lit;

  if(n.getKind() == kind::NOT) {
    negated = true;
    n = n[0];
  }

  if( theory::Theory::theoryOf(n) == theory::THEORY_BOOL &&
      !n.isVar() ) {
    // If we were called with something other than a theory atom (or
    // Boolean variable), we get a SatLiteral that is definitionally
    // equal to it.
    //
    // We are setting the current assertion to be null. This is because `toCNF`
    // may add clauses to the SAT solver and we look up the current assertion
    // in that case. Setting it to null ensures that the assertion stack is
    // non-empty and that we are not associating a bogus assertion with the
    // clause. This should be ok because we use the mapping back to assertions
    // for clauses from input assertions only.
    PROOF(if (d_cnfProof) { d_cnfProof->pushCurrentAssertion(Node::null()); });

    lit = toCNF(n, false);

    PROOF(if (d_cnfProof) { d_cnfProof->popCurrentAssertion(); });

    // Store backward-mappings
    // These may already exist
    d_literalToNodeMap.insert_safe(lit, n);
    d_literalToNodeMap.insert_safe(~lit, n.notNode());
  } else {
    // We have a theory atom or variable.
    lit = convertAtom(n, noPreregistration);
  }

  Assert(hasLiteral(n) && getNode(lit) == n);
  Debug("ensureLiteral") << "CnfStream::ensureLiteral(): out lit is " << lit << std::endl;
}

SatLiteral CnfStream::newLiteral(TNode node, bool isTheoryAtom, bool preRegister, bool canEliminate) {
  Debug("cnf") << d_name << "::newLiteral(" << node << ", " << isTheoryAtom << ")" << endl;
  Assert(node.getKind() != kind::NOT);

  // Get the literal for this node
  SatLiteral lit;
  if (!hasLiteral(node)) {
    // If no literal, we'll make one
    if (node.getKind() == kind::CONST_BOOLEAN) {
      if (node.getConst<bool>()) {
        lit = SatLiteral(d_satSolver->trueVar());
      } else {
        lit = SatLiteral(d_satSolver->falseVar());
      }
    } else {
      lit = SatLiteral(d_satSolver->newVar(isTheoryAtom, preRegister, canEliminate));
    }
    d_nodeToLiteralMap.insert(node, lit);
    d_nodeToLiteralMap.insert(node.notNode(), ~lit);
  } else {
    lit = getLiteral(node);
  }

  // If it's a theory literal, need to store it for back queries
  if ( isTheoryAtom || d_fullLitToNodeMap || (Dump.isOn("clauses")) ) {
    d_literalToNodeMap.insert_safe(lit, node);
    d_literalToNodeMap.insert_safe(~lit, node.notNode());
  }

  // If a theory literal, we pre-register it
  if (preRegister) {
    // In case we are re-entered due to lemmas, save our state
    bool backupRemovable = d_removable;
    // Should be fine since cnfProof current assertion is stack based.
    d_registrar->preRegister(node);
    d_removable = backupRemovable;
  }

  // Here, you can have it
  Debug("cnf") << "newLiteral(" << node << ") => " << lit << endl;

  return lit;
}

TNode CnfStream::getNode(const SatLiteral& literal) {
  Debug("cnf") << "getNode(" << literal << ")" << endl;
  Debug("cnf") << "getNode(" << literal << ") => " << d_literalToNodeMap[literal] << endl;
  return d_literalToNodeMap[literal];
}

void CnfStream::getBooleanVariables(std::vector<TNode>& outputVariables) const {
  context::CDList<TNode>::const_iterator it, it_end;
  for (it = d_booleanVariables.begin(); it != d_booleanVariables.end(); ++ it) {
    outputVariables.push_back(*it);
  }
}

void CnfStream::setProof(CnfProof* proof) {
  Assert(d_cnfProof == NULL);
  d_cnfProof = proof;
}

SatLiteral CnfStream::convertAtom(TNode node, bool noPreregistration) {
  Debug("cnf") << "convertAtom(" << node << ")" << endl;

  Assert(!hasLiteral(node)) << "atom already mapped!";

  bool theoryLiteral = false;
  bool canEliminate = true;
  bool preRegister = false;

  // Is this a variable add it to the list
  if (node.isVar() && node.getKind()!=BOOLEAN_TERM_VARIABLE) {
    d_booleanVariables.push_back(node);
  } else {
    theoryLiteral = true;
    canEliminate = false;
    preRegister = !noPreregistration;
  }

  // Make a new literal (variables are not considered theory literals)
  SatLiteral lit = newLiteral(node, theoryLiteral, preRegister, canEliminate);
  // Return the resulting literal
  return lit;
}

SatLiteral CnfStream::getLiteral(TNode node) {
  Assert(!node.isNull()) << "CnfStream: can't getLiteral() of null node";

  Assert(d_nodeToLiteralMap.contains(node))
      << "Literal not in the CNF Cache: " << node << "\n";

  SatLiteral literal = d_nodeToLiteralMap[node];
  Debug("cnf") << "CnfStream::getLiteral(" << node << ") => " << literal << std::endl;
  return literal;
}

SatLiteral TseitinCnfStream::handleXor(TNode xorNode) {
  Assert(!hasLiteral(xorNode)) << "Atom already mapped!";
  Assert(xorNode.getKind() == XOR) << "Expecting an XOR expression!";
  Assert(xorNode.getNumChildren() == 2) << "Expecting exactly 2 children!";
  Assert(!d_removable) << "Removable clauses can not contain Boolean structure";

  SatLiteral a = toCNF(xorNode[0]);
  SatLiteral b = toCNF(xorNode[1]);

  SatLiteral xorLit = newLiteral(xorNode);

  assertClause(xorNode.negate(), a, b, ~xorLit);
  assertClause(xorNode.negate(), ~a, ~b, ~xorLit);
  assertClause(xorNode, a, ~b, xorLit);
  assertClause(xorNode, ~a, b, xorLit);

  return xorLit;
}

SatLiteral TseitinCnfStream::handleOr(TNode orNode) {
  Assert(!hasLiteral(orNode)) << "Atom already mapped!";
  Assert(orNode.getKind() == OR) << "Expecting an OR expression!";
  Assert(orNode.getNumChildren() > 1) << "Expecting more then 1 child!";
  Assert(!d_removable) << "Removable clauses can not contain Boolean structure";

  // Number of children
  unsigned n_children = orNode.getNumChildren();

  // Transform all the children first
  TNode::const_iterator node_it = orNode.begin();
  TNode::const_iterator node_it_end = orNode.end();
  SatClause clause(n_children + 1);
  for(int i = 0; node_it != node_it_end; ++node_it, ++i) {
    clause[i] = toCNF(*node_it);
  }

  // Get the literal for this node
  SatLiteral orLit = newLiteral(orNode);

  // lit <- (a_1 | a_2 | a_3 | ... | a_n)
  // lit | ~(a_1 | a_2 | a_3 | ... | a_n)
  // (lit | ~a_1) & (lit | ~a_2) & (lit & ~a_3) & ... & (lit & ~a_n)
  for(unsigned i = 0; i < n_children; ++i) {
    assertClause(orNode, orLit, ~clause[i]);
  }

  // lit -> (a_1 | a_2 | a_3 | ... | a_n)
  // ~lit | a_1 | a_2 | a_3 | ... | a_n
  clause[n_children] = ~orLit;
  // This needs to go last, as the clause might get modified by the SAT solver
  assertClause(orNode.negate(), clause);

  // Return the literal
  return orLit;
}

SatLiteral TseitinCnfStream::handleAnd(TNode andNode) {
  Assert(!hasLiteral(andNode)) << "Atom already mapped!";
  Assert(andNode.getKind() == AND) << "Expecting an AND expression!";
  Assert(andNode.getNumChildren() > 1) << "Expecting more than 1 child!";
  Assert(!d_removable) << "Removable clauses can not contain Boolean structure";

  // Number of children
  unsigned n_children = andNode.getNumChildren();

  // Transform all the children first (remembering the negation)
  TNode::const_iterator node_it = andNode.begin();
  TNode::const_iterator node_it_end = andNode.end();
  SatClause clause(n_children + 1);
  for(int i = 0; node_it != node_it_end; ++node_it, ++i) {
    clause[i] = ~toCNF(*node_it);
  }

  // Get the literal for this node
  SatLiteral andLit = newLiteral(andNode);

  // lit -> (a_1 & a_2 & a_3 & ... & a_n)
  // ~lit | (a_1 & a_2 & a_3 & ... & a_n)
  // (~lit | a_1) & (~lit | a_2) & ... & (~lit | a_n)
  for(unsigned i = 0; i < n_children; ++i) {
    assertClause(andNode.negate(), ~andLit, ~clause[i]);
  }

  // lit <- (a_1 & a_2 & a_3 & ... a_n)
  // lit | ~(a_1 & a_2 & a_3 & ... & a_n)
  // lit | ~a_1 | ~a_2 | ~a_3 | ... | ~a_n
  clause[n_children] = andLit;
  // This needs to go last, as the clause might get modified by the SAT solver
  assertClause(andNode, clause);

  return andLit;
}

SatLiteral TseitinCnfStream::handleImplies(TNode impliesNode) {
  Assert(!hasLiteral(impliesNode)) << "Atom already mapped!";
  Assert(impliesNode.getKind() == IMPLIES)
      << "Expecting an IMPLIES expression!";
  Assert(impliesNode.getNumChildren() == 2) << "Expecting exactly 2 children!";
  Assert(!d_removable) << "Removable clauses can not contain Boolean structure";

  // Convert the children to cnf
  SatLiteral a = toCNF(impliesNode[0]);
  SatLiteral b = toCNF(impliesNode[1]);

  SatLiteral impliesLit = newLiteral(impliesNode);

  // lit -> (a->b)
  // ~lit | ~ a | b
  assertClause(impliesNode.negate(), ~impliesLit, ~a, b);

  // (a->b) -> lit
  // ~(~a | b) | lit
  // (a | l) & (~b | l)
  assertClause(impliesNode, a, impliesLit);
  assertClause(impliesNode, ~b, impliesLit);

  return impliesLit;
}


SatLiteral TseitinCnfStream::handleIff(TNode iffNode) {
  Assert(!hasLiteral(iffNode)) << "Atom already mapped!";
  Assert(iffNode.getKind() == EQUAL) << "Expecting an EQUAL expression!";
  Assert(iffNode.getNumChildren() == 2) << "Expecting exactly 2 children!";

  Debug("cnf") << "handleIff(" << iffNode << ")" << endl;

  // Convert the children to CNF
  SatLiteral a = toCNF(iffNode[0]);
  SatLiteral b = toCNF(iffNode[1]);

  // Get the now literal
  SatLiteral iffLit = newLiteral(iffNode);

  // lit -> ((a-> b) & (b->a))
  // ~lit | ((~a | b) & (~b | a))
  // (~a | b | ~lit) & (~b | a | ~lit)
  assertClause(iffNode.negate(), ~a, b, ~iffLit);
  assertClause(iffNode.negate(), a, ~b, ~iffLit);

  // (a<->b) -> lit
  // ~((a & b) | (~a & ~b)) | lit
  // (~(a & b)) & (~(~a & ~b)) | lit
  // ((~a | ~b) & (a | b)) | lit
  // (~a | ~b | lit) & (a | b | lit)
  assertClause(iffNode, ~a, ~b, iffLit);
  assertClause(iffNode, a, b, iffLit);

  return iffLit;
}


SatLiteral TseitinCnfStream::handleNot(TNode notNode) {
  Assert(!hasLiteral(notNode)) << "Atom already mapped!";
  Assert(notNode.getKind() == NOT) << "Expecting a NOT expression!";
  Assert(notNode.getNumChildren() == 1) << "Expecting exactly 1 child!";

  SatLiteral notLit = ~toCNF(notNode[0]);

  return notLit;
}

SatLiteral TseitinCnfStream::handleIte(TNode iteNode) {
  Assert(iteNode.getKind() == ITE);
  Assert(iteNode.getNumChildren() == 3);
  Assert(!d_removable) << "Removable clauses can not contain Boolean structure";

  Debug("cnf") << "handleIte(" << iteNode[0] << " " << iteNode[1] << " " << iteNode[2] << ")" << endl;

  SatLiteral condLit = toCNF(iteNode[0]);
  SatLiteral thenLit = toCNF(iteNode[1]);
  SatLiteral elseLit = toCNF(iteNode[2]);

  SatLiteral iteLit = newLiteral(iteNode);

  // If ITE is true then one of the branches is true and the condition
  // implies which one
  // lit -> (ite b t e)
  // lit -> (t | e) & (b -> t) & (!b -> e)
  // lit -> (t | e) & (!b | t) & (b | e)
  // (!lit | t | e) & (!lit | !b | t) & (!lit | b | e)
  assertClause(iteNode.negate(), ~iteLit, thenLit, elseLit);
  assertClause(iteNode.negate(), ~iteLit, ~condLit, thenLit);
  assertClause(iteNode.negate(), ~iteLit, condLit, elseLit);

  // If ITE is false then one of the branches is false and the condition
  // implies which one
  // !lit -> !(ite b t e)
  // !lit -> (!t | !e) & (b -> !t) & (!b -> !e)
  // !lit -> (!t | !e) & (!b | !t) & (b | !e)
  // (lit | !t | !e) & (lit | !b | !t) & (lit | b | !e)
  assertClause(iteNode, iteLit, ~thenLit, ~elseLit);
  assertClause(iteNode, iteLit, ~condLit, ~thenLit);
  assertClause(iteNode, iteLit, condLit, ~elseLit);

  return iteLit;
}


SatLiteral TseitinCnfStream::toCNF(TNode node, bool negated) {
  Debug("cnf") << "toCNF(" << node << ", negated = " << (negated ? "true" : "false") << ")" << endl;

  SatLiteral nodeLit;
  Node negatedNode = node.notNode();

  // If the non-negated node has already been translated, get the translation
  if(hasLiteral(node)) {
    Debug("cnf") << "toCNF(): already translated" << endl;
    nodeLit = getLiteral(node);
  } else {
    // Handle each Boolean operator case
    switch(node.getKind()) {
    case NOT:
      nodeLit = handleNot(node);
      break;
    case XOR:
      nodeLit = handleXor(node);
      break;
    case ITE:
      nodeLit = handleIte(node);
      break;
    case IMPLIES:
      nodeLit = handleImplies(node);
      break;
    case OR:
      nodeLit = handleOr(node);
      break;
    case AND:
      nodeLit = handleAnd(node);
      break;
    case EQUAL:
      if(node[0].getType().isBoolean()) {
        nodeLit = handleIff(node);
      } else {
        nodeLit = convertAtom(node);
      }
      break;
    default:
      {
        nodeLit = convertAtom(node);
      }
      break;
    }
  }

  // Return the appropriate (negated) literal
  if (!negated) return nodeLit;
  else return ~nodeLit;
}

void TseitinCnfStream::convertAndAssertAnd(TNode node, bool negated) {
  Assert(node.getKind() == AND);
  if (!negated) {
    // If the node is a conjunction, we handle each conjunct separately
    for(TNode::const_iterator conjunct = node.begin(), node_end = node.end();
        conjunct != node_end; ++conjunct ) {
      PROOF(if (d_cnfProof) d_cnfProof->setCnfDependence(*conjunct, node););
      convertAndAssert(*conjunct, false);
    }
  } else {
    // If the node is a disjunction, we construct a clause and assert it
    int nChildren = node.getNumChildren();
    SatClause clause(nChildren);
    TNode::const_iterator disjunct = node.begin();
    for(int i = 0; i < nChildren; ++ disjunct, ++ i) {
      Assert(disjunct != node.end());
      clause[i] = toCNF(*disjunct, true);
    }
    Assert(disjunct == node.end());
    assertClause(node.negate(), clause);
  }
}

void TseitinCnfStream::convertAndAssertOr(TNode node, bool negated) {
  Assert(node.getKind() == OR);
  if (!negated) {
    // If the node is a disjunction, we construct a clause and assert it
    int nChildren = node.getNumChildren();
    SatClause clause(nChildren);
    TNode::const_iterator disjunct = node.begin();
    for(int i = 0; i < nChildren; ++ disjunct, ++ i) {
      Assert(disjunct != node.end());
      clause[i] = toCNF(*disjunct, false);
    }
    Assert(disjunct == node.end());
    assertClause(node, clause);
  } else {
    // If the node is a conjunction, we handle each conjunct separately
    for(TNode::const_iterator conjunct = node.begin(), node_end = node.end();
        conjunct != node_end; ++conjunct ) {
      PROOF(if (d_cnfProof) d_cnfProof->setCnfDependence((*conjunct).negate(), node.negate()););
      convertAndAssert(*conjunct, true);
    }
  }
}

void TseitinCnfStream::convertAndAssertXor(TNode node, bool negated) {
  if (!negated) {
    // p XOR q
    SatLiteral p = toCNF(node[0], false);
    SatLiteral q = toCNF(node[1], false);
    // Construct the clauses (p => !q) and (!q => p)
    SatClause clause1(2);
    clause1[0] = ~p;
    clause1[1] = ~q;
    assertClause(node, clause1);
    SatClause clause2(2);
    clause2[0] = p;
    clause2[1] = q;
    assertClause(node, clause2);
  } else {
    // !(p XOR q) is the same as p <=> q
    SatLiteral p = toCNF(node[0], false);
    SatLiteral q = toCNF(node[1], false);
    // Construct the clauses (p => q) and (q => p)
    SatClause clause1(2);
    clause1[0] = ~p;
    clause1[1] = q;
    assertClause(node.negate(), clause1);
    SatClause clause2(2);
    clause2[0] = p;
    clause2[1] = ~q;
    assertClause(node.negate(), clause2);
  }
}

void TseitinCnfStream::convertAndAssertIff(TNode node, bool negated) {
  if (!negated) {
    // p <=> q
    SatLiteral p = toCNF(node[0], false);
    SatLiteral q = toCNF(node[1], false);
    // Construct the clauses (p => q) and (q => p)
    SatClause clause1(2);
    clause1[0] = ~p;
    clause1[1] = q;
    assertClause(node, clause1);
    SatClause clause2(2);
    clause2[0] = p;
    clause2[1] = ~q;
    assertClause(node, clause2);
  } else {
    // !(p <=> q) is the same as p XOR q
    SatLiteral p = toCNF(node[0], false);
    SatLiteral q = toCNF(node[1], false);
    // Construct the clauses (p => !q) and (!q => p)
    SatClause clause1(2);
    clause1[0] = ~p;
    clause1[1] = ~q;
    assertClause(node.negate(), clause1);
    SatClause clause2(2);
    clause2[0] = p;
    clause2[1] = q;
    assertClause(node.negate(), clause2);
  }
}

void TseitinCnfStream::convertAndAssertImplies(TNode node, bool negated) {
  if (!negated) {
    // p => q
    SatLiteral p = toCNF(node[0], false);
    SatLiteral q = toCNF(node[1], false);
    // Construct the clause ~p || q
    SatClause clause(2);
    clause[0] = ~p;
    clause[1] = q;
    assertClause(node, clause);
  } else {// Construct the
    PROOF(if (d_cnfProof) d_cnfProof->setCnfDependence(node[0], node.negate()););
    PROOF(if (d_cnfProof) d_cnfProof->setCnfDependence(node[1].negate(), node.negate()););
    // !(p => q) is the same as (p && ~q)
    convertAndAssert(node[0], false);
    convertAndAssert(node[1], true);
  }
}

void TseitinCnfStream::convertAndAssertIte(TNode node, bool negated) {
  // ITE(p, q, r)
  SatLiteral p = toCNF(node[0], false);
  SatLiteral q = toCNF(node[1], negated);
  SatLiteral r = toCNF(node[2], negated);
  // Construct the clauses:
  // (p => q) and (!p => r)
  //
  // Note that below q and r can be used directly because whether they are
  // negated has been push to the literal definitions above
  Node nnode = node;
  if( negated ){
    nnode = node.negate();
  }
  SatClause clause1(2);
  clause1[0] = ~p;
  clause1[1] = q;
  assertClause(nnode, clause1);
  SatClause clause2(2);
  clause2[0] = p;
  clause2[1] = r;
  assertClause(nnode, clause2);
}

// At the top level we must ensure that all clauses that are asserted are
// not unit, except for the direct assertions. This allows us to remove the
// clauses later when they are not needed anymore (lemmas for example).
void TseitinCnfStream::convertAndAssert(TNode node,
                                        bool removable,
                                        bool negated,
                                        ProofRule proof_id,
                                        TNode from) {
  Debug("cnf") << "convertAndAssert(" << node
               << ", removable = " << (removable ? "true" : "false")
               << ", negated = " << (negated ? "true" : "false") << ")" << endl;
  d_removable = removable;
  PROOF
    (if (d_cnfProof) {
      Node assertion = negated ? node.notNode() : (Node)node;
      Node from_assertion = negated? from.notNode() : (Node) from;

      if (proof_id != RULE_INVALID) {
        d_cnfProof->pushCurrentAssertion(from.isNull() ? assertion : from_assertion);
        d_cnfProof->registerAssertion(from.isNull() ? assertion : from_assertion, proof_id);
      }
      else {
        d_cnfProof->pushCurrentAssertion(assertion);
        d_cnfProof->registerAssertion(assertion, proof_id);
      }
    });

  convertAndAssert(node, negated);
  PROOF
    (if (d_cnfProof) {
      d_cnfProof->popCurrentAssertion();
    });
}

void TseitinCnfStream::convertAndAssert(TNode node, bool negated) {
  Debug("cnf") << "convertAndAssert(" << node
               << ", negated = " << (negated ? "true" : "false") << ")" << endl;

  if (d_convertAndAssertCounter % ResourceManager::getFrequencyCount() == 0) {
    d_resourceManager->spendResource(ResourceManager::Resource::CnfStep);
    d_convertAndAssertCounter = 0;
  }
  ++d_convertAndAssertCounter;

  switch(node.getKind()) {
  case AND:
    convertAndAssertAnd(node, negated);
    break;
  case OR:
    convertAndAssertOr(node, negated);
    break;
  case XOR:
    convertAndAssertXor(node, negated);
    break;
  case IMPLIES:
    convertAndAssertImplies(node, negated);
    break;
  case ITE:
    convertAndAssertIte(node, negated);
    break;
  case NOT:
    convertAndAssert(node[0], !negated);
    break;
  case EQUAL:
    if( node[0].getType().isBoolean() ){
      convertAndAssertIff(node, negated);
      break;
    }
    CVC4_FALLTHROUGH;
  default:
  {
    Node nnode = node;
    if( negated ){
      nnode = node.negate();
    }
    // Atoms
    assertClause(nnode, toCNF(node, negated));
  }
    break;
  }
}

}/* CVC4::prop namespace */
}/* CVC4 namespace */<|MERGE_RESOLUTION|>--- conflicted
+++ resolved
@@ -67,12 +67,8 @@
       d_resourceManager(rm)
 {}
 
-<<<<<<< HEAD
-bool CnfStream::assertClause(TNode node, SatClause& c) {
-=======
 bool CnfStream::assertClause(TNode node, SatClause& c)
 {
->>>>>>> 504c1be8
   Debug("cnf") << "Inserting into stream " << c << " node = " << node << endl;
   if(Dump.isOn("clauses")) {
     if(c.size() == 1) {
@@ -122,15 +118,9 @@
 }
 
 bool CnfStream::assertClause(TNode node,
-<<<<<<< HEAD
-                                 SatLiteral a,
-                                 SatLiteral b,
-                                 SatLiteral c)
-=======
                              SatLiteral a,
                              SatLiteral b,
                              SatLiteral c)
->>>>>>> 504c1be8
 {
   SatClause clause(3);
   clause[0] = a;
