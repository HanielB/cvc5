--- conflicted
+++ resolved
@@ -266,12 +266,7 @@
   bool isInternalBoolVar = false;
   if (node.isVar())
   {
-<<<<<<< HEAD
-    SkolemManager* sm = nodeManager()->getSkolemManager();
-    isInternalBoolVar = (sm->getId(node) != SkolemId::PURIFY);
-=======
     isInternalBoolVar = !d_env.isBooleanTermSkolem(node);
->>>>>>> 231c5329
   }
   if (isInternalBoolVar)
   {
