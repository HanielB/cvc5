/******************************************************************************
 * Top contributors (to current version):
 *   Andrew Reynolds, Aina Niemetz, Gereon Kremer
 *
 * This file is part of the cvc5 project.
 *
 * Copyright (c) 2009-2025 by the authors listed in the file AUTHORS
 * in the top-level source directory and their institutional affiliations.
 * All rights reserved.  See the file COPYING in the top-level source
 * directory for licensing information.
 * ****************************************************************************
 *
 * The solver for SMT queries in an SolverEngine.
 */

#include "smt/smt_solver.h"

#include "options/arrays_options.h"
#include "options/base_options.h"
#include "options/main_options.h"
#include "options/smt_options.h"
#include "preprocessing/assertion_pipeline.h"
#include "prop/prop_engine.h"
#include "smt/assertions.h"
#include "smt/env.h"
#include "smt/logic_exception.h"
#include "smt/preprocessor.h"
#include "smt/proof_manager.h"
#include "smt/solver_engine_stats.h"
#include "theory/logic_info.h"
#include "theory/theory_engine.h"
#include "theory/theory_traits.h"

using namespace std;

namespace cvc5::internal {
namespace smt {

SmtSolver::SmtSolver(Env& env, SolverEngineStatistics& stats)
    : EnvObj(env),
      d_pp(env, stats),
      d_asserts(env),
      d_stats(stats),
      d_theoryEngine(nullptr),
      d_propEngine(nullptr),
      d_ppAssertions(userContext()),
      d_ppSkolemMap(userContext())
{
}

SmtSolver::~SmtSolver() {}

void SmtSolver::finishInit()
{
  // We have mutual dependency here, so we add the prop engine to the theory
  // engine later (it is non-essential there)
  d_theoryEngine.reset(new TheoryEngine(d_env));

  // Add the theories
  for (theory::TheoryId id = theory::THEORY_FIRST; id < theory::THEORY_LAST;
       ++id)
  {
    theory::TheoryConstructor::addTheory(d_theoryEngine.get(), id);
  }
  // Add the proof checkers for each theory
  ProofNodeManager* pnm = d_env.getProofNodeManager();
  if (pnm)
  {
    // reset the rule checkers
    pnm->getChecker()->reset();
    // add rule checkers from the theory engine
    d_theoryEngine->initializeProofChecker(pnm->getChecker());
  }
  Trace("smt-debug") << "Making prop engine..." << std::endl;
  /* force destruction of referenced PropEngine to enforce that statistics
   * are unregistered by the obsolete PropEngine object before registered
   * again by the new PropEngine object */
  d_propEngine.reset(nullptr);
  d_propEngine.reset(new prop::PropEngine(d_env, d_theoryEngine.get()));

  Trace("smt-debug") << "Setting up theory engine..." << std::endl;
  d_theoryEngine->setPropEngine(getPropEngine());
  Trace("smt-debug") << "Finishing init for theory engine..." << std::endl;
  d_theoryEngine->finishInit();
  d_propEngine->finishInit();
  finishInitPreprocessor();

  if (options().proof.proofLog)
  {
    smt::PfManager* pm = d_env.getProofManager();
    if (pm != nullptr)
    {
      // Logs proofs on the base output stream of the solver
      pm->startProofLogging(options().base.out, d_asserts);
    }
  }
<<<<<<< HEAD
=======

  // Determine any illegal kinds that are dependent on options that need to be
  // guarded here. Note that nearly all illegal kinds should be properly guarded
  // by either the theory engine, theory solvers, or by theory rewriters. We
  // only require special handling for rare cases, including array constants,
  // where array constants *must* be rewritten by the rewriter for the purposes
  // of model verification, but we do not want array constants to appear in
  // assertions unless --arrays-exp is enabled.

  // Array constants are not supported unless arraysExp is enabled
  if (logicInfo().isTheoryEnabled(internal::theory::THEORY_ARRAYS)
      && !options().arrays.arraysExp)
  {
    d_illegalKinds.insert(Kind::STORE_ALL);
  }
>>>>>>> a69fba76
}

void SmtSolver::resetAssertions()
{
  /* Create new PropEngine.
   * First force destruction of referenced PropEngine to enforce that
   * statistics are unregistered by the obsolete PropEngine object before
   * registered again by the new PropEngine object */
  d_propEngine.reset(nullptr);
  d_propEngine.reset(new prop::PropEngine(d_env, d_theoryEngine.get()));
  d_theoryEngine->setPropEngine(getPropEngine());
  // Notice that we do not reset TheoryEngine, nor does it require calling
  // finishInit again. In particular, TheoryEngine::finishInit does not
  // depend on knowing the associated PropEngine.
  d_propEngine->finishInit();
  // must reset the preprocessor as well
  finishInitPreprocessor();
}

void SmtSolver::interrupt()
{
  if (d_propEngine != nullptr)
  {
    d_propEngine->interrupt();
  }
  if (d_theoryEngine != nullptr)
  {
    d_theoryEngine->interrupt();
  }
}

Result SmtSolver::checkSatInternal()
{
  // call the prop engine to check sat
  return d_propEngine->checkSat();
}

void SmtSolver::preprocess(preprocessing::AssertionPipeline& ap)
{
  TimerStat::CodeTimer paTimer(d_stats.d_processAssertionsTime);
  d_env.getResourceManager()->spendResource(Resource::PreprocessStep);

  // check illegal kinds here
  if (!d_illegalKinds.empty())
  {
    const std::vector<Node>& assertions = ap.ref();
    std::unordered_set<TNode> visited;
    for (const Node& a : assertions)
    {
      Kind k = expr::hasSubtermKinds(d_illegalKinds, a, visited);
      if (k != Kind::UNDEFINED_KIND)
      {
        std::stringstream ss;
        ss << "ERROR: cannot handle assertion with term of kind " << k
           << " in this configuration";
        if (k == Kind::STORE_ALL)
        {
          ss << ", unless --arrays-exp is enabled";
        }
        throw LogicException(ss.str());
      }
    }
  }

  // process the assertions with the preprocessor
  d_pp.process(ap);

  // end: INVARIANT to maintain: no reordering of assertions or
  // introducing new ones
}

void SmtSolver::assertToInternal(preprocessing::AssertionPipeline& ap)
{
  // carry information about soundness to the theory engine we are sending to
  if (ap.isRefutationUnsound())
  {
    d_theoryEngine->setRefutationUnsound(theory::IncompleteId::PREPROCESSING);
  }
  if (ap.isModelUnsound())
  {
    d_theoryEngine->setModelUnsound(theory::IncompleteId::PREPROCESSING);
  }
  // get the assertions
  const std::vector<Node>& assertions = ap.ref();
  preprocessing::IteSkolemMap& ism = ap.getIteSkolemMap();
  // assert to prop engine, which will convert to CNF
  d_env.verbose(2) << "converting to CNF..." << endl;
  d_propEngine->assertInputFormulas(assertions, ism);

  // It is important to distinguish the input assertions from the skolem
  // definitions, as the decision justification heuristic treates the latter
  // specially. Note that we don't pass the preprocess learned literals
  // d_pp.getLearnedLiterals() here, since they may not exactly correspond
  // to the actual preprocessed learned literals, as the input may have
  // undergone further preprocessing.
  // if we can deep restart, we always remember the preprocessed formulas,
  // which are the basis for the next check-sat.
  if (trackPreprocessedAssertions())
  {
    // incompatible with global negation
    Assert(!options().quantifiers.globalNegate);
    theory::SubstitutionMap& sm = d_env.getTopLevelSubstitutions().get();
    size_t startIndex = d_ppAssertions.size();
    // remember the assertions and Skolem mapping
    for (const Node& a : assertions)
    {
      d_ppAssertions.push_back(a);
    }
    for (const std::pair<const size_t, Node>& k : ism)
    {
      // optimization: skip skolems that were eliminated in preprocessing
      if (sm.hasSubstitution(k.second))
      {
        continue;
      }
      size_t newIndex = k.first + startIndex;
      d_ppSkolemMap[newIndex] = k.second;
    }
  }
}

const context::CDList<Node>& SmtSolver::getPreprocessedAssertions() const
{
  return d_ppAssertions;
}

const context::CDHashMap<size_t, Node>& SmtSolver::getPreprocessedSkolemMap()
    const
{
  return d_ppSkolemMap;
}

bool SmtSolver::trackPreprocessedAssertions() const
{
  return options().smt.deepRestartMode != options::DeepRestartMode::NONE
         || options().smt.produceProofs;
}

TheoryEngine* SmtSolver::getTheoryEngine() { return d_theoryEngine.get(); }

prop::PropEngine* SmtSolver::getPropEngine() { return d_propEngine.get(); }

theory::QuantifiersEngine* SmtSolver::getQuantifiersEngine()
{
  Assert(d_theoryEngine != nullptr);
  return d_theoryEngine->getQuantifiersEngine();
}

Preprocessor* SmtSolver::getPreprocessor() { return &d_pp; }

Assertions& SmtSolver::getAssertions() { return d_asserts; }

void SmtSolver::pushPropContext()
{
  TimerStat::CodeTimer pushPopTimer(d_stats.d_pushPopTime);
  Assert(d_propEngine != nullptr);
  d_propEngine->push();
}

void SmtSolver::popPropContext()
{
  TimerStat::CodeTimer pushPopTimer(d_stats.d_pushPopTime);
  Assert(d_propEngine != nullptr);
  d_propEngine->pop();
}

void SmtSolver::resetTrail()
{
  Assert(d_propEngine != nullptr);
  d_propEngine->resetTrail();
}

void SmtSolver::finishInitPreprocessor()
{
  // determine if we are assigning a preprocess proof generator here
  smt::PfManager* pm = d_env.getProofManager();
  smt::PreprocessProofGenerator* pppg = nullptr;
  if (pm != nullptr)
  {
    pppg = pm->getPreprocessProofGenerator();
  }
  d_pp.finishInit(d_theoryEngine.get(), d_propEngine.get(), pppg);
}

}  // namespace smt
}  // namespace cvc5::internal<|MERGE_RESOLUTION|>--- conflicted
+++ resolved
@@ -94,8 +94,6 @@
       pm->startProofLogging(options().base.out, d_asserts);
     }
   }
-<<<<<<< HEAD
-=======
 
   // Determine any illegal kinds that are dependent on options that need to be
   // guarded here. Note that nearly all illegal kinds should be properly guarded
@@ -111,7 +109,6 @@
   {
     d_illegalKinds.insert(Kind::STORE_ALL);
   }
->>>>>>> a69fba76
 }
 
 void SmtSolver::resetAssertions()
