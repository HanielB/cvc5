/*********************                                                        */
/*! \file term_formula_removal.h
 ** \verbatim
 ** Top contributors (to current version):
 **   Andrew Reynolds, Morgan Deters, Dejan Jovanovic
 ** This file is part of the CVC4 project.
 ** Copyright (c) 2009-2020 by the authors listed in the file AUTHORS
 ** in the top-level source directory) and their institutional affiliations.
 ** All rights reserved.  See the file COPYING in the top-level source
 ** directory for licensing information.\endverbatim
 **
 ** \brief Removal of term formulas
 **
 ** Removal of term formulas.
 **/

#include "cvc4_private.h"

#pragma once

#include <unordered_map>
#include <vector>

#include "context/cdinsert_hashmap.h"
#include "context/context.h"
#include "expr/lazy_proof.h"
#include "expr/node.h"
#include "expr/term_conversion_proof_generator.h"
#include "smt/dump.h"
#include "theory/eager_proof_generator.h"
#include "theory/trust_node.h"
#include "util/bool.h"
#include "util/hash.h"

namespace CVC4 {

typedef std::unordered_map<Node, unsigned, NodeHashFunction> IteSkolemMap;

class RemoveTermFormulas {
 public:
  RemoveTermFormulas(context::UserContext* u);
  ~RemoveTermFormulas();

  /**
   * By introducing skolem variables, this function removes all occurrences of:
   * (1) term ITEs,
   * (2) terms of type Boolean that are not Boolean term variables,
   * (3) lambdas, and
   * (4) Hilbert choice expressions.
   * from assertions.
   * All additional assertions are pushed into assertions. iteSkolemMap
   * contains a map from introduced skolem variables to the index in
   * assertions containing the new definition created in conjunction
   * with that skolem variable.
   *
   * As an example of (1):
   *   f( (ite C 0 1)) = 2
   * becomes
   *   f( k ) = 2 ^ ite( C, k=0, k=1 )
   *
   * As an example of (2):
   *   g( (and C1 C2) ) = 3
   * becomes
   *   g( k ) = 3 ^ ( k <=> (and C1 C2) )
   *
   * As an example of (3):
   *   (lambda x. t[x]) = f
   * becomes
   *   (forall x. k(x) = t[x]) ^ k = f
   * where k is a fresh skolem function.
   * This is sometimes called "lambda lifting"
   *
   * As an example of (4):
   *   (witness x. P( x ) ) = t
   * becomes
   *   P( k ) ^ k = t
   * where k is a fresh skolem constant.
   *
   * With reportDeps true, report reasoning dependences to the proof
   * manager (for unsat cores).
   *
<<<<<<< HEAD
   * If pft is provided, then we provide it proofs of elimination steps, e.g.
   * (= (ite C a b) k).
   *
   * If pfa is provided, then we provide proofs of the new lemmas added to
   * assertions, e.g. (ite C (= k a) (= k b).
=======
   * @param assertion The assertion to remove term formulas from
   * @param newAsserts The new assertions corresponding to axioms for newly
   * introduced skolems.
   * @param newSkolems The skolems corresponding to each of the newAsserts.
   * @param reportDeps Used for unsat cores in the old proof infrastructure.
   * @return a trust node of kind TrustNodeKind::REWRITE whose
   * right hand side is assertion after removing term formulas, and the proof
   * generator (if provided) that can prove the equivalence.
>>>>>>> b90cfb46
   */
  theory::TrustNode run(Node assertion,
                        std::vector<theory::TrustNode>& newAsserts,
                        std::vector<Node>& newSkolems,
                        bool reportDeps = false);

  /**
   * Substitute under node using pre-existing cache.  Do not remove
   * any ITEs not seen during previous runs.
   */
  Node replace(TNode node, bool inQuant = false, bool inTerm = false) const;

  /** Returns true if e contains a term ite. */
  bool containsTermITE(TNode e) const;

  /** Garbage collects non-context dependent data-structures. */
  void garbageCollect();

<<<<<<< HEAD
  /** Set proof node manager, also enabled proofs TODO: improve design */
  void setProofNodeManager(ProofNodeManager* pnm);
=======
  /**
   * Set proof checker, which signals this class to enable proofs using the
   * given checker.
   */
  void setProofChecker(ProofChecker* pc);
>>>>>>> b90cfb46

  /**
   * Get axiom for term n. This returns the axiom that this class uses to
   * eliminate the term n, which is determined by its top-most symbol. For
   * example, if n is (ite n1 n2 n3), this returns the formula:
   *   (ite n1 (= (ite n1 n2 n3) n2) (= (ite n1 n2 n3) n3))
   */
  static Node getAxiomFor(Node n);

 private:
  typedef context::
      CDInsertHashMap<std::pair<Node, int>,
                      Node,
                      PairHashFunction<Node, int, NodeHashFunction> >
          TermFormulaCache;
  /** term formula removal cache
   *
   * This stores the results of term formula removal for inputs to the run(...)
   * function below, where the integer in the pair we hash on is the
   * result of cacheVal below.
   */
  TermFormulaCache d_tfCache;

  /** return the integer cache value for the input flags to run(...) */
  static inline int cacheVal( bool inQuant, bool inTerm ) { return (inQuant ? 1 : 0) + 2*(inTerm ? 1 : 0); }

  /** skolem cache
   *
   * This is a cache that maps terms to the skolem we use to replace them.
   *
   * Notice that this cache is necessary in addition to d_tfCache, since
   * we should use the same skolem to replace terms, regardless of the input
   * arguments to run(...). For example:
   *
   * ite( G, a, b ) = c ^ forall x. P( ite( G, a, b ), x )
   *
   * should be processed to:
   *
   * k = c ^ forall x. P( k, x ) ^ ite( G, k=a, k=b )
   *
   * where notice
   *   d_skolem_cache[ite( G, a, b )] = k, and
   *   d_tfCache[<ite( G, a, b ),0>] = d_tfCache[<ite( G, a, b ),1>] = k.
   */
  context::CDInsertHashMap<Node, Node, NodeHashFunction> d_skolem_cache;

  /** gets the skolem for node
   *
   * This returns the d_skolem_cache value for node, if it exists as a key
   * in the above map, or the null node otherwise.
   */
  inline Node getSkolemForNode(Node node) const;

  static bool hasNestedTermChildren( TNode node );

  /** A proof node manager */
<<<<<<< HEAD
  ProofNodeManager* d_pnm;
=======
  std::unique_ptr<ProofNodeManager> d_pnm;
>>>>>>> b90cfb46
  /**
   * A proof generator for the term conversion.
   */
  std::unique_ptr<TConvProofGenerator> d_tpg;
  /**
   * A proof generator for skolems we introduce that are based on axioms that
   * this class is responsible for.
   */
  std::unique_ptr<LazyCDProof> d_lp;

  /**
   * Removes terms of the form (1), (2), (3) described above from node.
   * All additional assertions are pushed into
   * assertions. iteSkolemMap contains a map from introduced skolem
   * variables to the index in assertions containing the new Boolean
   * ite created in conjunction with that skolem variable.
   *
   * inQuant is whether we are processing node in the body of quantified formula
   * inTerm is whether we are are processing node in a "term" position, that is, it is a subterm
   *        of a parent term that is not a Boolean connective.
   */
  Node run(TNode node,
           std::vector<theory::TrustNode>& newAsserts,
           std::vector<Node>& newSkolems,
           bool inQuant,
           bool inTerm);

<<<<<<< HEAD
  /** Proofs enabled */
=======
  /** Whether proofs are enabled */
>>>>>>> b90cfb46
  bool isProofEnabled() const;
};/* class RemoveTTE */

}/* CVC4 namespace */<|MERGE_RESOLUTION|>--- conflicted
+++ resolved
@@ -79,13 +79,6 @@
    * With reportDeps true, report reasoning dependences to the proof
    * manager (for unsat cores).
    *
-<<<<<<< HEAD
-   * If pft is provided, then we provide it proofs of elimination steps, e.g.
-   * (= (ite C a b) k).
-   *
-   * If pfa is provided, then we provide proofs of the new lemmas added to
-   * assertions, e.g. (ite C (= k a) (= k b).
-=======
    * @param assertion The assertion to remove term formulas from
    * @param newAsserts The new assertions corresponding to axioms for newly
    * introduced skolems.
@@ -94,7 +87,6 @@
    * @return a trust node of kind TrustNodeKind::REWRITE whose
    * right hand side is assertion after removing term formulas, and the proof
    * generator (if provided) that can prove the equivalence.
->>>>>>> b90cfb46
    */
   theory::TrustNode run(Node assertion,
                         std::vector<theory::TrustNode>& newAsserts,
@@ -113,16 +105,11 @@
   /** Garbage collects non-context dependent data-structures. */
   void garbageCollect();
 
-<<<<<<< HEAD
-  /** Set proof node manager, also enabled proofs TODO: improve design */
+  /**
+   * Set proof node manager, which signals this class to enable proofs using the
+   * given checker.
+   */
   void setProofNodeManager(ProofNodeManager* pnm);
-=======
-  /**
-   * Set proof checker, which signals this class to enable proofs using the
-   * given checker.
-   */
-  void setProofChecker(ProofChecker* pc);
->>>>>>> b90cfb46
 
   /**
    * Get axiom for term n. This returns the axiom that this class uses to
@@ -179,11 +166,7 @@
   static bool hasNestedTermChildren( TNode node );
 
   /** A proof node manager */
-<<<<<<< HEAD
   ProofNodeManager* d_pnm;
-=======
-  std::unique_ptr<ProofNodeManager> d_pnm;
->>>>>>> b90cfb46
   /**
    * A proof generator for the term conversion.
    */
@@ -211,11 +194,7 @@
            bool inQuant,
            bool inTerm);
 
-<<<<<<< HEAD
-  /** Proofs enabled */
-=======
   /** Whether proofs are enabled */
->>>>>>> b90cfb46
   bool isProofEnabled() const;
 };/* class RemoveTTE */
 
