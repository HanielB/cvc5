/*********************                                                        */
/*! \file dump.cpp
 ** \verbatim
 ** Top contributors (to current version):
 **   Morgan Deters, Clark Barrett, Tim King
 ** This file is part of the CVC4 project.
 ** Copyright (c) 2009-2019 by the authors listed in the file AUTHORS
 ** in the top-level source directory) and their institutional affiliations.
 ** All rights reserved.  See the file COPYING in the top-level source
 ** directory for licensing information.\endverbatim
 **
 ** \brief Dump utility classes and functions
 **
 ** Dump utility classes and functions.
 **/

#include "smt/dump.h"

#include "base/output.h"
#include "lib/strtok_r.h"
#include "preprocessing/preprocessing_pass_registry.h"

namespace CVC4 {

DumpC DumpChannel CVC4_PUBLIC;

std::ostream& DumpC::setStream(std::ostream* os) {
  ::CVC4::DumpOutChannel.setStream(os);
  return *os;
}
std::ostream& DumpC::getStream() { return ::CVC4::DumpOutChannel.getStream(); }
std::ostream* DumpC::getStreamPointer() { return ::CVC4::DumpOutChannel.getStreamPointer(); }


void DumpC::setDumpFromString(const std::string& optarg) {
  if (Configuration::isDumpingBuild())
  {
    // Make a copy of optarg for strtok_r to use.
    std::string optargCopy = optarg;
    char* optargPtr = const_cast<char*>(optargCopy.c_str());
    char* tokstr = optargPtr;
    char* toksave;
    while ((optargPtr = strtok_r(tokstr, ",", &toksave)) != NULL)
    {
      tokstr = NULL;
      if (!strcmp(optargPtr, "raw-benchmark"))
      {
      }
      else if (!strcmp(optargPtr, "benchmark"))
      {
      }
      else if (!strcmp(optargPtr, "declarations"))
      {
      }
      else if (!strcmp(optargPtr, "assertions"))
      {
        Dump.on("assertions:post-everything");
      }
      else if (!strncmp(optargPtr, "assertions:", 11))
      {
        const char* p = optargPtr + 11;
        if (!strncmp(p, "pre-", 4))
        {
          p += 4;
        }
        else if (!strncmp(p, "post-", 5))
        {
          p += 5;
        }
        else
        {
          throw OptionException(std::string("don't know how to dump `")
                                + optargPtr
                                + "'.  Please consult --dump help.");
        }
        if (!strcmp(p, "everything"))
        {
        }
        else if (preprocessing::PreprocessingPassRegistry::getInstance()
                     .hasPass(p))
        {
        }
        else
        {
          throw OptionException(std::string("don't know how to dump `")
                                + optargPtr
                                + "'.  Please consult --dump help.");
        }
        Dump.on("assertions");
      }
      else if (!strcmp(optargPtr, "skolems"))
      {
      }
      else if (!strcmp(optargPtr, "clauses"))
      {
      }
      else if (!strcmp(optargPtr, "t-conflicts")
               || !strcmp(optargPtr, "t-lemmas")
               || !strcmp(optargPtr, "t-explanations")
               || !strcmp(optargPtr, "bv-rewrites")
               || !strcmp(optargPtr, "theory::fullcheck"))
      {
        // These are "non-state-dumping" modes.  If state (SAT decisions,
        // propagations, etc.) is dumped, it will interfere with the validity
        // of these generated queries.
        if (Dump.isOn("state"))
        {
          throw OptionException(std::string("dump option `") + optargPtr +
                              "' conflicts with a previous, "
                              "state-dumping dump option.  You cannot "
                              "mix stateful and non-stateful dumping modes; "
                              "see --dump help.");
        }
        else
        {
          Dump.on("no-permit-state");
        }
      }
      else if (!strcmp(optargPtr, "state")
               || !strcmp(optargPtr, "missed-t-conflicts")
               || !strcmp(optargPtr, "t-propagations")
               || !strcmp(optargPtr, "missed-t-propagations"))
      {
        // These are "state-dumping" modes.  If state (SAT decisions,
        // propagations, etc.) is not dumped, it will interfere with the
        // validity of these generated queries.
        if (Dump.isOn("no-permit-state"))
        {
          throw OptionException(std::string("dump option `") + optargPtr +
                              "' conflicts with a previous, "
                              "non-state-dumping dump option.  You cannot "
                              "mix stateful and non-stateful dumping modes; "
                              "see --dump help.");
        }
        else
        {
          Dump.on("state");
        }
      }
      else if (!strcmp(optargPtr, "help"))
      {
        puts(s_dumpHelp.c_str());

        std::stringstream ss;
        ss << "Available preprocessing passes:\n";
        for (const std::string& pass :
             preprocessing::PreprocessingPassRegistry::getInstance()
                 .getAvailablePasses())
        {
          ss << "- " << pass << "\n";
        }
        puts(ss.str().c_str());
        exit(1);
      }
      else if (!strcmp(optargPtr, "bv-abstraction"))
      {
        Dump.on("bv-abstraction");
      }
      else if (!strcmp(optargPtr, "bv-algebraic"))
      {
        Dump.on("bv-algebraic");
      }
      else
      {
        throw OptionException(std::string("unknown option for --dump: `")
                              + optargPtr + "'.  Try --dump help.");
      }
<<<<<<< HEAD
      puts(ss.str().c_str());
      exit(1);
    } else if(!strcmp(optargPtr, "bv-abstraction")) {
      Dump.on("bv-abstraction");
    } else if(!strcmp(optargPtr, "bv-algebraic")) {
      Dump.on("bv-algebraic");
    } else if(!strcmp(optargPtr, "sygus-benchmark")) {
      Dump.on("sygus-benchmark");
      return;
    } else {
      throw OptionException(std::string("unknown option for --dump: `") +
                            optargPtr + "'.  Try --dump help.");
    }

    Dump.on(optargPtr);
    Dump.on("benchmark");
    if (strcmp(optargPtr, "benchmark"))
    {
      Dump.on("declarations");
      if (strcmp(optargPtr, "declarations")
          && strcmp(optargPtr, "raw-benchmark"))
      {
        Dump.on("skolems");
=======

      Dump.on(optargPtr);
      Dump.on("benchmark");
      if (strcmp(optargPtr, "benchmark"))
      {
        Dump.on("declarations");
        if (strcmp(optargPtr, "declarations")
            && strcmp(optargPtr, "raw-benchmark"))
        {
          Dump.on("skolems");
        }
>>>>>>> 80b14c09
      }
    }
  }
  else
  {
    throw OptionException(
        "The dumping feature was disabled in this build of CVC4.");
  }
}

const std::string DumpC::s_dumpHelp = "\
Dump modes currently supported by the --dump option:\n\
\n\
benchmark\n\
+ Dump the benchmark structure (set-logic, push/pop, queries, etc.), but\n\
  does not include any declarations or assertions.  Implied by all following\n\
  modes.\n\
\n\
declarations\n\
+ Dump user declarations.  Implied by all following modes.\n\
\n\
raw-benchmark\n\
+ Dump all user-commands as they are received (including assertions) without\n\
  any preprocessing and without any internally-created commands.\n\
\n\
skolems\n\
+ Dump internally-created skolem variable declarations.  These can\n\
  arise from preprocessing simplifications, existential elimination,\n\
  and a number of other things.  Implied by all following modes.\n\
\n\
assertions\n\
+ Output the assertions after preprocessing and before clausification.\n\
  Can also specify \"assertions:pre-PASS\" or \"assertions:post-PASS\",\n\
  where PASS is one of the preprocessing passes: definition-expansion\n\
  boolean-terms constrain-subtypes substitution bv-to-bool bool-to-bv\n\
  strings-pp skolem-quant simplify static-learning ite-removal\n\
  repeat-simplify rewrite-apply-to-const theory-preprocessing.\n\
  PASS can also be the special value \"everything\", in which case the\n\
  assertions are printed before any preprocessing (with\n\
  \"assertions:pre-everything\") or after all preprocessing completes\n\
  (with \"assertions:post-everything\").\n\
\n\
clauses\n\
+ Do all the preprocessing outlined above, and dump the CNF-converted\n\
  output\n\
\n\
state\n\
+ Dump all contextual assertions (e.g., SAT decisions, propagations..).\n\
  Implied by all \"stateful\" modes below and conflicts with all\n\
  non-stateful modes below.\n\
\n\
t-conflicts [non-stateful]\n\
+ Output correctness queries for all theory conflicts\n\
\n\
missed-t-conflicts [stateful]\n\
+ Output completeness queries for theory conflicts\n\
\n\
t-propagations [stateful]\n\
+ Output correctness queries for all theory propagations\n\
\n\
missed-t-propagations [stateful]\n\
+ Output completeness queries for theory propagations (LARGE and EXPENSIVE)\n\
\n\
t-lemmas [non-stateful]\n\
+ Output correctness queries for all theory lemmas\n\
\n\
t-explanations [non-stateful]\n\
+ Output correctness queries for all theory explanations\n\
\n\
bv-rewrites [non-stateful]\n\
+ Output correctness queries for all bitvector rewrites\n\
\n\
bv-abstraction [non-stateful]\n\
+ Output correctness queries for all bv abstraction \n\
\n\
bv-algebraic [non-stateful]\n\
+ Output correctness queries for bv algebraic solver. \n\
\n\
theory::fullcheck [non-stateful]\n\
+ Output completeness queries for all full-check effort-level theory checks\n\
\n\
Dump modes can be combined with multiple uses of --dump.  Generally you want\n\
raw-benchmark or, alternatively, one from the assertions category (either\n\
assertions or clauses), and perhaps one or more stateful or non-stateful modes\n\
for checking correctness and completeness of decision procedure implementations.\n\
Stateful modes dump the contextual assertions made by the core solver (all\n\
decisions and propagations as assertions); this affects the validity of the\n\
resulting correctness and completeness queries, so of course stateful and\n\
non-stateful modes cannot be mixed in the same run.\n\
\n\
The --output-language option controls the language used for dumping, and\n\
this allows you to connect CVC4 to another solver implementation via a UNIX\n\
pipe to perform on-line checking.  The --dump-to option can be used to dump\n\
to a file.\n\
";

}/* CVC4 namespace */<|MERGE_RESOLUTION|>--- conflicted
+++ resolved
@@ -160,36 +160,15 @@
       {
         Dump.on("bv-algebraic");
       }
-      else
+      else if(!strcmp(optargPtr, "sygus-benchmark"))
+        {
+      Dump.on("sygus-benchmark");
+      return;
+    } else
       {
         throw OptionException(std::string("unknown option for --dump: `")
                               + optargPtr + "'.  Try --dump help.");
       }
-<<<<<<< HEAD
-      puts(ss.str().c_str());
-      exit(1);
-    } else if(!strcmp(optargPtr, "bv-abstraction")) {
-      Dump.on("bv-abstraction");
-    } else if(!strcmp(optargPtr, "bv-algebraic")) {
-      Dump.on("bv-algebraic");
-    } else if(!strcmp(optargPtr, "sygus-benchmark")) {
-      Dump.on("sygus-benchmark");
-      return;
-    } else {
-      throw OptionException(std::string("unknown option for --dump: `") +
-                            optargPtr + "'.  Try --dump help.");
-    }
-
-    Dump.on(optargPtr);
-    Dump.on("benchmark");
-    if (strcmp(optargPtr, "benchmark"))
-    {
-      Dump.on("declarations");
-      if (strcmp(optargPtr, "declarations")
-          && strcmp(optargPtr, "raw-benchmark"))
-      {
-        Dump.on("skolems");
-=======
 
       Dump.on(optargPtr);
       Dump.on("benchmark");
@@ -201,7 +180,6 @@
         {
           Dump.on("skolems");
         }
->>>>>>> 80b14c09
       }
     }
   }
