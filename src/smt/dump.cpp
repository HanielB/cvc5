--- conflicted
+++ resolved
@@ -118,12 +118,9 @@
       Dump.on("bv-abstraction");
     } else if(!strcmp(optargPtr, "bv-algebraic")) {
       Dump.on("bv-algebraic");
-<<<<<<< HEAD
-=======
     } else if(!strcmp(optargPtr, "sygus-benchmark")) {
       Dump.on("sygus-benchmark");
       return;
->>>>>>> 4d514cd2
     } else {
       throw OptionException(std::string("unknown option for --dump: `") +
                             optargPtr + "'.  Try --dump help.");
