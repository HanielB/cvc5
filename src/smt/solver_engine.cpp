/******************************************************************************
 * Top contributors (to current version):
 *   Andrew Reynolds, Aina Niemetz, Gereon Kremer
 *
 * This file is part of the cvc5 project.
 *
 * Copyright (c) 2009-2024 by the authors listed in the file AUTHORS
 * in the top-level source directory and their institutional affiliations.
 * All rights reserved.  See the file COPYING in the top-level source
 * directory for licensing information.
 * ****************************************************************************
 *
 * The main entry point into the cvc5 library's SMT interface.
 */

#include "smt/solver_engine.h"

#include "base/check.h"
#include "base/exception.h"
#include "base/modal_exception.h"
#include "base/output.h"
#include "decision/decision_engine.h"
#include "expr/bound_var_manager.h"
#include "expr/node.h"
#include "expr/node_algorithm.h"
#include "expr/plugin.h"
#include "expr/skolem_manager.h"
#include "expr/subtype_elim_node_converter.h"
#include "expr/sygus_term_enumerator.h"
#include "options/base_options.h"
#include "options/expr_options.h"
#include "options/language.h"
#include "options/main_options.h"
#include "options/option_exception.h"
#include "options/options_public.h"
#include "options/parser_options.h"
#include "options/printer_options.h"
#include "options/proof_options.h"
#include "options/quantifiers_options.h"
#include "options/smt_options.h"
#include "options/theory_options.h"
#include "preprocessing/passes/synth_rew_rules.h"
#include "printer/printer.h"
#include "proof/unsat_core.h"
#include "prop/prop_engine.h"
#include "smt/abduction_solver.h"
#include "smt/assertions.h"
#include "smt/check_models.h"
#include "smt/context_manager.h"
#include "smt/env.h"
#include "smt/expand_definitions.h"
#include "smt/find_synth_solver.h"
#include "smt/interpolation_solver.h"
#include "smt/listeners.h"
#include "smt/logic_exception.h"
#include "smt/model.h"
#include "smt/model_blocker.h"
#include "smt/model_core_builder.h"
#include "smt/preprocessor.h"
#include "smt/proof_manager.h"
#include "smt/quant_elim_solver.h"
#include "smt/set_defaults.h"
#include "smt/smt_driver.h"
#include "smt/smt_driver_deep_restarts.h"
#include "smt/smt_solver.h"
#include "smt/solver_engine_state.h"
#include "smt/solver_engine_stats.h"
#include "smt/sygus_solver.h"
#include "smt/timeout_core_manager.h"
#include "smt/unsat_core_manager.h"
#include "theory/datatypes/sygus_datatype_utils.h"
#include "theory/quantifiers/candidate_rewrite_database.h"
#include "theory/quantifiers/instantiation_list.h"
#include "theory/quantifiers/oracle_engine.h"
#include "theory/quantifiers/quantifiers_attributes.h"
#include "theory/quantifiers/query_generator.h"
#include "theory/quantifiers/rewrite_verifier.h"
#include "theory/quantifiers/sygus/sygus_enumerator.h"
#include "theory/quantifiers/sygus_sampler.h"
#include "theory/quantifiers_engine.h"
#include "theory/rewriter.h"
#include "theory/smt_engine_subsolver.h"
#include "theory/theory_engine.h"
#include "util/random.h"
#include "util/rational.h"
#include "util/resource_manager.h"
#include "util/sexpr.h"
#include "util/statistics_registry.h"
#include "util/string.h"

// required for hacks related to old proofs for unsat cores
#include "base/configuration.h"
#include "base/configuration_private.h"

using namespace std;
using namespace cvc5::internal::smt;
using namespace cvc5::internal::preprocessing;
using namespace cvc5::internal::prop;
using namespace cvc5::context;
using namespace cvc5::internal::theory;

namespace cvc5::internal {

SolverEngine::SolverEngine(const Options* optr)
    : d_env(new Env(NodeManager::currentNM(), optr)),
      d_state(new SolverEngineState(*d_env.get())),
      d_ctxManager(nullptr),
      d_routListener(new ResourceOutListener(*this)),
      d_smtSolver(nullptr),
      d_smtDriver(nullptr),
      d_checkModels(nullptr),
      d_pfManager(nullptr),
      d_ucManager(nullptr),
      d_sygusSolver(nullptr),
      d_abductSolver(nullptr),
      d_interpolSolver(nullptr),
      d_quantElimSolver(nullptr),
      d_userLogicSet(false),
      d_safeOptsSetRegularOption(false),
      d_safeOptsSetRegularOptionToDefault(false),
      d_isInternalSubsolver(false),
      d_stats(nullptr)
{
  // listen to resource out
  getResourceManager()->registerListener(d_routListener.get());
  // make statistics
  d_stats.reset(new SolverEngineStatistics(d_env->getStatisticsRegistry()));
  // make the SMT solver
  d_smtSolver.reset(new SmtSolver(*d_env, *d_stats));
  // make the context manager
  d_ctxManager.reset(new ContextManager(*d_env.get(), *d_state));
  // make the SyGuS solver
  d_sygusSolver.reset(new SygusSolver(*d_env.get(), *d_smtSolver));
  // make the quantifier elimination solver
  d_quantElimSolver.reset(
      new QuantElimSolver(*d_env.get(), *d_smtSolver, d_ctxManager.get()));
}

bool SolverEngine::isFullyInited() const { return d_state->isFullyInited(); }
bool SolverEngine::isQueryMade() const { return d_state->isQueryMade(); }
size_t SolverEngine::getNumUserLevels() const
{
  return d_ctxManager->getNumUserLevels();
}
SmtMode SolverEngine::getSmtMode() const { return d_state->getMode(); }
bool SolverEngine::isSmtModeSat() const
{
  SmtMode mode = getSmtMode();
  return mode == SmtMode::SAT || mode == SmtMode::SAT_UNKNOWN;
}
Result SolverEngine::getStatusOfLastCommand() const
{
  return d_state->getStatus();
}

void SolverEngine::finishInit()
{
  if (d_state->isFullyInited())
  {
    // already initialized, return
    return;
  }

  // Notice that finishInit is called when options are finalized. If we are
  // parsing smt2, this occurs at the moment we enter "Assert mode", page 52 of
  // SMT-LIB 2.6 standard.

  // set the logic
  const LogicInfo& logic = getLogicInfo();
  if (!logic.isLocked())
  {
    setLogicInternal();
  }

  // set the random seed
  Random::getRandom().setSeed(d_env->getOptions().driver.seed);

  // Call finish init on the set defaults module. This inializes the logic
  // and the best default options based on our heuristics.
  SetDefaults sdefaults(*d_env, d_isInternalSubsolver);
  sdefaults.setDefaults(d_env->d_logic, getOptions());

  ProofNodeManager* pnm = nullptr;
  if (d_env->getOptions().smt.produceProofs)
  {
    // ensure bound variable uses canonical bound variables
    NodeManager::currentNM()->getBoundVarManager()->enableKeepCacheValues();
    // make the proof manager
    d_pfManager.reset(new PfManager(*d_env.get()));
    // start the unsat core manager
    d_ucManager.reset(new UnsatCoreManager(
        *d_env.get(), *d_smtSolver.get(), *d_pfManager.get()));
    pnm = d_pfManager->getProofNodeManager();
  }
  // enable proof support in the environment/rewriter
  d_env->finishInit(pnm);

  Trace("smt-debug") << "SolverEngine::finishInit" << std::endl;
  d_smtSolver->finishInit();

  // make SMT solver driver based on options
  if (options().smt.deepRestartMode != options::DeepRestartMode::NONE)
  {
    d_smtDriver.reset(new SmtDriverDeepRestarts(
        *d_env.get(), *d_smtSolver.get(), d_ctxManager.get()));
  }
  else
  {
    ContextManager* ctx = d_ctxManager.get();
    // deep restarts not enabled
    d_smtDriver.reset(
        new SmtDriverSingleCall(*d_env.get(), *d_smtSolver.get(), ctx));
  }

  // global push/pop around everything, to ensure proper destruction
  // of context-dependent data structures
  d_ctxManager->setup(d_smtDriver.get());

  // subsolvers
  if (d_env->getOptions().smt.produceAbducts)
  {
    d_abductSolver.reset(new AbductionSolver(*d_env.get()));
  }
  if (d_env->getOptions().smt.produceInterpolants)
  {
    d_interpolSolver.reset(new InterpolationSolver(*d_env));
  }
  // check models utility
  if (d_env->getOptions().smt.checkModels)
  {
    d_checkModels.reset(new CheckModels(*d_env.get()));
  }

  AlwaysAssert(d_smtSolver->getPropEngine()->getAssertionLevel() == 0)
      << "The PropEngine has pushed but the SolverEngine "
         "hasn't finished initializing!";

  Assert(getLogicInfo().isLocked());

  // store that we are finished initializing
  d_state->markFinishInit();
  Trace("smt-debug") << "SolverEngine::finishInit done" << std::endl;
}

void SolverEngine::shutdown()
{
  d_ctxManager->shutdown();
  d_env->shutdown();
}

SolverEngine::~SolverEngine()
{

  try
  {
    shutdown();

    // global push/pop around everything, to ensure proper destruction
    // of context-dependent data structures
    d_ctxManager->cleanup();

    // destroy all passes before destroying things that they refer to
    d_smtSolver->getPreprocessor()->cleanup();

    d_pfManager.reset(nullptr);
    d_ucManager.reset(nullptr);

    d_abductSolver.reset(nullptr);
    d_interpolSolver.reset(nullptr);
    d_quantElimSolver.reset(nullptr);
    d_sygusSolver.reset(nullptr);
    d_smtDriver.reset(nullptr);
    d_smtSolver.reset(nullptr);

    d_stats.reset(nullptr);
    d_routListener.reset(nullptr);
    // destroy the state
    d_state.reset(nullptr);
    // destroy the environment
    d_env.reset(nullptr);
  }
  catch (Exception& e)
  {
    d_env->warning() << "cvc5 threw an exception during cleanup." << std::endl << e << std::endl;
  }
}

void SolverEngine::setLogic(const LogicInfo& logic)
{
  if (d_state->isFullyInited())
  {
    throw ModalException(
        "Cannot set logic in SolverEngine after the engine has "
        "finished initializing.");
  }
  d_env->d_logic = logic;
  d_userLogic = logic;
  d_userLogicSet = true;
  setLogicInternal();
}

void SolverEngine::setLogic(const std::string& s)
{
  try
  {
    setLogic(LogicInfo(s));
  }
  catch (IllegalArgumentException& e)
  {
    throw LogicException(e.what());
  }
}

bool SolverEngine::isLogicSet() const { return d_userLogicSet; }

const LogicInfo& SolverEngine::getLogicInfo() const
{
  return d_env->getLogicInfo();
}

LogicInfo SolverEngine::getUserLogicInfo() const
{
  // Lock the logic to make sure that this logic can be queried. We create a
  // copy of the user logic here to keep this method const.
  LogicInfo res = d_userLogic;
  res.lock();
  return res;
}

void SolverEngine::setLogicInternal()
{
  Assert(!d_state->isFullyInited())
      << "setting logic in SolverEngine but the engine has already"
         " finished initializing for this run";
  d_env->d_logic.lock();
  d_userLogic.lock();
}

void SolverEngine::setInfo(const std::string& key, const std::string& value)
{
  Trace("smt") << "SMT setInfo(" << key << ", " << value << ")" << endl;

  if (key == "filename")
  {
    d_env->d_options.write_driver().filename = value;
    d_env->getStatisticsRegistry().registerValue<std::string>(
        "driver::filename", value);
  }
  else if (key == "smt-lib-version"
           && !getOptions().base.inputLanguageWasSetByUser)
  {
    if (value != "2" && value != "2.6")
    {
      d_env->warning() << "SMT-LIB version " << value
                << " unsupported, defaulting to language (and semantics of) "
                   "SMT-LIB 2.6\n";
    }
    getOptions().write_base().inputLanguage = Language::LANG_SMTLIB_V2_6;
    // also update the output language
    if (!getOptions().printer.outputLanguageWasSetByUser)
    {
      setOption("output-language", "smtlib2.6");
      getOptions().write_printer().outputLanguageWasSetByUser = false;
    }
  }
  else if (key == "status")
  {
    d_state->notifyExpectedStatus(value);
  }
}

bool SolverEngine::isValidGetInfoFlag(const std::string& key) const
{
  if (key == "all-statistics" || key == "error-behavior" || key == "filename"
      || key == "name" || key == "version" || key == "authors"
      || key == "status" || key == "time" || key == "reason-unknown"
      || key == "assertion-stack-levels" || key == "all-options")
  {
    return true;
  }
  return false;
}

std::string SolverEngine::getInfo(const std::string& key) const
{
  Trace("smt") << "SMT getInfo(" << key << ")" << endl;
  if (key == "all-statistics")
  {
    return toSExpr(d_env->getStatisticsRegistry().begin(),
                   d_env->getStatisticsRegistry().end());
  }
  if (key == "error-behavior")
  {
    return "immediate-exit";
  }
  if (key == "filename")
  {
    return d_env->getOptions().driver.filename;
  }
  if (key == "name")
  {
    return toSExpr(Configuration::getName());
  }
  if (key == "version")
  {
    return toSExpr(Configuration::getVersionString());
  }
  if (key == "authors")
  {
    return toSExpr("the " + Configuration::getName() + " authors");
  }
  if (key == "status")
  {
    // sat | unsat | unknown
    Result status = d_state->getStatus();
    switch (status.getStatus())
    {
      case Result::SAT: return "sat";
      case Result::UNSAT: return "unsat";
      default: return "unknown";
    }
  }
  if (key == "time")
  {
    return toSExpr(std::clock());
  }
  if (key == "reason-unknown")
  {
    Result status = d_state->getStatus();
    if (!status.isNull() && status.isUnknown())
    {
      std::stringstream ss;
      ss << status.getUnknownExplanation();
      std::string s = ss.str();
      transform(s.begin(), s.end(), s.begin(), ::tolower);
      return s;
    }
    else
    {
      throw RecoverableModalException(
          "Can't get-info :reason-unknown when the "
          "last result wasn't unknown!");
    }
  }
  if (key == "assertion-stack-levels")
  {
    size_t ulevel = d_ctxManager->getNumUserLevels();
    AlwaysAssert(ulevel <= std::numeric_limits<unsigned long int>::max());
    return toSExpr(ulevel);
  }
  Assert(key == "all-options");
  // get the options, like all-statistics
  std::vector<std::vector<std::string>> res;
  for (const auto& opt : options::getNames())
  {
    res.emplace_back(
        std::vector<std::string>{opt, options::get(getOptions(), opt)});
  }
  return toSExpr(res);
}

void SolverEngine::debugCheckFormals(const std::vector<Node>& formals,
                                     Node func)
{
  for (std::vector<Node>::const_iterator i = formals.begin();
       i != formals.end();
       ++i)
  {
    if ((*i).getKind() != Kind::BOUND_VARIABLE)
    {
      stringstream ss;
      ss << "All formal arguments to defined functions must be "
            "BOUND_VARIABLEs, but in the\n"
         << "definition of function " << func << ", formal\n"
         << "  " << *i << "\n"
         << "has kind " << (*i).getKind();
      throw TypeCheckingExceptionPrivate(func, ss.str());
    }
  }
}

void SolverEngine::debugCheckFunctionBody(Node formula,
                                          const std::vector<Node>& formals,
                                          Node func)
{
  TypeNode formulaType = formula.getType(d_env->getOptions().expr.typeChecking);
  TypeNode funcType = func.getType();
  // We distinguish here between definitions of constants and functions,
  // because the type checking for them is subtly different.  Perhaps we
  // should instead have SolverEngine::defineFunction() and
  // SolverEngine::defineConstant() for better clarity, although then that
  // doesn't match the SMT-LIBv2 standard...
  if (formals.size() > 0)
  {
    TypeNode rangeType = funcType.getRangeType();
    if (formulaType != rangeType)
    {
      stringstream ss;
      ss << "Type of defined function does not match its declaration\n"
         << "The function  : " << func << "\n"
         << "Declared type : " << rangeType << "\n"
         << "The body      : " << formula << "\n"
         << "Body type     : " << formulaType;
      throw TypeCheckingExceptionPrivate(func, ss.str());
    }
  }
  else
  {
    if (formulaType != funcType)
    {
      stringstream ss;
      ss << "Declared type of defined constant does not match its definition\n"
         << "The constant   : " << func << "\n"
         << "Declared type  : " << funcType << "\n"
         << "The definition : " << formula << "\n"
         << "Definition type: " << formulaType;
      throw TypeCheckingExceptionPrivate(func, ss.str());
    }
  }
}

void SolverEngine::declareConst(const Node& c) { d_state->notifyDeclaration(); }

void SolverEngine::declareSort(const TypeNode& tn)
{
  d_state->notifyDeclaration();
}

void SolverEngine::defineFunction(Node func,
                                  const std::vector<Node>& formals,
                                  Node formula,
                                  bool global)
{
  beginCall();
  Trace("smt") << "SMT defineFunction(" << func << ")" << endl;
  debugCheckFormals(formals, func);

  // type check body
  debugCheckFunctionBody(formula, formals, func);

  Node def = formula;
  if (!formals.empty())
  {
    NodeManager* nm = d_env->getNodeManager();
    def = nm->mkNode(
        Kind::LAMBDA, nm->mkNode(Kind::BOUND_VAR_LIST, formals), def);
  }
  Node feq = func.eqNode(def);
  d_smtSolver->getAssertions().addDefineFunDefinition(feq, global);
}

void SolverEngine::defineFunction(Node func, Node lambda, bool global)
{
  beginCall();
  // A define-fun is treated as a (higher-order) assertion. It is provided
  // to the assertions object. It will be added as a top-level substitution
  // within this class, possibly multiple times if global is true.
  Node feq = func.eqNode(lambda);
  d_smtSolver->getAssertions().addDefineFunDefinition(feq, global);
}

void SolverEngine::defineFunctionsRec(
    const std::vector<Node>& funcs,
    const std::vector<std::vector<Node>>& formals,
    const std::vector<Node>& formulas,
    bool global)
{
  beginCall();
  Trace("smt") << "SMT defineFunctionsRec(...)" << endl;

  if (funcs.size() != formals.size() && funcs.size() != formulas.size())
  {
    stringstream ss;
    ss << "Number of functions, formals, and function bodies passed to "
          "defineFunctionsRec do not match:"
       << "\n"
       << "        #functions : " << funcs.size() << "\n"
       << "        #arg lists : " << formals.size() << "\n"
       << "  #function bodies : " << formulas.size() << "\n";
    throw ModalException(ss.str());
  }
  for (unsigned i = 0, size = funcs.size(); i < size; i++)
  {
    // check formal argument list
    debugCheckFormals(formals[i], funcs[i]);
    // type check body
    debugCheckFunctionBody(formulas[i], formals[i], funcs[i]);
  }

  NodeManager* nm = NodeManager::currentNM();
  for (unsigned i = 0, size = funcs.size(); i < size; i++)
  {
    // we assert a quantified formula
    Node func_app;
    // make the function application
    if (formals[i].empty())
    {
      // it has no arguments
      func_app = funcs[i];
    }
    else
    {
      std::vector<Node> children;
      children.push_back(funcs[i]);
      children.insert(children.end(), formals[i].begin(), formals[i].end());
      func_app = nm->mkNode(Kind::APPLY_UF, children);
    }
    Node lem = nm->mkNode(Kind::EQUAL, func_app, formulas[i]);
    if (!formals[i].empty())
    {
      // set the attribute to denote this is a function definition
      Node aexpr = nm->mkNode(Kind::INST_ATTRIBUTE, func_app);
      aexpr = nm->mkNode(Kind::INST_PATTERN_LIST, aexpr);
      FunDefAttribute fda;
      func_app.setAttribute(fda, true);
      // make the quantified formula
      Node boundVars = nm->mkNode(Kind::BOUND_VAR_LIST, formals[i]);
      lem = nm->mkNode(Kind::FORALL, boundVars, lem, aexpr);
    }
    // Assert the quantified formula. Notice we don't call assertFormula
    // directly, since we should call a private member method since we have
    // already ensuring this SolverEngine is initialized above.
    // add define recursive definition to the assertions
    d_smtSolver->getAssertions().addDefineFunDefinition(lem, global);
  }
}

void SolverEngine::defineFunctionRec(Node func,
                                     const std::vector<Node>& formals,
                                     Node formula,
                                     bool global)
{
  std::vector<Node> funcs;
  funcs.push_back(func);
  std::vector<std::vector<Node>> formals_multi;
  formals_multi.push_back(formals);
  std::vector<Node> formulas;
  formulas.push_back(formula);
  defineFunctionsRec(funcs, formals_multi, formulas, global);
}

TheoryModel* SolverEngine::getAvailableModel(const char* c) const
{
  if (!d_env->getOptions().theory.assignFunctionValues)
  {
    std::stringstream ss;
    ss << "Cannot " << c << " when --assign-function-values is false.";
    throw RecoverableModalException(ss.str().c_str());
  }

  if (d_state->getMode() != SmtMode::SAT
      && d_state->getMode() != SmtMode::SAT_UNKNOWN)
  {
    std::stringstream ss;
    ss << "Cannot " << c
       << " unless immediately preceded by SAT or UNKNOWN response.";
    throw RecoverableModalException(ss.str().c_str());
  }

  if (!d_env->getOptions().smt.produceModels)
  {
    std::stringstream ss;
    ss << "Cannot " << c << " when produce-models options is off.";
    throw ModalException(ss.str().c_str());
  }

  TheoryEngine* te = d_smtSolver->getTheoryEngine();
  Assert(te != nullptr);
  // If the solver is in UNKNOWN mode, we use the latest available model (e.g.,
  // one that was generated for a last call check). Note that the model is SAT
  // context-independent internally, so this works even if the SAT solver has
  // backtracked since the model was generated. We disable the resource manager
  // while building or getting the model. In general, we should not be spending
  // resources while building a model, but this ensures that we return a model
  // if a problem was solved within the allocated resources.
  getResourceManager()->setEnabled(false);
  TheoryModel* m = d_state->getMode() == SmtMode::SAT_UNKNOWN
                       ? te->getModel()
                       : te->getBuiltModel();
  getResourceManager()->setEnabled(true);

  if (m == nullptr)
  {
    std::stringstream ss;
    ss << "Cannot " << c
       << " since model is not available. Perhaps the most recent call to "
          "check-sat was interrupted?";
    throw RecoverableModalException(ss.str().c_str());
  }
  // compute the model core if necessary and not done so already
  const Options& opts = d_env->getOptions();
  if (opts.smt.modelCoresMode != options::ModelCoresMode::NONE
      && !m->isUsingModelCore())
  {
    // If we enabled model cores, we compute a model core for m based on our
    // (expanded) assertions using the model core builder utility. Notice that
    // we get the assertions using the getAssertionsInternal, which does not
    // impact whether we are in "sat" mode
    std::vector<Node> asserts = getAssertionsInternal();
    d_smtSolver->getPreprocessor()->applySubstitutions(asserts);
    ModelCoreBuilder mcb(*d_env.get());
    mcb.setModelCore(asserts, m, opts.smt.modelCoresMode);
  }

  return m;
}

QuantifiersEngine* SolverEngine::getAvailableQuantifiersEngine(
    const char* c) const
{
  QuantifiersEngine* qe = d_smtSolver->getQuantifiersEngine();
  if (qe == nullptr)
  {
    std::stringstream ss;
    ss << "Cannot " << c << " when quantifiers are not present.";
    throw ModalException(ss.str().c_str());
  }
  return qe;
}

Result SolverEngine::checkSat()
{
  beginCall(true);
  Result res = checkSatInternal({});
  endCall();
  return res;
}

Result SolverEngine::checkSat(const Node& assumption)
{
  beginCall(true);
  std::vector<Node> assump;
  if (!assumption.isNull())
  {
    assump.push_back(assumption);
  }
  Result res = checkSatInternal(assump);
  endCall();
  return res;
}

Result SolverEngine::checkSat(const std::vector<Node>& assumptions)
{
  beginCall(true);
  Result res = checkSatInternal(assumptions);
  endCall();
  return res;
}

Result SolverEngine::checkSatInternal(const std::vector<Node>& assumptions)
{
  ensureWellFormedTerms(assumptions, "checkSat");

  Trace("smt") << "SolverEngine::checkSat(" << assumptions << ")" << endl;
  // update the state to indicate we are about to run a check-sat
  d_state->notifyCheckSat();

  // Call the SMT solver driver to check for satisfiability. Note that in the
  // case of options like e.g. deep restarts, this may invokve multiple calls
  // to check satisfiability in the underlying SMT solver
  Result r = d_smtDriver->checkSat(assumptions);

  Trace("smt") << "SolverEngine::checkSat(" << assumptions << ") => " << r
               << endl;
  // notify our state of the check-sat result
  d_state->notifyCheckSatResult(r);

  // Check that SAT results generate a model correctly.
  if (d_env->getOptions().smt.checkModels)
  {
    if (r.getStatus() == Result::SAT)
    {
      checkModel();
    }
  }
  // Check that UNSAT results generate a proof correctly.
  if (d_env->getOptions().smt.checkProofs)
  {
    if (r.getStatus() == Result::UNSAT)
    {
      checkProof();
    }
  }
  else if (d_env->getOptions().proof.produceFinalProof
           && r.getStatus() == Result::UNSAT)
  {
    PropEngine* pe = d_smtSolver->getPropEngine();
    Assert(pe->getProof() != nullptr);
    std::shared_ptr<ProofNode> pePfn = pe->getProof();
    d_pfManager->connectProofToAssertions(pePfn, *d_smtSolver.get());
  }
  // Check that UNSAT results generate an unsat core correctly.
  if (d_env->getOptions().smt.checkUnsatCores)
  {
    if (r.getStatus() == Result::UNSAT)
    {
      TimerStat::CodeTimer checkUnsatCoreTimer(d_stats->d_checkUnsatCoreTime);
      checkUnsatCore();
    }
  }

  if (d_env->getOptions().base.statisticsEveryQuery)
  {
    printStatisticsDiff();
  }

  // set the filename on the result
  const std::string& filename = d_env->getOptions().driver.filename;
  return Result(r, filename);
}

std::pair<Result, std::vector<Node>> SolverEngine::getTimeoutCore(
    const std::vector<Node>& assumptions)
{
  Trace("smt") << "SolverEngine::getTimeoutCore()" << std::endl;
  beginCall(true);
  // refresh the assertions, to ensure we have applied preprocessing to
  // all current assertions
  d_smtDriver->refreshAssertions();
  TimeoutCoreManager tcm(*d_env.get());
  // get the preprocessed assertions
  const context::CDList<Node>& assertions =
      d_smtSolver->getPreprocessedAssertions();
  std::vector<Node> passerts(assertions.begin(), assertions.end());
  const context::CDHashMap<size_t, Node>& ppsm =
      d_smtSolver->getPreprocessedSkolemMap();
  std::map<size_t, Node> ppSkolemMap;
  for (auto& pk : ppsm)
  {
    ppSkolemMap[pk.first] = pk.second;
  }
  std::pair<Result, std::vector<Node>> ret =
      tcm.getTimeoutCore(passerts, ppSkolemMap, assumptions);
  // convert the preprocessed assertions to input assertions
  std::vector<Node> core;
  if (assumptions.empty())
  {
    if (!ret.second.empty())
    {
      core = d_ucManager->convertPreprocessedToInput(ret.second, true);
    }
  }
  else
  {
    // not necessary to convert, since we computed the assumptions already
    core = ret.second;
  }
  endCall();
  return std::pair<Result, std::vector<Node>>(ret.first, core);
}

std::vector<Node> SolverEngine::getUnsatAssumptions(void)
{
  Trace("smt") << "SMT getUnsatAssumptions()" << endl;
  if (!d_env->getOptions().smt.unsatAssumptions)
  {
    throw ModalException(
        "Cannot get unsat assumptions when produce-unsat-assumptions option "
        "is off.");
  }
  if (d_state->getMode() != SmtMode::UNSAT)
  {
    throw RecoverableModalException(
        "Cannot get unsat assumptions unless immediately preceded by "
        "UNSAT.");
  }
  UnsatCore core = getUnsatCoreInternal();
  std::vector<Node> res;
  std::vector<Node>& assumps = d_smtSolver->getAssertions().getAssumptions();
  for (const Node& e : assumps)
  {
    if (std::find(core.begin(), core.end(), e) != core.end())
    {
      res.push_back(e);
    }
  }
  return res;
}

void SolverEngine::assertFormula(const Node& formula)
{
  beginCall();
  ensureWellFormedTerm(formula, "assertFormula");
  assertFormulaInternal(formula);
}

void SolverEngine::assertFormulaInternal(const Node& formula)
{
  // as an optimization we do not check whether formula is well-formed here, and
  // defer this check for certain cases within the assertions module.
  Trace("smt") << "SolverEngine::assertFormula(" << formula << ")" << endl;
  d_smtSolver->getAssertions().assertFormula(formula);
}

/*
   --------------------------------------------------------------------------
    Handling SyGuS commands
   --------------------------------------------------------------------------
*/

void SolverEngine::declareSygusVar(Node var)
{
  beginCall();
  d_sygusSolver->declareSygusVar(var);
}

void SolverEngine::declareSynthFun(Node func,
                                   TypeNode sygusType,
                                   bool isInv,
                                   const std::vector<Node>& vars)
{
  beginCall();
  d_sygusSolver->declareSynthFun(func, sygusType, isInv, vars);
}
void SolverEngine::declareSynthFun(Node func,
                                   bool isInv,
                                   const std::vector<Node>& vars)
{
  beginCall();
  // use a null sygus type
  TypeNode sygusType;
  d_sygusSolver->declareSynthFun(func, sygusType, isInv, vars);
}

void SolverEngine::assertSygusConstraint(Node n, bool isAssume)
{
  beginCall();
  d_sygusSolver->assertSygusConstraint(n, isAssume);
}

std::vector<Node> SolverEngine::getSygusConstraints()
{
  beginCall();
  return d_sygusSolver->getSygusConstraints();
}

std::vector<Node> SolverEngine::getSygusAssumptions()
{
  beginCall();
  return d_sygusSolver->getSygusAssumptions();
}

void SolverEngine::assertSygusInvConstraint(Node inv,
                                            Node pre,
                                            Node trans,
                                            Node post)
{
  beginCall();
  d_sygusSolver->assertSygusInvConstraint(inv, pre, trans, post);
}

SynthResult SolverEngine::checkSynth(bool isNext)
{
  beginCall();
  if (isNext && d_state->getMode() != SmtMode::SYNTH)
  {
    throw RecoverableModalException(
        "Cannot check-synth-next unless immediately preceded by a successful "
        "call to check-synth(-next).");
  }
  SynthResult r = d_sygusSolver->checkSynth(isNext);
  d_state->notifyCheckSynthResult(r);
  return r;
}

Node SolverEngine::findSynth(modes::FindSynthTarget fst, const TypeNode& gtn)
{
  Trace("smt") << "SolverEngine::findSynth " << fst << std::endl;
  beginCall(true);
  // The grammar(s) we will use. This may be more than one if doing rewrite
  // rule synthesis from input or if no grammar is specified, indicating we
  // wish to use grammars for each function-to-synthesize.
  std::vector<TypeNode> gtnu;
  if (!gtn.isNull())
  {
    // Must generalize the free symbols in the grammar to variables. Otherwise,
    // certain algorithms (e.g. sampling) will fail to treat the free symbols
    // of the grammar as inputs to the term to find.
    TypeNode ggtn = theory::datatypes::utils::generalizeSygusType(gtn);
    gtnu.push_back(ggtn);
  }
  // if synthesizing rewrite rules from input, we infer the grammar here
  if (fst == modes::FindSynthTarget::REWRITE_INPUT)
  {
    if (!gtn.isNull())
    {
      Warning() << "Ignoring grammar provided to find-synth :rewrite_input"
                << std::endl;
    }
    uint64_t nvars = options().quantifiers.sygusRewSynthInputNVars;
    std::vector<Node> asserts = getAssertionsInternal();
    gtnu = preprocessing::passes::SynthRewRulesPass::getGrammarsFrom(asserts,
                                                                     nvars);
    if (gtnu.empty())
    {
      Warning() << "Could not find grammar in find-synth :rewrite_input"
                << std::endl;
      return Node::null();
    }
  }
  if (d_sygusSolver != nullptr && gtnu.empty())
  {
    // if no type provided, and the sygus solver exists,
    std::vector<std::pair<Node, TypeNode>> funs =
        d_sygusSolver->getSynthFunctions();
    for (const std::pair<Node, TypeNode>& f : funs)
    {
      if (!f.second.isNull())
      {
        gtnu.push_back(f.second);
      }
    }
  }
  if (gtnu.empty())
  {
    throw RecoverableModalException(
        "No grammar available in call to find-synth. Either provide one or "
        "ensure synth-fun has been called.");
  }
  // initialize find synthesis solver if not done so already
  if (d_findSynthSolver == nullptr)
  {
    d_findSynthSolver.reset(new FindSynthSolver(*d_env.get()));
  }
  Node ret = d_findSynthSolver->findSynth(fst, gtnu);
  d_state->notifyFindSynth(!ret.isNull());
  endCall();
  return ret;
}

Node SolverEngine::findSynthNext()
{
  beginCall();
  if (d_state->getMode() != SmtMode::FIND_SYNTH)
  {
    throw RecoverableModalException(
        "Cannot find-synth-next unless immediately preceded by a successful "
        "call to find-synth(-next).");
  }
  Node ret = d_findSynthSolver->findSynthNext();
  d_state->notifyFindSynth(!ret.isNull());
  return ret;
}

/*
   --------------------------------------------------------------------------
    End of Handling SyGuS commands
   --------------------------------------------------------------------------
*/

void SolverEngine::declarePool(const Node& p,
                               const std::vector<Node>& initValue)
{
  Assert(p.isVar() && p.getType().isSet());
  beginCall();
  QuantifiersEngine* qe = getAvailableQuantifiersEngine("declareTermPool");
  qe->declarePool(p, initValue);
}

void SolverEngine::declareOracleFun(
    Node var, std::function<std::vector<Node>(const std::vector<Node>&)> fn)
{
  beginCall();
  QuantifiersEngine* qe = getAvailableQuantifiersEngine("declareOracleFun");
  qe->declareOracleFun(var);
  NodeManager* nm = NodeManager::currentNM();
  std::vector<Node> inputs;
  std::vector<Node> outputs;
  TypeNode tn = var.getType();
  Node app;
  if (tn.isFunction())
  {
    const std::vector<TypeNode>& argTypes = tn.getArgTypes();
    for (const TypeNode& t : argTypes)
    {
      inputs.push_back(nm->mkBoundVar(t));
    }
    outputs.push_back(nm->mkBoundVar(tn.getRangeType()));
    std::vector<Node> appc;
    appc.push_back(var);
    appc.insert(appc.end(), inputs.begin(), inputs.end());
    app = nm->mkNode(Kind::APPLY_UF, appc);
  }
  else
  {
    outputs.push_back(nm->mkBoundVar(tn.getRangeType()));
    app = var;
  }
  // makes equality assumption
  Node assume = nm->mkNode(Kind::EQUAL, app, outputs[0]);
  // no constraints
  Node constraint = nm->mkConst(true);
  // make the oracle constant which carries the method implementation
  Oracle oracle(fn);
  Node o = NodeManager::currentNM()->mkOracle(oracle);
  // set the attribute, which ensures we remember the method implementation for
  // the oracle function
  var.setAttribute(theory::OracleInterfaceAttribute(), o);
  // define the oracle interface
  Node q = quantifiers::OracleEngine::mkOracleInterface(
      inputs, outputs, assume, constraint, o);
  // assert it
  assertFormula(q);
}

void SolverEngine::addPlugin(Plugin* p)
{
  if (d_state->isFullyInited())
  {
    throw ModalException(
        "Cannot add plugin after the solver has been fully initialized.");
  }
  // we do not initialize the solver here.
  d_env->addPlugin(p);
}

Node SolverEngine::simplify(const Node& t)
{
  beginCall(true);
  // ensure we've processed assertions
  d_smtDriver->refreshAssertions();
  // apply substitutions
  Node tt = d_smtSolver->getPreprocessor()->applySubstitutions(t);
  // now rewrite
  Node ret = d_env->getRewriter()->rewrite(tt);
  // make so that the returned term does not involve arithmetic subtyping
  SubtypeElimNodeConverter senc(d_env->getNodeManager());
  ret = senc.convert(ret);
  endCall();
  return ret;
}

Node SolverEngine::getValue(const Node& t) const
{
  ensureWellFormedTerm(t, "get value");
  Trace("smt") << "SMT getValue(" << t << ")" << endl;
  TypeNode expectedType = t.getType();

  // We must expand definitions here, which replaces certain subterms of t
  // by the form that is used internally. This is necessary for some corner
  // cases of get-value to be accurate, e.g., when getting the value of
  // a division-by-zero term, we require getting the appropriate skolem
  // function corresponding to division-by-zero which may have been used during
  // the previous satisfiability check.
  std::unordered_map<Node, Node> cache;
  ExpandDefs expDef(*d_env.get());
  // Must apply substitutions first to ensure we expand definitions in the
  // solved form of t as well.
  Node n = d_smtSolver->getPreprocessor()->applySubstitutions(t);
  n = expDef.expandDefinitions(n, cache);

  Trace("smt") << "--- getting value of " << n << endl;
  // There are two ways model values for terms are computed (for historical
  // reasons).  One way is that used in check-model; the other is that
  // used by the Model classes.  It's not clear to me exactly how these
  // two are different, but they need to be unified.  This ugly hack here
  // is to fix bug 554 until we can revamp boolean-terms and models [MGD]

  // AJR : necessary?
  if (!n.getType().isFunction())
  {
    n = d_env->getRewriter()->rewrite(n);
  }

  Trace("smt") << "--- getting value of " << n << endl;
  TheoryModel* m = getAvailableModel("get-value");
  Assert(m != nullptr);
  Node resultNode = m->getValue(n);
  Trace("smt") << "--- got value " << n << " = " << resultNode << endl;
  Trace("smt") << "--- type " << resultNode.getType() << endl;
  Trace("smt") << "--- expected type " << expectedType << endl;

  // type-check the result we got
  Assert(resultNode.isNull() || resultNode.getType() == expectedType)
      << "Run with -t smt for details.";

  // Ensure it's a value (constant or const-ish like real algebraic
  // numbers), or a lambda (for uninterpreted functions). This assertion only
  // holds for models that do not have approximate values.
  if (!m->isValue(resultNode))
  {
    d_env->warning() << "Could not evaluate " << resultNode
                     << " in getValue." << std::endl;
  }

  if (d_env->getOptions().smt.abstractValues)
  {
    TypeNode rtn = resultNode.getType();
    if (rtn.isArray())
    {
      // construct the skolem function
      SkolemManager* skm = NodeManager::currentNM()->getSkolemManager();
      Node a = skm->mkInternalSkolemFunction(
          InternalSkolemId::ABSTRACT_VALUE, rtn, {resultNode});
      // add to top-level substitutions if applicable
      theory::TrustSubstitutionMap& tsm = d_env->getTopLevelSubstitutions();
      if (!tsm.get().hasSubstitution(resultNode))
      {
        tsm.addSubstitution(resultNode, a);
      }
      resultNode = a;
      Trace("smt") << "--- abstract value >> " << resultNode << endl;
    }
  }

  return resultNode;
}

std::vector<Node> SolverEngine::getValues(const std::vector<Node>& exprs) const
{
  std::vector<Node> result;
  for (const Node& e : exprs)
  {
    result.push_back(getValue(e));
  }
  return result;
}

std::vector<Node> SolverEngine::getModelDomainElements(TypeNode tn) const
{
  Assert(tn.isUninterpretedSort());
  TheoryModel* m = getAvailableModel("getModelDomainElements");
  return m->getDomainElements(tn);
}

bool SolverEngine::isModelCoreSymbol(Node n)
{
  Assert(n.isVar());
  const Options& opts = d_env->getOptions();
  if (opts.smt.modelCoresMode == options::ModelCoresMode::NONE)
  {
    // if the model core mode is none, we are always a model core symbol
    return true;
  }
  TheoryModel* tm = getAvailableModel("isModelCoreSymbol");
  return tm->isModelCoreSymbol(n);
}

std::string SolverEngine::getModel(const std::vector<TypeNode>& declaredSorts,
                                   const std::vector<Node>& declaredFuns)
{
  // !!! Note that all methods called here should have a version at the API
  // level. This is to ensure that the information associated with a model is
  // completely accessible by the user. This is currently not rigorously
  // enforced. An alternative design would be to have this method implemented
  // at the API level, but this makes exceptions in the text interface less
  // intuitive.
  TheoryModel* tm = getAvailableModel("get model");
  // use the smt::Model model utility for printing
  const Options& opts = d_env->getOptions();
  bool isKnownSat = (d_state->getMode() == SmtMode::SAT);
  Model m(isKnownSat, opts.driver.filename);
  // set the model declarations, which determines what is printed in the model
  for (const TypeNode& tn : declaredSorts)
  {
    m.addDeclarationSort(tn, getModelDomainElements(tn));
  }
  bool usingModelCores =
      (opts.smt.modelCoresMode != options::ModelCoresMode::NONE);
  for (const Node& n : declaredFuns)
  {
    if (usingModelCores && !tm->isModelCoreSymbol(n))
    {
      // skip if not in model core
      continue;
    }
    Node value = tm->getValue(n);
    m.addDeclarationTerm(n, value);
  }
  // for separation logic
  TypeNode locT, dataT;
  if (getSepHeapTypes(locT, dataT))
  {
    std::pair<Node, Node> sh = getSepHeapAndNilExpr();
    m.setHeapModel(sh.first, sh.second);
  }
  // print the model
  std::stringstream ssm;
  ssm << m;
  return ssm.str();
}

void SolverEngine::blockModel(modes::BlockModelsMode mode)
{
  Trace("smt") << "SMT blockModel()" << endl;
  TheoryModel* m = getAvailableModel("block model");

  // get expanded assertions
  std::vector<Node> eassertsProc = getSubstitutedAssertions();
  ModelBlocker mb(*d_env.get());
  Node eblocker = mb.getModelBlocker(eassertsProc, m, mode);
  Trace("smt") << "Block formula: " << eblocker << std::endl;

  // Must begin call now to ensure pops are processed. We cannot call this
  // above since we are accessing the model.
  beginCall();
  assertFormulaInternal(eblocker);
}

void SolverEngine::blockModelValues(const std::vector<Node>& exprs)
{
  Trace("smt") << "SMT blockModelValues()" << endl;
  for (const Node& e : exprs)
  {
    ensureWellFormedTerm(e, "block model values");
  }

  TheoryModel* m = getAvailableModel("block model values");

  // get expanded assertions
  std::vector<Node> eassertsProc = getSubstitutedAssertions();
  // we always do block model values mode here
  ModelBlocker mb(*d_env.get());
  Node eblocker = mb.getModelBlocker(
      eassertsProc, m, modes::BlockModelsMode::VALUES, exprs);

  // Call begin call here, for same reasons as above.
  beginCall();
  assertFormulaInternal(eblocker);
}

std::pair<Node, Node> SolverEngine::getSepHeapAndNilExpr(void)
{
  if (!getLogicInfo().isTheoryEnabled(THEORY_SEP))
  {
    const char* msg =
        "Cannot obtain separation logic expressions if not using the "
        "separation logic theory.";
    throw RecoverableModalException(msg);
  }
  Node heap;
  Node nil;
  TheoryModel* tm = getAvailableModel("get separation logic heap and nil");
  if (!tm->getHeapModel(heap, nil))
  {
    const char* msg =
        "Failed to obtain heap/nil "
        "expressions from theory model.";
    throw RecoverableModalException(msg);
  }
  return std::make_pair(heap, nil);
}

std::vector<Node> SolverEngine::getAssertionsInternal() const
{
  Assert(d_state->isFullyInited());
  // ensure that global declarations are processed
  d_smtSolver->getAssertions().refresh();
  const CDList<Node>& al = d_smtSolver->getAssertions().getAssertionList();
  std::vector<Node> res;
  for (const Node& n : al)
  {
    res.emplace_back(n);
  }
  return res;
}

const Options& SolverEngine::options() const { return d_env->getOptions(); }

void SolverEngine::ensureWellFormedTerm(const Node& n,
                                        const std::string& src) const
{
  if (Configuration::isAssertionBuild())
  {
    // Must rewrite before checking for free variables
    Node nr = d_env->getRewriter()->rewrite(n);
    // Don't check for shadowing here, since shadowing may occur from API
    // users, including the smt2 parser.
    std::unordered_set<internal::Node> fvs;
    expr::getFreeVariables(nr, fvs);
    if (!fvs.empty())
    {
      std::stringstream se;
      se << "Cannot process term " << nr << " with ";
      se << "free variables: " << fvs << std::endl;
      throw ModalException(se.str().c_str());
    }
  }
}

void SolverEngine::ensureWellFormedTerms(const std::vector<Node>& ns,
                                         const std::string& src) const
{
  if (Configuration::isAssertionBuild())
  {
    for (const Node& n : ns)
    {
      ensureWellFormedTerm(n, src);
    }
  }
}

void SolverEngine::printProof(std::ostream& out,
                              std::shared_ptr<ProofNode> fp,
                              modes::ProofFormat proofFormat,
                              const std::map<Node, std::string>& assertionNames)
{
  // we print in the format based on the proof mode
  options::ProofFormatMode mode = options::ProofFormatMode::NONE;
  switch (proofFormat)
  {
    case modes::ProofFormat::DEFAULT:
      mode = options().proof.proofFormatMode;
      break;
    case modes::ProofFormat::NONE: mode = options::ProofFormatMode::NONE; break;
    case modes::ProofFormat::DOT: mode = options::ProofFormatMode::DOT; break;
    case modes::ProofFormat::ALETHE:
      mode = options::ProofFormatMode::ALETHE;
      break;
    case modes::ProofFormat::ALF: mode = options::ProofFormatMode::ALF; break;
    case modes::ProofFormat::LFSC: mode = options::ProofFormatMode::LFSC; break;
  }

  d_pfManager->printProof(out, fp, mode, assertionNames);
  out << std::endl;
}

std::vector<Node> SolverEngine::getSubstitutedAssertions()
{
  std::vector<Node> easserts = getAssertions();
  // must expand definitions
  d_smtSolver->getPreprocessor()->applySubstitutions(easserts);
  return easserts;
}

Env& SolverEngine::getEnv() { return *d_env.get(); }

void SolverEngine::declareSepHeap(TypeNode locT, TypeNode dataT)
{
  if (d_state->isFullyInited())
  {
    throw ModalException(
        "Cannot set logic in SolverEngine after the engine has "
        "finished initializing.");
  }
  if (!getLogicInfo().isTheoryEnabled(THEORY_SEP))
  {
    const char* msg =
        "Cannot declare heap if not using the separation logic theory.";
    throw RecoverableModalException(msg);
  }
  TypeNode locT2, dataT2;
  if (getSepHeapTypes(locT2, dataT2))
  {
    std::stringstream ss;
    ss << "ERROR: cannot declare heap types for separation logic more than "
          "once.  We are declaring heap of type ";
    ss << locT << " -> " << dataT << ", but we already have ";
    ss << locT2 << " -> " << dataT2;
    throw LogicException(ss.str());
  }
  d_env->declareSepHeap(locT, dataT);
}

bool SolverEngine::getSepHeapTypes(TypeNode& locT, TypeNode& dataT)
{
  if (!d_env->hasSepHeap())
  {
    return false;
  }
  locT = d_env->getSepLocType();
  dataT = d_env->getSepDataType();
  return true;
}

Node SolverEngine::getSepHeapExpr() { return getSepHeapAndNilExpr().first; }

Node SolverEngine::getSepNilExpr() { return getSepHeapAndNilExpr().second; }

std::vector<Node> SolverEngine::getLearnedLiterals(modes::LearnedLitType t)
{
  Trace("smt") << "SMT getLearnedLiterals()" << std::endl;
  // note that the default mode for learned literals is via the prop engine,
  // although other modes could use the preprocessor
  PropEngine* pe = d_smtSolver->getPropEngine();
  Assert(pe != nullptr);
  return pe->getLearnedZeroLevelLiterals(t);
}

void SolverEngine::checkProof()
{
  Assert(d_env->getOptions().smt.produceProofs);
  // internal check the proof
  PropEngine* pe = d_smtSolver->getPropEngine();
  Assert(pe != nullptr);
  if (d_env->getOptions().proof.proofCheck == options::ProofCheckMode::EAGER)
  {
    pe->checkProof(d_smtSolver->getAssertions().getAssertionList());
  }
  Assert(pe->getProof() != nullptr);
  std::shared_ptr<ProofNode> pePfn = pe->getProof();
  // TEMPORARY for testing, this can be used to count how often checkProofs is
  // called
  if (d_env->getOptions().proof.checkProofsFail)
  {
    AlwaysAssert(false) << "Fail due to --check-proofs-fail";
  }
  if (d_env->getOptions().smt.checkProofs)
  {
    // connect proof to assertions, which will fail if the proof is malformed
    d_pfManager->connectProofToAssertions(
        pePfn, *d_smtSolver.get(), ProofScopeMode::UNIFIED);
  }
}

void SolverEngine::beginCall(bool needsRLlimit)
{
  // ensure this solver engine has been initialized
  finishInit();
  // ensure the context is current
  d_ctxManager->doPendingPops();
  // optionally, ensure the resource manager's state is current
  if (needsRLlimit)
  {
    ResourceManager* rm = getResourceManager();
    rm->beginCall();
    Trace("limit") << "SolverEngine::beginCall(): cumulative millis "
                   << rm->getTimeUsage() << ", resources "
                   << rm->getResourceUsage() << std::endl;
  }
}

void SolverEngine::endCall()
{
  // refresh the resource manager (for stats)
  ResourceManager* rm = getResourceManager();
  rm->refresh();
  Trace("limit") << "SolverEngine::endCall(): cumulative millis "
                 << rm->getTimeUsage() << ", resources "
                 << rm->getResourceUsage() << std::endl;
}

StatisticsRegistry& SolverEngine::getStatisticsRegistry()
{
  return d_env->getStatisticsRegistry();
}

UnsatCore SolverEngine::getUnsatCoreInternal(bool isInternal)
{
  if (!d_env->getOptions().smt.produceUnsatCores)
  {
    throw ModalException(
        "Cannot get an unsat core when produce-unsat-cores or produce-proofs "
        "option is off.");
  }
  if (d_state->getMode() != SmtMode::UNSAT)
  {
    throw RecoverableModalException(
        "Cannot get an unsat core unless immediately preceded by "
        "UNSAT response.");
  }
  std::vector<Node> core = d_ucManager->getUnsatCore(isInternal);
  return UnsatCore(core);
}

void SolverEngine::checkUnsatCore()
{
  Assert(d_env->getOptions().smt.produceUnsatCores)
      << "cannot check unsat core if unsat cores are turned off";

  d_env->verbose(1) << "SolverEngine::checkUnsatCore(): generating unsat core"
                    << std::endl;
  UnsatCore core = getUnsatCoreInternal();

  // initialize the core checker
  std::unique_ptr<SolverEngine> coreChecker;
  initializeSubsolver(coreChecker, *d_env.get());
  // disable all proof options
  SetDefaults::disableChecking(coreChecker->getOptions());

  d_env->verbose(1) << "SolverEngine::checkUnsatCore(): pushing core assertions"
                    << std::endl;
  // set up the subsolver
  std::unordered_set<Node> adefs =
      d_smtSolver->getAssertions().getCurrentAssertionListDefitions();
  std::unordered_set<Node> removed;
  assertToSubsolver(*coreChecker.get(), core.getCore(), adefs, removed);
  Result r;
  try
  {
    r = coreChecker->checkSat();
  }
  catch (...)
  {
    throw;
  }
  d_env->verbose(1) << "SolverEngine::checkUnsatCore(): result is " << r
                    << std::endl;
  if (r.isUnknown())
  {
    d_env->warning() << "SolverEngine::checkUnsatCore(): could not check core result "
                 "unknown."
              << std::endl;
  }
  else if (r.getStatus() == Result::SAT)
  {
    InternalError()
        << "SolverEngine::checkUnsatCore(): produced core was satisfiable.";
  }
}

void SolverEngine::checkModel(bool hardFailure)
{
  const CDList<Node>& al = d_smtSolver->getAssertions().getAssertionList();
  // we always enable the assertion list, so it is able to be checked

  TimerStat::CodeTimer checkModelTimer(d_stats->d_checkModelTime);

  d_env->verbose(1) << "SolverEngine::checkModel(): generating model"
                    << std::endl;
  TheoryModel* m = getAvailableModel("check model");
  Assert(m != nullptr);

  // check the model with the theory engine for debugging
  if (options().smt.debugCheckModels)
  {
    TheoryEngine* te = d_smtSolver->getTheoryEngine();
    Assert(te != nullptr);
    te->checkTheoryAssertionsWithModel(hardFailure);
  }

  // check the model with the check models utility
  Assert(d_checkModels != nullptr);
  d_checkModels->checkModel(m, al, hardFailure);
}

UnsatCore SolverEngine::getUnsatCore()
{
  Trace("smt") << "SMT getUnsatCore()" << std::endl;
  return getUnsatCoreInternal(false);
}

std::vector<Node> SolverEngine::getUnsatCoreLemmas()
{
  Trace("smt") << "SMT getUnsatCoreLemmas()" << std::endl;
  finishInit();
  if (!d_env->getOptions().smt.produceUnsatCores)
  {
    throw ModalException(
        "Cannot get lemmas used to derive unsat when produce-unsat-cores is "
        "off.");
  }
  if (d_state->getMode() != SmtMode::UNSAT)
  {
    throw RecoverableModalException(
        "Cannot get lemmas used to derive unsat unless immediately preceded by "
        "UNSAT response.");
  }
  return d_ucManager->getUnsatCoreLemmas(false);
}

void SolverEngine::getRelevantQuantTermVectors(
    std::map<Node, InstantiationList>& insts,
    std::map<Node, std::vector<Node>>& sks,
    bool getDebugInfo)
{
  Assert(d_state->getMode() == SmtMode::UNSAT);
  Assert(d_env->getOptions().smt.produceProofs
         && d_env->getOptions().smt.proofMode == options::ProofMode::FULL);
<<<<<<< HEAD
=======
  // note that we don't have to connect the SAT proof to the input assertions,
  // and preprocessing proofs don't impact what instantiations are used
>>>>>>> 231c5329
  d_ucManager->getRelevantQuantTermVectors(insts, sks, getDebugInfo);
}

std::vector<std::shared_ptr<ProofNode>> SolverEngine::getProof(
    modes::ProofComponent c)
{
  Trace("smt") << "SMT getProof()\n";
  const Options& opts = d_env->getOptions();
  if (!opts.smt.produceProofs || opts.smt.proofMode != options::ProofMode::FULL)
  {
    throw ModalException("Cannot get a proof when proof option is off.");
  }
  // The component modes::ProofComponent::PREPROCESS returns
  // the proof of all preprocessed assertions. It does not require being in an
  // unsat state.
  if (c != modes::ProofComponent::RAW_PREPROCESS
      && d_state->getMode() != SmtMode::UNSAT)
  {
    throw RecoverableModalException(
        "Cannot get a proof unless immediately preceded by "
        "UNSAT response.");
  }
  // determine if we should get the full proof from the SAT solver
  PropEngine* pe = d_smtSolver->getPropEngine();
  Assert(pe != nullptr);
  std::vector<std::shared_ptr<ProofNode>> ps;
  bool connectToPreprocess = false;
  bool connectMkOuterScope = false;
  if (c == modes::ProofComponent::RAW_PREPROCESS)
  {
    // use all preprocessed assertions
    const context::CDList<Node>& assertions =
        d_smtSolver->getPreprocessedAssertions();
    connectToPreprocess = true;
    // We start with (ASSUME a) for each preprocessed assertion a. This
    // proof will be connected to the proof of preprocessing for a.
    ProofNodeManager* pnm = d_pfManager->getProofNodeManager();
    for (const Node& a : assertions)
    {
      ps.push_back(pnm->mkAssume(a));
    }
  }
  else if (c == modes::ProofComponent::SAT)
  {
    ps.push_back(pe->getProof(false));
  }
  else if (c == modes::ProofComponent::THEORY_LEMMAS
           || c == modes::ProofComponent::PREPROCESS)
  {
    ps = pe->getProofLeaves(c);
    // connect to preprocess proofs for preprocess mode
    connectToPreprocess = (c == modes::ProofComponent::PREPROCESS);
  }
  else if (c == modes::ProofComponent::FULL)
  {
    ps.push_back(pe->getProof(true));
    connectToPreprocess = true;
    connectMkOuterScope = true;
  }
  else
  {
    std::stringstream ss;
    ss << "Unknown proof component " << c << std::endl;
    throw RecoverableModalException(ss.str());
  }

  Assert(d_pfManager);
  // connect proofs to preprocessing, if specified
  if (connectToPreprocess)
  {
    ProofScopeMode scopeMode = connectMkOuterScope
                                   ? ProofScopeMode::DEFINITIONS_AND_ASSERTIONS
                                   : ProofScopeMode::NONE;
    for (std::shared_ptr<ProofNode>& p : ps)
    {
      Assert(p != nullptr);
      p = d_pfManager->connectProofToAssertions(
          p, *d_smtSolver.get(), scopeMode);
    }
  }
  return ps;
}

void SolverEngine::proofToString(std::ostream& out,
                                 std::shared_ptr<ProofNode> fp)
{
  options::ProofFormatMode format_mode =
      getOptions().proof.proofFormatMode;
  d_pfManager->printProof(out, fp, format_mode);
}

void SolverEngine::printInstantiations(std::ostream& out)
{
  QuantifiersEngine* qe = getAvailableQuantifiersEngine("printInstantiations");

  // First, extract and print the skolemizations
  bool printed = false;
  bool reqNames = !d_env->getOptions().quantifiers.printInstFull;

  // Extract the skolemizations and instantiations
  std::map<Node, std::vector<Node>> sks;
  std::map<Node, InstantiationList> rinsts;
  if ((d_env->getOptions().smt.produceProofs
       && d_env->getOptions().smt.proofMode == options::ProofMode::FULL)
      && getSmtMode() == SmtMode::UNSAT)
  {
    // minimize skolemizations and instantiations based on proof manager
    getRelevantQuantTermVectors(
        rinsts, sks, options().driver.dumpInstantiationsDebug);
  }
  else
  {
    // get all skolem term vectors
    qe->getSkolemTermVectors(sks);
    // get all instantiations
    std::map<Node, std::vector<std::vector<Node>>> insts;
    qe->getInstantiationTermVectors(insts);
    for (const std::pair<const Node, std::vector<std::vector<Node>>>& i : insts)
    {
      // convert to instantiation list
      Node q = i.first;
      InstantiationList& ilq = rinsts[q];
      ilq.initialize(q);
      for (const std::vector<Node>& ii : i.second)
      {
        ilq.d_inst.push_back(InstantiationVec(ii));
      }
    }
  }
  // only print when in list mode
  if (d_env->getOptions().quantifiers.printInstMode
      == options::PrintInstMode::LIST)
  {
    for (const std::pair<const Node, std::vector<Node>>& s : sks)
    {
      Node name;
      if (!qe->getNameForQuant(s.first, name, reqNames))
      {
        // did not have a name and we are only printing formulas with names
        continue;
      }
      SkolemList slist(name, s.second);
      out << slist;
      printed = true;
    }
  }
  for (std::pair<const Node, InstantiationList>& i : rinsts)
  {
    if (i.second.d_inst.empty())
    {
      // no instantiations, skip
      continue;
    }
    Node name;
    if (!qe->getNameForQuant(i.first, name, reqNames))
    {
      // did not have a name and we are only printing formulas with names
      continue;
    }
    // must have a name
    if (d_env->getOptions().quantifiers.printInstMode
        == options::PrintInstMode::NUM)
    {
      out << "(num-instantiations " << name << " " << i.second.d_inst.size()
          << ")" << std::endl;
    }
    else
    {
      // take the name
      i.second.d_quant = name;
      Assert(d_env->getOptions().quantifiers.printInstMode
             == options::PrintInstMode::LIST);
      out << i.second;
    }
    printed = true;
  }
  // if we did not print anything, we indicate this
  if (!printed)
  {
    out << "none" << std::endl;
  }
}

void SolverEngine::getInstantiationTermVectors(
    std::map<Node, std::vector<std::vector<Node>>>& insts)
{
  QuantifiersEngine* qe =
      getAvailableQuantifiersEngine("getInstantiationTermVectors");
  // get the list of all instantiations
  qe->getInstantiationTermVectors(insts);
}

bool SolverEngine::getSynthSolutions(std::map<Node, Node>& solMap)
{
  if (d_sygusSolver == nullptr)
  {
    throw RecoverableModalException(
        "Cannot get synth solutions in this context.");
  }
  bool ret = d_sygusSolver->getSynthSolutions(solMap);
  // we return false if solMap is empty, that is, when we ask for a solution
  // when none is available.
  return ret && !solMap.empty();
}

bool SolverEngine::getSubsolverSynthSolutions(std::map<Node, Node>& solMap)
{
  if (d_sygusSolver == nullptr)
  {
    throw RecoverableModalException(
        "Cannot get subsolver synth solutions in this context.");
  }
  bool ret = d_sygusSolver->getSubsolverSynthSolutions(solMap);
  // we return false if solMap is empty, that is, when we ask for a solution
  // when none is available.
  return ret && !solMap.empty();
}

Node SolverEngine::getQuantifierElimination(Node q, bool doFull)
{
  beginCall(true);
  Node result = d_quantElimSolver->getQuantifierElimination(
      q, doFull, d_isInternalSubsolver);
  endCall();
  return result;
}

Node SolverEngine::getInterpolant(const Node& conj, const TypeNode& grammarType)
{
  beginCall(true);
  std::vector<Node> axioms = getSubstitutedAssertions();
  // expand definitions in the conjecture as well
  Node conje = d_smtSolver->getPreprocessor()->applySubstitutions(conj);
  Node interpol;
  bool success =
      d_interpolSolver->getInterpolant(axioms, conje, grammarType, interpol);
  // notify the state of whether the get-interpolant call was successfuly, which
  // impacts the SMT mode.
  d_state->notifyGetInterpol(success);
  endCall();
  Assert(success == !interpol.isNull());
  return interpol;
}

Node SolverEngine::getInterpolantNext()
{
  beginCall(true);
  if (d_state->getMode() != SmtMode::INTERPOL)
  {
    throw RecoverableModalException(
        "Cannot get-interpolant-next unless immediately preceded by a "
        "successful "
        "call to get-interpolant(-next).");
  }
  Node interpol;
  bool success = d_interpolSolver->getInterpolantNext(interpol);
  // notify the state of whether the get-interpolantant-next call was successful
  d_state->notifyGetInterpol(success);
  endCall();
  Assert(success == !interpol.isNull());
  return interpol;
}

Node SolverEngine::getAbduct(const Node& conj, const TypeNode& grammarType)
{
  beginCall(true);
  std::vector<Node> axioms = getSubstitutedAssertions();
  // expand definitions in the conjecture as well
  Node conje = d_smtSolver->getPreprocessor()->applySubstitutions(conj);
  Node abd;
  bool success = d_abductSolver->getAbduct(axioms, conje, grammarType, abd);
  // notify the state of whether the get-abduct call was successful, which
  // impacts the SMT mode.
  d_state->notifyGetAbduct(success);
  endCall();
  Assert(success == !abd.isNull());
  return abd;
}

Node SolverEngine::getAbductNext()
{
  beginCall(true);
  if (d_state->getMode() != SmtMode::ABDUCT)
  {
    throw RecoverableModalException(
        "Cannot get-abduct-next unless immediately preceded by a successful "
        "call to get-abduct(-next).");
  }
  Node abd;
  bool success = d_abductSolver->getAbductNext(abd);
  // notify the state of whether the get-abduct-next call was successful
  d_state->notifyGetAbduct(success);
  Assert(success == !abd.isNull());
  return abd;
}

void SolverEngine::getInstantiatedQuantifiedFormulas(std::vector<Node>& qs)
{
  QuantifiersEngine* qe =
      getAvailableQuantifiersEngine("getInstantiatedQuantifiedFormulas");
  qe->getInstantiatedQuantifiedFormulas(qs);
}

void SolverEngine::getInstantiationTermVectors(
    Node q, std::vector<std::vector<Node>>& tvecs)
{
  QuantifiersEngine* qe =
      getAvailableQuantifiersEngine("getInstantiationTermVectors");
  qe->getInstantiationTermVectors(q, tvecs);
}

std::vector<Node> SolverEngine::getAssertions()
{
  Trace("smt") << "SMT getAssertions()" << endl;
  beginCall();
  // note we always enable assertions, so it is available here
  return getAssertionsInternal();
}

void SolverEngine::getDifficultyMap(std::map<Node, Node>& dmap)
{
  Trace("smt") << "SMT getDifficultyMap()\n";
  beginCall();
  if (!d_env->getOptions().smt.produceDifficulty)
  {
    throw ModalException(
        "Cannot get difficulty when difficulty option is off.");
  }
  // the prop engine has the proof of false
  Assert(d_pfManager);
  // get difficulty map from theory engine first
  TheoryEngine* te = d_smtSolver->getTheoryEngine();
  // do not include lemmas
  te->getDifficultyMap(dmap, false);
  // then ask proof manager to translate dmap in terms of the input
  d_pfManager->translateDifficultyMap(dmap, *d_smtSolver.get());
}

void SolverEngine::push()
{
  beginCall();
  Trace("smt") << "SMT push()" << endl;
  d_smtDriver->refreshAssertions();
  d_ctxManager->userPush();
}

void SolverEngine::pop()
{
  beginCall();
  Trace("smt") << "SMT pop()" << endl;
  d_ctxManager->userPop();

  // clear the learned literals from the preprocessor
  d_smtSolver->getPreprocessor()->clearLearnedLiterals();

  Trace("userpushpop") << "SolverEngine: popped to level "
                       << d_env->getUserContext()->getLevel() << endl;
  // should we reset d_status here?
  // SMT-LIBv2 spec seems to imply no, but it would make sense to..
}

void SolverEngine::resetAssertions()
{
  if (!d_state->isFullyInited())
  {
    // We're still in Start Mode, nothing asserted yet, do nothing.
    // (see solver execution modes in the SMT-LIB standard)
    Assert(d_env->getContext()->getLevel() == 0);
    Assert(d_env->getUserContext()->getLevel() == 0);
    return;
  }

  Trace("smt") << "SMT resetAssertions()" << endl;

  d_ctxManager->notifyResetAssertions();

  // reset SmtSolver, which will construct a new prop engine
  d_smtSolver->resetAssertions();
}

void SolverEngine::interrupt()
{
  if (!d_state->isFullyInited())
  {
    return;
  }
  d_smtSolver->interrupt();
}

void SolverEngine::setResourceLimit(uint64_t units, bool cumulative)
{
  if (cumulative)
  {
    d_env->d_options.write_base().cumulativeResourceLimit = units;
  }
  else
  {
    d_env->d_options.write_base().perCallResourceLimit = units;
  }
}
void SolverEngine::setTimeLimit(uint64_t millis)
{
  d_env->d_options.write_base().perCallMillisecondLimit = millis;
}

unsigned long SolverEngine::getResourceUsage() const
{
  return getResourceManager()->getResourceUsage();
}

unsigned long SolverEngine::getTimeUsage() const
{
  return getResourceManager()->getTimeUsage();
}

unsigned long SolverEngine::getResourceRemaining() const
{
  return getResourceManager()->getResourceRemaining();
}

void SolverEngine::printStatisticsSafe(int fd) const
{
  d_env->getStatisticsRegistry().printSafe(fd);
}

void SolverEngine::printStatisticsDiff() const
{
  d_env->getStatisticsRegistry().printDiff(*d_env->getOptions().base.err);
  d_env->getStatisticsRegistry().storeSnapshot();
}

void SolverEngine::setOption(const std::string& key,
                             const std::string& value,
                             bool fromUser)
{
  if (fromUser && options().base.safeOptions)
  {
    // verify its a regular option
    options::OptionInfo oinfo = options::getInfo(getOptions(), key);
    if (oinfo.category == options::OptionInfo::Category::EXPERT)
    {
      // option exception
      std::stringstream ss;
      ss << "expert option " << key
         << " cannot be set when safeOptions is true.";
      // If we are setting to a default value, the exception can be avoided
      // by omitting.
      if (getOption(key) == value)
      {
        ss << " The value for " << key << " is already its current value ("
           << value << "). Omitting this option will avoid this exception.";
      }
      throw OptionException(ss.str());
    }
    else if (oinfo.category == options::OptionInfo::Category::REGULAR)
    {
      if (!d_safeOptsSetRegularOption)
      {
        d_safeOptsSetRegularOption = true;
        d_safeOptsRegularOption = key;
        d_safeOptsRegularOptionValue = value;
        d_safeOptsSetRegularOptionToDefault = (getOption(key) == value);
      }
      else
      {
        // option exception
        std::stringstream ss;
        ss << "cannot set two regular options (" << d_safeOptsRegularOption
           << " and " << key << ") when safeOptions is true.";
        // similar to above, if setting to default value for either of the
        // regular options.
        for (size_t i = 0; i < 2; i++)
        {
          const std::string& rkey = i == 0 ? d_safeOptsRegularOption : key;
          const std::string& rvalue = i == 0 ? d_safeOptsRegularOptionValue : value;
          bool isDefault = i == 0 ? d_safeOptsSetRegularOptionToDefault
                                  : (getOption(key) == value);
          if (isDefault)
          {
            ss << " The value for " << rkey
               << " is already its current value (" << rvalue
               << "). Omitting this option will avoid this exception.";
          }
        }
        throw OptionException(ss.str());
      }
    }
  }
  Trace("smt") << "SMT setOption(" << key << ", " << value << ")" << endl;
  options::set(getOptions(), key, value);
}

void SolverEngine::setIsInternalSubsolver() { d_isInternalSubsolver = true; }

bool SolverEngine::isInternalSubsolver() const { return d_isInternalSubsolver; }

std::string SolverEngine::getOption(const std::string& key) const
{
  Trace("smt") << "SMT getOption(" << key << ")" << endl;
  return options::get(getOptions(), key);
}

Options& SolverEngine::getOptions() { return d_env->d_options; }

const Options& SolverEngine::getOptions() const { return d_env->getOptions(); }

ResourceManager* SolverEngine::getResourceManager() const
{
  return d_env->getResourceManager();
}

}  // namespace cvc5::internal<|MERGE_RESOLUTION|>--- conflicted
+++ resolved
@@ -781,14 +781,6 @@
       checkProof();
     }
   }
-  else if (d_env->getOptions().proof.produceFinalProof
-           && r.getStatus() == Result::UNSAT)
-  {
-    PropEngine* pe = d_smtSolver->getPropEngine();
-    Assert(pe->getProof() != nullptr);
-    std::shared_ptr<ProofNode> pePfn = pe->getProof();
-    d_pfManager->connectProofToAssertions(pePfn, *d_smtSolver.get());
-  }
   // Check that UNSAT results generate an unsat core correctly.
   if (d_env->getOptions().smt.checkUnsatCores)
   {
@@ -1489,12 +1481,6 @@
   }
   Assert(pe->getProof() != nullptr);
   std::shared_ptr<ProofNode> pePfn = pe->getProof();
-  // TEMPORARY for testing, this can be used to count how often checkProofs is
-  // called
-  if (d_env->getOptions().proof.checkProofsFail)
-  {
-    AlwaysAssert(false) << "Fail due to --check-proofs-fail";
-  }
   if (d_env->getOptions().smt.checkProofs)
   {
     // connect proof to assertions, which will fail if the proof is malformed
@@ -1657,11 +1643,8 @@
   Assert(d_state->getMode() == SmtMode::UNSAT);
   Assert(d_env->getOptions().smt.produceProofs
          && d_env->getOptions().smt.proofMode == options::ProofMode::FULL);
-<<<<<<< HEAD
-=======
   // note that we don't have to connect the SAT proof to the input assertions,
   // and preprocessing proofs don't impact what instantiations are used
->>>>>>> 231c5329
   d_ucManager->getRelevantQuantTermVectors(insts, sks, getDebugInfo);
 }
 
