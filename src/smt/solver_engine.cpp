/******************************************************************************
 * Top contributors (to current version):
 *   Andrew Reynolds, Aina Niemetz, Gereon Kremer
 *
 * This file is part of the cvc5 project.
 *
 * Copyright (c) 2009-2022 by the authors listed in the file AUTHORS
 * in the top-level source directory and their institutional affiliations.
 * All rights reserved.  See the file COPYING in the top-level source
 * directory for licensing information.
 * ****************************************************************************
 *
 * The main entry point into the cvc5 library's SMT interface.
 */

#include "smt/solver_engine.h"

#include "base/check.h"
#include "base/exception.h"
#include "base/modal_exception.h"
#include "base/output.h"
#include "decision/decision_engine.h"
#include "expr/bound_var_manager.h"
#include "expr/node.h"
#include "expr/node_algorithm.h"
#include "options/base_options.h"
#include "options/expr_options.h"
#include "options/language.h"
#include "options/main_options.h"
#include "options/option_exception.h"
#include "options/options_public.h"
#include "options/parser_options.h"
#include "options/printer_options.h"
#include "options/quantifiers_options.h"
#include "options/proof_options.h"
#include "options/smt_options.h"
#include "options/theory_options.h"
#include "printer/printer.h"
#include "proof/unsat_core.h"
#include "prop/prop_engine.h"
#include "smt/abduction_solver.h"
#include "smt/abstract_values.h"
#include "smt/assertions.h"
#include "smt/check_models.h"
#include "smt/env.h"
#include "smt/interpolation_solver.h"
#include "smt/listeners.h"
#include "smt/logic_exception.h"
#include "smt/model_blocker.h"
#include "smt/model_core_builder.h"
#include "smt/preprocessor.h"
#include "smt/proof_manager.h"
#include "smt/quant_elim_solver.h"
#include "smt/set_defaults.h"
#include "smt/smt_solver.h"
#include "smt/solver_engine_state.h"
#include "smt/solver_engine_stats.h"
#include "smt/sygus_solver.h"
#include "smt/unsat_core_manager.h"
#include "theory/quantifiers/instantiation_list.h"
#include "theory/quantifiers/oracle_engine.h"
#include "theory/quantifiers/quantifiers_attributes.h"
#include "theory/quantifiers_engine.h"
#include "theory/rewriter.h"
#include "theory/smt_engine_subsolver.h"
#include "theory/theory_engine.h"
#include "util/random.h"
#include "util/rational.h"
#include "util/resource_manager.h"
#include "util/sexpr.h"
#include "util/statistics_registry.h"

// required for hacks related to old proofs for unsat cores
#include "base/configuration.h"
#include "base/configuration_private.h"

using namespace std;
using namespace cvc5::internal::smt;
using namespace cvc5::internal::preprocessing;
using namespace cvc5::internal::prop;
using namespace cvc5::context;
using namespace cvc5::internal::theory;

namespace cvc5::internal {

SolverEngine::SolverEngine(const Options* optr)
    : d_env(new Env(optr)),
      d_state(new SolverEngineState(*d_env.get(), *this)),
      d_absValues(new AbstractValues),
      d_asserts(new Assertions(*d_env.get(), *d_absValues.get())),
      d_routListener(new ResourceOutListener(*this)),
      d_smtSolver(nullptr),
      d_checkModels(nullptr),
      d_pfManager(nullptr),
      d_ucManager(nullptr),
      d_sygusSolver(nullptr),
      d_abductSolver(nullptr),
      d_interpolSolver(nullptr),
      d_quantElimSolver(nullptr),
      d_isInternalSubsolver(false),
      d_stats(nullptr)
{
  // listen to resource out
  getResourceManager()->registerListener(d_routListener.get());
  // make statistics
  d_stats.reset(new SolverEngineStatistics(d_env->getStatisticsRegistry()));
  // make the SMT solver
  d_smtSolver.reset(new SmtSolver(*d_env, *d_absValues, *d_stats));
  // make the SyGuS solver
  d_sygusSolver.reset(new SygusSolver(*d_env.get(), *d_smtSolver));
  // make the quantifier elimination solver
  d_quantElimSolver.reset(new QuantElimSolver(*d_env.get(), *d_smtSolver));
}

bool SolverEngine::isFullyInited() const { return d_state->isFullyInited(); }
bool SolverEngine::isQueryMade() const { return d_state->isQueryMade(); }
size_t SolverEngine::getNumUserLevels() const
{
  return d_state->getNumUserLevels();
}
SmtMode SolverEngine::getSmtMode() const { return d_state->getMode(); }
bool SolverEngine::isSmtModeSat() const
{
  SmtMode mode = getSmtMode();
  return mode == SmtMode::SAT || mode == SmtMode::SAT_UNKNOWN;
}
Result SolverEngine::getStatusOfLastCommand() const
{
  return d_state->getStatus();
}
UserContext* SolverEngine::getUserContext()
{
  return d_env->getUserContext();
}
Context* SolverEngine::getContext()
{
  return d_env->getContext();
}

TheoryEngine* SolverEngine::getTheoryEngine()
{
  return d_smtSolver->getTheoryEngine();
}

prop::PropEngine* SolverEngine::getPropEngine()
{
  return d_smtSolver->getPropEngine();
}

void SolverEngine::finishInit()
{
  if (d_state->isFullyInited())
  {
    // already initialized, return
    return;
  }

  // Notice that finishInitInternal is called when options are finalized. If we
  // are parsing smt2, this occurs at the moment we enter "Assert mode", page 52
  // of SMT-LIB 2.6 standard.

  // set the logic
  const LogicInfo& logic = getLogicInfo();
  if (!logic.isLocked())
  {
    setLogicInternal();
  }

  // set the random seed
  Random::getRandom().setSeed(d_env->getOptions().driver.seed);

  // Call finish init on the set defaults module. This inializes the logic
  // and the best default options based on our heuristics.
  SetDefaults sdefaults(*d_env, d_isInternalSubsolver);
  sdefaults.setDefaults(d_env->d_logic, getOptions());

  ProofNodeManager* pnm = nullptr;
  if (d_env->getOptions().smt.produceProofs)
  {
    // ensure bound variable uses canonical bound variables
    NodeManager::currentNM()->getBoundVarManager()->enableKeepCacheValues();
    // make the proof manager
    d_pfManager.reset(new PfManager(*d_env.get()));
    PreprocessProofGenerator* pppg = d_pfManager->getPreprocessProofGenerator();
    // start the unsat core manager
    d_ucManager.reset(new UnsatCoreManager());
    // enable it in the assertions pipeline
    d_asserts->enableProofs(pppg);
    // enabled proofs in the preprocessor
    d_smtSolver->getPreprocessor()->enableProofs(pppg);
    pnm = d_pfManager->getProofNodeManager();
  }
  // enable proof support in the environment/rewriter
  d_env->finishInit(pnm);

  Trace("smt-debug") << "SolverEngine::finishInit" << std::endl;
  d_smtSolver->finishInit();

  // now can construct the SMT-level model object
  TheoryEngine* te = d_smtSolver->getTheoryEngine();
  Assert(te != nullptr);
  TheoryModel* tm = te->getModel();
  if (tm != nullptr)
  {
    // make the check models utility
    d_checkModels.reset(new CheckModels(*d_env.get()));
  }

  // global push/pop around everything, to ensure proper destruction
  // of context-dependent data structures
  d_state->setup();

  // subsolvers
  if (d_env->getOptions().smt.produceAbducts)
  {
    d_abductSolver.reset(new AbductionSolver(*d_env.get()));
  }
  if (d_env->getOptions().smt.produceInterpolants)
  {
    d_interpolSolver.reset(new InterpolationSolver(*d_env));
  }

  AlwaysAssert(getPropEngine()->getAssertionLevel() == 0)
      << "The PropEngine has pushed but the SolverEngine "
         "hasn't finished initializing!";

  Assert(getLogicInfo().isLocked());

  // store that we are finished initializing
  d_state->finishInit();
  Trace("smt-debug") << "SolverEngine::finishInit done" << std::endl;
}

void SolverEngine::shutdown()
{
  d_state->shutdown();
  d_env->shutdown();
}

SolverEngine::~SolverEngine()
{

  try
  {
    shutdown();

    // global push/pop around everything, to ensure proper destruction
    // of context-dependent data structures
    d_state->cleanup();

    // destroy all passes before destroying things that they refer to
    d_smtSolver->getPreprocessor()->cleanup();

    d_pfManager.reset(nullptr);
    d_ucManager.reset(nullptr);

    d_absValues.reset(nullptr);
    d_asserts.reset(nullptr);

    d_abductSolver.reset(nullptr);
    d_interpolSolver.reset(nullptr);
    d_quantElimSolver.reset(nullptr);
    d_sygusSolver.reset(nullptr);
    d_smtSolver.reset(nullptr);

    d_stats.reset(nullptr);
    d_routListener.reset(nullptr);
    // destroy the state
    d_state.reset(nullptr);
    // destroy the environment
    d_env.reset(nullptr);
  }
  catch (Exception& e)
  {
    d_env->warning() << "cvc5 threw an exception during cleanup." << std::endl << e << std::endl;
  }
}

void SolverEngine::setLogic(const LogicInfo& logic)
{
  if (d_state->isFullyInited())
  {
    throw ModalException(
        "Cannot set logic in SolverEngine after the engine has "
        "finished initializing.");
  }
  d_env->d_logic = logic;
  d_userLogic = logic;
  setLogicInternal();
}

void SolverEngine::setLogic(const std::string& s)
{
  try
  {
    setLogic(LogicInfo(s));
  }
  catch (IllegalArgumentException& e)
  {
    throw LogicException(e.what());
  }
}

void SolverEngine::setLogic(const char* logic) { setLogic(string(logic)); }

const LogicInfo& SolverEngine::getLogicInfo() const
{
  return d_env->getLogicInfo();
}

LogicInfo SolverEngine::getUserLogicInfo() const
{
  // Lock the logic to make sure that this logic can be queried. We create a
  // copy of the user logic here to keep this method const.
  LogicInfo res = d_userLogic;
  res.lock();
  return res;
}

void SolverEngine::setLogicInternal()
{
  Assert(!d_state->isFullyInited())
      << "setting logic in SolverEngine but the engine has already"
         " finished initializing for this run";
  d_env->d_logic.lock();
  d_userLogic.lock();
}

void SolverEngine::setInfo(const std::string& key, const std::string& value)
{
  Trace("smt") << "SMT setInfo(" << key << ", " << value << ")" << endl;

  if (key == "filename")
  {
    d_env->d_options.writeDriver().filename = value;
    d_env->getStatisticsRegistry().registerValue<std::string>(
        "driver::filename", value);
  }
  else if (key == "smt-lib-version"
           && !getOptions().base.inputLanguageWasSetByUser)
  {
    if (value != "2" && value != "2.6")
    {
      d_env->warning() << "SMT-LIB version " << value
                << " unsupported, defaulting to language (and semantics of) "
                   "SMT-LIB 2.6\n";
    }
    getOptions().writeBase().inputLanguage = Language::LANG_SMTLIB_V2_6;
    // also update the output language
    if (!getOptions().printer.outputLanguageWasSetByUser)
    {
      setOption("output-language", "smtlib2.6");
      getOptions().writePrinter().outputLanguageWasSetByUser = false;
    }
  }
  else if (key == "status")
  {
    d_state->notifyExpectedStatus(value);
  }
}

bool SolverEngine::isValidGetInfoFlag(const std::string& key) const
{
  if (key == "all-statistics" || key == "error-behavior" || key == "filename"
      || key == "name" || key == "version" || key == "authors"
      || key == "status" || key == "time" || key == "reason-unknown"
      || key == "assertion-stack-levels" || key == "all-options")
  {
    return true;
  }
  return false;
}

std::string SolverEngine::getInfo(const std::string& key) const
{
  Trace("smt") << "SMT getInfo(" << key << ")" << endl;
  if (key == "all-statistics")
  {
    return toSExpr(d_env->getStatisticsRegistry().begin(),
                   d_env->getStatisticsRegistry().end());
  }
  if (key == "error-behavior")
  {
    return "immediate-exit";
  }
  if (key == "filename")
  {
    return d_env->getOptions().driver.filename;
  }
  if (key == "name")
  {
    return toSExpr(Configuration::getName());
  }
  if (key == "version")
  {
    return toSExpr(Configuration::getVersionString());
  }
  if (key == "authors")
  {
    return toSExpr("the " + Configuration::getName() + " authors");
  }
  if (key == "status")
  {
    // sat | unsat | unknown
    Result status = d_state->getStatus();
    switch (status.getStatus())
    {
      case Result::SAT: return "sat";
      case Result::UNSAT: return "unsat";
      default: return "unknown";
    }
  }
  if (key == "time")
  {
    return toSExpr(std::clock());
  }
  if (key == "reason-unknown")
  {
    Result status = d_state->getStatus();
    if (!status.isNull() && status.isUnknown())
    {
      std::stringstream ss;
      ss << status.getUnknownExplanation();
      std::string s = ss.str();
      transform(s.begin(), s.end(), s.begin(), ::tolower);
      return s;
    }
    else
    {
      throw RecoverableModalException(
          "Can't get-info :reason-unknown when the "
          "last result wasn't unknown!");
    }
  }
  if (key == "assertion-stack-levels")
  {
    size_t ulevel = d_state->getNumUserLevels();
    AlwaysAssert(ulevel <= std::numeric_limits<unsigned long int>::max());
    return toSExpr(ulevel);
  }
  Assert(key == "all-options");
  // get the options, like all-statistics
  std::vector<std::vector<std::string>> res;
  for (const auto& opt : options::getNames())
  {
    res.emplace_back(
        std::vector<std::string>{opt, options::get(getOptions(), opt)});
  }
  return toSExpr(res);
}

void SolverEngine::debugCheckFormals(const std::vector<Node>& formals,
                                     Node func)
{
  for (std::vector<Node>::const_iterator i = formals.begin();
       i != formals.end();
       ++i)
  {
    if ((*i).getKind() != kind::BOUND_VARIABLE)
    {
      stringstream ss;
      ss << "All formal arguments to defined functions must be "
            "BOUND_VARIABLEs, but in the\n"
         << "definition of function " << func << ", formal\n"
         << "  " << *i << "\n"
         << "has kind " << (*i).getKind();
      throw TypeCheckingExceptionPrivate(func, ss.str());
    }
  }
}

void SolverEngine::debugCheckFunctionBody(Node formula,
                                          const std::vector<Node>& formals,
                                          Node func)
{
  TypeNode formulaType = formula.getType(d_env->getOptions().expr.typeChecking);
  TypeNode funcType = func.getType();
  // We distinguish here between definitions of constants and functions,
  // because the type checking for them is subtly different.  Perhaps we
  // should instead have SolverEngine::defineFunction() and
  // SolverEngine::defineConstant() for better clarity, although then that
  // doesn't match the SMT-LIBv2 standard...
  if (formals.size() > 0)
  {
    TypeNode rangeType = funcType.getRangeType();
    if (formulaType != rangeType)
    {
      stringstream ss;
      ss << "Type of defined function does not match its declaration\n"
         << "The function  : " << func << "\n"
         << "Declared type : " << rangeType << "\n"
         << "The body      : " << formula << "\n"
         << "Body type     : " << formulaType;
      throw TypeCheckingExceptionPrivate(func, ss.str());
    }
  }
  else
  {
    if (formulaType != funcType)
    {
      stringstream ss;
      ss << "Declared type of defined constant does not match its definition\n"
         << "The constant   : " << func << "\n"
         << "Declared type  : " << funcType << "\n"
         << "The definition : " << formula << "\n"
         << "Definition type: " << formulaType;
      throw TypeCheckingExceptionPrivate(func, ss.str());
    }
  }
}

void SolverEngine::defineFunction(Node func,
                                  const std::vector<Node>& formals,
                                  Node formula,
                                  bool global)
{
  finishInit();
  d_state->doPendingPops();
  Trace("smt") << "SMT defineFunction(" << func << ")" << endl;
  debugCheckFormals(formals, func);

  // type check body
  debugCheckFunctionBody(formula, formals, func);

  // Substitute out any abstract values in formula
  Node def = d_absValues->substituteAbstractValues(formula);
  if (!formals.empty())
  {
    NodeManager* nm = NodeManager::currentNM();
    def = nm->mkNode(
        kind::LAMBDA, nm->mkNode(kind::BOUND_VAR_LIST, formals), def);
  }
  // A define-fun is treated as a (higher-order) assertion. It is provided
  // to the assertions object. It will be added as a top-level substitution
  // within this class, possibly multiple times if global is true.
  Node feq = func.eqNode(def);
  d_asserts->addDefineFunDefinition(feq, global);
}

void SolverEngine::defineFunctionsRec(
    const std::vector<Node>& funcs,
    const std::vector<std::vector<Node>>& formals,
    const std::vector<Node>& formulas,
    bool global)
{
  finishInit();
  d_state->doPendingPops();
  Trace("smt") << "SMT defineFunctionsRec(...)" << endl;

  if (funcs.size() != formals.size() && funcs.size() != formulas.size())
  {
    stringstream ss;
    ss << "Number of functions, formals, and function bodies passed to "
          "defineFunctionsRec do not match:"
       << "\n"
       << "        #functions : " << funcs.size() << "\n"
       << "        #arg lists : " << formals.size() << "\n"
       << "  #function bodies : " << formulas.size() << "\n";
    throw ModalException(ss.str());
  }
  for (unsigned i = 0, size = funcs.size(); i < size; i++)
  {
    // check formal argument list
    debugCheckFormals(formals[i], funcs[i]);
    // type check body
    debugCheckFunctionBody(formulas[i], formals[i], funcs[i]);
  }

  NodeManager* nm = NodeManager::currentNM();
  for (unsigned i = 0, size = funcs.size(); i < size; i++)
  {
    // we assert a quantified formula
    Node func_app;
    // make the function application
    if (formals[i].empty())
    {
      // it has no arguments
      func_app = funcs[i];
    }
    else
    {
      std::vector<Node> children;
      children.push_back(funcs[i]);
      children.insert(children.end(), formals[i].begin(), formals[i].end());
      func_app = nm->mkNode(kind::APPLY_UF, children);
    }
    Node lem = nm->mkNode(kind::EQUAL, func_app, formulas[i]);
    if (!formals[i].empty())
    {
      // set the attribute to denote this is a function definition
      Node aexpr = nm->mkNode(kind::INST_ATTRIBUTE, func_app);
      aexpr = nm->mkNode(kind::INST_PATTERN_LIST, aexpr);
      FunDefAttribute fda;
      func_app.setAttribute(fda, true);
      // make the quantified formula
      Node boundVars = nm->mkNode(kind::BOUND_VAR_LIST, formals[i]);
      lem = nm->mkNode(kind::FORALL, boundVars, lem, aexpr);
    }
    // Assert the quantified formula. Notice we don't call assertFormula
    // directly, since we should call a private member method since we have
    // already ensuring this SolverEngine is initialized above.
    // add define recursive definition to the assertions
    d_asserts->addDefineFunDefinition(lem, global);
  }
}

void SolverEngine::defineFunctionRec(Node func,
                                     const std::vector<Node>& formals,
                                     Node formula,
                                     bool global)
{
  std::vector<Node> funcs;
  funcs.push_back(func);
  std::vector<std::vector<Node>> formals_multi;
  formals_multi.push_back(formals);
  std::vector<Node> formulas;
  formulas.push_back(formula);
  defineFunctionsRec(funcs, formals_multi, formulas, global);
}

TheoryModel* SolverEngine::getAvailableModel(const char* c) const
{
  if (!d_env->getOptions().theory.assignFunctionValues)
  {
    std::stringstream ss;
    ss << "Cannot " << c << " when --assign-function-values is false.";
    throw RecoverableModalException(ss.str().c_str());
  }

  if (d_state->getMode() != SmtMode::SAT
      && d_state->getMode() != SmtMode::SAT_UNKNOWN)
  {
    std::stringstream ss;
    ss << "Cannot " << c
       << " unless immediately preceded by SAT/NOT_ENTAILED or UNKNOWN "
          "response.";
    throw RecoverableModalException(ss.str().c_str());
  }

  if (!d_env->getOptions().smt.produceModels)
  {
    std::stringstream ss;
    ss << "Cannot " << c << " when produce-models options is off.";
    throw ModalException(ss.str().c_str());
  }

  TheoryEngine* te = d_smtSolver->getTheoryEngine();
  Assert(te != nullptr);
  TheoryModel* m = te->getBuiltModel();

  if (m == nullptr)
  {
    std::stringstream ss;
    ss << "Cannot " << c
       << " since model is not available. Perhaps the most recent call to "
          "check-sat was interrupted?";
    throw RecoverableModalException(ss.str().c_str());
  }
  // compute the model core if necessary and not done so already
  const Options& opts = d_env->getOptions();
  if (opts.smt.modelCoresMode != options::ModelCoresMode::NONE
      && !m->isUsingModelCore())
  {
    // If we enabled model cores, we compute a model core for m based on our
    // (expanded) assertions using the model core builder utility. Notice that
    // we get the assertions using the getAssertionsInternal, which does not
    // impact whether we are in "sat" mode
    std::vector<Node> asserts = getAssertionsInternal();
    d_smtSolver->getPreprocessor()->expandDefinitions(asserts);
    ModelCoreBuilder mcb(*d_env.get());
    mcb.setModelCore(asserts, m, opts.smt.modelCoresMode);
  }

  return m;
}

QuantifiersEngine* SolverEngine::getAvailableQuantifiersEngine(
    const char* c) const
{
  QuantifiersEngine* qe = d_smtSolver->getQuantifiersEngine();
  if (qe == nullptr)
  {
    std::stringstream ss;
    ss << "Cannot " << c << " when quantifiers are not present.";
    throw ModalException(ss.str().c_str());
  }
  return qe;
}

void SolverEngine::notifyPushPre()
{
  d_smtSolver->processAssertions(*d_asserts);
}

void SolverEngine::notifyPushPost()
{
  TimerStat::CodeTimer pushPopTimer(d_stats->d_pushPopTime);
  Assert(getPropEngine() != nullptr);
  getPropEngine()->push();
}

void SolverEngine::notifyPopPre()
{
  TimerStat::CodeTimer pushPopTimer(d_stats->d_pushPopTime);
  PropEngine* pe = getPropEngine();
  Assert(pe != nullptr);
  pe->pop();
}

void SolverEngine::notifyPostSolve()
{
  PropEngine* pe = getPropEngine();
  Assert(pe != nullptr);
  pe->resetTrail();

  TheoryEngine* te = getTheoryEngine();
  Assert(te != nullptr);
  te->postsolve();
}

Result SolverEngine::checkSat()
{
  Node nullNode;
  return checkSat(nullNode);
}

Result SolverEngine::checkSat(const Node& assumption)
{
  ensureWellFormedTerm(assumption, "checkSat");
  std::vector<Node> assump;
  if (!assumption.isNull())
  {
    assump.push_back(assumption);
  }
  return checkSatInternal(assump);
}

Result SolverEngine::checkSat(const std::vector<Node>& assumptions)
{
  ensureWellFormedTerms(assumptions, "checkSat");
  return checkSatInternal(assumptions);
}

Result SolverEngine::checkSatInternal(const std::vector<Node>& assumptions)
{
  finishInit();

  Trace("smt") << "SolverEngine::checkSat(" << assumptions << ")" << endl;
  // update the state to indicate we are about to run a check-sat
  bool hasAssumptions = !assumptions.empty();
  d_state->notifyCheckSat(hasAssumptions);

  // state should be fully ready now
  Assert(d_state->isFullyReady());

  // check the satisfiability with the solver object
  Assertions& as = *d_asserts.get();
  Result r = d_smtSolver->checkSatisfiability(as, assumptions);

  // If the result is unknown, we may optionally do a "deep restart" where
  // the members of the SMT solver are reconstructed and given the
  // preprocessed input formulas (plus additional learned formulas). Notice
  // that assumptions are pushed to the preprocessed input in the above call, so
  // any additional satisfiability checks use an empty set of assumptions.
  while (r.getStatus() == Result::UNKNOWN && deepRestart())
  {
    Trace("smt") << "SolverEngine::checkSat after deep restart" << std::endl;
    r = d_smtSolver->checkSatisfiability(as, {});
  }

  Trace("smt") << "SolverEngine::checkSat(" << assumptions << ") => " << r
               << endl;
  // notify our state of the check-sat result
  d_state->notifyCheckSatResult(hasAssumptions, r);

  // Check that SAT results generate a model correctly.
  if (d_env->getOptions().smt.checkModels)
  {
    if (r.getStatus() == Result::SAT)
    {
      checkModel();
    }
  }
  // Check that UNSAT results generate a proof correctly.
  if (d_env->getOptions().smt.checkProofs)
  {
    if (r.getStatus() == Result::UNSAT)
    {
      checkProof();
    }
  }
  else if (d_env->getOptions().proof.produceFinalProof
           && r.getStatus() == Result::UNSAT)
  {
    PropEngine* pe = getPropEngine();
    Assert(pe->getProof() != nullptr);
    std::shared_ptr<ProofNode> pePfn = pe->getProof();
    d_pfManager->checkProof(pePfn, *d_asserts);
  }
  // Check that UNSAT results generate an unsat core correctly.
  if (d_env->getOptions().smt.checkUnsatCores)
  {
    if (r.getStatus() == Result::UNSAT)
    {
      TimerStat::CodeTimer checkUnsatCoreTimer(d_stats->d_checkUnsatCoreTime);
      checkUnsatCore();
    }
  }

  if (d_env->getOptions().base.statisticsEveryQuery)
  {
    printStatisticsDiff();
  }
  return r;
}

std::vector<Node> SolverEngine::getUnsatAssumptions(void)
{
  Trace("smt") << "SMT getUnsatAssumptions()" << endl;
  if (!d_env->getOptions().smt.unsatAssumptions)
  {
    throw ModalException(
        "Cannot get unsat assumptions when produce-unsat-assumptions option "
        "is off.");
  }
  if (d_state->getMode() != SmtMode::UNSAT)
  {
    throw RecoverableModalException(
        "Cannot get unsat assumptions unless immediately preceded by "
        "UNSAT/ENTAILED.");
  }
  finishInit();
  UnsatCore core = getUnsatCoreInternal();
  std::vector<Node> res;
  std::vector<Node>& assumps = d_asserts->getAssumptions();
  for (const Node& e : assumps)
  {
    if (std::find(core.begin(), core.end(), e) != core.end())
    {
      res.push_back(e);
    }
  }
  return res;
}

void SolverEngine::assertFormula(const Node& formula)
{
  finishInit();
  d_state->doPendingPops();
  ensureWellFormedTerm(formula, "assertFormula");
  assertFormulaInternal(formula);
}

void SolverEngine::assertFormulaInternal(const Node& formula)
{
  // as an optimization we do not check whether formula is well-formed here, and
  // defer this check for certain cases within the assertions module.
  Trace("smt") << "SolverEngine::assertFormula(" << formula << ")" << endl;

  // Substitute out any abstract values in ex
  Node n = d_absValues->substituteAbstractValues(formula);

  d_asserts->assertFormula(n);
}

/*
   --------------------------------------------------------------------------
    Handling SyGuS commands
   --------------------------------------------------------------------------
*/

void SolverEngine::declareSygusVar(Node var)
{
  d_sygusSolver->declareSygusVar(var);
}

void SolverEngine::declareSynthFun(Node func,
                                   TypeNode sygusType,
                                   bool isInv,
                                   const std::vector<Node>& vars)
{
  finishInit();
  d_state->doPendingPops();
  d_sygusSolver->declareSynthFun(func, sygusType, isInv, vars);
}
void SolverEngine::declareSynthFun(Node func,
                                   bool isInv,
                                   const std::vector<Node>& vars)
{
  // use a null sygus type
  TypeNode sygusType;
  declareSynthFun(func, sygusType, isInv, vars);
}

void SolverEngine::assertSygusConstraint(Node n, bool isAssume)
{
  finishInit();
  d_sygusSolver->assertSygusConstraint(n, isAssume);
}

void SolverEngine::assertSygusInvConstraint(Node inv,
                                            Node pre,
                                            Node trans,
                                            Node post)
{
  finishInit();
  d_sygusSolver->assertSygusInvConstraint(inv, pre, trans, post);
}

SynthResult SolverEngine::checkSynth(bool isNext)
{
  finishInit();
  if (isNext && d_state->getMode() != SmtMode::SYNTH)
  {
    throw RecoverableModalException(
        "Cannot check-synth-next unless immediately preceded by a successful "
        "call to check-synth(-next).");
  }
  SynthResult r = d_sygusSolver->checkSynth(*d_asserts, isNext);
  d_state->notifyCheckSynthResult(r);
  return r;
}

/*
   --------------------------------------------------------------------------
    End of Handling SyGuS commands
   --------------------------------------------------------------------------
*/

void SolverEngine::declarePool(const Node& p,
                               const std::vector<Node>& initValue)
{
  Assert(p.isVar() && p.getType().isSet());
  finishInit();
  QuantifiersEngine* qe = getAvailableQuantifiersEngine("declareTermPool");
  qe->declarePool(p, initValue);
}

void SolverEngine::declareOracleFun(
    Node var, std::function<std::vector<Node>(const std::vector<Node>&)> fn)
{
  finishInit();
  d_state->doPendingPops();
  QuantifiersEngine* qe = getAvailableQuantifiersEngine("declareOracleFun");
  qe->declareOracleFun(var);
  NodeManager* nm = NodeManager::currentNM();
  std::vector<Node> inputs;
  std::vector<Node> outputs;
  TypeNode tn = var.getType();
  Node app;
  if (tn.isFunction())
  {
    const std::vector<TypeNode>& argTypes = tn.getArgTypes();
    for (const TypeNode& t : argTypes)
    {
      inputs.push_back(nm->mkBoundVar(t));
    }
    outputs.push_back(nm->mkBoundVar(tn.getRangeType()));
    std::vector<Node> appc;
    appc.push_back(var);
    appc.insert(appc.end(), inputs.begin(), inputs.end());
    app = nm->mkNode(kind::APPLY_UF, appc);
  }
  else
  {
    outputs.push_back(nm->mkBoundVar(tn.getRangeType()));
    app = var;
  }
  // makes equality assumption
  Node assume = nm->mkNode(kind::EQUAL, app, outputs[0]);
  // no constraints
  Node constraint = nm->mkConst(true);
  // make the oracle constant which carries the method implementation
  Oracle oracle(fn);
  Node o = NodeManager::currentNM()->mkOracle(oracle);
  // set the attribute, which ensures we remember the method implementation for
  // the oracle function
  var.setAttribute(theory::OracleInterfaceAttribute(), o);
  // define the oracle interface
  Node q = quantifiers::OracleEngine::mkOracleInterface(
      inputs, outputs, assume, constraint, o);
  // assert it
  assertFormula(q);
}

Node SolverEngine::simplify(const Node& ex)
{
  finishInit();
  d_state->doPendingPops();
  // ensure we've processed assertions
  d_smtSolver->processAssertions(*d_asserts);
  return d_smtSolver->getPreprocessor()->simplify(ex);
}

Node SolverEngine::expandDefinitions(const Node& ex)
{
  getResourceManager()->spendResource(Resource::PreprocessStep);
  finishInit();
  d_state->doPendingPops();
  return d_smtSolver->getPreprocessor()->expandDefinitions(ex);
}

// TODO(#1108): Simplify the error reporting of this method.
Node SolverEngine::getValue(const Node& ex) const
{
  ensureWellFormedTerm(ex, "get value");
  Trace("smt") << "SMT getValue(" << ex << ")" << endl;
  TypeNode expectedType = ex.getType();

  // Substitute out any abstract values in ex and expand
  Node n = d_smtSolver->getPreprocessor()->expandDefinitions(ex);

  Trace("smt") << "--- getting value of " << n << endl;
  // There are two ways model values for terms are computed (for historical
  // reasons).  One way is that used in check-model; the other is that
  // used by the Model classes.  It's not clear to me exactly how these
  // two are different, but they need to be unified.  This ugly hack here
  // is to fix bug 554 until we can revamp boolean-terms and models [MGD]

  // AJR : necessary?
  if (!n.getType().isFunction())
  {
    n = d_env->getRewriter()->rewrite(n);
  }

  Trace("smt") << "--- getting value of " << n << endl;
  TheoryModel* m = getAvailableModel("get-value");
  Assert(m != nullptr);
  Node resultNode = m->getValue(n);
  Trace("smt") << "--- got value " << n << " = " << resultNode << endl;
  Trace("smt") << "--- type " << resultNode.getType() << endl;
  Trace("smt") << "--- expected type " << expectedType << endl;

  // type-check the result we got
  Assert(resultNode.isNull() || resultNode.getType() == expectedType)
      << "Run with -t smt for details.";

  // Ensure it's a value (constant or const-ish like real algebraic
  // numbers), or a lambda (for uninterpreted functions). This assertion only
  // holds for models that do not have approximate values.
  if (!m->isValue(resultNode))
  {
    d_env->warning() << "Could not evaluate " << resultNode
                     << " in getValue." << std::endl;
  }

  if (d_env->getOptions().smt.abstractValues && resultNode.getType().isArray())
  {
    resultNode = d_absValues->mkAbstractValue(resultNode);
    Trace("smt") << "--- abstract value >> " << resultNode << endl;
  }

  return resultNode;
}

std::vector<Node> SolverEngine::getValues(const std::vector<Node>& exprs) const
{
  std::vector<Node> result;
  for (const Node& e : exprs)
  {
    result.push_back(getValue(e));
  }
  return result;
}

std::vector<Node> SolverEngine::getModelDomainElements(TypeNode tn) const
{
  Assert(tn.isUninterpretedSort());
  TheoryModel* m = getAvailableModel("getModelDomainElements");
  return m->getDomainElements(tn);
}

bool SolverEngine::isModelCoreSymbol(Node n)
{
  Assert(n.isVar());
  const Options& opts = d_env->getOptions();
  if (opts.smt.modelCoresMode == options::ModelCoresMode::NONE)
  {
    // if the model core mode is none, we are always a model core symbol
    return true;
  }
  TheoryModel* tm = getAvailableModel("isModelCoreSymbol");
  return tm->isModelCoreSymbol(n);
}

std::string SolverEngine::getModel(const std::vector<TypeNode>& declaredSorts,
                                   const std::vector<Node>& declaredFuns)
{
  // !!! Note that all methods called here should have a version at the API
  // level. This is to ensure that the information associated with a model is
  // completely accessible by the user. This is currently not rigorously
  // enforced. An alternative design would be to have this method implemented
  // at the API level, but this makes exceptions in the text interface less
  // intuitive.
  TheoryModel* tm = getAvailableModel("get model");
  // use the smt::Model model utility for printing
  const Options& opts = d_env->getOptions();
  bool isKnownSat = (d_state->getMode() == SmtMode::SAT);
  Model m(isKnownSat, opts.driver.filename);
  // set the model declarations, which determines what is printed in the model
  for (const TypeNode& tn : declaredSorts)
  {
    m.addDeclarationSort(tn, getModelDomainElements(tn));
  }
  bool usingModelCores =
      (opts.smt.modelCoresMode != options::ModelCoresMode::NONE);
  for (const Node& n : declaredFuns)
  {
    if (usingModelCores && !tm->isModelCoreSymbol(n))
    {
      // skip if not in model core
      continue;
    }
    Node value = tm->getValue(n);
    m.addDeclarationTerm(n, value);
  }
  // for separation logic
  TypeNode locT, dataT;
  if (getSepHeapTypes(locT, dataT))
  {
    std::pair<Node, Node> sh = getSepHeapAndNilExpr();
    m.setHeapModel(sh.first, sh.second);
  }
  // print the model
  std::stringstream ssm;
  ssm << m;
  return ssm.str();
}

void SolverEngine::blockModel(modes::BlockModelsMode mode)
{
  Trace("smt") << "SMT blockModel()" << endl;

  finishInit();

  TheoryModel* m = getAvailableModel("block model");

  // get expanded assertions
  std::vector<Node> eassertsProc = getExpandedAssertions();
  ModelBlocker mb(*d_env.get());
  Node eblocker = mb.getModelBlocker(eassertsProc, m, mode);
  Trace("smt") << "Block formula: " << eblocker << std::endl;
  assertFormulaInternal(eblocker);
}

void SolverEngine::blockModelValues(const std::vector<Node>& exprs)
{
  Trace("smt") << "SMT blockModelValues()" << endl;

  finishInit();

  for (const Node& e : exprs)
  {
    ensureWellFormedTerm(e, "block model values");
  }

  TheoryModel* m = getAvailableModel("block model values");

  // get expanded assertions
  std::vector<Node> eassertsProc = getExpandedAssertions();
  // we always do block model values mode here
  ModelBlocker mb(*d_env.get());
  Node eblocker = mb.getModelBlocker(
      eassertsProc, m, modes::BlockModelsMode::VALUES, exprs);
  assertFormulaInternal(eblocker);
}

std::pair<Node, Node> SolverEngine::getSepHeapAndNilExpr(void)
{
  if (!getLogicInfo().isTheoryEnabled(THEORY_SEP))
  {
    const char* msg =
        "Cannot obtain separation logic expressions if not using the "
        "separation logic theory.";
    throw RecoverableModalException(msg);
  }
  Node heap;
  Node nil;
  TheoryModel* tm = getAvailableModel("get separation logic heap and nil");
  if (!tm->getHeapModel(heap, nil))
  {
    const char* msg =
        "Failed to obtain heap/nil "
        "expressions from theory model.";
    throw RecoverableModalException(msg);
  }
  return std::make_pair(heap, nil);
}

std::vector<Node> SolverEngine::getAssertionsInternal() const
{
  Assert(d_state->isFullyInited());
  // ensure that global declarations are processed
  d_asserts->refresh();
  const CDList<Node>& al = d_asserts->getAssertionList();
  std::vector<Node> res;
  for (const Node& n : al)
  {
    res.emplace_back(n);
  }
  return res;
}

const Options& SolverEngine::options() const { return d_env->getOptions(); }

void SolverEngine::ensureWellFormedTerm(const Node& n,
                                        const std::string& src) const
{
  if (Configuration::isAssertionBuild())
  {
    bool wasShadow = false;
    if (expr::hasFreeOrShadowedVar(n, wasShadow))
    {
      std::string varType(wasShadow ? "shadowed" : "free");
      std::stringstream se;
      se << "Cannot process term with " << varType << " variable in " << src
         << ".";
      throw ModalException(se.str().c_str());
    }
  }
}

void SolverEngine::ensureWellFormedTerms(const std::vector<Node>& ns,
                                         const std::string& src) const
{
  if (Configuration::isAssertionBuild())
  {
    for (const Node& n : ns)
    {
      ensureWellFormedTerm(n, src);
    }
  }
}

std::vector<Node> SolverEngine::getExpandedAssertions()
{
  std::vector<Node> easserts = getAssertions();
  // must expand definitions
  d_smtSolver->getPreprocessor()->expandDefinitions(easserts);
  return easserts;
}
Env& SolverEngine::getEnv() { return *d_env.get(); }

void SolverEngine::declareSepHeap(TypeNode locT, TypeNode dataT)
{
  if (d_state->isFullyInited())
  {
    throw ModalException(
        "Cannot set logic in SolverEngine after the engine has "
        "finished initializing.");
  }
  if (!getLogicInfo().isTheoryEnabled(THEORY_SEP))
  {
    const char* msg =
        "Cannot declare heap if not using the separation logic theory.";
    throw RecoverableModalException(msg);
  }
  TypeNode locT2, dataT2;
  if (getSepHeapTypes(locT2, dataT2))
  {
    std::stringstream ss;
    ss << "ERROR: cannot declare heap types for separation logic more than "
          "once.  We are declaring heap of type ";
    ss << locT << " -> " << dataT << ", but we already have ";
    ss << locT2 << " -> " << dataT2;
    throw LogicException(ss.str());
  }
  d_env->declareSepHeap(locT, dataT);
}

bool SolverEngine::getSepHeapTypes(TypeNode& locT, TypeNode& dataT)
{
  if (!d_env->hasSepHeap())
  {
    return false;
  }
  locT = d_env->getSepLocType();
  dataT = d_env->getSepDataType();
  return true;
}

Node SolverEngine::getSepHeapExpr() { return getSepHeapAndNilExpr().first; }

Node SolverEngine::getSepNilExpr() { return getSepHeapAndNilExpr().second; }

std::vector<Node> SolverEngine::getLearnedLiterals()
{
  Trace("smt") << "SMT getLearnedLiterals()" << std::endl;
  // note that the default mode for learned literals is via the prop engine,
  // although other modes could use the preprocessor
  PropEngine* pe = getPropEngine();
  Assert(pe != nullptr);
  return pe->getLearnedZeroLevelLiterals(modes::LearnedLitType::INPUT);
}

void SolverEngine::checkProof()
{
  Assert(d_env->getOptions().smt.produceProofs);
  // internal check the proof
  PropEngine* pe = getPropEngine();
  Assert(pe != nullptr);
  if (d_env->getOptions().proof.proofCheck == options::ProofCheckMode::EAGER)
  {
    pe->checkProof(d_asserts->getAssertionList());
  }
  Assert(pe->getProof() != nullptr);
  std::shared_ptr<ProofNode> pePfn = pe->getProof();
  // TEMPORARY for testing, this can be used to count how often checkProofs is
  // called
  if (d_env->getOptions().proof.checkProofsFail)
  {
    AlwaysAssert(false) << "Fail due to --check-proofs-fail";
  }
  if (d_env->getOptions().smt.checkProofs)
  {
    // connect proof to assertions, which will fail if the proof is malformed
    d_pfManager->connectProofToAssertions(pePfn, *d_asserts);
  }
}

StatisticsRegistry& SolverEngine::getStatisticsRegistry()
{
  return d_env->getStatisticsRegistry();
}

UnsatCore SolverEngine::getUnsatCoreInternal()
{
  if (!d_env->getOptions().smt.produceUnsatCores)
  {
    throw ModalException(
        "Cannot get an unsat core when produce-unsat-cores or produce-proofs "
        "option is off.");
  }
  if (d_state->getMode() != SmtMode::UNSAT)
  {
    throw RecoverableModalException(
        "Cannot get an unsat core unless immediately preceded by "
        "UNSAT/ENTAILED response.");
  }
  // generate with new proofs
  PropEngine* pe = getPropEngine();
  Assert(pe != nullptr);

  std::shared_ptr<ProofNode> pepf;
  if (options().smt.unsatCoresMode == options::UnsatCoresMode::ASSUMPTIONS)
  {
    std::vector<Node> core;
    pe->getUnsatCore(core);
    CDProof cdp(*d_env);
    Node fnode = NodeManager::currentNM()->mkConst(false);
    cdp.addStep(fnode, PfRule::SAT_REFUTATION, core, {});
    pepf = cdp.getProofFor(fnode);
  }
  else
  {
    pepf = pe->getProof();
  }
  Assert(pepf != nullptr);
  std::shared_ptr<ProofNode> pfn =
      d_pfManager->connectProofToAssertions(pepf, *d_asserts);
  std::vector<Node> core;
  d_ucManager->getUnsatCore(pfn, *d_asserts, core);
  if (options().smt.minimalUnsatCores)
  {
    core = reduceUnsatCore(core);
  }
  return UnsatCore(core);
}

std::vector<Node> SolverEngine::reduceUnsatCore(const std::vector<Node>& core)
{
  Assert(options().smt.produceUnsatCores)
      << "cannot reduce unsat core if unsat cores are turned off";

  d_env->verbose(1) << "SolverEngine::reduceUnsatCore(): reducing unsat core"
                    << std::endl;
  std::unordered_set<Node> removed;
  for (const Node& skip : core)
  {
    std::unique_ptr<SolverEngine> coreChecker;
    initializeSubsolver(coreChecker, *d_env.get());
    coreChecker->setLogic(getLogicInfo());
    // disable all proof options
<<<<<<< HEAD
    coreChecker->getOptions().writeSmt().produceProofs = false;
    coreChecker->getOptions().writeSmt().checkProofs = false;
    coreChecker->getOptions().writeProof().proofReq = false;
=======
    SetDefaults::disableChecking(coreChecker->getOptions());
>>>>>>> fd470cca

    for (const Node& ucAssertion : core)
    {
      if (ucAssertion != skip && removed.find(ucAssertion) == removed.end())
      {
        Node assertionAfterExpansion = expandDefinitions(ucAssertion);
        coreChecker->assertFormula(assertionAfterExpansion);
      }
    }
    Result r;
    try
    {
      r = coreChecker->checkSat();
    }
    catch (...)
    {
      throw;
    }

    if (r.getStatus() == Result::UNSAT)
    {
      removed.insert(skip);
    }
    else if (r.isUnknown())
    {
      d_env->warning()
          << "SolverEngine::reduceUnsatCore(): could not reduce unsat core "
             "due to "
             "unknown result.";
    }
  }

  if (removed.empty())
  {
    return core;
  }
  else
  {
    std::vector<Node> newUcAssertions;
    for (const Node& n : core)
    {
      if (removed.find(n) == removed.end())
      {
        newUcAssertions.push_back(n);
      }
    }

    return newUcAssertions;
  }
}

void SolverEngine::checkUnsatCore()
{
  Assert(d_env->getOptions().smt.produceUnsatCores)
      << "cannot check unsat core if unsat cores are turned off";

  d_env->verbose(1) << "SolverEngine::checkUnsatCore(): generating unsat core"
                    << std::endl;
  UnsatCore core = getUnsatCore();

  // initialize the core checker
  std::unique_ptr<SolverEngine> coreChecker;
  initializeSubsolver(coreChecker, *d_env.get());
  // disable all proof options
<<<<<<< HEAD
  coreChecker->getOptions().writeSmt().produceProofs = false;
  coreChecker->getOptions().writeSmt().checkProofs = false;
  coreChecker->getOptions().writeProof().proofReq = false;
=======
  SetDefaults::disableChecking(coreChecker->getOptions());
>>>>>>> fd470cca

  d_env->verbose(1) << "SolverEngine::checkUnsatCore(): pushing core assertions"
                    << std::endl;
  theory::TrustSubstitutionMap& tls = d_env->getTopLevelSubstitutions();
  for (UnsatCore::iterator i = core.begin(); i != core.end(); ++i)
  {
    Node assertionAfterExpansion = tls.apply(*i);
    d_env->verbose(1) << "SolverEngine::checkUnsatCore(): pushing core member "
                      << *i << ", expanded to " << assertionAfterExpansion
                      << std::endl;
    coreChecker->assertFormula(assertionAfterExpansion);
  }
  Result r;
  try
  {
    r = coreChecker->checkSat();
  }
  catch (...)
  {
    throw;
  }
  d_env->verbose(1) << "SolverEngine::checkUnsatCore(): result is " << r
                    << std::endl;
  if (r.isUnknown())
  {
    d_env->warning() << "SolverEngine::checkUnsatCore(): could not check core result "
                 "unknown."
              << std::endl;
  }
  else if (r.getStatus() == Result::SAT)
  {
    InternalError()
        << "SolverEngine::checkUnsatCore(): produced core was satisfiable.";
  }
}

void SolverEngine::checkModel(bool hardFailure)
{
  const CDList<Node>& al = d_asserts->getAssertionList();
  // we always enable the assertion list, so it is able to be checked

  TimerStat::CodeTimer checkModelTimer(d_stats->d_checkModelTime);

  d_env->verbose(1) << "SolverEngine::checkModel(): generating model"
                    << std::endl;
  TheoryModel* m = getAvailableModel("check model");
  Assert(m != nullptr);

  // check the model with the theory engine for debugging
  if (options().smt.debugCheckModels)
  {
    TheoryEngine* te = getTheoryEngine();
    Assert(te != nullptr);
    te->checkTheoryAssertionsWithModel(hardFailure);
  }

  // check the model with the check models utility
  Assert(d_checkModels != nullptr);
  d_checkModels->checkModel(m, al, hardFailure);
}

UnsatCore SolverEngine::getUnsatCore()
{
  Trace("smt") << "SMT getUnsatCore()" << std::endl;
  finishInit();
  return getUnsatCoreInternal();
}

void SolverEngine::getRelevantInstantiationTermVectors(
    std::map<Node, InstantiationList>& insts, bool getDebugInfo)
{
  Assert(d_state->getMode() == SmtMode::UNSAT);
  // generate with new proofs
  PropEngine* pe = getPropEngine();
  Assert(pe != nullptr);
  Assert(pe->getProof() != nullptr);
  std::shared_ptr<ProofNode> pfn =
      d_pfManager->connectProofToAssertions(pe->getProof(), *d_asserts);
  d_ucManager->getRelevantInstantiations(pfn, insts, getDebugInfo);
}

std::string SolverEngine::getProof()
{
  Trace("smt") << "SMT getProof()\n";
  finishInit();
  if (!d_env->getOptions().smt.produceProofs)
  {
    throw ModalException("Cannot get a proof when proof option is off.");
  }
  if (d_state->getMode() != SmtMode::UNSAT)
  {
    throw RecoverableModalException(
        "Cannot get a proof unless immediately preceded by "
        "UNSAT/ENTAILED response.");
  }
  // the prop engine has the proof of false
  PropEngine* pe = getPropEngine();
  Assert(pe != nullptr);
  Assert(pe->getProof() != nullptr);
  Assert(d_pfManager);
  std::ostringstream ss;
  std::shared_ptr<ProofNode> fp =
      d_pfManager->connectProofToAssertions(pe->getProof(), *d_asserts);
  d_pfManager->printProof(ss, fp);
  return ss.str();
}

void SolverEngine::printInstantiations(std::ostream& out)
{
  finishInit();
  QuantifiersEngine* qe = getAvailableQuantifiersEngine("printInstantiations");

  // First, extract and print the skolemizations
  bool printed = false;
  bool reqNames = !d_env->getOptions().quantifiers.printInstFull;
  // only print when in list mode
  if (d_env->getOptions().quantifiers.printInstMode == options::PrintInstMode::LIST)
  {
    std::map<Node, std::vector<Node>> sks;
    qe->getSkolemTermVectors(sks);
    for (const std::pair<const Node, std::vector<Node>>& s : sks)
    {
      Node name;
      if (!qe->getNameForQuant(s.first, name, reqNames))
      {
        // did not have a name and we are only printing formulas with names
        continue;
      }
      SkolemList slist(name, s.second);
      out << slist;
      printed = true;
    }
  }

  // Second, extract and print the instantiations
  std::map<Node, InstantiationList> rinsts;
  if ((d_env->getOptions().smt.produceProofs
       && d_env->getOptions().smt.proofMode == options::ProofMode::FULL)
      && getSmtMode() == SmtMode::UNSAT)
  {
    // minimize instantiations based on proof manager
    getRelevantInstantiationTermVectors(
        rinsts, options().driver.dumpInstantiationsDebug);
  }
  else
  {
    std::map<Node, std::vector<std::vector<Node>>> insts;
    getInstantiationTermVectors(insts);
    for (const std::pair<const Node, std::vector<std::vector<Node>>>& i : insts)
    {
      // convert to instantiation list
      Node q = i.first;
      InstantiationList& ilq = rinsts[q];
      ilq.initialize(q);
      for (const std::vector<Node>& ii : i.second)
      {
        ilq.d_inst.push_back(InstantiationVec(ii));
      }
    }
  }
  for (std::pair<const Node, InstantiationList>& i : rinsts)
  {
    if (i.second.d_inst.empty())
    {
      // no instantiations, skip
      continue;
    }
    Node name;
    if (!qe->getNameForQuant(i.first, name, reqNames))
    {
      // did not have a name and we are only printing formulas with names
      continue;
    }
    // must have a name
    if (d_env->getOptions().quantifiers.printInstMode
        == options::PrintInstMode::NUM)
    {
      out << "(num-instantiations " << name << " " << i.second.d_inst.size()
          << ")" << std::endl;
    }
    else
    {
      // take the name
      i.second.d_quant = name;
      Assert(d_env->getOptions().quantifiers.printInstMode
             == options::PrintInstMode::LIST);
      out << i.second;
    }
    printed = true;
  }
  // if we did not print anything, we indicate this
  if (!printed)
  {
    out << "none" << std::endl;
  }
}

void SolverEngine::getInstantiationTermVectors(
    std::map<Node, std::vector<std::vector<Node>>>& insts)
{
  finishInit();
  QuantifiersEngine* qe =
      getAvailableQuantifiersEngine("getInstantiationTermVectors");
  // get the list of all instantiations
  qe->getInstantiationTermVectors(insts);
}

bool SolverEngine::getSynthSolutions(std::map<Node, Node>& solMap)
{
  finishInit();
  return d_sygusSolver->getSynthSolutions(solMap);
}

bool SolverEngine::getSubsolverSynthSolutions(std::map<Node, Node>& solMap)
{
  finishInit();
  return d_sygusSolver->getSubsolverSynthSolutions(solMap);
}

Node SolverEngine::getQuantifierElimination(Node q, bool doFull)
{
  finishInit();
  return d_quantElimSolver->getQuantifierElimination(
      *d_asserts, q, doFull, d_isInternalSubsolver);
}

Node SolverEngine::getInterpolant(const Node& conj, const TypeNode& grammarType)
{
  finishInit();
  std::vector<Node> axioms = getExpandedAssertions();
  // expand definitions in the conjecture as well
  Node conje = d_smtSolver->getPreprocessor()->expandDefinitions(conj);
  Node interpol;
  bool success =
      d_interpolSolver->getInterpolant(axioms, conje, grammarType, interpol);
  // notify the state of whether the get-interpolant call was successfuly, which
  // impacts the SMT mode.
  d_state->notifyGetInterpol(success);
  Assert(success == !interpol.isNull());
  return interpol;
}

Node SolverEngine::getInterpolantNext()
{
  finishInit();
  if (d_state->getMode() != SmtMode::INTERPOL)
  {
    throw RecoverableModalException(
        "Cannot get-interpolant-next unless immediately preceded by a "
        "successful "
        "call to get-interpolant(-next).");
  }
  Node interpol;
  bool success = d_interpolSolver->getInterpolantNext(interpol);
  // notify the state of whether the get-interpolantant-next call was successful
  d_state->notifyGetInterpol(success);
  Assert(success == !interpol.isNull());
  return interpol;
}

Node SolverEngine::getAbduct(const Node& conj, const TypeNode& grammarType)
{
  finishInit();
  std::vector<Node> axioms = getExpandedAssertions();
  // expand definitions in the conjecture as well
  Node conje = d_smtSolver->getPreprocessor()->expandDefinitions(conj);
  Node abd;
  bool success = d_abductSolver->getAbduct(axioms, conje, grammarType, abd);
  // notify the state of whether the get-abduct call was successful, which
  // impacts the SMT mode.
  d_state->notifyGetAbduct(success);
  Assert(success == !abd.isNull());
  return abd;
}

Node SolverEngine::getAbductNext()
{
  finishInit();
  if (d_state->getMode() != SmtMode::ABDUCT)
  {
    throw RecoverableModalException(
        "Cannot get-abduct-next unless immediately preceded by a successful "
        "call to get-abduct(-next).");
  }
  Node abd;
  bool success = d_abductSolver->getAbductNext(abd);
  // notify the state of whether the get-abduct-next call was successful
  d_state->notifyGetAbduct(success);
  Assert(success == !abd.isNull());
  return abd;
}

void SolverEngine::getInstantiatedQuantifiedFormulas(std::vector<Node>& qs)
{
  QuantifiersEngine* qe =
      getAvailableQuantifiersEngine("getInstantiatedQuantifiedFormulas");
  qe->getInstantiatedQuantifiedFormulas(qs);
}

void SolverEngine::getInstantiationTermVectors(
    Node q, std::vector<std::vector<Node>>& tvecs)
{
  QuantifiersEngine* qe =
      getAvailableQuantifiersEngine("getInstantiationTermVectors");
  qe->getInstantiationTermVectors(q, tvecs);
}

std::vector<Node> SolverEngine::getAssertions()
{
  finishInit();
  d_state->doPendingPops();
  Trace("smt") << "SMT getAssertions()" << endl;
  // note we always enable assertions, so it is available here
  return getAssertionsInternal();
}

void SolverEngine::getDifficultyMap(std::map<Node, Node>& dmap)
{
  Trace("smt") << "SMT getDifficultyMap()\n";
  finishInit();
  if (!d_env->getOptions().smt.produceDifficulty)
  {
    throw ModalException(
        "Cannot get difficulty when difficulty option is off.");
  }
  // the prop engine has the proof of false
  Assert(d_pfManager);
  // get difficulty map from theory engine first
  TheoryEngine* te = getTheoryEngine();
  te->getDifficultyMap(dmap);
  // then ask proof manager to translate dmap in terms of the input
  d_pfManager->translateDifficultyMap(dmap, *d_asserts);
}

void SolverEngine::push()
{
  finishInit();
  d_state->doPendingPops();
  Trace("smt") << "SMT push()" << endl;
  d_smtSolver->processAssertions(*d_asserts);
  d_state->userPush();
}

void SolverEngine::pop()
{
  finishInit();
  Trace("smt") << "SMT pop()" << endl;
  d_state->userPop();

  // Clear out assertion queues etc., in case anything is still in there
  d_asserts->clearCurrent();
  // clear the learned literals from the preprocessor
  d_smtSolver->getPreprocessor()->clearLearnedLiterals();

  Trace("userpushpop") << "SolverEngine: popped to level "
                       << getUserContext()->getLevel() << endl;
  // should we reset d_status here?
  // SMT-LIBv2 spec seems to imply no, but it would make sense to..
}

void SolverEngine::resetAssertions()
{
  if (!d_state->isFullyInited())
  {
    // We're still in Start Mode, nothing asserted yet, do nothing.
    // (see solver execution modes in the SMT-LIB standard)
    Assert(getContext()->getLevel() == 0);
    Assert(getUserContext()->getLevel() == 0);
    return;
  }

  Trace("smt") << "SMT resetAssertions()" << endl;

  d_asserts->clearCurrent();
  d_state->notifyResetAssertions();
  // push the state to maintain global context around everything
  d_state->setup();

  // reset SmtSolver, which will construct a new prop engine
  d_smtSolver->resetAssertions();
}

bool SolverEngine::deepRestart()
{
  if (options().smt.deepRestartMode == options::DeepRestartMode::NONE)
  {
    // deep restarts not enabled
    return false;
  }
  Trace("smt") << "SMT deepRestart()" << endl;

  Assert(d_state->isFullyInited());

  // get the zero-level learned literals now, before resetting the context
  std::vector<Node> zll =
      getPropEngine()->getLearnedZeroLevelLiteralsForRestart();

  if (zll.empty())
  {
    // not worthwhile to restart if we didn't learn anything
    Trace("deep-restart") << "No learned literals" << std::endl;
    return false;
  }

  d_asserts->clearCurrent();
  d_state->notifyResetAssertions();
  // deep restart the SMT solver, which reconstructs the theory engine and
  // prop engine.
  d_smtSolver->deepRestart(*d_asserts.get(), zll);
  // push the state to maintain global context around everything
  d_state->setup();
  return true;
}

void SolverEngine::interrupt()
{
  if (!d_state->isFullyInited())
  {
    return;
  }
  d_smtSolver->interrupt();
}

void SolverEngine::setResourceLimit(uint64_t units, bool cumulative)
{
  if (cumulative)
  {
    d_env->d_options.writeBase().cumulativeResourceLimit = units;
  }
  else
  {
    d_env->d_options.writeBase().perCallResourceLimit = units;
  }
}
void SolverEngine::setTimeLimit(uint64_t millis)
{
  d_env->d_options.writeBase().perCallMillisecondLimit = millis;
}

unsigned long SolverEngine::getResourceUsage() const
{
  return getResourceManager()->getResourceUsage();
}

unsigned long SolverEngine::getTimeUsage() const
{
  return getResourceManager()->getTimeUsage();
}

unsigned long SolverEngine::getResourceRemaining() const
{
  return getResourceManager()->getResourceRemaining();
}

void SolverEngine::printStatisticsSafe(int fd) const
{
  d_env->getStatisticsRegistry().printSafe(fd);
}

void SolverEngine::printStatisticsDiff() const
{
  d_env->getStatisticsRegistry().printDiff(*d_env->getOptions().base.err);
  d_env->getStatisticsRegistry().storeSnapshot();
}

void SolverEngine::setOption(const std::string& key, const std::string& value)
{
  Trace("smt") << "SMT setOption(" << key << ", " << value << ")" << endl;
  options::set(getOptions(), key, value);
}

void SolverEngine::setIsInternalSubsolver() { d_isInternalSubsolver = true; }

bool SolverEngine::isInternalSubsolver() const { return d_isInternalSubsolver; }

std::string SolverEngine::getOption(const std::string& key) const
{
  Trace("smt") << "SMT getOption(" << key << ")" << endl;
  return options::get(getOptions(), key);
}

Options& SolverEngine::getOptions() { return d_env->d_options; }

const Options& SolverEngine::getOptions() const { return d_env->getOptions(); }

ResourceManager* SolverEngine::getResourceManager() const
{
  return d_env->getResourceManager();
}

theory::Rewriter* SolverEngine::getRewriter() { return d_env->getRewriter(); }

}  // namespace cvc5::internal<|MERGE_RESOLUTION|>--- conflicted
+++ resolved
@@ -1381,13 +1381,7 @@
     initializeSubsolver(coreChecker, *d_env.get());
     coreChecker->setLogic(getLogicInfo());
     // disable all proof options
-<<<<<<< HEAD
-    coreChecker->getOptions().writeSmt().produceProofs = false;
-    coreChecker->getOptions().writeSmt().checkProofs = false;
-    coreChecker->getOptions().writeProof().proofReq = false;
-=======
     SetDefaults::disableChecking(coreChecker->getOptions());
->>>>>>> fd470cca
 
     for (const Node& ucAssertion : core)
     {
@@ -1452,13 +1446,7 @@
   std::unique_ptr<SolverEngine> coreChecker;
   initializeSubsolver(coreChecker, *d_env.get());
   // disable all proof options
-<<<<<<< HEAD
-  coreChecker->getOptions().writeSmt().produceProofs = false;
-  coreChecker->getOptions().writeSmt().checkProofs = false;
-  coreChecker->getOptions().writeProof().proofReq = false;
-=======
   SetDefaults::disableChecking(coreChecker->getOptions());
->>>>>>> fd470cca
 
   d_env->verbose(1) << "SolverEngine::checkUnsatCore(): pushing core assertions"
                     << std::endl;
