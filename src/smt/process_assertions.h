/******************************************************************************
 * Top contributors (to current version):
 *   Andrew Reynolds, Gereon Kremer, Morgan Deters
 *
 * This file is part of the cvc5 project.
 *
 * Copyright (c) 2009-2021 by the authors listed in the file AUTHORS
 * in the top-level source directory and their institutional affiliations.
 * All rights reserved.  See the file COPYING in the top-level source
 * directory for licensing information.
 * ****************************************************************************
 *
 * The module for processing assertions for an SMT engine.
 */

#include "cvc5_private.h"

#ifndef CVC5__SMT__PROCESS_ASSERTIONS_H
#define CVC5__SMT__PROCESS_ASSERTIONS_H

#include <unordered_map>

#include "context/cdlist.h"
#include "expr/node.h"
#include "smt/env_obj.h"
#include "util/resource_manager.h"

namespace cvc5 {

namespace preprocessing {
class AssertionPipeline;
class PreprocessingPass;
class PreprocessingPassContext;
}

namespace smt {

class Assertions;
struct SolverEngineStatistics;

/**
 * Module in charge of processing assertions for an SMT engine.
 *
 * Its main features are:
 * (1) apply(AssertionsPipeline&), which updates the assertions based on our
 * preprocessing steps,
 * (2) expandDefinitions(TNode, ...), which returns the expanded formula of a
 * term.
 * The method finishInit(...) must be called before these methods are called.
 *
 * It is designed to be agnostic to whether we are in incremental mode. That is,
 * it processes assertions in a way that assumes that apply(...) could be
 * applied multiple times to different sets of assertions.
 */
class ProcessAssertions : protected EnvObj
{
  /** The types for the recursive function definitions */
  typedef context::CDList<Node> NodeList;
  typedef std::unordered_map<Node, bool> NodeToBoolHashMap;

 public:
  ProcessAssertions(Env& env, SolverEngineStatistics& stats);
  ~ProcessAssertions();
  /** Finish initialize
   *
   * This initializes the preprocessing passes owned by this module.
   */
  void finishInit(preprocessing::PreprocessingPassContext* pc);
  /** Cleanup
   *
   * This deletes the processing passes owned by this module.
   */
  void cleanup();
  /**
   * Process the formulas in as. Returns true if there was no conflict when
   * processing the assertions.
   *
   * @param as The assertions.
   */
  bool apply(Assertions& as);

 private:
  /** Reference to the SMT stats */
<<<<<<< HEAD
  SolverEngineStatistics& d_smtStats;
=======
  SolverEngineStatistics& d_slvStats;
>>>>>>> 3e332c40
  /** The preprocess context */
  preprocessing::PreprocessingPassContext* d_preprocessingPassContext;
  /** True node */
  Node d_true;
  /**
   * Map of preprocessing pass instances, mapping from names to preprocessing
   * pass instance
   */
  std::unordered_map<std::string,
                     std::unique_ptr<preprocessing::PreprocessingPass>>
      d_passes;
  /**
   * Number of calls of simplify assertions active.
   */
  unsigned d_simplifyAssertionsDepth;
  /** Spend resource r by the resource manager of this class. */
  void spendResource(Resource r);
  /**
   * Perform non-clausal simplification of a Node.  This involves
   * Theory implementations, but does NOT involve the SAT solver in
   * any way.
   *
   * Returns false if the formula simplifies to "false"
   */
  bool simplifyAssertions(Assertions& as);
  /**
   * Dump assertions. Print the current assertion list to the dump
   * assertions:`key` if it is enabled.
   */
  void dumpAssertions(const char* key, Assertions& as);
};

}  // namespace smt
}  // namespace cvc5

#endif<|MERGE_RESOLUTION|>--- conflicted
+++ resolved
@@ -81,11 +81,7 @@
 
  private:
   /** Reference to the SMT stats */
-<<<<<<< HEAD
-  SolverEngineStatistics& d_smtStats;
-=======
   SolverEngineStatistics& d_slvStats;
->>>>>>> 3e332c40
   /** The preprocess context */
   preprocessing::PreprocessingPassContext* d_preprocessingPassContext;
   /** True node */
