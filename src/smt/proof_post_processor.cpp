/******************************************************************************
 * Top contributors (to current version):
 *   Andrew Reynolds, Haniel Barbosa, Aina Niemetz
 *
 * This file is part of the cvc5 project.
 *
 * Copyright (c) 2009-2021 by the authors listed in the file AUTHORS
 * in the top-level source directory and their institutional affiliations.
 * All rights reserved.  See the file COPYING in the top-level source
 * directory for licensing information.
 * ****************************************************************************
 *
 * Implementation of module for processing proof nodes.
 */

#include "smt/proof_post_processor.h"

#include "expr/skolem_manager.h"
#include "options/proof_options.h"
#include "preprocessing/assertion_pipeline.h"
#include "proof/proof_node_manager.h"
#include "smt/smt_engine.h"
#include "smt/smt_statistics_registry.h"
#include "theory/arith/arith_utilities.h"
#include "theory/builtin/proof_checker.h"
#include "theory/rewriter.h"
#include "theory/theory.h"
#include "util/rational.h"

using namespace cvc5::kind;
using namespace cvc5::theory;

namespace cvc5 {
namespace smt {

ProofPostprocessCallback::ProofPostprocessCallback(ProofNodeManager* pnm,
                                                   SmtEngine* smte,
                                                   ProofGenerator* pppg,

                                                   theory::RewriteDb* rdb,
                                                   bool updateScopedAssumptions)
    : d_pnm(pnm),
      d_smte(smte),
      d_pppg(pppg),
      d_rdbPc(rdb, pnm),
      d_wfpm(pnm),
      d_trrc(pnm),
      d_updateScopedAssumptions(updateScopedAssumptions)
{
  d_true = NodeManager::currentNM()->mkConst(true);
}

void ProofPostprocessCallback::initializeUpdate()
{
  d_assumpToProof.clear();
  d_wfAssumptions.clear();
}

void ProofPostprocessCallback::setEliminateRule(PfRule rule)
{
  d_elimRules.insert(rule);
}

bool ProofPostprocessCallback::shouldUpdate(std::shared_ptr<ProofNode> pn,
                                            const std::vector<Node>& fa,
                                            bool& continueUpdate)
{
  PfRule id = pn->getRule();
  if (d_elimRules.find(id) != d_elimRules.end())
  {
    return true;
  }
  // other than elimination rules, we always update assumptions as long as
  // d_updateScopedAssumptions is true or they are *not* in scope, i.e., not in
  // fa
  if (id != PfRule::ASSUME
      || (!d_updateScopedAssumptions
          && std::find(fa.begin(), fa.end(), pn->getResult()) != fa.end()))
  {
    Trace("smt-proof-pp-debug")
        << "... not updating in-scope assumption " << pn->getResult() << "\n";
    return false;
  }
  return true;
}

bool ProofPostprocessCallback::update(Node res,
                                      PfRule id,
                                      const std::vector<Node>& children,
                                      const std::vector<Node>& args,
                                      CDProof* cdp,
                                      bool& continueUpdate)
{
  Trace("smt-proof-pp-debug") << "- Post process " << id << " " << children
                              << " / " << args << std::endl;

  if (id == PfRule::ASSUME)
  {
    // we cache based on the assumption node, not the proof node, since there
    // may be multiple occurrences of the same node.
    Node f = args[0];
    std::shared_ptr<ProofNode> pfn;
    std::map<Node, std::shared_ptr<ProofNode>>::iterator it =
        d_assumpToProof.find(f);
    if (it != d_assumpToProof.end())
    {
      Trace("smt-proof-pp-debug") << "...already computed" << std::endl;
      pfn = it->second;
    }
    else
    {
      Trace("smt-proof-pp-debug") << "...get proof" << std::endl;
      Assert(d_pppg != nullptr);
      // get proof from preprocess proof generator
      pfn = d_pppg->getProofFor(f);
      Trace("smt-proof-pp-debug") << "...finished get proof" << std::endl;
      // print for debugging
      if (pfn == nullptr)
      {
        Trace("smt-proof-pp-debug")
            << "...no proof, possibly an input assumption" << std::endl;
      }
      else
      {
        Assert(pfn->getResult() == f);
        if (Trace.isOn("smt-proof-pp"))
        {
          Trace("smt-proof-pp")
              << "=== Connect proof for preprocessing: " << f << std::endl;
          Trace("smt-proof-pp") << *pfn.get() << std::endl;
        }
      }
      d_assumpToProof[f] = pfn;
    }
    if (pfn == nullptr || pfn->getRule() == PfRule::ASSUME)
    {
      Trace("smt-proof-pp-debug") << "...do not add proof" << std::endl;
      // no update
      return false;
    }
    Trace("smt-proof-pp-debug") << "...add proof" << std::endl;
    // connect the proof
    cdp->addProof(pfn);
    return true;
  }
  Node ret = expandMacros(id, children, args, cdp);
  Trace("smt-proof-pp-debug") << "...expanded = " << !ret.isNull() << std::endl;
  return !ret.isNull();
}

bool ProofPostprocessCallback::updateInternal(Node res,
                                              PfRule id,
                                              const std::vector<Node>& children,
                                              const std::vector<Node>& args,
                                              CDProof* cdp)
{
  bool continueUpdate = true;
  return update(res, id, children, args, cdp, continueUpdate);
}

Node ProofPostprocessCallback::eliminateCrowdingLits(
    const std::vector<Node>& clauseLits,
    const std::vector<Node>& targetClauseLits,
    const std::vector<Node>& children,
    const std::vector<Node>& args,
    CDProof* cdp)
{
  Trace("smt-proof-pp-debug2") << push;
  NodeManager* nm = NodeManager::currentNM();
  Node trueNode = nm->mkConst(true);
  // get crowding lits and the position of the last clause that includes
  // them. The factoring step must be added after the last inclusion and before
  // its elimination.
  std::unordered_set<TNode> crowding;
  std::vector<std::pair<Node, size_t>> lastInclusion;
  // positions of eliminators of crowding literals, which are the positions of
  // the clauses that eliminate crowding literals *after* their last inclusion
  std::vector<size_t> eliminators;
  for (size_t i = 0, size = clauseLits.size(); i < size; ++i)
  {
    if (!crowding.count(clauseLits[i])
        && std::find(
               targetClauseLits.begin(), targetClauseLits.end(), clauseLits[i])
               == targetClauseLits.end())
    {
      Node crowdLit = clauseLits[i];
      crowding.insert(crowdLit);
      Trace("smt-proof-pp-debug2") << "crowding lit " << crowdLit << "\n";
      // found crowding lit, now get its last inclusion position, which is the
      // position of the last resolution link that introduces the crowding
      // literal. Note that this position has to be *before* the last link, as a
      // link *after* the last inclusion must eliminate the crowding literal.
      size_t j;
      for (j = children.size() - 1; j > 0; --j)
      {
        // notice that only non-singleton clauses may be introducing the
        // crowding literal, so we only care about non-singleton OR nodes. We
        // check then against the kind and whether the whole OR node occurs as a
        // pivot of the respective resolution
        if (children[j - 1].getKind() != kind::OR)
        {
          continue;
        }
        uint64_t pivotIndex = 2 * (j - 1);
        if (args[pivotIndex] == children[j - 1]
            || args[pivotIndex].notNode() == children[j - 1])
        {
          continue;
        }
        if (std::find(children[j - 1].begin(), children[j - 1].end(), crowdLit)
            != children[j - 1].end())
        {
          break;
        }
      }
      Assert(j > 0);
      lastInclusion.emplace_back(crowdLit, j - 1);

      Trace("smt-proof-pp-debug2") << "last inc " << j - 1 << "\n";
      // get elimination position, starting from the following link as the last
      // inclusion one. The result is the last (in the chain, but first from
      // this point on) resolution link that eliminates the crowding literal. A
      // literal l is eliminated by a link if it contains a literal l' with
      // opposite polarity to l.
      for (; j < children.size(); ++j)
      {
        bool posFirst = args[(2 * j) - 1] == trueNode;
        Node pivot = args[(2 * j)];
        Trace("smt-proof-pp-debug2")
            << "\tcheck w/ args " << posFirst << " / " << pivot << "\n";
        // To eliminate the crowding literal (crowdLit), the clause must contain
        // it with opposite polarity. There are three successful cases,
        // according to the pivot and its sign
        //
        // - crowdLit is the same as the pivot and posFirst is true, which means
        //   that the clause contains its negation and eliminates it
        //
        // - crowdLit is the negation of the pivot and posFirst is false, so the
        //   clause contains the node whose negation is crowdLit. Note that this
        //   case may either be crowdLit.notNode() == pivot or crowdLit ==
        //   pivot.notNode().
        if ((crowdLit == pivot && posFirst)
            || (crowdLit.notNode() == pivot && !posFirst)
            || (pivot.notNode() == crowdLit && !posFirst))
        {
          Trace("smt-proof-pp-debug2") << "\t\tfound it!\n";
          eliminators.push_back(j);
          break;
        }
      }
      AlwaysAssert(j < children.size());
    }
  }
  Assert(!lastInclusion.empty());
  // order map so that we process crowding literals in the order of the clauses
  // that last introduce them
  auto cmp = [](std::pair<Node, size_t>& a, std::pair<Node, size_t>& b) {
    return a.second < b.second;
  };
  std::sort(lastInclusion.begin(), lastInclusion.end(), cmp);
  // order eliminators
  std::sort(eliminators.begin(), eliminators.end());
  if (Trace.isOn("smt-proof-pp-debug"))
  {
    Trace("smt-proof-pp-debug") << "crowding lits last inclusion:\n";
    for (const auto& pair : lastInclusion)
    {
      Trace("smt-proof-pp-debug")
          << "\t- [" << pair.second << "] : " << pair.first << "\n";
    }
    Trace("smt-proof-pp-debug") << "eliminators:";
    for (size_t elim : eliminators)
    {
      Trace("smt-proof-pp-debug") << " " << elim;
    }
    Trace("smt-proof-pp-debug") << "\n";
  }
  // TODO (cvc4-wishues/issues/77): implement also simpler version and compare
  //
  // We now start to break the chain, one step at a time. Naively this breaking
  // down would be one resolution/factoring to each crowding literal, but we can
  // merge some of the cases. Effectively we do the following:
  //
  //
  // lastClause   children[start] ... children[end]
  // ---------------------------------------------- CHAIN_RES
  //         C
  //    ----------- FACTORING
  //    lastClause'                children[start'] ... children[end']
  //    -------------------------------------------------------------- CHAIN_RES
  //                                    ...
  //
  // where
  //   lastClause_0 = children[0]
  //   start_0 = 1
  //   end_0 = eliminators[0] - 1
  //   start_i+1 = nextGuardedElimPos - 1
  //
  // The important point is how end_i+1 is computed. It is based on what we call
  // the "nextGuardedElimPos", i.e., the next elimination position that requires
  // removal of duplicates. The intuition is that a factoring step may eliminate
  // the duplicates of crowding literals l1 and l2. If the last inclusion of l2
  // is before the elimination of l1, then we can go ahead and also perform the
  // elimination of l2 without another factoring. However if another literal l3
  // has its last inclusion after the elimination of l2, then the elimination of
  // l3 is the next guarded elimination.
  //
  // To do the above computation then we determine, after a resolution/factoring
  // step, the first crowded literal to have its last inclusion after "end". The
  // first elimination position to be bigger than the position of that crowded
  // literal is the next guarded elimination position.
  size_t lastElim = 0;
  Node lastClause = children[0];
  std::vector<Node> childrenRes;
  std::vector<Node> childrenResArgs;
  Node resPlaceHolder;
  size_t nextGuardedElimPos = eliminators[0];
  do
  {
    size_t start = lastElim + 1;
    size_t end = nextGuardedElimPos - 1;
    Trace("smt-proof-pp-debug2")
        << "res with:\n\tlastClause: " << lastClause << "\n\tstart: " << start
        << "\n\tend: " << end << "\n";
    childrenRes.push_back(lastClause);
    // note that the interval of insert is exclusive in the end, so we add 1
    childrenRes.insert(childrenRes.end(),
                       children.begin() + start,
                       children.begin() + end + 1);
    childrenResArgs.insert(childrenResArgs.end(),
                           args.begin() + (2 * start) - 1,
                           args.begin() + (2 * end) + 1);
    Trace("smt-proof-pp-debug2") << "res children: " << childrenRes << "\n";
    Trace("smt-proof-pp-debug2") << "res args: " << childrenResArgs << "\n";
    resPlaceHolder = d_pnm->getChecker()->checkDebug(PfRule::CHAIN_RESOLUTION,
                                                     childrenRes,
                                                     childrenResArgs,
                                                     Node::null(),
                                                     "");
    Trace("smt-proof-pp-debug2")
        << "resPlaceHorder: " << resPlaceHolder << "\n";
    cdp->addStep(
        resPlaceHolder, PfRule::CHAIN_RESOLUTION, childrenRes, childrenResArgs);
    // I need to add factoring if end < children.size(). Otherwise, this is
    // to be handled by the caller
    if (end < children.size() - 1)
    {
      lastClause = d_pnm->getChecker()->checkDebug(
          PfRule::FACTORING, {resPlaceHolder}, {}, Node::null(), "");
      if (!lastClause.isNull())
      {
        cdp->addStep(lastClause, PfRule::FACTORING, {resPlaceHolder}, {});
      }
      else
      {
        lastClause = resPlaceHolder;
      }
      Trace("smt-proof-pp-debug2") << "lastClause: " << lastClause << "\n";
    }
    else
    {
      lastClause = resPlaceHolder;
      break;
    }
    // update for next round
    childrenRes.clear();
    childrenResArgs.clear();
    lastElim = end;

    // find the position of the last inclusion of the next crowded literal
    size_t nextCrowdedInclusionPos = lastInclusion.size();
    for (size_t i = 0, size = lastInclusion.size(); i < size; ++i)
    {
      if (lastInclusion[i].second > lastElim)
      {
        nextCrowdedInclusionPos = i;
        break;
      }
    }
    Trace("smt-proof-pp-debug2")
        << "nextCrowdedInclusion/Pos: "
        << lastInclusion[nextCrowdedInclusionPos].second << "/"
        << nextCrowdedInclusionPos << "\n";
    // if there is none, then the remaining literals will be used in the next
    // round
    if (nextCrowdedInclusionPos == lastInclusion.size())
    {
      nextGuardedElimPos = children.size();
    }
    else
    {
      nextGuardedElimPos = children.size();
      for (size_t i = 0, size = eliminators.size(); i < size; ++i)
      {
        //  nextGuardedElimPos is the largest element of
        // eliminators bigger the next crowded literal's last inclusion
        if (eliminators[i] > lastInclusion[nextCrowdedInclusionPos].second)
        {
          nextGuardedElimPos = eliminators[i];
          break;
        }
      }
      Assert(nextGuardedElimPos < children.size());
    }
    Trace("smt-proof-pp-debug2")
        << "nextGuardedElimPos: " << nextGuardedElimPos << "\n";
  } while (true);
  Trace("smt-proof-pp-debug2") << pop;
  return lastClause;
}

Node ProofPostprocessCallback::expandMacros(PfRule id,
                                            const std::vector<Node>& children,
                                            const std::vector<Node>& args,
                                            CDProof* cdp)
{
  if (d_elimRules.find(id) == d_elimRules.end())
  {
    // not eliminated
    return Node::null();
  }
  // macro elimination
  if (id == PfRule::MACRO_SR_EQ_INTRO)
  {
    // (TRANS
    //   (SUBS <children> :args args[0:1])
    //   (REWRITE :args <t.substitute(x1,t1). ... .substitute(xn,tn)> args[2]))
    std::vector<Node> tchildren;
    Node t = args[0];
    Node ts;
    if (!children.empty())
    {
      std::vector<Node> sargs;
      sargs.push_back(t);
      MethodId ids = MethodId::SB_DEFAULT;
      if (args.size() >= 2)
      {
        if (getMethodId(args[1], ids))
        {
          sargs.push_back(args[1]);
        }
      }
      MethodId ida = MethodId::SBA_SEQUENTIAL;
      if (args.size() >= 3)
      {
        if (getMethodId(args[2], ida))
        {
          sargs.push_back(args[2]);
        }
      }
      ts = builtin::BuiltinProofRuleChecker::applySubstitution(
          t, children, ids, ida);
      Trace("smt-proof-pp-debug")
          << "...eq intro subs equality is " << t << " == " << ts << ", from "
          << ids << " " << ida << std::endl;
      if (ts != t)
      {
        Node eq = t.eqNode(ts);
        // apply SUBS proof rule if necessary
        if (!updateInternal(eq, PfRule::SUBS, children, sargs, cdp))
        {
          // if we specified that we did not want to eliminate, add as step
          cdp->addStep(eq, PfRule::SUBS, children, sargs);
        }
        tchildren.push_back(eq);
      }
    }
    else
    {
      // no substitute
      ts = t;
    }
    std::vector<Node> rargs;
    rargs.push_back(ts);
    MethodId idr = MethodId::RW_REWRITE;
    if (args.size() >= 4)
    {
      if (getMethodId(args[3], idr))
      {
        rargs.push_back(args[3]);
      }
    }
    builtin::BuiltinProofRuleChecker* builtinPfC =
        static_cast<builtin::BuiltinProofRuleChecker*>(
            d_pnm->getChecker()->getCheckerFor(PfRule::MACRO_SR_EQ_INTRO));
    Node tr = builtinPfC->applyRewrite(ts, idr);
    Trace("smt-proof-pp-debug")
        << "...eq intro rewrite equality is " << ts << " == " << tr << ", from "
        << idr << std::endl;
    if (ts != tr)
    {
      Node eq = ts.eqNode(tr);
      // apply REWRITE proof rule
      if (!updateInternal(eq, PfRule::REWRITE, {}, rargs, cdp))
      {
        // if not elimianted, add as step
        cdp->addStep(eq, PfRule::REWRITE, {}, rargs);
      }
      tchildren.push_back(eq);
    }
    if (t == tr)
    {
      // typically not necessary, but done to be robust
      cdp->addStep(t.eqNode(tr), PfRule::REFL, {}, {t});
      return t.eqNode(tr);
    }
    // must add TRANS if two step
    return addProofForTrans(tchildren, cdp);
  }
  else if (id == PfRule::MACRO_SR_PRED_INTRO)
  {
    std::vector<Node> tchildren;
    std::vector<Node> sargs = args;
    // take into account witness form, if necessary
    bool reqWitness = d_wfpm.requiresWitnessFormIntro(args[0]);
    Trace("smt-proof-pp-debug")
        << "...pred intro reqWitness=" << reqWitness << std::endl;
    // (TRUE_ELIM
    // (TRANS
    //    (MACRO_SR_EQ_INTRO <children> :args (t args[1:]))
    //    ... proof of apply_SR(t) = toWitness(apply_SR(t)) ...
    //    (MACRO_SR_EQ_INTRO {} {toWitness(apply_SR(t))})
    // ))
    // Notice this is an optimized, one sided version of the expansion of
    // MACRO_SR_PRED_TRANSFORM below.
    // We call the expandMacros method on MACRO_SR_EQ_INTRO, where notice
    // that this rule application is immediately expanded in the recursive
    // call and not added to the proof.
    Node conc = expandMacros(PfRule::MACRO_SR_EQ_INTRO, children, sargs, cdp);
    Trace("smt-proof-pp-debug")
        << "...pred intro conclusion is " << conc << std::endl;
    Assert(!conc.isNull());
    Assert(conc.getKind() == EQUAL);
    Assert(conc[0] == args[0]);
    tchildren.push_back(conc);
    if (reqWitness)
    {
      Node weq = addProofForWitnessForm(conc[1], cdp);
      Trace("smt-proof-pp-debug") << "...weq is " << weq << std::endl;
      if (addToTransChildren(weq, tchildren))
      {
        // toWitness(apply_SR(t)) = apply_SR(toWitness(apply_SR(t)))
        // rewrite again, don't need substitution. Also we always use the
        // default rewriter, due to the definition of MACRO_SR_PRED_INTRO.
        Node weqr = expandMacros(PfRule::MACRO_SR_EQ_INTRO, {}, {weq[1]}, cdp);
        addToTransChildren(weqr, tchildren);
      }
    }
    // apply transitivity if necessary
    Node eq = addProofForTrans(tchildren, cdp);
    Assert(!eq.isNull());
    Assert(eq.getKind() == EQUAL);
    Assert(eq[0] == args[0]);
    Assert(eq[1] == d_true);

    cdp->addStep(eq[0], PfRule::TRUE_ELIM, {eq}, {});
    return eq[0];
  }
  else if (id == PfRule::MACRO_SR_PRED_ELIM)
  {
    // (EQ_RESOLVE
    //   children[0]
    //   (MACRO_SR_EQ_INTRO children[1:] :args children[0] ++ args))
    std::vector<Node> schildren(children.begin() + 1, children.end());
    std::vector<Node> srargs;
    srargs.push_back(children[0]);
    srargs.insert(srargs.end(), args.begin(), args.end());
    Node conc = expandMacros(PfRule::MACRO_SR_EQ_INTRO, schildren, srargs, cdp);
    Assert(!conc.isNull());
    Assert(conc.getKind() == EQUAL);
    Assert(conc[0] == children[0]);
    // apply equality resolve
    cdp->addStep(conc[1], PfRule::EQ_RESOLVE, {children[0], conc}, {});
    return conc[1];
  }
  else if (id == PfRule::MACRO_SR_PRED_TRANSFORM)
  {
    // (EQ_RESOLVE
    //   children[0]
    //   (TRANS
    //      (MACRO_SR_EQ_INTRO children[1:] :args (children[0] args[1:]))
    //      ... proof of c = wc
    //      (MACRO_SR_EQ_INTRO {} wc)
    //      (SYMM
    //        (MACRO_SR_EQ_INTRO children[1:] :args <args>)
    //        ... proof of a = wa
    //        (MACRO_SR_EQ_INTRO {} wa))))
    // where
    // wa = toWitness(apply_SR(args[0])) and
    // wc = toWitness(apply_SR(children[0])).
    Trace("smt-proof-pp-debug")
        << "Transform " << children[0] << " == " << args[0] << std::endl;
    if (CDProof::isSame(children[0], args[0]))
    {
      Trace("smt-proof-pp-debug") << "...nothing to do" << std::endl;
      // nothing to do
      return children[0];
    }
    std::vector<Node> tchildren;
    std::vector<Node> schildren(children.begin() + 1, children.end());
    std::vector<Node> sargs = args;
    // first, compute if we need
    bool reqWitness = d_wfpm.requiresWitnessFormTransform(children[0], args[0]);
    Trace("smt-proof-pp-debug") << "...reqWitness=" << reqWitness << std::endl;
    // convert both sides, in three steps, take symmetry of second chain
    for (unsigned r = 0; r < 2; r++)
    {
      std::vector<Node> tchildrenr;
      // first rewrite children[0], then args[0]
      sargs[0] = r == 0 ? children[0] : args[0];
      // t = apply_SR(t)
      Node eq = expandMacros(PfRule::MACRO_SR_EQ_INTRO, schildren, sargs, cdp);
      Trace("smt-proof-pp-debug")
          << "transform subs_rewrite (" << r << "): " << eq << std::endl;
      Assert(!eq.isNull() && eq.getKind() == EQUAL && eq[0] == sargs[0]);
      addToTransChildren(eq, tchildrenr);
      // apply_SR(t) = toWitness(apply_SR(t))
      if (reqWitness)
      {
        Node weq = addProofForWitnessForm(eq[1], cdp);
        Trace("smt-proof-pp-debug")
            << "transform toWitness (" << r << "): " << weq << std::endl;
        if (addToTransChildren(weq, tchildrenr))
        {
          // toWitness(apply_SR(t)) = apply_SR(toWitness(apply_SR(t)))
          // rewrite again, don't need substitution. Also, we always use the
          // default rewriter, due to the definition of MACRO_SR_PRED_TRANSFORM.
          Node weqr =
              expandMacros(PfRule::MACRO_SR_EQ_INTRO, {}, {weq[1]}, cdp);
          Trace("smt-proof-pp-debug") << "transform rewrite_witness (" << r
                                      << "): " << weqr << std::endl;
          addToTransChildren(weqr, tchildrenr);
        }
      }
      Trace("smt-proof-pp-debug")
          << "transform connect (" << r << ")" << std::endl;
      // add to overall chain
      if (r == 0)
      {
        // add the current chain to the overall chain
        tchildren.insert(tchildren.end(), tchildrenr.begin(), tchildrenr.end());
      }
      else
      {
        // add the current chain to cdp
        Node eqr = addProofForTrans(tchildrenr, cdp);
        if (!eqr.isNull())
        {
          Trace("smt-proof-pp-debug") << "transform connect sym " << tchildren
                                      << " " << eqr << std::endl;
          // take symmetry of above and add it to the overall chain
          addToTransChildren(eqr, tchildren, true);
        }
      }
      Trace("smt-proof-pp-debug")
          << "transform finish (" << r << ")" << std::endl;
    }

    // apply transitivity if necessary
    Node eq = addProofForTrans(tchildren, cdp);

    cdp->addStep(args[0], PfRule::EQ_RESOLVE, {children[0], eq}, {});
    return args[0];
  }
  else if (id == PfRule::MACRO_RESOLUTION
           || id == PfRule::MACRO_RESOLUTION_TRUST)
  {
    // first generate the naive chain_resolution
    std::vector<Node> chainResArgs{args.begin() + 1, args.end()};
    Node chainConclusion = d_pnm->getChecker()->checkDebug(
        PfRule::CHAIN_RESOLUTION, children, chainResArgs, Node::null(), "");
    Trace("smt-proof-pp-debug") << "Original conclusion: " << args[0] << "\n";
    Trace("smt-proof-pp-debug")
        << "chainRes conclusion: " << chainConclusion << "\n";
    // There are n cases:
    // - if the conclusion is the same, just replace
    // - if they have the same literals but in different quantity, add a
    //   FACTORING step
    // - if the order is not the same, add a REORDERING step
    // - if there are literals in chainConclusion that are not in the original
    //   conclusion, we need to transform the MACRO_RESOLUTION into a series of
    //   CHAIN_RESOLUTION + FACTORING steps, so that we explicitly eliminate all
    //   these "crowding" literals. We do this via FACTORING so we avoid adding
    //   an exponential number of premises, which would happen if we just
    //   repeated in the premises the clauses needed for eliminating crowding
    //   literals, which could themselves add crowding literals.
    if (chainConclusion == args[0])
    {
      cdp->addStep(
          chainConclusion, PfRule::CHAIN_RESOLUTION, children, chainResArgs);
      return chainConclusion;
    }
    NodeManager* nm = NodeManager::currentNM();
    // If we got here, then chainConclusion is NECESSARILY an OR node
    Assert(chainConclusion.getKind() == kind::OR);
    // get the literals in the chain conclusion
    std::vector<Node> chainConclusionLits{chainConclusion.begin(),
                                          chainConclusion.end()};
    std::set<Node> chainConclusionLitsSet{chainConclusion.begin(),
                                          chainConclusion.end()};
    // is args[0] a singleton clause? If it's not an OR node, then yes.
    // Otherwise, it's only a singleton if it occurs in chainConclusionLitsSet
    std::vector<Node> conclusionLits;
    // whether conclusion is singleton
    if (chainConclusionLitsSet.count(args[0]))
    {
      conclusionLits.push_back(args[0]);
    }
    else
    {
      Assert(args[0].getKind() == kind::OR);
      conclusionLits.insert(
          conclusionLits.end(), args[0].begin(), args[0].end());
    }
    std::set<Node> conclusionLitsSet{conclusionLits.begin(),
                                     conclusionLits.end()};
    // If the sets are different, there are "crowding" literals, i.e. literals
    // that were removed by implicit multi-usage of premises in the resolution
    // chain.
    if (chainConclusionLitsSet != conclusionLitsSet)
    {
      chainConclusion = eliminateCrowdingLits(
          chainConclusionLits, conclusionLits, children, args, cdp);
      // update vector of lits. Note that the set is no longer used, so we don't
      // need to update it
      //
      // We need again to check whether chainConclusion is a singleton
      // clause. As above, it's a singleton if it's in the original
      // chainConclusionLitsSet.
      chainConclusionLits.clear();
      if (chainConclusionLitsSet.count(chainConclusion))
      {
        chainConclusionLits.push_back(chainConclusion);
      }
      else
      {
        Assert(chainConclusion.getKind() == kind::OR);
        chainConclusionLits.insert(chainConclusionLits.end(),
                                   chainConclusion.begin(),
                                   chainConclusion.end());
      }
    }
    else
    {
      cdp->addStep(
          chainConclusion, PfRule::CHAIN_RESOLUTION, children, chainResArgs);
    }
    Trace("smt-proof-pp-debug")
        << "Conclusion after chain_res/elimCrowd: " << chainConclusion << "\n";
    Trace("smt-proof-pp-debug")
        << "Conclusion lits: " << chainConclusionLits << "\n";
    // Placeholder for running conclusion
    Node n = chainConclusion;
    // factoring
    if (chainConclusionLits.size() != conclusionLits.size())
    {
      // We build it rather than taking conclusionLits because the order may be
      // different
      std::vector<Node> factoredLits;
      std::unordered_set<TNode> clauseSet;
      for (size_t i = 0, size = chainConclusionLits.size(); i < size; ++i)
      {
        if (clauseSet.count(chainConclusionLits[i]))
        {
          continue;
        }
        factoredLits.push_back(n[i]);
        clauseSet.insert(n[i]);
      }
      Node factored = factoredLits.empty()
                          ? nm->mkConst(false)
                          : factoredLits.size() == 1
                                ? factoredLits[0]
                                : nm->mkNode(kind::OR, factoredLits);
      cdp->addStep(factored, PfRule::FACTORING, {n}, {});
      n = factored;
    }
    // either same node or n as a clause
    Assert(n == args[0] || n.getKind() == kind::OR);
    // reordering
    if (n != args[0])
    {
      cdp->addStep(args[0], PfRule::REORDERING, {n}, {args[0]});
    }
    return args[0];
  }
  else if (id == PfRule::SUBS)
  {
    NodeManager* nm = NodeManager::currentNM();
    // Notice that a naive way to reconstruct SUBS is to do a term conversion
    // proof for each substitution.
    // The proof of f(a) * { a -> g(b) } * { b -> c } = f(g(c)) is:
    //   TRANS( CONG{f}( a=g(b) ), CONG{f}( CONG{g}( b=c ) ) )
    // Notice that more optimal proofs are possible that do a single traversal
    // over t. This is done by applying later substitutions to the range of
    // previous substitutions, until a final simultaneous substitution is
    // applied to t.  For instance, in the above example, we first prove:
    //   CONG{g}( b = c )
    // by applying the second substitution { b -> c } to the range of the first,
    // giving us a proof of g(b)=g(c). We then construct the updated proof
    // by tranitivity:
    //   TRANS( a=g(b), CONG{g}( b=c ) )
    // We then apply the substitution { a -> g(c), b -> c } to f(a), to obtain:
    //   CONG{f}( TRANS( a=g(b), CONG{g}( b=c ) ) )
    // which notice is more compact than the proof above.
    Node t = args[0];
    // get the kind of substitution
    MethodId ids = MethodId::SB_DEFAULT;
    if (args.size() >= 2)
    {
      getMethodId(args[1], ids);
    }
    MethodId ida = MethodId::SBA_SEQUENTIAL;
    if (args.size() >= 3)
    {
      getMethodId(args[2], ida);
    }
    std::vector<std::shared_ptr<CDProof>> pfs;
    std::vector<TNode> vsList;
    std::vector<TNode> ssList;
    std::vector<TNode> fromList;
    std::vector<ProofGenerator*> pgs;
    // first, compute the entire substitution
    for (size_t i = 0, nchild = children.size(); i < nchild; i++)
    {
      // get the substitution
      builtin::BuiltinProofRuleChecker::getSubstitutionFor(
          children[i], vsList, ssList, fromList, ids);
      // ensure proofs for each formula in fromList
      if (children[i].getKind() == AND && ids == MethodId::SB_DEFAULT)
      {
        for (size_t j = 0, nchildi = children[i].getNumChildren(); j < nchildi;
             j++)
        {
          Node nodej = nm->mkConst(Rational(j));
          cdp->addStep(
              children[i][j], PfRule::AND_ELIM, {children[i]}, {nodej});
        }
      }
    }
    std::vector<Node> vvec;
    std::vector<Node> svec;
    for (size_t i = 0, nvs = vsList.size(); i < nvs; i++)
    {
      // Note we process in forward order, since later substitution should be
      // applied to earlier ones, and the last child of a SUBS is processed
      // first.
      TNode var = vsList[i];
      TNode subs = ssList[i];
      TNode childFrom = fromList[i];
      Trace("smt-proof-pp-debug")
          << "...process " << var << " -> " << subs << " (" << childFrom << ", "
          << ids << ")" << std::endl;
      // apply the current substitution to the range
      if (!vvec.empty() && ida == MethodId::SBA_SEQUENTIAL)
      {
        Node ss =
            subs.substitute(vvec.begin(), vvec.end(), svec.begin(), svec.end());
        if (ss != subs)
        {
          Trace("smt-proof-pp-debug")
              << "......updated to " << var << " -> " << ss
              << " based on previous substitution" << std::endl;
          // make the proof for the tranitivity step
          std::shared_ptr<CDProof> pf = std::make_shared<CDProof>(d_pnm);
          pfs.push_back(pf);
          // prove the updated substitution
          TConvProofGenerator tcg(d_pnm,
                                  nullptr,
                                  TConvPolicy::ONCE,
                                  TConvCachePolicy::NEVER,
                                  "nested_SUBS_TConvProofGenerator",
                                  nullptr,
                                  true);
          // add previous rewrite steps
          for (unsigned j = 0, nvars = vvec.size(); j < nvars; j++)
          {
            // substitutions are pre-rewrites
            tcg.addRewriteStep(vvec[j], svec[j], pgs[j], true);
          }
          // get the proof for the update to the current substitution
          Node seqss = subs.eqNode(ss);
          std::shared_ptr<ProofNode> pfn = tcg.getProofFor(seqss);
          Assert(pfn != nullptr);
          // add the proof
          pf->addProof(pfn);
          // get proof for childFrom from cdp
          pfn = cdp->getProofFor(childFrom);
          pf->addProof(pfn);
          // ensure we have a proof of var = subs
          Node veqs = addProofForSubsStep(var, subs, childFrom, pf.get());
          // transitivity
          pf->addStep(var.eqNode(ss), PfRule::TRANS, {veqs, seqss}, {});
          // add to the substitution
          vvec.push_back(var);
          svec.push_back(ss);
          pgs.push_back(pf.get());
          continue;
        }
      }
      // Just use equality from CDProof, but ensure we have a proof in cdp.
      // This may involve a TRUE_INTRO/FALSE_INTRO if the substitution step
      // uses the assumption childFrom as a Boolean assignment (e.g.
      // childFrom = true if we are using MethodId::SB_LITERAL).
      addProofForSubsStep(var, subs, childFrom, cdp);
      vvec.push_back(var);
      svec.push_back(subs);
      pgs.push_back(cdp);
    }
    // should be implied by the substitution now
    TConvPolicy tcpolicy = ida == MethodId::SBA_FIXPOINT ? TConvPolicy::FIXPOINT
                                                         : TConvPolicy::ONCE;
    TConvProofGenerator tcpg(d_pnm,
                             nullptr,
                             tcpolicy,
                             TConvCachePolicy::NEVER,
                             "SUBS_TConvProofGenerator",
                             nullptr,
                             true);
    for (unsigned j = 0, nvars = vvec.size(); j < nvars; j++)
    {
      // substitutions are pre-rewrites
      tcpg.addRewriteStep(vvec[j], svec[j], pgs[j], true);
    }
    // add the proof constructed by the term conversion utility
    std::shared_ptr<ProofNode> pfn = tcpg.getProofForRewriting(t);
    Node eq = pfn->getResult();
    Node ts = builtin::BuiltinProofRuleChecker::applySubstitution(
        t, children, ids, ida);
    Node eqq = t.eqNode(ts);
    if (eq != eqq)
    {
      pfn = nullptr;
    }
    // should give a proof, if not, then tcpg does not agree with the
    // substitution.
    if (pfn == nullptr)
    {
      Warning() << "resort to TRUST_SUBS" << std::endl
                << eq << std::endl
                << eqq << std::endl
                << "from " << children << " applied to " << t << std::endl;
      cdp->addStep(eqq, PfRule::TRUST_SUBS, {}, {eqq});
    }
    else
    {
      cdp->addProof(pfn);
    }
    return eqq;
  }
  else if (id == PfRule::REWRITE)
  {
    // get the kind of rewrite
    MethodId idr = MethodId::RW_REWRITE;
    if (args.size() >= 2)
    {
      getMethodId(args[1], idr);
    }
    builtin::BuiltinProofRuleChecker* builtinPfC =
        static_cast<builtin::BuiltinProofRuleChecker*>(
            d_pnm->getChecker()->getCheckerFor(PfRule::REWRITE));
    Node ret = builtinPfC->applyRewrite(args[0], idr);
    Node eq = args[0].eqNode(ret);
    if (idr == MethodId::RW_REWRITE || idr == MethodId::RW_REWRITE_EQ_EXT)
    {
      // rewrites from theory::Rewriter
      bool isExtEq = (idr == MethodId::RW_REWRITE_EQ_EXT);
      // use rewrite with proof interface
      Rewriter* rr = d_smte->getRewriter();
      TrustNode trn = rr->rewriteWithProof(args[0], isExtEq);
      std::shared_ptr<ProofNode> pfn = trn.toProofNode();
      if (pfn == nullptr)
      {
        Trace("smt-proof-pp-debug")
            << "Use TRUST_REWRITE for " << eq << std::endl;
        // did not have a proof of rewriting, probably isExtEq is true
        if (isExtEq)
        {
          // update to THEORY_REWRITE with idr
          Assert(args.size() >= 1);
          TheoryId theoryId = Theory::theoryOf(args[0].getType());
          Node tid = builtin::BuiltinProofRuleChecker::mkTheoryIdNode(theoryId);
          cdp->addStep(eq, PfRule::THEORY_REWRITE, {}, {eq, tid, args[1]});
        }
        else
        {
          // this should never be applied
          cdp->addStep(eq, PfRule::TRUST_REWRITE, {}, {eq});
        }
      }
      else
      {
        cdp->addProof(pfn);
      }
      Assert(trn.getNode() == ret)
          << "Unexpected rewrite " << args[0] << std::endl
          << "Got: " << trn.getNode() << std::endl
          << "Expected: " << ret;
    }
    else if (idr == MethodId::RW_EVALUATE)
    {
      // change to evaluate, which is never eliminated
      cdp->addStep(eq, PfRule::EVALUATE, {}, {args[0]});
    }
    else
    {
      // don't know how to eliminate
      return Node::null();
    }
    if (args[0] == ret)
    {
      // should not be necessary typically
      cdp->addStep(eq, PfRule::REFL, {}, {args[0]});
    }
    return eq;
  }
  else if (id == PfRule::THEORY_REWRITE)
  {
    Assert(!args.empty());
    Node eq = args[0];
    Assert(eq.getKind() == EQUAL);
    TheoryId tid = THEORY_BUILTIN;
    builtin::BuiltinProofRuleChecker::getTheoryId(args[1], tid);
<<<<<<< HEAD
    theory::MethodId mid = MethodId::RW_REWRITE;
    builtin::BuiltinProofRuleChecker::getMethodId(args[2], mid);
    // first, try to replay the rewrite using the standard reconstruction module
    if (d_trrc.reconstruct(cdp, eq, tid, mid))
    {
=======
    MethodId mid = MethodId::RW_REWRITE;
    getMethodId(args[2], mid);
    uint32_t recLimit = options::proofRewriteRconsRecLimit();
    // attempt to reconstruct the proof of the equality into cdp using the
    // rewrite database proof reconstructor
    if (d_rdbPc.prove(cdp, args[0][0], args[0][1], tid, mid, recLimit))
    {
      // if successful, we update the proof
>>>>>>> 0a622bb2
      return eq;
    }
    // otherwise no update
  }
  else if (id == PfRule::MACRO_ARITH_SCALE_SUM_UB)
  {
    Debug("macro::arith") << "Expand MACRO_ARITH_SCALE_SUM_UB" << std::endl;
    if (Debug.isOn("macro::arith"))
    {
      for (const auto& child : children)
      {
        Debug("macro::arith") << "  child: " << child << std::endl;
      }
      Debug("macro::arith") << "   args: " << args << std::endl;
    }
    Assert(args.size() == children.size());
    NodeManager* nm = NodeManager::currentNM();
    ProofStepBuffer steps{d_pnm->getChecker()};

    // Scale all children, accumulating
    std::vector<Node> scaledRels;
    for (size_t i = 0; i < children.size(); ++i)
    {
      TNode child = children[i];
      TNode scalar = args[i];
      bool isPos = scalar.getConst<Rational>() > 0;
      Node scalarCmp =
          nm->mkNode(isPos ? GT : LT, scalar, nm->mkConst(Rational(0)));
      // (= scalarCmp true)
      Node scalarCmpOrTrue = steps.tryStep(PfRule::EVALUATE, {}, {scalarCmp});
      Assert(!scalarCmpOrTrue.isNull());
      // scalarCmp
      steps.addStep(PfRule::TRUE_ELIM, {scalarCmpOrTrue}, {}, scalarCmp);
      // (and scalarCmp relation)
      Node scalarCmpAndRel =
          steps.tryStep(PfRule::AND_INTRO, {scalarCmp, child}, {});
      Assert(!scalarCmpAndRel.isNull());
      // (=> (and scalarCmp relation) scaled)
      Node impl =
          steps.tryStep(isPos ? PfRule::ARITH_MULT_POS : PfRule::ARITH_MULT_NEG,
                        {},
                        {scalar, child});
      Assert(!impl.isNull());
      // scaled
      Node scaled =
          steps.tryStep(PfRule::MODUS_PONENS, {scalarCmpAndRel, impl}, {});
      Assert(!scaled.isNull());
<<<<<<< HEAD
      scaledRels.emplace_back(std::move(scaled));
=======
      scaledRels.emplace_back(scaled);
>>>>>>> 0a622bb2
    }

    Node sumBounds = steps.tryStep(PfRule::ARITH_SUM_UB, scaledRels, {});
    cdp->addSteps(steps);
    Debug("macro::arith") << "Expansion done. Proved: " << sumBounds
                          << std::endl;
    return sumBounds;
  }

  // TRUST, PREPROCESS, THEORY_LEMMA, THEORY_PREPROCESS?

  return Node::null();
}

Node ProofPostprocessCallback::addProofForWitnessForm(Node t, CDProof* cdp)
{
  Node tw = SkolemManager::getOriginalForm(t);
  Node eq = t.eqNode(tw);
  if (t == tw)
  {
    // not necessary, add REFL step
    cdp->addStep(eq, PfRule::REFL, {}, {t});
    return eq;
  }
  std::shared_ptr<ProofNode> pn = d_wfpm.getProofFor(eq);
  if (pn != nullptr)
  {
    // add the proof
    cdp->addProof(pn);
  }
  else
  {
    Assert(false) << "ProofPostprocessCallback::addProofForWitnessForm: failed "
                     "to add proof for witness form of "
                  << t;
  }
  return eq;
}

Node ProofPostprocessCallback::addProofForTrans(
    const std::vector<Node>& tchildren, CDProof* cdp)
{
  size_t tsize = tchildren.size();
  if (tsize > 1)
  {
    Node lhs = tchildren[0][0];
    Node rhs = tchildren[tsize - 1][1];
    Node eq = lhs.eqNode(rhs);
    cdp->addStep(eq, PfRule::TRANS, tchildren, {});
    return eq;
  }
  else if (tsize == 1)
  {
    return tchildren[0];
  }
  return Node::null();
}

Node ProofPostprocessCallback::addProofForSubsStep(Node var,
                                                   Node subs,
                                                   Node assump,
                                                   CDProof* cdp)
{
  // ensure we have a proof of var = subs
  Node veqs = var.eqNode(subs);
  if (veqs != assump)
  {
    // should be true intro or false intro
    Assert(subs.isConst());
    cdp->addStep(
        veqs,
        subs.getConst<bool>() ? PfRule::TRUE_INTRO : PfRule::FALSE_INTRO,
        {assump},
        {});
  }
  return veqs;
}

bool ProofPostprocessCallback::addToTransChildren(Node eq,
                                                  std::vector<Node>& tchildren,
                                                  bool isSymm)
{
  Assert(!eq.isNull());
  Assert(eq.getKind() == kind::EQUAL);
  if (eq[0] == eq[1])
  {
    return false;
  }
  Node equ = isSymm ? eq[1].eqNode(eq[0]) : eq;
  Assert(tchildren.empty()
         || (tchildren[tchildren.size() - 1].getKind() == kind::EQUAL
             && tchildren[tchildren.size() - 1][1] == equ[0]));
  tchildren.push_back(equ);
  return true;
}

ProofPostprocessFinalCallback::ProofPostprocessFinalCallback(
    ProofNodeManager* pnm)
    : d_ruleCount(smtStatisticsRegistry().registerHistogram<PfRule>(
        "finalProof::ruleCount")),
     d_dslRuleCount(smtStatisticsRegistry().registerHistogram<rewriter::DslPfRule>(
        "finalProof::dslRuleCount")),
      d_totalRuleCount(
          smtStatisticsRegistry().registerInt("finalProof::totalRuleCount")),
      d_minPedanticLevel(
          smtStatisticsRegistry().registerInt("finalProof::minPedanticLevel")),
      d_numFinalProofs(
          smtStatisticsRegistry().registerInt("finalProofs::numFinalProofs")),
      d_pnm(pnm),
      d_pedanticFailure(false)
{
  d_minPedanticLevel += 10;
}

void ProofPostprocessFinalCallback::initializeUpdate()
{
  d_pedanticFailure = false;
  d_pedanticFailureOut.str("");
  ++d_numFinalProofs;
}

bool ProofPostprocessFinalCallback::shouldUpdate(std::shared_ptr<ProofNode> pn,
                                                 const std::vector<Node>& fa,
                                                 bool& continueUpdate)
{
  PfRule r = pn->getRule();
  // if not doing eager pedantic checking, fail if below threshold
  if (!options::proofEagerChecking())
  {
    if (!d_pedanticFailure)
    {
      Assert(d_pedanticFailureOut.str().empty());
      if (d_pnm->getChecker()->isPedanticFailure(r, d_pedanticFailureOut))
      {
        d_pedanticFailure = true;
      }
    }
  }
  uint32_t plevel = d_pnm->getChecker()->getPedanticLevel(r);
  if (plevel != 0)
  {
    d_minPedanticLevel.minAssign(plevel);
  }
  // record stats for the rule
  d_ruleCount << r;
  // if a DSL rewrite, take DSL stat
  if (r==PfRule::DSL_REWRITE)
  {
    const std::vector<Node>& args = pn->getArguments();
    rewriter::DslPfRule di;
    if (theory::getDslPfRule(args[0], di))
    {
      d_dslRuleCount << di;
    }
  }
  ++d_totalRuleCount;
  // print for debugging
  if (Trace.isOn("final-pf-hole"))
  {
    // currently only track theory rewrites
    if (r == PfRule::THEORY_REWRITE)
    {
      const std::vector<Node>& args = pn->getArguments();
      Node eq = args[0];
      TheoryId tid = THEORY_BUILTIN;
      builtin::BuiltinProofRuleChecker::getTheoryId(args[1], tid);
      Trace("final-pf-hole")
          << "hole " << r << " " << tid << " : " << eq << std::endl;
    }
  }
  return false;
}

bool ProofPostprocessFinalCallback::wasPedanticFailure(std::ostream& out) const
{
  if (d_pedanticFailure)
  {
    out << d_pedanticFailureOut.str();
    return true;
  }
  return false;
}

ProofPostproccess::ProofPostproccess(ProofNodeManager* pnm,
                                     SmtEngine* smte,
                                     ProofGenerator* pppg,
                                     theory::RewriteDb* rdb,
                                     bool updateScopedAssumptions)
    : d_pnm(pnm),
      d_cb(pnm, smte, pppg, rdb, updateScopedAssumptions),
      // the update merges subproofs
      d_updater(d_pnm, d_cb, true),
      d_finalCb(pnm),
      d_finalizer(d_pnm, d_finalCb)
{
}

ProofPostproccess::~ProofPostproccess() {}

void ProofPostproccess::process(std::shared_ptr<ProofNode> pf)
{
  // Initialize the callback, which computes necessary static information about
  // how to process, including how to process assumptions in pf.
  d_cb.initializeUpdate();
  // now, process
  d_updater.process(pf);
  // take stats and check pedantic
  d_finalCb.initializeUpdate();
  d_finalizer.process(pf);

  std::stringstream serr;
  bool wasPedanticFailure = d_finalCb.wasPedanticFailure(serr);
  if (wasPedanticFailure)
  {
    AlwaysAssert(!wasPedanticFailure)
        << "ProofPostproccess::process: pedantic failure:" << std::endl
        << serr.str();
  }
}

void ProofPostproccess::setEliminateRule(PfRule rule)
{
  d_cb.setEliminateRule(rule);
}

void ProofPostproccess::setAssertions(const std::vector<Node>& assertions)
{
  // for debugging (slow)
  if (options::proofUpdateDebug())
  {
    d_updater.setDebugFreeAssumptions(assertions);
  }
}

}  // namespace smt
}  // namespace cvc5<|MERGE_RESOLUTION|>--- conflicted
+++ resolved
@@ -44,7 +44,6 @@
       d_pppg(pppg),
       d_rdbPc(rdb, pnm),
       d_wfpm(pnm),
-      d_trrc(pnm),
       d_updateScopedAssumptions(updateScopedAssumptions)
 {
   d_true = NodeManager::currentNM()->mkConst(true);
@@ -1021,13 +1020,6 @@
     Assert(eq.getKind() == EQUAL);
     TheoryId tid = THEORY_BUILTIN;
     builtin::BuiltinProofRuleChecker::getTheoryId(args[1], tid);
-<<<<<<< HEAD
-    theory::MethodId mid = MethodId::RW_REWRITE;
-    builtin::BuiltinProofRuleChecker::getMethodId(args[2], mid);
-    // first, try to replay the rewrite using the standard reconstruction module
-    if (d_trrc.reconstruct(cdp, eq, tid, mid))
-    {
-=======
     MethodId mid = MethodId::RW_REWRITE;
     getMethodId(args[2], mid);
     uint32_t recLimit = options::proofRewriteRconsRecLimit();
@@ -1036,7 +1028,6 @@
     if (d_rdbPc.prove(cdp, args[0][0], args[0][1], tid, mid, recLimit))
     {
       // if successful, we update the proof
->>>>>>> 0a622bb2
       return eq;
     }
     // otherwise no update
@@ -1084,11 +1075,7 @@
       Node scaled =
           steps.tryStep(PfRule::MODUS_PONENS, {scalarCmpAndRel, impl}, {});
       Assert(!scaled.isNull());
-<<<<<<< HEAD
-      scaledRels.emplace_back(std::move(scaled));
-=======
       scaledRels.emplace_back(scaled);
->>>>>>> 0a622bb2
     }
 
     Node sumBounds = steps.tryStep(PfRule::ARITH_SUM_UB, scaledRels, {});
