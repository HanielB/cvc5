--- conflicted
+++ resolved
@@ -20,11 +20,6 @@
 #include "preprocessing/assertion_pipeline.h"
 #include "proof/proof_node_algorithm.h"
 #include "proof/proof_node_manager.h"
-<<<<<<< HEAD
-#include "smt/smt_engine.h"
-#include "smt/smt_statistics_registry.h"
-=======
->>>>>>> dad5fa36
 #include "theory/arith/arith_utilities.h"
 #include "theory/builtin/proof_checker.h"
 #include "theory/bv/bitblast/bitblast_proof_generator.h"
@@ -46,12 +41,7 @@
                                                    bool updateScopedAssumptions)
     : EnvObj(env),
       d_pppg(pppg),
-<<<<<<< HEAD
-      d_rdbPc(rdb, pnm),
-      d_wfpm(pnm),
-=======
       d_wfpm(env),
->>>>>>> dad5fa36
       d_updateScopedAssumptions(updateScopedAssumptions)
 {
   d_true = NodeManager::currentNM()->mkConst(true);
@@ -1016,11 +1006,7 @@
   {
     // get the kind of rewrite
     MethodId idr = MethodId::RW_REWRITE;
-<<<<<<< HEAD
-    TheoryId theoryId = Theory::theoryOf(args[0]);
-=======
     TheoryId theoryId = d_env.theoryOf(args[0]);
->>>>>>> dad5fa36
     if (args.size() >= 2)
     {
       getMethodId(args[1], idr);
@@ -1096,16 +1082,6 @@
     Assert(!args.empty());
     Node eq = args[0];
     Assert(eq.getKind() == EQUAL);
-<<<<<<< HEAD
-    TheoryId tid = THEORY_BUILTIN;
-    builtin::BuiltinProofRuleChecker::getTheoryId(args[1], tid);
-    MethodId mid = MethodId::RW_REWRITE;
-    getMethodId(args[2], mid);
-    uint32_t recLimit = options::proofRewriteRconsRecLimit();
-    // attempt to reconstruct the proof of the equality into cdp using the
-    // rewrite database proof reconstructor
-    if (d_rdbPc.prove(cdp, args[0][0], args[0][1], tid, mid, recLimit))
-=======
     ProofNodeManager* pnm = d_env.getProofNodeManager();
     // try to replay theory rewrite
     // first, check that maybe its just an evaluation step
@@ -1113,7 +1089,6 @@
     Node ceval = pc->checkDebug(
         PfRule::EVALUATE, {}, {eq[0]}, Node::null(), "smt-proof-pp-debug");
     if (!ceval.isNull() && ceval == eq)
->>>>>>> dad5fa36
     {
       // if successful, we update the proof
       return eq;
@@ -1286,19 +1261,6 @@
   return true;
 }
 
-<<<<<<< HEAD
-ProofPostproccess::ProofPostproccess(ProofNodeManager* pnm,
-                                     SmtEngine* smte,
-                                     ProofGenerator* pppg,
-                                     rewriter::RewriteDb* rdb,
-                                     bool updateScopedAssumptions)
-    : d_pnm(pnm),
-      d_cb(pnm, smte, pppg, rdb, updateScopedAssumptions),
-      // the update merges subproofs
-      d_updater(d_pnm, d_cb, options::proofPpMerge()),
-      d_finalCb(pnm),
-      d_finalizer(d_pnm, d_finalCb)
-=======
 ProofPostprocess::ProofPostprocess(Env& env,
                                    ProofGenerator* pppg,
                                    rewriter::RewriteDb* rdb,
@@ -1309,7 +1271,6 @@
       d_updater(env, d_cb, options().proof.proofPpMerge),
       d_finalCb(env),
       d_finalizer(env, d_finalCb)
->>>>>>> dad5fa36
 {
 }
 
