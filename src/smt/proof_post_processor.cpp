/******************************************************************************
 * Top contributors (to current version):
 *   Andrew Reynolds, Haniel Barbosa, Alex Ozdemir
 *
 * This file is part of the cvc5 project.
 *
 * Copyright (c) 2009-2022 by the authors listed in the file AUTHORS
 * in the top-level source directory and their institutional affiliations.
 * All rights reserved.  See the file COPYING in the top-level source
 * directory for licensing information.
 * ****************************************************************************
 *
 * Implementation of module for processing proof nodes.
 */

#include "smt/proof_post_processor.h"

#include "expr/skolem_manager.h"
#include "options/proof_options.h"
#include "preprocessing/assertion_pipeline.h"
#include "proof/proof_node_algorithm.h"
#include "proof/proof_node_manager.h"
#include "smt/solver_engine.h"
#include "theory/arith/arith_utilities.h"
#include "theory/builtin/proof_checker.h"
#include "theory/bv/bitblast/bitblast_proof_generator.h"
#include "theory/bv/bitblast/proof_bitblaster.h"
#include "theory/rewriter.h"
#include "theory/strings/infer_proof_cons.h"
#include "theory/theory.h"
#include "util/rational.h"

using namespace cvc5::internal::kind;
using namespace cvc5::internal::theory;

namespace cvc5::internal {
namespace smt {

struct CrowdingLitInfo
{
  CrowdingLitInfo(size_t lastInclusion = static_cast<size_t>(-1),
                  size_t eliminator = static_cast<size_t>(-1),
                  bool onlyCrowdingInElim = false,
                  size_t minLastIncOfCrowdingInElim = static_cast<size_t>(-1),
                  size_t occurrences = 0)
      : d_lastInclusion(lastInclusion),
        d_eliminator(eliminator),
        d_onlyCrowdingInElim(onlyCrowdingInElim),
        d_minLastIncOfCrowdingInElim(minLastIncOfCrowdingInElim),
        d_occurrences(occurrences)
  {
  }
  size_t d_lastInclusion;
  size_t d_eliminator;
  bool d_onlyCrowdingInElim;
  size_t d_minLastIncOfCrowdingInElim;
  size_t d_occurrences;
};

std::ostream& operator<<(std::ostream& out, CrowdingLitInfo info)
{
  out << "{" << info.d_lastInclusion << ", " << info.d_eliminator << ", "
      << info.d_onlyCrowdingInElim << ", " << info.d_minLastIncOfCrowdingInElim
      << "}";
  return out;
}

ProofPostprocessCallback::ProofPostprocessCallback(Env& env,
                                                   ProofGenerator* pppg,
                                                   rewriter::RewriteDb* rdb,
                                                   bool updateScopedAssumptions)
    : EnvObj(env),
      d_pppg(pppg),
      d_rdbPc(env, rdb),
      d_wfpm(env),
      d_updateScopedAssumptions(updateScopedAssumptions)
{
  d_true = NodeManager::currentNM()->mkConst(true);
}

void ProofPostprocessCallback::initializeUpdate()
{
  d_assumpToProof.clear();
  d_wfAssumptions.clear();
}

void ProofPostprocessCallback::setEliminateRule(PfRule rule)
{
  d_elimRules.insert(rule);
}

bool ProofPostprocessCallback::shouldUpdate(std::shared_ptr<ProofNode> pn,
                                            const std::vector<Node>& fa,
                                            bool& continueUpdate)
{
  PfRule id = pn->getRule();
  if (d_elimRules.find(id) != d_elimRules.end())
  {
    return true;
  }
  // other than elimination rules, we always update assumptions as long as
  // d_updateScopedAssumptions is true or they are *not* in scope, i.e., not in
  // fa
  if (id != PfRule::ASSUME)
  {
    return false;
  }
  if (!d_updateScopedAssumptions
      && std::find(fa.begin(), fa.end(), pn->getResult()) != fa.end())
  {
    Trace("smt-proof-pp-debug")
        << "... not updating in-scope assumption " << pn->getResult() << "\n";
    return false;
  }
  return true;
}

bool ProofPostprocessCallback::update(Node res,
                                      PfRule id,
                                      const std::vector<Node>& children,
                                      const std::vector<Node>& args,
                                      CDProof* cdp,
                                      bool& continueUpdate)
{
  Trace("smt-proof-pp-debug") << "- Post process " << id << " " << children
                              << " / " << args << std::endl;

  if (id == PfRule::ASSUME)
  {
    // we cache based on the assumption node, not the proof node, since there
    // may be multiple occurrences of the same node.
    Node f = args[0];
    std::shared_ptr<ProofNode> pfn;
    std::map<Node, std::shared_ptr<ProofNode>>::iterator it =
        d_assumpToProof.find(f);
    if (it != d_assumpToProof.end())
    {
      Trace("smt-proof-pp-debug") << "...already computed" << std::endl;
      pfn = it->second;
    }
    else
    {
      Trace("smt-proof-pp-debug") << "...get proof" << std::endl;
      Assert(d_pppg != nullptr);
      // get proof from preprocess proof generator
      pfn = d_pppg->getProofFor(f);
      Trace("smt-proof-pp-debug") << "...finished get proof" << std::endl;
      // print for debugging
      if (pfn == nullptr)
      {
        Trace("smt-proof-pp-debug")
            << "...no proof, possibly an input assumption" << std::endl;
      }
      else
      {
        Assert(pfn->getResult() == f);
        if (TraceIsOn("smt-proof-pp"))
        {
          Trace("smt-proof-pp")
              << "=== Connect proof for preprocessing: " << f << std::endl;
          Trace("smt-proof-pp") << *pfn.get() << std::endl;
        }
      }
      d_assumpToProof[f] = pfn;
    }
    if (pfn == nullptr || pfn->getRule() == PfRule::ASSUME)
    {
      Trace("smt-proof-pp-debug") << "...do not add proof" << std::endl;
      // no update
      return false;
    }
    Trace("smt-proof-pp-debug") << "...add proof" << std::endl;
    // connect the proof
    cdp->addProof(pfn);
    return true;
  }
  Node ret = expandMacros(id, children, args, cdp);
  Trace("smt-proof-pp-debug") << "...expanded = " << !ret.isNull() << std::endl;
  return !ret.isNull();
}

bool ProofPostprocessCallback::updateInternal(Node res,
                                              PfRule id,
                                              const std::vector<Node>& children,
                                              const std::vector<Node>& args,
                                              CDProof* cdp)
{
  bool continueUpdate = true;
  return update(res, id, children, args, cdp, continueUpdate);
}

Node ProofPostprocessCallback::eliminateCrowdingLits(
    const std::vector<Node>& clauseLits,
    const std::vector<Node>& targetClauseLits,
    std::vector<Node> children,
    std::vector<Node> args,
    CDProof* cdp)
{
  Trace("smt-proof-pp-debug2") << push;
  Trace("smt-proof-pp-debug2") << "Clause lits: " << clauseLits << "\n";
  Trace("smt-proof-pp-debug2") << "Target lits: " << targetClauseLits << "\n\n";
  NodeManager* nm = NodeManager::currentNM();
  Node trueNode = nm->mkConst(true);
  // get crowding lits and the position of the last clause that includes
  // them. The factoring step must be added after the last inclusion and before
  // its elimination.
  std::unordered_set<TNode> crowding;
  size_t childrenSize = children.size(), numCrowding = 0;
  std::vector<std::pair<Node, size_t>> lastInclusion;
  // for each crowding lit its last inclusion, its eliminator, its number of
  // occurrences by last eliminator
  std::map<Node, CrowdingLitInfo> crowdLitsInfo;
  // positions of eliminators of crowding literals, which are the positions of
  // the clauses that eliminate crowding literals *after* their last inclusion
  std::vector<size_t> eliminators;
  for (size_t i = 0, size = clauseLits.size(); i < size; ++i)
  {
    // repeated crowding literal or conclusion literal
    if (crowding.count(clauseLits[i])
        || std::find(
               targetClauseLits.begin(), targetClauseLits.end(), clauseLits[i])
               != targetClauseLits.end())
    {
      continue;
    }
    Node crowdLit = clauseLits[i];
    crowding.insert(crowdLit);
    Trace("crowding-lit2") << "crowding lit " << crowdLit << "\n";
    // found crowding lit, now get its last inclusion position, which is the
    // position of the last resolution link that introduces the crowding
    // literal. Note that this position has to be *before* the last link, as a
    // link *after* the last inclusion must eliminate the crowding literal.
    size_t j;
    for (j = childrenSize - 1; j > 0; --j)
    {
      // notice that only non-singleton clauses may be introducing the
      // crowding literal, so we only care about non-singleton OR nodes. We
      // check then against the kind and whether the whole OR node occurs as a
      // pivot of the respective resolution
      if (children[j - 1].getKind() != kind::OR)
      {
        continue;
      }
      uint64_t pivotIndex = 2 * (j - 1);
      if (args[pivotIndex] == children[j - 1]
          || args[pivotIndex].notNode() == children[j - 1])
      {
        continue;
      }
      if (std::find(children[j - 1].begin(), children[j - 1].end(), crowdLit)
          != children[j - 1].end())
      {
        break;
      }
    }
    Assert(j > 0);
    lastInclusion.emplace_back(crowdLit, j - 1);
    CrowdingLitInfo info;
    info.d_lastInclusion = j - 1;

    Trace("crowding-lits2") << "last inc " << j - 1 << "\n";
    // get elimination position, starting from the following link as the last
    // inclusion one. The result is the last (in the chain, but first from
    // this point on) resolution link that eliminates the crowding literal. A
    // literal l is eliminated by a link if it contains a literal l' with
    // opposite polarity to l.
    for (; j < childrenSize; ++j)
    {
      bool posFirst = args[(2 * j) - 1] == trueNode;
      Node pivot = args[(2 * j)];
      Trace("crowding-lits2")
          << "\tcheck w/ args " << posFirst << " / " << pivot << "\n";
      // To eliminate the crowding literal (crowdLit), the clause must contain
      // it with opposite polarity. There are three successful cases,
      // according to the pivot and its sign
      //
      // - crowdLit is the same as the pivot and posFirst is true, which means
      //   that the clause contains its negation and eliminates it
      //
      // - crowdLit is the negation of the pivot and posFirst is false, so the
      //   clause contains the node whose negation is crowdLit. Note that this
      //   case may either be crowdLit.notNode() == pivot or crowdLit ==
      //   pivot.notNode().
      if ((crowdLit == pivot && posFirst)
          || (crowdLit.notNode() == pivot && !posFirst)
          || (pivot.notNode() == crowdLit && !posFirst))
      {
        Trace("crowding-lits2") << "\t\tfound it!\n";
        eliminators.push_back(j);
        break;
      }
    }
    info.d_eliminator = eliminators.back();
    crowdLitsInfo[crowdLit] = info;
    Trace("crowding-lits2") << "last inc " << info.d_lastInclusion << ", elim "
                            << info.d_eliminator << "\n";
    AlwaysAssert(j < childrenSize);
  }
  Assert(!lastInclusion.empty());
  Trace("crowding-lits") << "..total of " << lastInclusion.size()
                         << " crowding literals\n";
  numCrowding = lastInclusion.size();
  // order map so that we process crowding literals in the order of the clauses
  // that last introduce them
  auto cmp = [](std::pair<Node, size_t>& a, std::pair<Node, size_t>& b) {
    return a.second < b.second;
  };
  std::sort(lastInclusion.begin(), lastInclusion.end(), cmp);
  // order eliminators
  std::sort(eliminators.begin(), eliminators.end());
  if (d_env.getOptions().proof.optResReconSize)
  {
    // compute extra information
    for (size_t i = 0; i < numCrowding; ++i)
    {
      size_t elim = crowdLitsInfo[lastInclusion[i].first].d_eliminator;
      // how many non-crowding non-conclusion lits
      uint32_t regularLits = 0;
      // TODO this will probably break with unit ORs
      size_t minLastInc = childrenSize,
             numLits = children[elim].getKind() != kind::OR
                           ? 1
                           : children[elim].getNumChildren();
      // unit eliminators can be moved to the end
      if (numLits == 1)
      {
        crowdLitsInfo[lastInclusion[i].first].d_onlyCrowdingInElim = true;
        crowdLitsInfo[lastInclusion[i].first].d_minLastIncOfCrowdingInElim =
            childrenSize;
        continue;
      }
      for (size_t j = 0; j < numLits; ++j)
      {
        // if not crowding and not in conclusion
        if (!crowding.count(children[elim][j])
            && std::find(targetClauseLits.begin(),
                         targetClauseLits.end(),
                         children[elim][j])
                   == targetClauseLits.end())
        {
          regularLits++;
        }
        else if (crowding.count(children[elim][j]))
        {
          Assert(crowdLitsInfo.find(children[elim][j]) != crowdLitsInfo.end());
          size_t lastInc = crowdLitsInfo[children[elim][j]].d_lastInclusion;
          minLastInc = lastInc < minLastInc ? lastInc : minLastInc;
        }
      }
      Assert(regularLits >= 1)
          << "Just " << regularLits << " regular lits in non-unit child "
          << elim << ": " << children[elim];
      // as long as there are no regular lits beyond the one eliminating the
      // crowding literal, we set the information
      if (regularLits == 1)
      {
        crowdLitsInfo[lastInclusion[i].first].d_onlyCrowdingInElim = true;
        crowdLitsInfo[lastInclusion[i].first].d_minLastIncOfCrowdingInElim =
            minLastInc;
      }
    }
    if (TraceIsOn("smt-proof-pp-debug2"))
    {
      Trace("smt-proof-pp-debug2") << "crowding lits last inclusion:\n";
      for (size_t i = 0, size = lastInclusion.size(); i < size; ++i)
      {
        Node crowdingLit = lastInclusion[i].first;
        Trace("smt-proof-pp-debug2")
            << "\t- [" << crowdLitsInfo[crowdingLit].d_lastInclusion << "] : {"
            << crowdLitsInfo[crowdingLit].d_eliminator << "} " << crowdingLit
            << "\n";
        if (crowdLitsInfo[crowdingLit].d_onlyCrowdingInElim)
        {
          Trace("smt-proof-pp-debug2")
              << "\t\t- onlyCrowdingInElim; minLastInc: "
              << crowdLitsInfo[lastInclusion[i].first]
                     .d_minLastIncOfCrowdingInElim
              << "\n";
        }
      }
    }
    // Every eliminator that has, besides the pivot of the crowding literal it's
    // eliminating, only crowding literals or conclusion literals can be,
    // without loss of generality, moved until up to the immediate position
    // befone the minimum position of a crowding literal on it. So for example,
    // an eliminator in position i, which has only crowding literals, whose
    // minumum position is i+1000, can be moved anywhere in the premises between
    // i and i+999. This is the case since all the literals that are introduced
    // by the eliminator are going to be killed only starting at i+1000.
    //
    // Given the above we proceed, based on the crowding lits information, to
    // move up to maximum all eliminators.
    //
    // We will use std::rotate to do the moving of the premises, which moves to
    // target position (first argument) an interval [l, u), where l and u are
    // the second and third arguments. For each eliminator in position i that
    // has a minimum crowding last inclusion k bigger than i + 1, we do the
    // moving with arguments (i, i+1, k). As a consequence children[i] will move
    // to position k-1. Since we are moving premises we also need to move
    // arguments. The polarity/pivot of the eliminator in position i are (2*i)
    // -1 and 2*i. So the rotation in the arguments is with (2*i-1, 2*i+1,
    // 2*k-1).
    Trace("smt-proof-pp-debug") << "Moving eliminators\n" << push;
    // This guys will be used to search for the position of the eliminator
    // within children after the moves below. This is necessary because an
    // eliminator originally moved to position k can end up in some position
    // before k if any other eliminator is moved ahead of k
    uint32_t counterMoved = 0;
    for (size_t i = 0; i < numCrowding; ++i)
    {
      Node crowdingLit = lastInclusion[i].first;
      size_t elim = crowdLitsInfo[crowdingLit].d_eliminator;
      size_t minLastInc =
          crowdLitsInfo[crowdingLit].d_minLastIncOfCrowdingInElim;
      Assert(minLastInc >= elim);
      if (!crowdLitsInfo[crowdingLit].d_onlyCrowdingInElim
          || minLastInc - elim <= 1)
      {
        continue;
      }
      ++counterMoved;
      Trace("smt-proof-pp-debug2")
          << "..move elim " << elim << " to " << minLastInc - 1 << "\n";
      std::rotate(children.begin() + elim,
                  children.begin() + elim + 1,
                  children.begin() + minLastInc);
      std::rotate(args.begin() + (2 * elim) - 1,
                  args.begin() + (2 * elim) + 1,
                  args.begin() + (2 * minLastInc) - 1);
      // Being pedantic here we should assert that the rotated children/args
      // still yield the same conclusion with a MACRO_RESOLUTION step. However
      // this can be very expensive to check, so we don't do this. Only if one
      // is debugging this code this test should be added

      // Now we need to update the indices, since we have changed children. For
      // every crowding literal whose information indices are in the interval
      // [elim+1, minLastInc), these indices should be decremented by 1.
      for (std::pair<const Node, CrowdingLitInfo>& p : crowdLitsInfo)
      {
        bool updated = false;
        // guarantee we update who we just moved...
        if (p.first == crowdingLit)
        {
          p.second.d_eliminator = minLastInc - 1;
          updated = true;
        }
        // can update lastInclusion, eliminator and minLastIncOfCrowdingInElim
        if (p.second.d_lastInclusion >= elim + 1
            && p.second.d_lastInclusion < minLastInc)
        {
          --p.second.d_lastInclusion;
          updated = true;
        }
        if (p.second.d_eliminator >= elim + 1
            && p.second.d_eliminator < minLastInc)
        {
          --p.second.d_eliminator;
          updated = true;
        }
        if (p.second.d_onlyCrowdingInElim
            && p.second.d_minLastIncOfCrowdingInElim >= elim + 1
            && p.second.d_minLastIncOfCrowdingInElim < minLastInc)
        {
          --p.second.d_minLastIncOfCrowdingInElim;
          updated = true;
        }
        if (updated)
        {
          Trace("smt-proof-pp-debug2")
              << "\tUpdated crowding lit " << p.first << " info to "
              << crowdLitsInfo[p.first] << "\n";
        }
      }
    }
    Trace("smt-proof-pp-debug") << pop;
    if (counterMoved)
    {
      Trace("crowding-lits")
          << "..moved up " << counterMoved << " eliminators\n";
      Trace("smt-proof-pp-debug")
          << "Updating bookkeeping of lastInclusion/eliminators vectors\n";
      Trace("smt-proof-pp-debug2") << "New premises " << children << "\n";
      Trace("smt-proof-pp-debug2") << "New args " << args << "\n";
      // lastInclusion order will not have changed, so we just traverse in the
      // same way and update
      for (auto& p : lastInclusion)
      {
        p.second = crowdLitsInfo[p.first].d_lastInclusion;
      }
      // since eliminators may have changed drastically, we fully recompute
      eliminators.clear();
      for (const std::pair<const Node, CrowdingLitInfo>& p : crowdLitsInfo)
      {
        eliminators.push_back(p.second.d_eliminator);
      }
      std::sort(eliminators.begin(), eliminators.end());
    }
  }
  if (TraceIsOn("smt-proof-pp-debug2"))
  {
    Trace("smt-proof-pp-debug2") << "crowding lits last inclusion:\n";
    for (size_t i = 0, size = lastInclusion.size(); i < size; ++i)
    {
      Node crowdingLit = lastInclusion[i].first;
      Trace("smt-proof-pp-debug2")
          << "\t- [" << crowdLitsInfo[crowdingLit].d_lastInclusion << "] : {"
          << crowdLitsInfo[crowdingLit].d_eliminator << "} " << crowdingLit
          << "\n";
      if (crowdLitsInfo[crowdingLit].d_onlyCrowdingInElim)
      {
        Trace("smt-proof-pp-debug2") << "\t\t- onlyCrowdingInElim; minLastInc: "
                                     << crowdLitsInfo[lastInclusion[i].first]
                                            .d_minLastIncOfCrowdingInElim
                                     << "\n";
      }
    }
  }
  // TODO (cvc4-wishues/issues/77): implement also simpler version and compare
  //
  // We now start to break the chain, one step at a time. Naively this breaking
  // down would be one resolution/factoring to each crowding literal, but we can
  // merge some of the cases. Effectively we do the following:
  //
  //
  // lastClause   children[start] ... children[end]
  // ---------------------------------------------- CHAIN_RES
  //         C
  //    ----------- FACTORING
  //    lastClause'                children[start'] ... children[end']
  //    -------------------------------------------------------------- CHAIN_RES
  //                                    ...
  //
  // where
  //   lastClause_0 = children[0]
  //   start_0 = 1
  //   end_0 = eliminators[0] - 1
  //   start_i+1 = nextGuardedElimPos - 1
  //
  // The important point is how end_i+1 is computed. It is based on what we call
  // the "nextGuardedElimPos", i.e., the next elimination position that requires
  // removal of duplicates. The intuition is that a factoring step may eliminate
  // the duplicates of crowding literals l1 and l2. If the last inclusion of l2
  // is before the elimination of l1, then we can go ahead and also perform the
  // elimination of l2 without another factoring. However if another literal l3
  // has its last inclusion after the elimination of l2, then the elimination of
  // l3 is the next guarded elimination.
  //
  // To do the above computation then we determine, after a resolution/factoring
  // step, the first crowded literal to have its last inclusion after "end". The
  // first elimination position to be bigger than the position of that crowded
  // literal is the next guarded elimination position.
  size_t lastElim = 0;
  Node lastClause = children[0];
  std::vector<Node> childrenRes;
  std::vector<Node> childrenResArgs;
  Node resPlaceHolder;
  size_t nextGuardedElimPos = eliminators[0];
  ProofNodeManager* pnm = d_env.getProofNodeManager();
  do
  {
    size_t start = lastElim + 1;
    size_t end = nextGuardedElimPos - 1;
    Trace("smt-proof-pp-debug2")
        << "res with:\n\t\tlastClause: " << lastClause
        << "\n\t\tstart: " << start << "\n\t\tend: " << end << "\n";
    childrenRes.push_back(lastClause);
    // note that the interval of insert is exclusive in the end, so we add 1
    childrenRes.insert(childrenRes.end(),
                       children.begin() + start,
                       children.begin() + end + 1);
    childrenResArgs.insert(childrenResArgs.end(),
                           args.begin() + (2 * start) - 1,
                           args.begin() + (2 * end) + 1);
    Trace("smt-proof-pp-debug2") << "\tres children: " << childrenRes << "\n";
    Trace("smt-proof-pp-debug2") << "\tres args: " << childrenResArgs << "\n";
    resPlaceHolder = pnm->getChecker()->checkDebug(PfRule::CHAIN_RESOLUTION,
                                                   childrenRes,
                                                   childrenResArgs,
                                                   Node::null(),
                                                   "");
    Trace("smt-proof-pp-debug2")
        << "resPlaceHorder: " << resPlaceHolder << "\n";
    Trace("smt-proof-pp-debug2") << "-------\n";
    cdp->addStep(
        resPlaceHolder, PfRule::CHAIN_RESOLUTION, childrenRes, childrenResArgs);
    // I need to add factoring if end < children.size(). Otherwise, this is
    // to be handled by the caller
    if (end < childrenSize - 1)
    {
      lastClause = pnm->getChecker()->checkDebug(
          PfRule::FACTORING, {resPlaceHolder}, {}, Node::null(), "");
      if (!lastClause.isNull())
      {
        cdp->addStep(lastClause, PfRule::FACTORING, {resPlaceHolder}, {});
        Trace("smt-proof-pp-debug2") << "Apply factoring.\n";
      }
      else
      {
        lastClause = resPlaceHolder;
      }
      Trace("smt-proof-pp-debug2") << "lastClause: " << lastClause << "\n";
    }
    else
    {
      lastClause = resPlaceHolder;
      break;
    }
    // update for next round
    childrenRes.clear();
    childrenResArgs.clear();
    lastElim = end;

    // find the position of the last inclusion of the next crowded literal
    size_t nextCrowdedInclusionPos = numCrowding;
    for (size_t i = 0; i < numCrowding; ++i)
    {
      if (lastInclusion[i].second > lastElim)
      {
        nextCrowdedInclusionPos = i;
        break;
      }
    }
    Trace("smt-proof-pp-debug2")
        << "nextCrowdedInclusion/Pos: "
        << lastInclusion[nextCrowdedInclusionPos].second << "/"
        << nextCrowdedInclusionPos << "\n";
    // if there is none, then the remaining literals will be used in the next
    // round
    nextGuardedElimPos = childrenSize;
    if (nextCrowdedInclusionPos != numCrowding)
    {
      nextGuardedElimPos = children.size();
      for (size_t i = 0; i < numCrowding; ++i)
      {
        //  nextGuardedElimPos is the largest element of
        // eliminators bigger the next crowded literal's last inclusion
        if (eliminators[i] > lastInclusion[nextCrowdedInclusionPos].second)
        {
          nextGuardedElimPos = eliminators[i];
          break;
        }
      }
      Assert(nextGuardedElimPos < childrenSize);
    }
    Trace("smt-proof-pp-debug2")
        << "nextGuardedElimPos: " << nextGuardedElimPos << "\n";
  } while (true);
  Trace("smt-proof-pp-debug2") << pop;
  return lastClause;
}

Node ProofPostprocessCallback::expandMacros(PfRule id,
                                            const std::vector<Node>& children,
                                            const std::vector<Node>& args,
                                            CDProof* cdp)
{
  if (d_elimRules.find(id) == d_elimRules.end())
  {
    // not eliminated
    return Node::null();
  }
  Trace("smt-proof-pp-debug") << "Expand macro " << id << std::endl;
  // macro elimination
  if (id == PfRule::MACRO_SR_EQ_INTRO)
  {
    // (TRANS
    //   (SUBS <children> :args args[0:1])
    //   (REWRITE :args <t.substitute(x1,t1). ... .substitute(xn,tn)> args[2]))
    std::vector<Node> tchildren;
    Node t = args[0];
    Node ts;
    if (!children.empty())
    {
      std::vector<Node> sargs;
      sargs.push_back(t);
      MethodId ids = MethodId::SB_DEFAULT;
      if (args.size() >= 2)
      {
        if (getMethodId(args[1], ids))
        {
          sargs.push_back(args[1]);
        }
      }
      MethodId ida = MethodId::SBA_SEQUENTIAL;
      if (args.size() >= 3)
      {
        if (getMethodId(args[2], ida))
        {
          sargs.push_back(args[2]);
        }
      }
      ts = builtin::BuiltinProofRuleChecker::applySubstitution(
          t, children, ids, ida);
      Trace("smt-proof-pp-debug")
          << "...eq intro subs equality is " << t << " == " << ts << ", from "
          << ids << " " << ida << std::endl;
      if (ts != t)
      {
        Node eq = t.eqNode(ts);
        // apply SUBS proof rule if necessary
        if (!updateInternal(eq, PfRule::SUBS, children, sargs, cdp))
        {
          // if we specified that we did not want to eliminate, add as step
          cdp->addStep(eq, PfRule::SUBS, children, sargs);
        }
        tchildren.push_back(eq);
      }
    }
    else
    {
      // no substitute
      ts = t;
    }
    std::vector<Node> rargs;
    rargs.push_back(ts);
    MethodId idr = MethodId::RW_REWRITE;
    if (args.size() >= 4)
    {
      if (getMethodId(args[3], idr))
      {
        rargs.push_back(args[3]);
      }
    }
    Node tr = d_env.rewriteViaMethod(ts, idr);
    Trace("smt-proof-pp-debug")
        << "...eq intro rewrite equality is " << ts << " == " << tr << ", from "
        << idr << std::endl;
    if (ts != tr)
    {
      Node eq = ts.eqNode(tr);
      // apply REWRITE proof rule
      if (!updateInternal(eq, PfRule::REWRITE, {}, rargs, cdp))
      {
        // if not elimianted, add as step
        cdp->addStep(eq, PfRule::REWRITE, {}, rargs);
      }
      tchildren.push_back(eq);
    }
    if (t == tr)
    {
      // typically not necessary, but done to be robust
      cdp->addStep(t.eqNode(tr), PfRule::REFL, {}, {t});
      return t.eqNode(tr);
    }
    // must add TRANS if two step
    return addProofForTrans(tchildren, cdp);
  }
  else if (id == PfRule::MACRO_SR_PRED_INTRO)
  {
    std::vector<Node> tchildren;
    std::vector<Node> sargs = args;
    // take into account witness form, if necessary
    bool reqWitness = d_wfpm.requiresWitnessFormIntro(args[0]);
    Trace("smt-proof-pp-debug")
        << "...pred intro reqWitness=" << reqWitness << std::endl;
    // (TRUE_ELIM
    // (TRANS
    //    (MACRO_SR_EQ_INTRO <children> :args (t args[1:]))
    //    ... proof of apply_SR(t) = toWitness(apply_SR(t)) ...
    //    (MACRO_SR_EQ_INTRO {} {toWitness(apply_SR(t))})
    // ))
    // Notice this is an optimized, one sided version of the expansion of
    // MACRO_SR_PRED_TRANSFORM below.
    // We call the expandMacros method on MACRO_SR_EQ_INTRO, where notice
    // that this rule application is immediately expanded in the recursive
    // call and not added to the proof.
    Node conc = expandMacros(PfRule::MACRO_SR_EQ_INTRO, children, sargs, cdp);
    Trace("smt-proof-pp-debug")
        << "...pred intro conclusion is " << conc << std::endl;
    Assert(!conc.isNull());
    Assert(conc.getKind() == EQUAL);
    Assert(conc[0] == args[0]);
    tchildren.push_back(conc);
    if (reqWitness)
    {
      Node weq = addProofForWitnessForm(conc[1], cdp);
      Trace("smt-proof-pp-debug") << "...weq is " << weq << std::endl;
      if (addToTransChildren(weq, tchildren))
      {
        // toWitness(apply_SR(t)) = apply_SR(toWitness(apply_SR(t)))
        // rewrite again, don't need substitution. Also we always use the
        // default rewriter, due to the definition of MACRO_SR_PRED_INTRO.
        Node weqr = expandMacros(PfRule::MACRO_SR_EQ_INTRO, {}, {weq[1]}, cdp);
        addToTransChildren(weqr, tchildren);
      }
    }
    // apply transitivity if necessary
    Node eq = addProofForTrans(tchildren, cdp);
    Assert(!eq.isNull());
    Assert(eq.getKind() == EQUAL);
    Assert(eq[0] == args[0]);
    Assert(eq[1] == d_true);

    cdp->addStep(eq[0], PfRule::TRUE_ELIM, {eq}, {});
    return eq[0];
  }
  else if (id == PfRule::MACRO_SR_PRED_ELIM)
  {
    // (EQ_RESOLVE
    //   children[0]
    //   (MACRO_SR_EQ_INTRO children[1:] :args children[0] ++ args))
    std::vector<Node> schildren(children.begin() + 1, children.end());
    std::vector<Node> srargs;
    srargs.push_back(children[0]);
    srargs.insert(srargs.end(), args.begin(), args.end());
    Node conc = expandMacros(PfRule::MACRO_SR_EQ_INTRO, schildren, srargs, cdp);
    Assert(!conc.isNull());
    Assert(conc.getKind() == EQUAL);
    Assert(conc[0] == children[0]);
    // apply equality resolve
    cdp->addStep(conc[1], PfRule::EQ_RESOLVE, {children[0], conc}, {});
    return conc[1];
  }
  else if (id == PfRule::MACRO_SR_PRED_TRANSFORM)
  {
    // (EQ_RESOLVE
    //   children[0]
    //   (TRANS
    //      (MACRO_SR_EQ_INTRO children[1:] :args (children[0] args[1:]))
    //      ... proof of c = wc
    //      (MACRO_SR_EQ_INTRO {} wc)
    //      (SYMM
    //        (MACRO_SR_EQ_INTRO children[1:] :args <args>)
    //        ... proof of a = wa
    //        (MACRO_SR_EQ_INTRO {} wa))))
    // where
    // wa = toWitness(apply_SR(args[0])) and
    // wc = toWitness(apply_SR(children[0])).
    Trace("smt-proof-pp-debug")
        << "Transform " << children[0] << " == " << args[0] << std::endl;
    if (CDProof::isSame(children[0], args[0]))
    {
      Trace("smt-proof-pp-debug") << "...nothing to do" << std::endl;
      // nothing to do
      return children[0];
    }
    std::vector<Node> tchildren;
    std::vector<Node> schildren(children.begin() + 1, children.end());
    std::vector<Node> sargs = args;
    // first, compute if we need
    bool reqWitness = d_wfpm.requiresWitnessFormTransform(children[0], args[0]);
    Trace("smt-proof-pp-debug") << "...reqWitness=" << reqWitness << std::endl;
    // convert both sides, in three steps, take symmetry of second chain
    for (unsigned r = 0; r < 2; r++)
    {
      std::vector<Node> tchildrenr;
      // first rewrite children[0], then args[0]
      sargs[0] = r == 0 ? children[0] : args[0];
      // t = apply_SR(t)
      Node eq = expandMacros(PfRule::MACRO_SR_EQ_INTRO, schildren, sargs, cdp);
      Trace("smt-proof-pp-debug")
          << "transform subs_rewrite (" << r << "): " << eq << std::endl;
      Assert(!eq.isNull() && eq.getKind() == EQUAL && eq[0] == sargs[0]);
      addToTransChildren(eq, tchildrenr);
      // apply_SR(t) = toWitness(apply_SR(t))
      if (reqWitness)
      {
        Node weq = addProofForWitnessForm(eq[1], cdp);
        Trace("smt-proof-pp-debug")
            << "transform toWitness (" << r << "): " << weq << std::endl;
        if (addToTransChildren(weq, tchildrenr))
        {
          // toWitness(apply_SR(t)) = apply_SR(toWitness(apply_SR(t)))
          // rewrite again, don't need substitution. Also, we always use the
          // default rewriter, due to the definition of MACRO_SR_PRED_TRANSFORM.
          Node weqr =
              expandMacros(PfRule::MACRO_SR_EQ_INTRO, {}, {weq[1]}, cdp);
          Trace("smt-proof-pp-debug") << "transform rewrite_witness (" << r
                                      << "): " << weqr << std::endl;
          addToTransChildren(weqr, tchildrenr);
        }
      }
      Trace("smt-proof-pp-debug")
          << "transform connect (" << r << ")" << std::endl;
      // add to overall chain
      if (r == 0)
      {
        // add the current chain to the overall chain
        tchildren.insert(tchildren.end(), tchildrenr.begin(), tchildrenr.end());
      }
      else
      {
        // add the current chain to cdp
        Node eqr = addProofForTrans(tchildrenr, cdp);
        if (!eqr.isNull())
        {
          Trace("smt-proof-pp-debug") << "transform connect sym " << tchildren
                                      << " " << eqr << std::endl;
          // take symmetry of above and add it to the overall chain
          addToTransChildren(eqr, tchildren, true);
        }
      }
      Trace("smt-proof-pp-debug")
          << "transform finish (" << r << ")" << std::endl;
    }

    // apply transitivity if necessary
    Node eq = addProofForTrans(tchildren, cdp);

    cdp->addStep(eq[1], PfRule::EQ_RESOLVE, {children[0], eq}, {});
    return args[0];
  }
  else if (id == PfRule::MACRO_RESOLUTION
           || id == PfRule::MACRO_RESOLUTION_TRUST)
  {
    ProofNodeManager* pnm = d_env.getProofNodeManager();
    // first generate the naive chain_resolution
    std::vector<Node> chainResArgs{args.begin() + 1, args.end()};
    Node chainConclusion = pnm->getChecker()->checkDebug(
        PfRule::CHAIN_RESOLUTION, children, chainResArgs, Node::null(), "");
    Trace("smt-proof-pp-debug") << "Original conclusion: " << args[0] << "\n";
    Trace("smt-proof-pp-debug")
        << "chainRes conclusion: " << chainConclusion << "\n";
    Trace("crowding-lits")
        << "Original conclusion and chainRes conclusion differ\n";
    // There are n cases:
    // - if the conclusion is the same, just replace
    // - if they have the same literals but in different quantity, add a
    //   FACTORING step
    // - if the order is not the same, add a REORDERING step
    // - if there are literals in chainConclusion that are not in the original
    //   conclusion, we need to transform the MACRO_RESOLUTION into a series of
    //   CHAIN_RESOLUTION + FACTORING steps, so that we explicitly eliminate all
    //   these "crowding" literals. We do this via FACTORING so we avoid adding
    //   an exponential number of premises, which would happen if we just
    //   repeated in the premises the clauses needed for eliminating crowding
    //   literals, which could themselves add crowding literals.
    if (chainConclusion == args[0])
    {
      Trace("smt-proof-pp-debug") << "..same conclusion, DONE.\n";
      Trace("crowding-lits") << "..same conclusion, DONE.\n";
      cdp->addStep(
          chainConclusion, PfRule::CHAIN_RESOLUTION, children, chainResArgs);
      return chainConclusion;
    }
    size_t initProofSize = cdp->getNumProofNodes();
    NodeManager* nm = NodeManager::currentNM();
    // If we got here, then chainConclusion is NECESSARILY an OR node
    Assert(chainConclusion.getKind() == kind::OR);
    // get the literals in the chain conclusion
    std::vector<Node> chainConclusionLits{chainConclusion.begin(),
                                          chainConclusion.end()};
    std::set<Node> chainConclusionLitsSet{chainConclusion.begin(),
                                          chainConclusion.end()};
    Trace("smt-proof-pp-debug2")
        << "..chainConclusionLits: " << chainConclusionLits << "\n";
    Trace("smt-proof-pp-debug2")
        << "..chainConclusionLitsSet: " << chainConclusionLitsSet << "\n";
    std::vector<Node> conclusionLits;
    // is args[0] a singleton clause? Yes if it's not an OR node. One might also
    // think that it is a singleton if args[0] occurs in chainConclusionLitsSet.
    // However it's not possible to know this only looking at the sets. For
    // example with
    //
    //  args[0]                : (or b c)
    //  chairConclusionLitsSet : {b, c, (or b c)}
    //
    // we have that if args[0] occurs in the set but as a crowding literal, then
    // args[0] is *not* a singleton clause. But if b and c were crowding
    // literals, then args[0] would be a singleton clause. Since our intention
    // is to determine who are the crowding literals exactly based on whether
    // args[0] is a singleton or not, we must determine in another way whether
    // args[0] is a singleton.
    //
    // Thus we rely on the standard utility to determine if args[0] is singleton
    // based on the premises and arguments of the resolution
    if (expr::isSingletonClause(args[0], children, chainResArgs))
    {
      conclusionLits.push_back(args[0]);
    }
    else
    {
      Assert(args[0].getKind() == kind::OR);
      conclusionLits.insert(
          conclusionLits.end(), args[0].begin(), args[0].end());
    }
    std::set<Node> conclusionLitsSet{conclusionLits.begin(),
                                     conclusionLits.end()};
    // If the sets are different, there are "crowding" literals, i.e. literals
    // that were removed by implicit multi-usage of premises in the resolution
    // chain.
    if (chainConclusionLitsSet != conclusionLitsSet)
    {
      Trace("smt-proof-pp-debug") << "..need to eliminate crowding lits.\n";
      Trace("crowding-lits") << "..need to eliminate crowding lits.\n";
      chainConclusion = eliminateCrowdingLits(
          chainConclusionLits, conclusionLits, children, args, cdp);
      // update vector of lits. Note that the set is no longer used, so we don't
      // need to update it
      //
      // We need again to check whether chainConclusion is a singleton
      // clause. As above, it's a singleton if it's in the original
      // chainConclusionLitsSet.
      chainConclusionLits.clear();
      if (chainConclusionLitsSet.count(chainConclusion))
      {
        chainConclusionLits.push_back(chainConclusion);
      }
      else
      {
        Assert(chainConclusion.getKind() == kind::OR);
        chainConclusionLits.insert(chainConclusionLits.end(),
                                   chainConclusion.begin(),
                                   chainConclusion.end());
      }
    }
    else
    {
      Trace("smt-proof-pp-debug") << "..add chainRes step directly.\n";
      cdp->addStep(
          chainConclusion, PfRule::CHAIN_RESOLUTION, children, chainResArgs);
    }
    Trace("smt-proof-pp-debug")
        << "Conclusion after chain_res/elimCrowd: " << chainConclusion << "\n";
    Trace("smt-proof-pp-debug")
        << "Conclusion lits: " << chainConclusionLits << "\n";
    // Placeholder for running conclusion
    Node n = chainConclusion;
    // factoring
    if (chainConclusionLits.size() != conclusionLits.size())
    {
      Trace("smt-proof-pp-debug") << "..add factoring step.\n";
      // We build it rather than taking conclusionLits because the order may be
      // different
      std::vector<Node> factoredLits;
      std::unordered_set<TNode> clauseSet;
      for (size_t i = 0, size = chainConclusionLits.size(); i < size; ++i)
      {
        if (clauseSet.count(chainConclusionLits[i]))
        {
          continue;
        }
        factoredLits.push_back(n[i]);
        clauseSet.insert(n[i]);
      }
      Node factored = factoredLits.empty()
                          ? nm->mkConst(false)
                          : factoredLits.size() == 1
                                ? factoredLits[0]
                                : nm->mkNode(kind::OR, factoredLits);
      cdp->addStep(factored, PfRule::FACTORING, {n}, {});
      n = factored;
    }
    // either same node or n as a clause
    Assert(n == args[0] || n.getKind() == kind::OR);
    // reordering
    if (n != args[0])
    {
      Trace("smt-proof-pp-debug") << "..add reordering step.\n";
      cdp->addStep(args[0], PfRule::REORDERING, {n}, {args[0]});
    }
    Trace("crowding-lits") << "Number of added proof nodes: "
                           << cdp->getNumProofNodes() - initProofSize << "\n";
    return args[0];
  }
  else if (id == PfRule::SUBS)
  {
    NodeManager* nm = NodeManager::currentNM();
    // Notice that a naive way to reconstruct SUBS is to do a term conversion
    // proof for each substitution.
    // The proof of f(a) * { a -> g(b) } * { b -> c } = f(g(c)) is:
    //   TRANS( CONG{f}( a=g(b) ), CONG{f}( CONG{g}( b=c ) ) )
    // Notice that more optimal proofs are possible that do a single traversal
    // over t. This is done by applying later substitutions to the range of
    // previous substitutions, until a final simultaneous substitution is
    // applied to t.  For instance, in the above example, we first prove:
    //   CONG{g}( b = c )
    // by applying the second substitution { b -> c } to the range of the first,
    // giving us a proof of g(b)=g(c). We then construct the updated proof
    // by tranitivity:
    //   TRANS( a=g(b), CONG{g}( b=c ) )
    // We then apply the substitution { a -> g(c), b -> c } to f(a), to obtain:
    //   CONG{f}( TRANS( a=g(b), CONG{g}( b=c ) ) )
    // which notice is more compact than the proof above.
    Node t = args[0];
    // get the kind of substitution
    MethodId ids = MethodId::SB_DEFAULT;
    if (args.size() >= 2)
    {
      getMethodId(args[1], ids);
    }
    MethodId ida = MethodId::SBA_SEQUENTIAL;
    if (args.size() >= 3)
    {
      getMethodId(args[2], ida);
    }
    std::vector<std::shared_ptr<CDProof>> pfs;
    std::vector<TNode> vsList;
    std::vector<TNode> ssList;
    std::vector<TNode> fromList;
    std::vector<ProofGenerator*> pgs;
    // first, compute the entire substitution
    for (size_t i = 0, nchild = children.size(); i < nchild; i++)
    {
      // get the substitution
      builtin::BuiltinProofRuleChecker::getSubstitutionFor(
          children[i], vsList, ssList, fromList, ids);
      // ensure proofs for each formula in fromList
      if (children[i].getKind() == AND && ids == MethodId::SB_DEFAULT)
      {
        for (size_t j = 0, nchildi = children[i].getNumChildren(); j < nchildi;
             j++)
        {
          Node nodej = nm->mkConstInt(Rational(j));
          cdp->addStep(
              children[i][j], PfRule::AND_ELIM, {children[i]}, {nodej});
        }
      }
    }
    std::vector<Node> vvec;
    std::vector<Node> svec;
    for (size_t i = 0, nvs = vsList.size(); i < nvs; i++)
    {
      // Note we process in forward order, since later substitution should be
      // applied to earlier ones, and the last child of a SUBS is processed
      // first.
      TNode var = vsList[i];
      TNode subs = ssList[i];
      TNode childFrom = fromList[i];
      Trace("smt-proof-pp-debug")
          << "...process " << var << " -> " << subs << " (" << childFrom << ", "
          << ids << ")" << std::endl;
      // apply the current substitution to the range
      if (!vvec.empty() && ida == MethodId::SBA_SEQUENTIAL)
      {
        Node ss =
            subs.substitute(vvec.begin(), vvec.end(), svec.begin(), svec.end());
        if (ss != subs)
        {
          Trace("smt-proof-pp-debug")
              << "......updated to " << var << " -> " << ss
              << " based on previous substitution" << std::endl;
          // make the proof for the tranitivity step
          std::shared_ptr<CDProof> pf = std::make_shared<CDProof>(d_env);
          pfs.push_back(pf);
          // prove the updated substitution
          TConvProofGenerator tcg(d_env,
                                  nullptr,
                                  TConvPolicy::ONCE,
                                  TConvCachePolicy::NEVER,
                                  "nested_SUBS_TConvProofGenerator",
                                  nullptr,
                                  true);
          // add previous rewrite steps
          for (unsigned j = 0, nvars = vvec.size(); j < nvars; j++)
          {
            // substitutions are pre-rewrites
            tcg.addRewriteStep(vvec[j], svec[j], pgs[j], true);
          }
          // get the proof for the update to the current substitution
          Node seqss = subs.eqNode(ss);
          std::shared_ptr<ProofNode> pfn = tcg.getProofFor(seqss);
          Assert(pfn != nullptr);
          // add the proof
          pf->addProof(pfn);
          // get proof for childFrom from cdp
          pfn = cdp->getProofFor(childFrom);
          pf->addProof(pfn);
          // ensure we have a proof of var = subs
          Node veqs = addProofForSubsStep(var, subs, childFrom, pf.get());
          // transitivity
          pf->addStep(var.eqNode(ss), PfRule::TRANS, {veqs, seqss}, {});
          // add to the substitution
          vvec.push_back(var);
          svec.push_back(ss);
          pgs.push_back(pf.get());
          continue;
        }
      }
      // Just use equality from CDProof, but ensure we have a proof in cdp.
      // This may involve a TRUE_INTRO/FALSE_INTRO if the substitution step
      // uses the assumption childFrom as a Boolean assignment (e.g.
      // childFrom = true if we are using MethodId::SB_LITERAL).
      addProofForSubsStep(var, subs, childFrom, cdp);
      vvec.push_back(var);
      svec.push_back(subs);
      pgs.push_back(cdp);
    }
    // should be implied by the substitution now
    TConvPolicy tcpolicy = ida == MethodId::SBA_FIXPOINT ? TConvPolicy::FIXPOINT
                                                         : TConvPolicy::ONCE;
    TConvProofGenerator tcpg(d_env,
                             nullptr,
                             tcpolicy,
                             TConvCachePolicy::NEVER,
                             "SUBS_TConvProofGenerator",
                             nullptr,
                             true);
    for (unsigned j = 0, nvars = vvec.size(); j < nvars; j++)
    {
      // substitutions are pre-rewrites
      tcpg.addRewriteStep(vvec[j], svec[j], pgs[j], true);
    }
    // add the proof constructed by the term conversion utility
    std::shared_ptr<ProofNode> pfn = tcpg.getProofForRewriting(t);
    Node eq = pfn->getResult();
    Node ts = builtin::BuiltinProofRuleChecker::applySubstitution(
        t, children, ids, ida);
    Node eqq = t.eqNode(ts);
    // should have the same conclusion, if not, then tcpg does not agree with
    // the substitution.
    if (eq != eqq)
    {
      // this can happen in very rare cases where e.g. x -> a; f(x) -> b
      // and t*{x -> a} = t*{x -> a}*{f(x) -> b} != t*{x -> a, f(x) -> b}
      if (ida == MethodId::SBA_SEQUENTIAL && vsList.size() > 1)
      {
        Trace("smt-proof-pp-debug")
            << "resort to sequential reconstruction" << std::endl;
        // just do the naive sequential reconstruction,
        // (SUBS F1 ... Fn t) ---> (TRANS (SUBS F1 t) ... (SUBS Fn tn))
        Node curr = t;
        std::vector<Node> transChildren;
        for (size_t i = 0, nvs = vsList.size(); i < nvs; i++)
        {
          size_t ii = nvs - 1 - i;
          TNode var = vsList[ii];
          TNode subs = ssList[ii];
          Node next = curr.substitute(var, subs);
          if (next != curr)
          {
            Node eqo = curr.eqNode(next);
            transChildren.push_back(eqo);
            // ensure the proof for the substitution exists
            addProofForSubsStep(var, subs, fromList[ii], cdp);
            // do the single step SUBS on curr with the default arguments
            cdp->addStep(eqo, PfRule::SUBS, {var.eqNode(subs)}, {curr});
            curr = next;
          }
        }
        Assert(curr == ts);
        cdp->addStep(eqq, PfRule::TRANS, transChildren, {});
      }
      else
      {
        Trace("smt-proof-pp-debug")
            << "resort to TRUST_SUBS" << std::endl
            << eq << std::endl
            << eqq << std::endl
            << "from " << children << " applied to " << t << std::endl;
        cdp->addStep(eqq, PfRule::TRUST_SUBS, {}, {eqq});
      }
    }
    else
    {
      cdp->addProof(pfn);
    }
    return eqq;
  }
  else if (id == PfRule::REWRITE)
  {
    // get the kind of rewrite
    MethodId idr = MethodId::RW_REWRITE;
    TheoryId theoryId = d_env.theoryOf(args[0]);
    if (args.size() >= 2)
    {
      getMethodId(args[1], idr);
    }
    Rewriter* rr = d_env.getRewriter();
    Node ret = d_env.rewriteViaMethod(args[0], idr);
    Node eq = args[0].eqNode(ret);
    if (idr == MethodId::RW_REWRITE || idr == MethodId::RW_REWRITE_EQ_EXT)
    {
      // rewrites from theory::Rewriter
      bool isExtEq = (idr == MethodId::RW_REWRITE_EQ_EXT);
      // use rewrite with proof interface
      TrustNode trn = rr->rewriteWithProof(args[0], isExtEq);
      std::shared_ptr<ProofNode> pfn = trn.toProofNode();
      if (pfn == nullptr)
      {
        Trace("smt-proof-pp-debug")
            << "Use TRUST_REWRITE for " << eq << std::endl;
        // did not have a proof of rewriting, probably isExtEq is true
        if (isExtEq)
        {
          // update to THEORY_REWRITE with idr
          Assert(args.size() >= 1);
          Node tid = builtin::BuiltinProofRuleChecker::mkTheoryIdNode(theoryId);
          cdp->addStep(eq, PfRule::THEORY_REWRITE, {}, {eq, tid, args[1]});
        }
        else
        {
          // this should never be applied
          cdp->addStep(eq, PfRule::TRUST_REWRITE, {}, {eq});
        }
      }
      else
      {
        cdp->addProof(pfn);
      }
      Assert(trn.getNode() == ret)
          << "Unexpected rewrite " << args[0] << std::endl
          << "Got: " << trn.getNode() << std::endl
          << "Expected: " << ret;
    }
    else if (idr == MethodId::RW_EVALUATE)
    {
      // change to evaluate, which is never eliminated
      cdp->addStep(eq, PfRule::EVALUATE, {}, {args[0]});
    }
    else
    {
      Node retCurr = args[0];
      std::vector<Node> transEq;
      // try to reconstruct the (extended) rewrite
      // first, use the standard rewriter followed by the extended equality
      // rewriter
      for (size_t i = 0; i < 2; i++)
      {
        if (i == 1 && retCurr.getKind() != EQUAL)
        {
          break;
        }
        MethodId midi =
            i == 0 ? MethodId::RW_REWRITE : MethodId::RW_REWRITE_EQ_EXT;
        Node retDef = d_env.rewriteViaMethod(retCurr, midi);
        if (retDef != retCurr)
        {
          // will expand this as a default rewrite if needed
          Node eqd = retCurr.eqNode(retDef);
          Node mid = mkMethodId(midi);
          cdp->addStep(eqd, PfRule::REWRITE, {}, {retCurr, mid});
          transEq.push_back(eqd);
        }
        retCurr = retDef;
        if (retCurr == ret)
        {
          // already successful
          break;
        }
      }
      if (retCurr != ret)
      {
        // try to prove the rewritten form is equal to the extended rewritten
        // form, treated as a stand alone (theory) rewrite
        Node eqp = retCurr.eqNode(ret);
        std::vector<Node> targs;
        targs.push_back(eqp);
        targs.push_back(
            builtin::BuiltinProofRuleChecker::mkTheoryIdNode(theoryId));
        // in this case, must be a non-standard rewrite kind
        Assert(args.size() >= 2);
        targs.push_back(args[1]);
        Node eqpp = expandMacros(PfRule::THEORY_REWRITE, {}, targs, cdp);
        transEq.push_back(eqp);
        if (eqpp.isNull())
        {
          // don't know how to eliminate
          return Node::null();
        }
      }
      if (transEq.size() > 1)
      {
        // put together with transitivity
        cdp->addStep(eq, PfRule::TRANS, transEq, {});
      }
    }
    if (args[0] == ret)
    {
      // should not be necessary typically
      cdp->addStep(eq, PfRule::REFL, {}, {args[0]});
    }
    return eq;
  }
  else if (id == PfRule::THEORY_REWRITE)
  {
    Assert(!args.empty());
    Node eq = args[0];
    Assert(eq.getKind() == EQUAL);
<<<<<<< HEAD
    TheoryId tid = THEORY_BUILTIN;
    builtin::BuiltinProofRuleChecker::getTheoryId(args[1], tid);
    MethodId mid = MethodId::RW_REWRITE;
    getMethodId(args[2], mid);
    uint32_t recLimit = options::proofRewriteRconsRecLimit();
    // attempt to reconstruct the proof of the equality into cdp using the
    // rewrite database proof reconstructor
    if (d_rdbPc.prove(cdp, args[0][0], args[0][1], tid, mid, recLimit))
=======
    ProofNodeManager* pnm = d_env.getProofNodeManager();
    // try to replay theory rewrite
    // first, check that maybe its just an evaluation step
    ProofChecker* pc = pnm->getChecker();
    Node ceval =
        pc->checkDebug(PfRule::EVALUATE, {}, {eq[0]}, eq, "smt-proof-pp-debug");
    if (!ceval.isNull() && ceval == eq)
>>>>>>> 79db74b6
    {
      // if successful, we update the proof
      return eq;
    }
    // otherwise no update
  }
  else if (id == PfRule::MACRO_ARITH_SCALE_SUM_UB)
  {
    Trace("macro::arith") << "Expand MACRO_ARITH_SCALE_SUM_UB" << std::endl;
    if (TraceIsOn("macro::arith"))
    {
      for (const auto& child : children)
      {
        Trace("macro::arith") << "  child: " << child << std::endl;
      }
      Trace("macro::arith") << "   args: " << args << std::endl;
    }
    Assert(args.size() == children.size());
    ProofNodeManager* pnm = d_env.getProofNodeManager();
    NodeManager* nm = NodeManager::currentNM();
    ProofStepBuffer steps{pnm->getChecker()};

    // Scale all children, accumulating
    std::vector<Node> scaledRels;
    for (size_t i = 0; i < children.size(); ++i)
    {
      TNode child = children[i];
      TNode scalar = args[i];
      bool isPos = scalar.getConst<Rational>() > 0;
      Node scalarCmp =
          nm->mkNode(isPos ? GT : LT, scalar, nm->mkConstInt(Rational(0)));
      // (= scalarCmp true)
      Node scalarCmpOrTrue = steps.tryStep(PfRule::EVALUATE, {}, {scalarCmp});
      Assert(!scalarCmpOrTrue.isNull());
      // scalarCmp
      steps.addStep(PfRule::TRUE_ELIM, {scalarCmpOrTrue}, {}, scalarCmp);
      // (and scalarCmp relation)
      Node scalarCmpAndRel =
          steps.tryStep(PfRule::AND_INTRO, {scalarCmp, child}, {});
      Assert(!scalarCmpAndRel.isNull());
      // (=> (and scalarCmp relation) scaled)
      Node impl =
          steps.tryStep(isPos ? PfRule::ARITH_MULT_POS : PfRule::ARITH_MULT_NEG,
                        {},
                        {scalar, child});
      Assert(!impl.isNull());
      // scaled
      Node scaled =
          steps.tryStep(PfRule::MODUS_PONENS, {scalarCmpAndRel, impl}, {});
      Assert(!scaled.isNull());
      scaledRels.emplace_back(scaled);
    }

    Node sumBounds = steps.tryStep(PfRule::ARITH_SUM_UB, scaledRels, {});
    cdp->addSteps(steps);
    Trace("macro::arith") << "Expansion done. Proved: " << sumBounds
                          << std::endl;
    return sumBounds;
  }
  else if (id == PfRule::STRING_INFERENCE)
  {
    // get the arguments
    Node conc;
    InferenceId iid;
    bool isRev;
    std::vector<Node> exp;
    if (theory::strings::InferProofCons::unpackArgs(
            args, conc, iid, isRev, exp))
    {
      if (theory::strings::InferProofCons::addProofTo(
              cdp, conc, iid, isRev, exp))
      {
        return conc;
      }
    }
  }
  else if (id == PfRule::BV_BITBLAST)
  {
    bv::BBProof bb(d_env, nullptr, true);
    Node eq = args[0];
    Assert(eq.getKind() == EQUAL);
    bb.bbAtom(eq[0]);
    Node bbAtom = bb.getStoredBBAtom(eq[0]);
    bb.getProofGenerator()->addProofTo(eq[0].eqNode(bbAtom), cdp);
    return eq;
  }

  // TRUST, PREPROCESS, THEORY_LEMMA, THEORY_PREPROCESS?

  return Node::null();
}

Node ProofPostprocessCallback::addProofForWitnessForm(Node t, CDProof* cdp)
{
  Node tw = SkolemManager::getOriginalForm(t);
  Node eq = t.eqNode(tw);
  if (t == tw)
  {
    // not necessary, add REFL step
    cdp->addStep(eq, PfRule::REFL, {}, {t});
    return eq;
  }
  std::shared_ptr<ProofNode> pn = d_wfpm.getProofFor(eq);
  if (pn != nullptr)
  {
    // add the proof
    cdp->addProof(pn);
  }
  else
  {
    Assert(false) << "ProofPostprocessCallback::addProofForWitnessForm: failed "
                     "to add proof for witness form of "
                  << t;
  }
  return eq;
}

Node ProofPostprocessCallback::addProofForTrans(
    const std::vector<Node>& tchildren, CDProof* cdp)
{
  size_t tsize = tchildren.size();
  if (tsize > 1)
  {
    Node lhs = tchildren[0][0];
    Node rhs = tchildren[tsize - 1][1];
    Node eq = lhs.eqNode(rhs);
    cdp->addStep(eq, PfRule::TRANS, tchildren, {});
    return eq;
  }
  else if (tsize == 1)
  {
    return tchildren[0];
  }
  return Node::null();
}

Node ProofPostprocessCallback::addProofForSubsStep(Node var,
                                                   Node subs,
                                                   Node assump,
                                                   CDProof* cdp)
{
  // ensure we have a proof of var = subs
  Node veqs = var.eqNode(subs);
  if (veqs != assump)
  {
    // should be true intro or false intro
    Assert(subs.isConst());
    cdp->addStep(
        veqs,
        subs.getConst<bool>() ? PfRule::TRUE_INTRO : PfRule::FALSE_INTRO,
        {assump},
        {});
  }
  return veqs;
}

bool ProofPostprocessCallback::addToTransChildren(Node eq,
                                                  std::vector<Node>& tchildren,
                                                  bool isSymm)
{
  Assert(!eq.isNull());
  Assert(eq.getKind() == kind::EQUAL);
  if (eq[0] == eq[1])
  {
    return false;
  }
  Node equ = isSymm ? eq[1].eqNode(eq[0]) : eq;
  Assert(tchildren.empty()
         || (tchildren[tchildren.size() - 1].getKind() == kind::EQUAL
             && tchildren[tchildren.size() - 1][1] == equ[0]));
  tchildren.push_back(equ);
  return true;
}

ProofPostproccess::ProofPostproccess(Env& env,
                                     ProofGenerator* pppg,
                                     rewriter::RewriteDb* rdb,
                                     bool updateScopedAssumptions)
    : EnvObj(env),
      d_cb(env, pppg, rdb, updateScopedAssumptions),
      // the update merges subproofs
      d_updater(env, d_cb, options().proof.proofPpMerge),
      d_finalCb(env),
      d_finalizer(env, d_finalCb)
{
}

ProofPostproccess::~ProofPostproccess() {}

void ProofPostproccess::process(std::shared_ptr<ProofNode> pf)
{
  // Initialize the callback, which computes necessary static information about
  // how to process, including how to process assumptions in pf.
  d_cb.initializeUpdate();
  // now, process
  d_updater.process(pf);
  // take stats and check pedantic
  d_finalCb.initializeUpdate();
  d_finalizer.process(pf);

  std::stringstream serr;
  bool wasPedanticFailure = d_finalCb.wasPedanticFailure(serr);
  if (wasPedanticFailure)
  {
    AlwaysAssert(!wasPedanticFailure)
        << "ProofPostproccess::process: pedantic failure:" << std::endl
        << serr.str();
  }
}

void ProofPostproccess::setEliminateRule(PfRule rule)
{
  d_cb.setEliminateRule(rule);
}

void ProofPostproccess::setAssertions(const std::vector<Node>& assertions)
{
  // for debugging (slow)
  if (options::proofUpdateDebug())
  {
    d_updater.setDebugFreeAssumptions(assertions);
  }
}

}  // namespace smt
}  // namespace cvc5::internal<|MERGE_RESOLUTION|>--- conflicted
+++ resolved
@@ -1367,7 +1367,6 @@
     Assert(!args.empty());
     Node eq = args[0];
     Assert(eq.getKind() == EQUAL);
-<<<<<<< HEAD
     TheoryId tid = THEORY_BUILTIN;
     builtin::BuiltinProofRuleChecker::getTheoryId(args[1], tid);
     MethodId mid = MethodId::RW_REWRITE;
@@ -1376,15 +1375,6 @@
     // attempt to reconstruct the proof of the equality into cdp using the
     // rewrite database proof reconstructor
     if (d_rdbPc.prove(cdp, args[0][0], args[0][1], tid, mid, recLimit))
-=======
-    ProofNodeManager* pnm = d_env.getProofNodeManager();
-    // try to replay theory rewrite
-    // first, check that maybe its just an evaluation step
-    ProofChecker* pc = pnm->getChecker();
-    Node ceval =
-        pc->checkDebug(PfRule::EVALUATE, {}, {eq[0]}, eq, "smt-proof-pp-debug");
-    if (!ceval.isNull() && ceval == eq)
->>>>>>> 79db74b6
     {
       // if successful, we update the proof
       return eq;
