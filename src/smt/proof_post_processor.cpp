--- conflicted
+++ resolved
@@ -661,13 +661,8 @@
                                           chainConclusion.end()};
     std::set<Node> chainConclusionLitsSet{chainConclusion.begin(),
                                           chainConclusion.end()};
-<<<<<<< HEAD
-    // is args[0] a singleton clause? If it's not an OR node, then yes. Otherwise,
-    // it's only a singleton if it occurs in chainConclusionLitsSet
-=======
     // is args[0] a singleton clause? If it's not an OR node, then yes.
     // Otherwise, it's only a singleton if it occurs in chainConclusionLitsSet
->>>>>>> ac998a45
     std::vector<Node> conclusionLits;
     // whether conclusion is singleton
     if (chainConclusionLitsSet.count(args[0]))
