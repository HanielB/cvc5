/******************************************************************************
 * Top contributors (to current version):
 *   Andrew Reynolds, Haniel Barbosa, Hans-Jörg Schurr
 *
 * This file is part of the cvc5 project.
 *
 * Copyright (c) 2009-2024 by the authors listed in the file AUTHORS
 * in the top-level source directory and their institutional affiliations.
 * All rights reserved.  See the file COPYING in the top-level source
 * directory for licensing information.
 * ****************************************************************************
 *
 * Implementation of module for processing proof nodes.
 */

#include "smt/proof_post_processor.h"

#include "expr/skolem_manager.h"
#include "options/proof_options.h"
#include "preprocessing/assertion_pipeline.h"
#include "proof/proof_node_algorithm.h"
#include "proof/proof_node_manager.h"
#include "proof/resolution_proofs_util.h"
#include "proof/subtype_elim_proof_converter.h"
#include "theory/arith/arith_utilities.h"
#include "theory/builtin/proof_checker.h"
#include "theory/bv/bitblast/bitblast_proof_generator.h"
#include "theory/bv/bitblast/proof_bitblaster.h"
#include "theory/rewriter.h"
#include "theory/strings/infer_proof_cons.h"
#include "theory/theory.h"
#include "util/rational.h"

using namespace cvc5::internal::kind;
using namespace cvc5::internal::theory;

namespace cvc5::internal {
namespace smt {

ProofPostprocessCallback::ProofPostprocessCallback(Env& env,
                                                   bool updateScopedAssumptions)
    : EnvObj(env),
      d_pc(nullptr),
      d_pppg(nullptr),
      d_wfpm(env),
      d_collectAllTrusted(false),
      d_updateScopedAssumptions(updateScopedAssumptions)
{
  d_true = nodeManager()->mkConst(true);
}

void ProofPostprocessCallback::initializeUpdate(ProofGenerator* pppg)
{
  d_pppg = pppg;
  d_assumpToProof.clear();
  d_wfAssumptions.clear();
  d_pc = d_env.getProofNodeManager()->getChecker();
}

void ProofPostprocessCallback::setEliminateRule(ProofRule rule)
{
  d_elimRules.insert(rule);
}

void ProofPostprocessCallback::setCollectAllTrustedRules()
{
  d_collectAllTrusted = true;
}

std::unordered_set<std::shared_ptr<ProofNode>>&
ProofPostprocessCallback::getTrustedProofs()
{
  return d_trustedPfs;
}

bool ProofPostprocessCallback::shouldUpdate(std::shared_ptr<ProofNode> pn,
                                            const std::vector<Node>& fa,
                                            bool& continueUpdate)
{
  ProofRule id = pn->getRule();
  // if we eliminate all trusted rules, remember this for later
  if (d_collectAllTrusted
      && (id == ProofRule::TRUST_THEORY_REWRITE || id == ProofRule::TRUST))
  {
    d_trustedPfs.insert(pn);
    return false;
  }
  if (shouldExpand(id))
  {
    return true;
  }
  // other than elimination rules, we always update assumptions as long as
  // d_updateScopedAssumptions is true or they are *not* in scope, i.e., not in
  // fa
  if (id != ProofRule::ASSUME)
  {
    return false;
  }
  if (!d_updateScopedAssumptions
      && std::find(fa.begin(), fa.end(), pn->getResult()) != fa.end())
  {
    Trace("smt-proof-pp-debug")
        << "... not updating in-scope assumption " << pn->getResult() << "\n";
    return false;
  }
  return true;
}

bool ProofPostprocessCallback::update(Node res,
                                      ProofRule id,
                                      const std::vector<Node>& children,
                                      const std::vector<Node>& args,
                                      CDProof* cdp,
                                      bool& continueUpdate)
{
  Trace("smt-proof-pp-debug") << "- Post process " << id << " " << children
                              << " / " << args << std::endl;

  if (id == ProofRule::ASSUME)
  {
    // we cache based on the assumption node, not the proof node, since there
    // may be multiple occurrences of the same node.
    Node f = args[0];
    std::shared_ptr<ProofNode> pfn;
    std::map<Node, std::shared_ptr<ProofNode>>::iterator it =
        d_assumpToProof.find(f);
    if (it != d_assumpToProof.end())
    {
      Trace("smt-proof-pp-debug") << "...already computed" << std::endl;
      pfn = it->second;
    }
    else
    {
      Trace("smt-proof-pp-debug") << "...get proof" << std::endl;
      Assert(d_pppg != nullptr);
      // get proof from preprocess proof generator
      pfn = d_pppg->getProofFor(f);
      Trace("smt-proof-pp-debug") << "...finished get proof" << std::endl;
      // print for debugging
      if (pfn == nullptr)
      {
        Trace("smt-proof-pp-debug")
            << "...no proof, possibly an input assumption" << std::endl;
      }
      else
      {
        Assert(pfn->getResult() == f);
        if (TraceIsOn("smt-proof-pp"))
        {
          Trace("smt-proof-pp")
              << "=== Connect proof for preprocessing: " << f << std::endl;
          Trace("smt-proof-pp") << *pfn.get() << std::endl;
        }
      }
      d_assumpToProof[f] = pfn;
    }
    if (pfn == nullptr || pfn->getRule() == ProofRule::ASSUME)
    {
      Trace("smt-proof-pp-debug") << "...do not add proof" << std::endl;
      // no update
      return false;
    }
    Trace("smt-proof-pp-debug") << "...add proof" << std::endl;
    // connect the proof
    cdp->addProof(pfn);
    return true;
  }
  Node ret = expandMacros(id, children, args, cdp, res);
  Trace("smt-proof-pp-debug") << "...expanded = " << !ret.isNull() << std::endl;
  return !ret.isNull();
}

bool ProofPostprocessCallback::updateInternal(Node res,
                                              ProofRule id,
                                              const std::vector<Node>& children,
                                              const std::vector<Node>& args,
                                              CDProof* cdp)
{
  bool continueUpdate = true;
  return update(res, id, children, args, cdp, continueUpdate);
}

bool ProofPostprocessCallback::shouldExpand(ProofRule id) const
{
  return d_elimRules.find(id) != d_elimRules.end();
}

Node ProofPostprocessCallback::expandMacros(ProofRule id,
                                            const std::vector<Node>& children,
                                            const std::vector<Node>& args,
                                            CDProof* cdp,
                                            Node res)
{
  if (!shouldExpand(id))
  {
    // not eliminated
    return Node::null();
  }
  Trace("smt-proof-pp-debug") << "Expand macro " << id << std::endl;
  // macro elimination
  if (id == ProofRule::MACRO_SR_EQ_INTRO)
  {
    // (TRANS
    //   (SUBS <children> :args args[0:1])
    //   (REWRITE :args <t.substitute(x1,t1). ... .substitute(xn,tn)> args[2]))
    std::vector<Node> tchildren;
    Node t = args[0];
    Node ts;
    if (!children.empty())
    {
      std::vector<Node> sargs;
      sargs.push_back(t);
      MethodId ids = MethodId::SB_DEFAULT;
      if (args.size() >= 2)
      {
        if (getMethodId(args[1], ids))
        {
          sargs.push_back(args[1]);
        }
      }
      MethodId ida = MethodId::SBA_SEQUENTIAL;
      if (args.size() >= 3)
      {
        if (getMethodId(args[2], ida))
        {
          sargs.push_back(args[2]);
        }
      }
      ts = builtin::BuiltinProofRuleChecker::applySubstitution(
          t, children, ids, ida);
      Trace("smt-proof-pp-debug")
          << "...eq intro subs equality is " << t << " == " << ts << ", from "
          << ids << " " << ida << std::endl;
      if (ts != t)
      {
        Node eq = t.eqNode(ts);
        // apply SUBS proof rule if necessary
        if (!updateInternal(eq, ProofRule::SUBS, children, sargs, cdp))
        {
          // if we specified that we did not want to eliminate, add as step
          cdp->addStep(eq, ProofRule::SUBS, children, sargs);
        }
        tchildren.push_back(eq);
      }
    }
    else
    {
      // no substitute
      ts = t;
    }
    std::vector<Node> rargs;
    rargs.push_back(ts);
    MethodId idr = MethodId::RW_REWRITE;
    if (args.size() >= 4)
    {
      if (getMethodId(args[3], idr))
      {
        rargs.push_back(args[3]);
      }
    }
    Node tr = d_env.rewriteViaMethod(ts, idr);
    Trace("smt-proof-pp-debug")
        << "...eq intro rewrite equality is " << ts << " == " << tr << ", from "
        << idr << std::endl;
    if (ts != tr)
    {
      Node eq = ts.eqNode(tr);
      // apply REWRITE proof rule
      if (!updateInternal(eq, ProofRule::MACRO_REWRITE, {}, rargs, cdp))
      {
        // if not elimianted, add as step
        cdp->addStep(eq, ProofRule::MACRO_REWRITE, {}, rargs);
      }
      tchildren.push_back(eq);
    }
    if (t == tr)
    {
      // typically not necessary, but done to be robust
      cdp->addStep(t.eqNode(tr), ProofRule::REFL, {}, {t});
      return t.eqNode(tr);
    }
    // must add TRANS if two step
    return addProofForTrans(tchildren, cdp);
  }
  else if (id == ProofRule::MACRO_SR_PRED_INTRO)
  {
    std::vector<Node> tchildren;
    std::vector<Node> sargs = args;
    // take into account witness form, if necessary
    bool reqWitness = d_wfpm.requiresWitnessFormIntro(args[0]);
    Trace("smt-proof-pp-debug")
        << "...pred intro reqWitness=" << reqWitness << std::endl;
    // (TRUE_ELIM
    // (TRANS
    //    (MACRO_SR_EQ_INTRO <children> :args (t args[1:]))
    //    ... proof of apply_SR(t) = toWitness(apply_SR(t)) ...
    //    (MACRO_SR_EQ_INTRO {} {toWitness(apply_SR(t))})
    // ))
    // Notice this is an optimized, one sided version of the expansion of
    // MACRO_SR_PRED_TRANSFORM below.
    // We call the expandMacros method on MACRO_SR_EQ_INTRO, where notice
    // that this rule application is immediately expanded in the recursive
    // call and not added to the proof.
    Node conc =
        expandMacros(ProofRule::MACRO_SR_EQ_INTRO, children, sargs, cdp);
    Trace("smt-proof-pp-debug")
        << "...pred intro conclusion is " << conc << std::endl;
    Assert(!conc.isNull());
    Assert(conc.getKind() == Kind::EQUAL);
    Assert(conc[0] == args[0]);
    tchildren.push_back(conc);
    if (reqWitness)
    {
      Node weq = addProofForWitnessForm(conc[1], cdp);
      Trace("smt-proof-pp-debug") << "...weq is " << weq << std::endl;
      if (addToTransChildren(weq, tchildren))
      {
        // toWitness(apply_SR(t)) = apply_SR(toWitness(apply_SR(t)))
        // rewrite again, don't need substitution. Also we always use the
        // default rewriter, due to the definition of MACRO_SR_PRED_INTRO.
        Node weqr =
            expandMacros(ProofRule::MACRO_SR_EQ_INTRO, {}, {weq[1]}, cdp);
        addToTransChildren(weqr, tchildren);
      }
    }
    // apply transitivity if necessary
    Node eq = addProofForTrans(tchildren, cdp);
    Assert(!eq.isNull());
    Assert(eq.getKind() == Kind::EQUAL);
    Assert(eq[0] == args[0]);
    Assert(eq[1] == d_true);

    cdp->addStep(eq[0], ProofRule::TRUE_ELIM, {eq}, {});
    return eq[0];
  }
  else if (id == ProofRule::MACRO_SR_PRED_ELIM)
  {
    // (EQ_RESOLVE
    //   children[0]
    //   (MACRO_SR_EQ_INTRO children[1:] :args children[0] ++ args))
    std::vector<Node> schildren(children.begin() + 1, children.end());
    std::vector<Node> srargs;
    srargs.push_back(children[0]);
    srargs.insert(srargs.end(), args.begin(), args.end());
    Node conc =
        expandMacros(ProofRule::MACRO_SR_EQ_INTRO, schildren, srargs, cdp);
    Assert(!conc.isNull());
    Assert(conc.getKind() == Kind::EQUAL);
    Assert(conc[0] == children[0]);
    // apply equality resolve
    cdp->addStep(conc[1], ProofRule::EQ_RESOLVE, {children[0], conc}, {});
    return conc[1];
  }
  else if (id == ProofRule::MACRO_SR_PRED_TRANSFORM)
  {
    // (EQ_RESOLVE
    //   children[0]
    //   (TRANS
    //      (MACRO_SR_EQ_INTRO children[1:] :args (children[0] args[1:]))
    //      ... proof of c = wc
    //      (MACRO_SR_EQ_INTRO {} wc)
    //      (SYMM
    //        (MACRO_SR_EQ_INTRO children[1:] :args <args>)
    //        ... proof of a = wa
    //        (MACRO_SR_EQ_INTRO {} wa))))
    // where
    // wa = toWitness(apply_SR(args[0])) and
    // wc = toWitness(apply_SR(children[0])).
    Trace("smt-proof-pp-debug")
        << "Transform " << children[0] << " == " << args[0] << std::endl;
    if (CDProof::isSame(children[0], args[0]))
    {
      Trace("smt-proof-pp-debug") << "...nothing to do" << std::endl;
      // nothing to do
      return children[0];
    }
    std::vector<Node> tchildren;
    std::vector<Node> schildren(children.begin() + 1, children.end());
    std::vector<Node> sargs = args;
    // first, compute if we need
    bool reqWitness = d_wfpm.requiresWitnessFormTransform(children[0], args[0]);
    Trace("smt-proof-pp-debug") << "...reqWitness=" << reqWitness << std::endl;
    // convert both sides, in three steps, take symmetry of second chain
    for (unsigned r = 0; r < 2; r++)
    {
      std::vector<Node> tchildrenr;
      // first rewrite children[0], then args[0]
      sargs[0] = r == 0 ? children[0] : args[0];
      // t = apply_SR(t)
      Node eq =
          expandMacros(ProofRule::MACRO_SR_EQ_INTRO, schildren, sargs, cdp);
      Trace("smt-proof-pp-debug")
          << "transform subs_rewrite (" << r << "): " << eq << std::endl;
      Assert(!eq.isNull() && eq.getKind() == Kind::EQUAL && eq[0] == sargs[0]);
      addToTransChildren(eq, tchildrenr);
      // apply_SR(t) = toWitness(apply_SR(t))
      if (reqWitness)
      {
        Node weq = addProofForWitnessForm(eq[1], cdp);
        Trace("smt-proof-pp-debug")
            << "transform toWitness (" << r << "): " << weq << std::endl;
        if (addToTransChildren(weq, tchildrenr))
        {
          // toWitness(apply_SR(t)) = apply_SR(toWitness(apply_SR(t)))
          // rewrite again, don't need substitution. Also, we always use the
          // default rewriter, due to the definition of MACRO_SR_PRED_TRANSFORM.
          Node weqr =
              expandMacros(ProofRule::MACRO_SR_EQ_INTRO, {}, {weq[1]}, cdp);
          Trace("smt-proof-pp-debug") << "transform rewrite_witness (" << r
                                      << "): " << weqr << std::endl;
          addToTransChildren(weqr, tchildrenr);
        }
      }
      Trace("smt-proof-pp-debug")
          << "transform connect (" << r << ")" << std::endl;
      // add to overall chain
      if (r == 0)
      {
        // add the current chain to the overall chain
        tchildren.insert(tchildren.end(), tchildrenr.begin(), tchildrenr.end());
      }
      else
      {
        // add the current chain to cdp
        Node eqr = addProofForTrans(tchildrenr, cdp);
        if (!eqr.isNull())
        {
          Trace("smt-proof-pp-debug") << "transform connect sym " << tchildren
                                      << " " << eqr << std::endl;
          // take symmetry of above and add it to the overall chain
          addToTransChildren(eqr, tchildren, true);
        }
      }
      Trace("smt-proof-pp-debug")
          << "transform finish (" << r << ")" << std::endl;
    }

    // apply transitivity if necessary
    Node eq = addProofForTrans(tchildren, cdp);

    cdp->addStep(eq[1], ProofRule::EQ_RESOLVE, {children[0], eq}, {});
    return args[0];
  }
  else if (id == ProofRule::MACRO_RESOLUTION
           || id == ProofRule::MACRO_RESOLUTION_TRUST)
  {
    ProofNodeManager* pnm = d_env.getProofNodeManager();
    // first generate the naive chain_resolution
    std::vector<Node> pols;
    std::vector<Node> lits;
    Assert((args.size() + 1) % 2 == 0);
    for (size_t i = 1, nargs = args.size(); i < nargs; i = i + 2)
    {
      pols.push_back(args[i]);
      lits.push_back(args[i + 1]);
    }
    Assert(pols.size() == children.size() - 1);
    NodeManager* nm = nodeManager();
    std::vector<Node> chainResArgs;
    chainResArgs.push_back(nm->mkNode(Kind::SEXPR, pols));
    chainResArgs.push_back(nm->mkNode(Kind::SEXPR, lits));
    Node chainConclusion = d_pc->checkDebug(
        ProofRule::CHAIN_RESOLUTION, children, chainResArgs, Node::null(), "");
    Trace("smt-proof-pp-debug") << "Original conclusion: " << args[0] << "\n";
    Trace("smt-proof-pp-debug")
        << "chainRes conclusion: " << chainConclusion << "\n";
    Trace("crowding-lits")
        << "Original conclusion and chainRes conclusion differ\n";
    // There are n cases:
    // - if the conclusion is the same, just replace
    // - if they have the same literals but in different quantity, add a
    //   FACTORING step
    // - if the order is not the same, add a REORDERING step
    // - if there are literals in chainConclusion that are not in the original
    //   conclusion, we need to transform the MACRO_RESOLUTION into a series of
    //   CHAIN_RESOLUTION + FACTORING steps, so that we explicitly eliminate all
    //   these "crowding" literals. We do this via FACTORING so we avoid adding
    //   an exponential number of premises, which would happen if we just
    //   repeated in the premises the clauses needed for eliminating crowding
    //   literals, which could themselves add crowding literals.
    if (chainConclusion == args[0])
    {
      Trace("smt-proof-pp-debug") << "..same conclusion, DONE.\n";
      Trace("crowding-lits") << "..same conclusion, DONE.\n";
      cdp->addStep(
          chainConclusion, ProofRule::CHAIN_RESOLUTION, children, chainResArgs);
      return chainConclusion;
    }
    size_t initProofSize = cdp->getNumProofNodes();
    // If we got here, then chainConclusion is NECESSARILY an OR node
    Assert(chainConclusion.getKind() == Kind::OR);
    // get the literals in the chain conclusion
    std::vector<Node> chainConclusionLits{chainConclusion.begin(),
                                          chainConclusion.end()};
    std::set<Node> chainConclusionLitsSet{chainConclusion.begin(),
                                          chainConclusion.end()};
    Trace("smt-proof-pp-debug2")
        << "..chainConclusionLits: " << chainConclusionLits << "\n";
    Trace("smt-proof-pp-debug2")
        << "..chainConclusionLitsSet: " << chainConclusionLitsSet << "\n";
    std::vector<Node> conclusionLits;
    // is args[0] a singleton clause? Yes if it's not an OR node. One might also
    // think that it is a singleton if args[0] occurs in chainConclusionLitsSet.
    // However it's not possible to know this only looking at the sets. For
    // example with
    //
    //  args[0]                : (or b c)
    //  chairConclusionLitsSet : {b, c, (or b c)}
    //
    // we have that if args[0] occurs in the set but as a crowding literal, then
    // args[0] is *not* a singleton clause. But if b and c were crowding
    // literals, then args[0] would be a singleton clause. Since our intention
    // is to determine who are the crowding literals exactly based on whether
    // args[0] is a singleton or not, we must determine in another way whether
    // args[0] is a singleton.
    //
    // Thus we rely on the standard utility to determine if args[0] is singleton
    // based on the premises and arguments of the resolution
    std::vector<Node> chainResArgsOrig{args.begin() + 1, args.end()};
    if (proof::isSingletonClause(args[0], children, chainResArgsOrig))
    {
      conclusionLits.push_back(args[0]);
    }
    else
    {
      Assert(args[0].getKind() == Kind::OR);
      conclusionLits.insert(
          conclusionLits.end(), args[0].begin(), args[0].end());
    }
    std::set<Node> conclusionLitsSet{conclusionLits.begin(),
                                     conclusionLits.end()};
    // If the sets are different, there are "crowding" literals, i.e. literals
    // that were removed by implicit multi-usage of premises in the resolution
    // chain.
    if (chainConclusionLitsSet != conclusionLitsSet)
    {
      Trace("smt-proof-pp-debug") << "..need to eliminate crowding lits.\n";
      Trace("crowding-lits") << "..need to eliminate crowding lits.\n";
      Trace("crowding-lits") << "..premises: " << children << "\n";
      Trace("crowding-lits") << "..args: " << args << "\n";
      chainConclusion =
          proof::eliminateCrowdingLits(d_env.getOptions().proof.optResReconSize,
                                       chainConclusionLits,
                                       conclusionLits,
                                       children,
                                       args,
                                       cdp,
                                       pnm);
      // update vector of lits. Note that the set is no longer used, so we don't
      // need to update it
      //
      // We need again to check whether chainConclusion is a singleton
      // clause. As above, it's a singleton if it's in the original
      // chainConclusionLitsSet.
      chainConclusionLits.clear();
      if (chainConclusionLitsSet.count(chainConclusion))
      {
        chainConclusionLits.push_back(chainConclusion);
      }
      else
      {
        Assert(chainConclusion.getKind() == Kind::OR);
        chainConclusionLits.insert(chainConclusionLits.end(),
                                   chainConclusion.begin(),
                                   chainConclusion.end());
      }
    }
    else
    {
      Trace("smt-proof-pp-debug") << "..add chainRes step directly.\n";
      cdp->addStep(
          chainConclusion, ProofRule::CHAIN_RESOLUTION, children, chainResArgs);
    }
    Trace("smt-proof-pp-debug")
        << "Conclusion after chain_res/elimCrowd: " << chainConclusion << "\n";
    Trace("smt-proof-pp-debug")
        << "Conclusion lits: " << chainConclusionLits << "\n";
    // Placeholder for running conclusion
    Node n = chainConclusion;
    // factoring
    if (chainConclusionLits.size() != conclusionLits.size())
    {
      Trace("smt-proof-pp-debug") << "..add factoring step.\n";
      // We build it rather than taking conclusionLits because the order may be
      // different
      std::vector<Node> factoredLits;
      std::unordered_set<TNode> clauseSet;
      for (size_t i = 0, size = chainConclusionLits.size(); i < size; ++i)
      {
        if (clauseSet.count(chainConclusionLits[i]))
        {
          continue;
        }
        factoredLits.push_back(n[i]);
        clauseSet.insert(n[i]);
      }
      Node factored = factoredLits.empty() ? nm->mkConst(false)
                      : factoredLits.size() == 1
                          ? factoredLits[0]
                          : nm->mkNode(Kind::OR, factoredLits);
      cdp->addStep(factored, ProofRule::FACTORING, {n}, {});
      n = factored;
    }
    // either same node or n as a clause
    Assert(n == args[0] || n.getKind() == Kind::OR);
    // reordering
    if (n != args[0])
    {
      Trace("smt-proof-pp-debug") << "..add reordering step.\n";
      cdp->addStep(args[0], ProofRule::REORDERING, {n}, {args[0]});
    }
    Trace("crowding-lits") << "Number of added proof nodes: "
                           << cdp->getNumProofNodes() - initProofSize << "\n";
    return args[0];
  }
  else if (id == ProofRule::SUBS)
  {
    NodeManager* nm = nodeManager();
    // Notice that a naive way to reconstruct SUBS is to do a term conversion
    // proof for each substitution.
    // The proof of f(a) * { a -> g(b) } * { b -> c } = f(g(c)) is:
    //   TRANS( CONG{f}( a=g(b) ), CONG{f}( CONG{g}( b=c ) ) )
    // Notice that more optimal proofs are possible that do a single traversal
    // over t. This is done by applying later substitutions to the range of
    // previous substitutions, until a final simultaneous substitution is
    // applied to t.  For instance, in the above example, we first prove:
    //   CONG{g}( b = c )
    // by applying the second substitution { b -> c } to the range of the first,
    // giving us a proof of g(b)=g(c). We then construct the updated proof
    // by tranitivity:
    //   TRANS( a=g(b), CONG{g}( b=c ) )
    // We then apply the substitution { a -> g(c), b -> c } to f(a), to obtain:
    //   CONG{f}( TRANS( a=g(b), CONG{g}( b=c ) ) )
    // which notice is more compact than the proof above.
    Node t = args[0];
    // get the kind of substitution
    MethodId ids = MethodId::SB_DEFAULT;
    if (args.size() >= 2)
    {
      getMethodId(args[1], ids);
    }
    MethodId ida = MethodId::SBA_SEQUENTIAL;
    if (args.size() >= 3)
    {
      getMethodId(args[2], ida);
    }
    std::vector<std::shared_ptr<CDProof>> pfs;
    std::vector<TNode> vsList;
    std::vector<TNode> ssList;
    std::vector<TNode> fromList;
    std::vector<ProofGenerator*> pgs;
    // first, compute the entire substitution
    for (size_t i = 0, nchild = children.size(); i < nchild; i++)
    {
      // get the substitution
      builtin::BuiltinProofRuleChecker::getSubstitutionFor(
          children[i], vsList, ssList, fromList, ids);
      // ensure proofs for each formula in fromList
      if (children[i].getKind() == Kind::AND && ids == MethodId::SB_DEFAULT)
      {
        for (size_t j = 0, nchildi = children[i].getNumChildren(); j < nchildi;
             j++)
        {
          Node nodej = nm->mkConstInt(Rational(j));
          cdp->addStep(
              children[i][j], ProofRule::AND_ELIM, {children[i]}, {nodej});
        }
      }
    }
    std::vector<Node> vvec;
    std::vector<Node> svec;
    for (size_t i = 0, nvs = vsList.size(); i < nvs; i++)
    {
      // Note we process in forward order, since later substitution should be
      // applied to earlier ones, and the last child of a SUBS is processed
      // first.
      TNode var = vsList[i];
      TNode subs = ssList[i];
      TNode childFrom = fromList[i];
      Trace("smt-proof-pp-debug")
          << "...process " << var << " -> " << subs << " (" << childFrom << ", "
          << ids << ")" << std::endl;
      // apply the current substitution to the range
      if (!vvec.empty() && ida == MethodId::SBA_SEQUENTIAL)
      {
        Node ss =
            subs.substitute(vvec.begin(), vvec.end(), svec.begin(), svec.end());
        if (ss != subs)
        {
          Trace("smt-proof-pp-debug")
              << "......updated to " << var << " -> " << ss
              << " based on previous substitution" << std::endl;
          // make the proof for the tranitivity step
          std::shared_ptr<CDProof> pf = std::make_shared<CDProof>(d_env);
          pfs.push_back(pf);
          // prove the updated substitution
          TConvProofGenerator tcg(d_env,
                                  nullptr,
                                  TConvPolicy::ONCE,
                                  TConvCachePolicy::NEVER,
                                  "nested_SUBS_TConvProofGenerator",
                                  nullptr,
                                  true);
          // add previous rewrite steps
          for (unsigned j = 0, nvars = vvec.size(); j < nvars; j++)
          {
            // substitutions are pre-rewrites
            tcg.addRewriteStep(vvec[j], svec[j], pgs[j], true);
          }
          // get the proof for the update to the current substitution
          Node seqss = subs.eqNode(ss);
          std::shared_ptr<ProofNode> pfn = tcg.getProofFor(seqss);
          Assert(pfn != nullptr);
          // add the proof
          pf->addProof(pfn);
          // get proof for childFrom from cdp
          pfn = cdp->getProofFor(childFrom);
          pf->addProof(pfn);
          // ensure we have a proof of var = subs
          Node veqs = addProofForSubsStep(var, subs, childFrom, pf.get());
          // transitivity
          pf->addStep(var.eqNode(ss), ProofRule::TRANS, {veqs, seqss}, {});
          // add to the substitution
          vvec.push_back(var);
          svec.push_back(ss);
          pgs.push_back(pf.get());
          continue;
        }
      }
      // Just use equality from CDProof, but ensure we have a proof in cdp.
      // This may involve a TRUE_INTRO/FALSE_INTRO if the substitution step
      // uses the assumption childFrom as a Boolean assignment (e.g.
      // childFrom = true if we are using MethodId::SB_LITERAL).
      addProofForSubsStep(var, subs, childFrom, cdp);
      vvec.push_back(var);
      svec.push_back(subs);
      pgs.push_back(cdp);
    }
    // should be implied by the substitution now
    TConvPolicy tcpolicy = ida == MethodId::SBA_FIXPOINT ? TConvPolicy::FIXPOINT
                                                         : TConvPolicy::ONCE;
    TConvProofGenerator tcpg(d_env,
                             nullptr,
                             tcpolicy,
                             TConvCachePolicy::NEVER,
                             "SUBS_TConvProofGenerator",
                             nullptr,
                             true);
    for (unsigned j = 0, nvars = vvec.size(); j < nvars; j++)
    {
      // substitutions are pre-rewrites
      tcpg.addRewriteStep(vvec[j], svec[j], pgs[j], true);
    }
    // add the proof constructed by the term conversion utility
    std::shared_ptr<ProofNode> pfn = tcpg.getProofForRewriting(t);
    Node eq = pfn->getResult();
    Node ts = builtin::BuiltinProofRuleChecker::applySubstitution(
        t, children, ids, ida);
    Node eqq = t.eqNode(ts);
    // should have the same conclusion, if not, then tcpg does not agree with
    // the substitution.
    if (eq != eqq)
    {
      // this can happen in very rare cases where e.g. x -> a; f(x) -> b
      // and t*{x -> a} = t*{x -> a}*{f(x) -> b} != t*{x -> a, f(x) -> b}
      if (ida == MethodId::SBA_SEQUENTIAL && vsList.size() > 1)
      {
        Trace("smt-proof-pp-debug")
            << "resort to sequential reconstruction" << std::endl;
        // just do the naive sequential reconstruction,
        // (SUBS F1 ... Fn t) ---> (TRANS (SUBS F1 t) ... (SUBS Fn tn))
        Node curr = t;
        std::vector<Node> transChildren;
        for (size_t i = 0, nvs = vsList.size(); i < nvs; i++)
        {
          size_t ii = nvs - 1 - i;
          TNode var = vsList[ii];
          TNode subs = ssList[ii];
          Node next = curr.substitute(var, subs);
          if (next != curr)
          {
            Node eqo = curr.eqNode(next);
            transChildren.push_back(eqo);
            // ensure the proof for the substitution exists
            addProofForSubsStep(var, subs, fromList[ii], cdp);
            // do the single step SUBS on curr with the default arguments
            cdp->addStep(eqo, ProofRule::SUBS, {var.eqNode(subs)}, {curr});
            curr = next;
          }
        }
        Assert(curr == ts);
        cdp->addStep(eqq, ProofRule::TRANS, transChildren, {});
      }
      else
      {
        Trace("smt-proof-pp-debug")
            << "resort to TRUST_SUBS" << std::endl
            << eq << std::endl
            << eqq << std::endl
            << "from " << children << " applied to " << t << std::endl;
        cdp->addTrustedStep(eqq, TrustId::SUBS_NO_ELABORATE, children, {});
      }
    }
    else
    {
      cdp->addProof(pfn);
    }
    return eqq;
  }
  else if (id == ProofRule::MACRO_REWRITE)
  {
    // get the kind of rewrite
    MethodId idr = MethodId::RW_REWRITE;
    TheoryId theoryId = d_env.theoryOf(args[0]);
    if (args.size() >= 2)
    {
      getMethodId(args[1], idr);
    }
    Rewriter* rr = d_env.getRewriter();
    Node ret = d_env.rewriteViaMethod(args[0], idr);
    Node eq = args[0].eqNode(ret);
    if (idr == MethodId::RW_REWRITE || idr == MethodId::RW_REWRITE_EQ_EXT)
    {
      // rewrites from theory::Rewriter
      bool isExtEq = (idr == MethodId::RW_REWRITE_EQ_EXT);
      // use rewrite with proof interface
      TrustNode trn = rr->rewriteWithProof(args[0], isExtEq);
      std::shared_ptr<ProofNode> pfn = trn.toProofNode();
      if (pfn == nullptr)
      {
        Trace("smt-proof-pp-debug")
            << "Use TRUST_REWRITE for " << eq << std::endl;
        // did not have a proof of rewriting, probably isExtEq is true
        if (isExtEq)
        {
          // update to TRUST_THEORY_REWRITE with idr
          Assert(args.size() >= 1);
          Node tid = builtin::BuiltinProofRuleChecker::mkTheoryIdNode(theoryId);
          cdp->addStep(
              eq, ProofRule::TRUST_THEORY_REWRITE, {}, {eq, tid, args[1]});
        }
        else
        {
          // this should never be applied
          cdp->addTrustedStep(eq, TrustId::REWRITE_NO_ELABORATE, {}, {});
        }
      }
      else
      {
        cdp->addProof(pfn);
      }
      Assert(trn.getNode() == ret)
          << "Unexpected rewrite " << args[0] << std::endl
          << "Got: " << trn.getNode() << std::endl
          << "Expected: " << ret;
    }
    else if (idr == MethodId::RW_EVALUATE)
    {
      // change to evaluate, which is never eliminated
      cdp->addStep(eq, ProofRule::EVALUATE, {}, {args[0]});
    }
    else
    {
      Node retCurr = args[0];
      std::vector<Node> transEq;
      // try to reconstruct the (extended) rewrite
      // first, use the standard rewriter followed by the extended equality
      // rewriter
      for (size_t i = 0; i < 2; i++)
      {
        if (i == 1 && retCurr.getKind() != Kind::EQUAL)
        {
          break;
        }
        MethodId midi =
            i == 0 ? MethodId::RW_REWRITE : MethodId::RW_REWRITE_EQ_EXT;
        Node retDef = d_env.rewriteViaMethod(retCurr, midi);
        if (retDef != retCurr)
        {
          // will expand this as a default rewrite if needed
          Node eqd = retCurr.eqNode(retDef);
          Node mid = mkMethodId(midi);
          cdp->addStep(eqd, ProofRule::MACRO_REWRITE, {}, {retCurr, mid});
          transEq.push_back(eqd);
        }
        retCurr = retDef;
        if (retCurr == ret)
        {
          // already successful
          break;
        }
      }
      if (retCurr != ret)
      {
        // try to prove the rewritten form is equal to the extended rewritten
        // form, treated as a stand alone (theory) rewrite
        Node eqp = retCurr.eqNode(ret);
        std::vector<Node> targs;
        targs.push_back(eqp);
        targs.push_back(
            builtin::BuiltinProofRuleChecker::mkTheoryIdNode(theoryId));
        // in this case, must be a non-standard rewrite kind
        Assert(args.size() >= 2);
        targs.push_back(args[1]);
        Node eqpp =
            expandMacros(ProofRule::TRUST_THEORY_REWRITE, {}, targs, cdp);
        transEq.push_back(eqp);
        if (eqpp.isNull())
        {
          // don't know how to eliminate
          return Node::null();
        }
      }
      if (transEq.size() > 1)
      {
        // put together with transitivity
        cdp->addStep(eq, ProofRule::TRANS, transEq, {});
      }
    }
    if (args[0] == ret)
    {
      // should not be necessary typically
      cdp->addStep(eq, ProofRule::REFL, {}, {args[0]});
    }
    return eq;
  }
  else if (id == ProofRule::MACRO_ARITH_SCALE_SUM_UB)
  {
    Trace("macro::arith") << "Expand MACRO_ARITH_SCALE_SUM_UB" << std::endl;
    if (TraceIsOn("macro::arith"))
    {
      for (const auto& child : children)
      {
        Trace("macro::arith") << "  child: " << child << std::endl;
      }
      Trace("macro::arith") << "   args: " << args << std::endl;
    }
    Assert(args.size() == children.size());
    NodeManager* nm = nodeManager();
    ProofStepBuffer steps{d_pc};

    // Scale all children, accumulating
    std::vector<Node> scaledRels;
    for (size_t i = 0; i < children.size(); ++i)
    {
      TNode child = children[i];
      TNode scalar = args[i];
      bool isPos = scalar.getConst<Rational>() > 0;
      Node scalarCmp =
          nm->mkNode(isPos ? Kind::GT : Kind::LT,
                     scalar,
                     nm->mkConstRealOrInt(scalar.getType(), Rational(0)));
      // (= scalarCmp true)
      Node scalarCmpOrTrue =
          steps.tryStep(ProofRule::EVALUATE, {}, {scalarCmp});
      Assert(!scalarCmpOrTrue.isNull());
      // scalarCmp
      steps.addStep(ProofRule::TRUE_ELIM, {scalarCmpOrTrue}, {}, scalarCmp);
      // (and scalarCmp relation)
      Node scalarCmpAndRel =
          steps.tryStep(ProofRule::AND_INTRO, {scalarCmp, child}, {});
      Assert(!scalarCmpAndRel.isNull());
      // (=> (and scalarCmp relation) scaled)
      Node impl = steps.tryStep(
          isPos ? ProofRule::ARITH_MULT_POS : ProofRule::ARITH_MULT_NEG,
          {},
          {scalar, child});
      Assert(!impl.isNull());
      // scaled
      Node scaled =
          steps.tryStep(ProofRule::MODUS_PONENS, {scalarCmpAndRel, impl}, {});
      Assert(!scaled.isNull());
      scaledRels.emplace_back(scaled);
    }

    Node sumBounds = steps.tryStep(ProofRule::ARITH_SUM_UB, scaledRels, {});
    cdp->addSteps(steps);
    Trace("macro::arith") << "Expansion done. Proved: " << sumBounds
                          << std::endl;
    return sumBounds;
  }
  else if (id == ProofRule::MACRO_STRING_INFERENCE)
  {
    // get the arguments
    Node conc;
    InferenceId iid;
    bool isRev;
    std::vector<Node> exp;
    if (theory::strings::InferProofCons::unpackArgs(
            args, conc, iid, isRev, exp))
    {
      if (theory::strings::InferProofCons::convertAndAddProofTo(
              cdp, conc, iid, isRev, exp))
      {
        return conc;
      }
    }
  }
  else if (id == ProofRule::MACRO_BV_BITBLAST)
  {
    bv::BBProof bb(d_env, nullptr, true);
    Node eq = args[0];
    Assert(eq.getKind() == Kind::EQUAL);
    bb.bbAtom(eq[0]);
    Node bbAtom = bb.getStoredBBAtom(eq[0]);
    bb.getProofGenerator()->addProofTo(eq[0].eqNode(bbAtom), cdp);
    return eq;
  }
<<<<<<< HEAD
  else if (d_elimAllTrusted && d_pc->getPedanticLevel(id) > 0)
  {
    if (res.isNull())
    {
      res = d_pc->checkDebug(id, children, args);
      Assert(!res.isNull());
    }
    bool reqTrueElim = false;
    // if not an equality, make (= res true).
    if (res.getKind() != Kind::EQUAL)
    {
      res = res.eqNode(d_true);
      reqTrueElim = true;
    }
    TheoryId tid = THEORY_LAST;
    MethodId mid = MethodId::RW_REWRITE;
    // if theory rewrite, get diagnostic information
    if (id == ProofRule::TRUST_THEORY_REWRITE)
    {
      builtin::BuiltinProofRuleChecker::getTheoryId(args[1], tid);
      getMethodId(args[2], mid);
    }
    int64_t recLimit = options().proof.proofRewriteRconsRecLimit;
    int64_t stepLimit = options().proof.proofRewriteRconsStepLimit;
    // attempt to reconstruct the proof of the equality into cdp using the
    // rewrite database proof reconstructor
    if (d_rdbPc.prove(cdp, res[0], res[1], tid, mid, recLimit, stepLimit))
    {
      if (reqTrueElim)
      {
        cdp->addStep(res[0], ProofRule::TRUE_ELIM, {res}, {});
        res = res[0];
      }
      // if successful, we update the proof
      return res;
    }
    // otherwise no update
  }
=======
>>>>>>> 5b16cf51
  return Node::null();
}

Node ProofPostprocessCallback::addProofForWitnessForm(Node t, CDProof* cdp)
{
  Node tw = SkolemManager::getOriginalForm(t);
  Node eq = t.eqNode(tw);
  if (t == tw)
  {
    // not necessary, add REFL step
    cdp->addStep(eq, ProofRule::REFL, {}, {t});
    return eq;
  }
  std::shared_ptr<ProofNode> pn = d_wfpm.getProofFor(eq);
  if (pn != nullptr)
  {
    // add the proof
    cdp->addProof(pn);
  }
  else
  {
    Assert(false) << "ProofPostprocessCallback::addProofForWitnessForm: failed "
                     "to add proof for witness form of "
                  << t;
  }
  return eq;
}

Node ProofPostprocessCallback::addProofForTrans(
    const std::vector<Node>& tchildren, CDProof* cdp)
{
  size_t tsize = tchildren.size();
  if (tsize > 1)
  {
    Node lhs = tchildren[0][0];
    Node rhs = tchildren[tsize - 1][1];
    Node eq = lhs.eqNode(rhs);
    cdp->addStep(eq, ProofRule::TRANS, tchildren, {});
    return eq;
  }
  else if (tsize == 1)
  {
    return tchildren[0];
  }
  return Node::null();
}

Node ProofPostprocessCallback::addProofForSubsStep(Node var,
                                                   Node subs,
                                                   Node assump,
                                                   CDProof* cdp)
{
  // ensure we have a proof of var = subs
  Node veqs = var.eqNode(subs);
  if (veqs != assump)
  {
    // should be true intro or false intro
    Assert(subs.isConst());
    cdp->addStep(
        veqs,
        subs.getConst<bool>() ? ProofRule::TRUE_INTRO : ProofRule::FALSE_INTRO,
        {assump},
        {});
  }
  return veqs;
}

bool ProofPostprocessCallback::addToTransChildren(Node eq,
                                                  std::vector<Node>& tchildren,
                                                  bool isSymm)
{
  Assert(!eq.isNull());
  Assert(eq.getKind() == Kind::EQUAL);
  if (eq[0] == eq[1])
  {
    return false;
  }
  Node equ = isSymm ? eq[1].eqNode(eq[0]) : eq;
  Assert(tchildren.empty()
         || (tchildren[tchildren.size() - 1].getKind() == Kind::EQUAL
             && tchildren[tchildren.size() - 1][1] == equ[0]));
  tchildren.push_back(equ);
  return true;
}

ProofPostprocess::ProofPostprocess(Env& env,
                                   rewriter::RewriteDb* rdb,
                                   bool updateScopedAssumptions)
    : EnvObj(env),
      d_cb(env, updateScopedAssumptions),
      // the update merges subproofs
      d_updater(env, d_cb, options().proof.proofPpMerge),
      d_finalCb(env),
      d_finalizer(env, d_finalCb)
{
  if (rdb != nullptr)
  {
    d_ppdsl.reset(new ProofPostprocessDsl(env, rdb));
  }
}

ProofPostprocess::~ProofPostprocess() {}

void ProofPostprocess::process(std::shared_ptr<ProofNode> pf,
                               ProofGenerator* pppg)
{
  // Initialize the callback, which computes necessary static information about
  // how to process, including how to process assumptions in pf.
  d_cb.initializeUpdate(pppg);
  // now, process
  d_updater.process(pf);

  // run the reconstruction algorithm on the proofs to eliminate
  std::unordered_set<std::shared_ptr<ProofNode>>& tproofs =
      d_cb.getTrustedProofs();
  if (!tproofs.empty())
  {
    d_ppdsl->reconstruct(tproofs);
  }

  // eliminate subtypes if option is specified
  if (options().proof.proofElimSubtypes)
  {
    SubtypeElimConverterCallback secc(d_env);
    ProofNodeConverter subtypeConvert(d_env, secc);
    std::shared_ptr<ProofNode> pfc = subtypeConvert.process(pf);
    AlwaysAssert(pfc != nullptr);
    // now update
    d_env.getProofNodeManager()->updateNode(pf.get(), pfc.get());
  }

  // take stats and check pedantic
  d_finalCb.initializeUpdate();
  d_finalizer.process(pf);

  std::stringstream serr;
  bool wasPedanticFailure = d_finalCb.wasPedanticFailure(serr);
  if (wasPedanticFailure)
  {
    AlwaysAssert(!wasPedanticFailure)
        << "ProofPostprocess::process: pedantic failure:" << std::endl
        << serr.str();
  }
}

void ProofPostprocess::setEliminateRule(ProofRule rule)
{
  d_cb.setEliminateRule(rule);
}

void ProofPostprocess::setEliminateAllTrustedRules()
{
  d_cb.setCollectAllTrustedRules();
}

void ProofPostprocess::setAssertions(const std::vector<Node>& assertions,
                                     bool doDebug)
{
  // for debugging (slow)
  /*
  if (options().proof.proofUpdateDebug)
  {
    doDebug = true;
  }
  */
  d_updater.setFreeAssumptions(assertions, doDebug);
}

}  // namespace smt
}  // namespace cvc5::internal<|MERGE_RESOLUTION|>--- conflicted
+++ resolved
@@ -1006,47 +1006,6 @@
     bb.getProofGenerator()->addProofTo(eq[0].eqNode(bbAtom), cdp);
     return eq;
   }
-<<<<<<< HEAD
-  else if (d_elimAllTrusted && d_pc->getPedanticLevel(id) > 0)
-  {
-    if (res.isNull())
-    {
-      res = d_pc->checkDebug(id, children, args);
-      Assert(!res.isNull());
-    }
-    bool reqTrueElim = false;
-    // if not an equality, make (= res true).
-    if (res.getKind() != Kind::EQUAL)
-    {
-      res = res.eqNode(d_true);
-      reqTrueElim = true;
-    }
-    TheoryId tid = THEORY_LAST;
-    MethodId mid = MethodId::RW_REWRITE;
-    // if theory rewrite, get diagnostic information
-    if (id == ProofRule::TRUST_THEORY_REWRITE)
-    {
-      builtin::BuiltinProofRuleChecker::getTheoryId(args[1], tid);
-      getMethodId(args[2], mid);
-    }
-    int64_t recLimit = options().proof.proofRewriteRconsRecLimit;
-    int64_t stepLimit = options().proof.proofRewriteRconsStepLimit;
-    // attempt to reconstruct the proof of the equality into cdp using the
-    // rewrite database proof reconstructor
-    if (d_rdbPc.prove(cdp, res[0], res[1], tid, mid, recLimit, stepLimit))
-    {
-      if (reqTrueElim)
-      {
-        cdp->addStep(res[0], ProofRule::TRUE_ELIM, {res}, {});
-        res = res[0];
-      }
-      // if successful, we update the proof
-      return res;
-    }
-    // otherwise no update
-  }
-=======
->>>>>>> 5b16cf51
   return Node::null();
 }
 
