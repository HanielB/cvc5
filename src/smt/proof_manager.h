/******************************************************************************
 * Top contributors (to current version):
 *   Andrew Reynolds, Haniel Barbosa, Aina Niemetz
 *
 * This file is part of the cvc5 project.
 *
 * Copyright (c) 2009-2022 by the authors listed in the file AUTHORS
 * in the top-level source directory and their institutional affiliations.
 * All rights reserved.  See the file COPYING in the top-level source
 * directory for licensing information.
 * ****************************************************************************
 *
 * The proof manager of SolverEngine.
 */

#include "cvc5_private.h"

#ifndef CVC5__SMT__PROOF_MANAGER_H
#define CVC5__SMT__PROOF_MANAGER_H

#include "context/cdhashmap.h"
#include "expr/node.h"
#include "options/proof_options.h"
#include "smt/env_obj.h"

namespace cvc5::internal {

class ProofChecker;
class ProofNode;
class ProofNodeManager;
class SolverEngine;

namespace rewriter {
class RewriteDb;
}

namespace rewriter {
class RewriteDb;
}

namespace smt {

class Assertions;
class PreprocessProofGenerator;
class ProofPostprocess;

/** Modes for global Proof scopes introducing definitions and assertions. */
enum class ProofScopeMode
{
  /** No global scopes. Open proof. */
  NONE,
  /** Proof closed by a unified scope introducing definitions and assertions. */
  UNIFIED,
  /** Proof closed by 2 nested scopes introducing definitions and assertions. */
  DEFINITIONS_AND_ASSERTIONS,
};

/**
 * This class is responsible for managing the proof output of SolverEngine, as
 * well as setting up the global proof checker and proof node manager.
 *
 * The proof production of an SolverEngine is directly impacted by whether, and
 * how, we are producing unsat cores:
 *
 * - If we are producing unsat cores using the old proof infrastructure, then
 *   SolverEngine will not have proofs in the sense of this proof manager.
 *
 * - If we are producing unsat cores using this proof infrastructure, then the
 *   SolverEngine will have proofs using this proof manager, according to the
 * unsat core mode:
 *
 *   - assumption mode: proofs only for preprocessing, not in sat solver or
 *   theory engine, and level of granularity set to off (unless otherwise
 *   specified by the user)
 *
 *   - sat-proof mode: proofs for preprocessing + sat solver, not in theory
 *   engine and level of granularity set to off (unless otherwise specified by
 *   the user)
 *
 *   - full-proof mode: proofs for the whole solver as normal
 *
 *   Note that if --produce-proofs is set then full-proof mode of unsat cores is
 *   forced.
 *
 * - If we are not producing unsat cores then the SolverEngine will have proofs
 * as long as --produce-proofs is on.
 *
 * - If SolverEngine has been configured in a way that is incompatible with
 * proofs then unsat core production will be disabled.
 */
class PfManager : protected EnvObj
{
 public:
  PfManager(Env& env);
  ~PfManager();
  /**
   * Print the proof on the given output stream in the given format.
   */
  void printProof(std::ostream& out,
                  std::shared_ptr<ProofNode> fp,
                  options::ProofFormatMode mode);

  /**
   * Translate difficulty map. This takes a mapping dmap from preprocessed
   * assertions to values estimating their difficulty. It translates this
   * map so that dmap contains a mapping from *input* assertions to values
   * estimating their difficulty.
   *
   * It does this translation by constructing a proof of preprocessing for all
   * preprocessed assertions marked as having a difficulty, traversing those
   * proofs, and conditionally incrementing the difficulty of the input
   * assertion on which they depend. This is based on whether the free
   * assumption is the "source" of an assertion.
   *
   * @param dmap Map estimating the difficulty of preprocessed assertions
   * @param as The input assertions
   */
  void translateDifficultyMap(std::map<Node, Node>& dmap, Assertions& as);

  /**
   * Connect proof to assertions
   *
   * Replaces the free assumptions of pfn that correspond to preprocessed
   * assertions in as with their corresponding proof of preprocessing.
   *
   * Throws an assertion failure if pg cannot provide a closed proof with
   * respect to assertions in as. Note this includes equalities of the form
   * (= f (lambda (...) t)) which originate from define-fun commands for f.
   * These are considered assertions in the final proof.
   */
  std::shared_ptr<ProofNode> connectProofToAssertions(
      std::shared_ptr<ProofNode> pfn,
      Assertions& as,
      ProofScopeMode scopeMode = ProofScopeMode::UNIFIED);
  //--------------------------- access to utilities
  /** Get a pointer to the ProofChecker owned by this. */
  ProofChecker* getProofChecker() const;
  /** Get a pointer to the ProofNodeManager owned by this. */
  ProofNodeManager* getProofNodeManager() const;
  /** Get the rewrite database, containing definitions of rewrites from DSL. */
  rewriter::RewriteDb* getRewriteDatabase() const;
  /** Get the proof generator for proofs of preprocessing. */
  smt::PreprocessProofGenerator* getPreprocessProofGenerator() const;
  //--------------------------- end access to utilities
 private:
  /**
   * Get assertions from the assertions
   */
  void getAssertions(Assertions& as, std::vector<Node>& assertions);
  /**
   * Get definitions and assertions from the assertions
   */
  void getDefinitionsAndAssertions(Assertions& as,
                                   std::vector<Node>& definitions,
                                   std::vector<Node>& assertions);
  /** The false node */
  Node d_false;
  /** The rewrite proof database. */
  std::unique_ptr<rewriter::RewriteDb> d_rewriteDb;
  /** For the new proofs module */
  std::unique_ptr<ProofChecker> d_pchecker;
  /** A proof node manager based on the above checker */
  std::unique_ptr<ProofNodeManager> d_pnm;
  /** The preprocess proof generator. */
  std::unique_ptr<smt::PreprocessProofGenerator> d_pppg;
  /** The proof post-processor */
<<<<<<< HEAD
  std::unique_ptr<smt::ProofPostproccess> d_pfpp;

  /**
   * The final proof produced by the SMT engine.
   * Combines the proofs of preprocessing, prop engine and theory engine, to be
   * connected by setFinalProof().
   */
  std::shared_ptr<ProofNode> d_finalProof;
}; /* class SmtEngine */
=======
  std::unique_ptr<smt::ProofPostprocess> d_pfpp;
}; /* class SolverEngine */
>>>>>>> dad5fa36

}  // namespace smt
}  // namespace cvc5::internal

#endif /* CVC5__SMT__PROOF_MANAGER_H */<|MERGE_RESOLUTION|>--- conflicted
+++ resolved
@@ -164,20 +164,8 @@
   /** The preprocess proof generator. */
   std::unique_ptr<smt::PreprocessProofGenerator> d_pppg;
   /** The proof post-processor */
-<<<<<<< HEAD
-  std::unique_ptr<smt::ProofPostproccess> d_pfpp;
-
-  /**
-   * The final proof produced by the SMT engine.
-   * Combines the proofs of preprocessing, prop engine and theory engine, to be
-   * connected by setFinalProof().
-   */
-  std::shared_ptr<ProofNode> d_finalProof;
-}; /* class SmtEngine */
-=======
   std::unique_ptr<smt::ProofPostprocess> d_pfpp;
 }; /* class SolverEngine */
->>>>>>> dad5fa36
 
 }  // namespace smt
 }  // namespace cvc5::internal
