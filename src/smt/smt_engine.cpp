--- conflicted
+++ resolved
@@ -70,40 +70,6 @@
 #include "options/strings_options.h"
 #include "options/theory_options.h"
 #include "options/uf_options.h"
-<<<<<<< HEAD
-#include "preprocessing/passes/apply_substs.h"
-#include "preprocessing/passes/apply_to_const.h"
-#include "preprocessing/passes/bool_to_bv.h"
-#include "preprocessing/passes/bv_abstraction.h"
-#include "preprocessing/passes/bv_ackermann.h"
-#include "preprocessing/passes/bv_eager_atoms.h"
-#include "preprocessing/passes/bv_gauss.h"
-#include "preprocessing/passes/bv_intro_pow2.h"
-#include "preprocessing/passes/bv_to_bool.h"
-#include "preprocessing/passes/eqrange_to_quant.h"
-#include "preprocessing/passes/extended_rewriter_pass.h"
-#include "preprocessing/passes/global_negate.h"
-#include "preprocessing/passes/int_to_bv.h"
-#include "preprocessing/passes/ite_removal.h"
-#include "preprocessing/passes/ite_simp.h"
-#include "preprocessing/passes/nl_ext_purify.h"
-#include "preprocessing/passes/miplib_trick.h"
-#include "preprocessing/passes/pseudo_boolean_processor.h"
-#include "preprocessing/passes/quantifier_macros.h"
-#include "preprocessing/passes/quantifiers_preprocess.h"
-#include "preprocessing/passes/real_to_int.h"
-#include "preprocessing/passes/rewrite.h"
-#include "preprocessing/passes/sep_skolem_emp.h"
-#include "preprocessing/passes/sort_infer.h"
-#include "preprocessing/passes/static_learning.h"
-#include "preprocessing/passes/sygus_inference.h"
-#include "preprocessing/passes/symmetry_breaker.h"
-#include "preprocessing/passes/symmetry_detect.h"
-#include "preprocessing/passes/synth_rew_rules.h"
-#include "preprocessing/passes/theory_preprocess.h"
-#include "preprocessing/passes/unconstrained_simplifier.h"
-=======
->>>>>>> c5982fa8
 #include "preprocessing/preprocessing_pass.h"
 #include "preprocessing/preprocessing_pass_context.h"
 #include "preprocessing/preprocessing_pass_registry.h"
@@ -2660,121 +2626,6 @@
   PreprocessingPassRegistry& ppReg = PreprocessingPassRegistry::getInstance();
   d_preprocessingPassContext.reset(new PreprocessingPassContext(
       &d_smt, d_resourceManager, &d_iteRemover, &d_propagator));
-<<<<<<< HEAD
-  // TODO: register passes here (this will likely change when we add support for
-  // actually assembling preprocessing pipelines).
-  std::unique_ptr<ApplySubsts> applySubsts(
-      new ApplySubsts(d_preprocessingPassContext.get()));
-  std::unique_ptr<ApplyToConst> applyToConst(
-      new ApplyToConst(d_preprocessingPassContext.get()));
-  std::unique_ptr<BoolToBV> boolToBv(
-      new BoolToBV(d_preprocessingPassContext.get()));
-  std::unique_ptr<BvAbstraction> bvAbstract(
-      new BvAbstraction(d_preprocessingPassContext.get()));
-  std::unique_ptr<BvEagerAtoms> bvEagerAtoms(
-      new BvEagerAtoms(d_preprocessingPassContext.get()));
-  std::unique_ptr<BVAckermann> bvAckermann(
-      new BVAckermann(d_preprocessingPassContext.get()));
-  std::unique_ptr<BVGauss> bvGauss(
-      new BVGauss(d_preprocessingPassContext.get()));
-  std::unique_ptr<BvIntroPow2> bvIntroPow2(
-      new BvIntroPow2(d_preprocessingPassContext.get()));
-  std::unique_ptr<BVToBool> bvToBool(
-      new BVToBool(d_preprocessingPassContext.get()));
-  std::unique_ptr<EqrangeToQuant> eqrangeToQuant(
-      new EqrangeToQuant(d_preprocessingPassContext.get()));
-  std::unique_ptr<ExtRewPre> extRewPre(
-      new ExtRewPre(d_preprocessingPassContext.get()));
-  std::unique_ptr<GlobalNegate> globalNegate(
-      new GlobalNegate(d_preprocessingPassContext.get()));
-  std::unique_ptr<IntToBV> intToBV(
-      new IntToBV(d_preprocessingPassContext.get()));
-  std::unique_ptr<ITESimp> iteSimp(
-      new ITESimp(d_preprocessingPassContext.get()));
-  std::unique_ptr<NlExtPurify> nlExtPurify(
-      new NlExtPurify(d_preprocessingPassContext.get()));
-  std::unique_ptr<MipLibTrick> mipLibTrick(
-      new MipLibTrick(d_preprocessingPassContext.get()));
-  std::unique_ptr<QuantifiersPreprocess> quantifiersPreprocess(
-      new QuantifiersPreprocess(d_preprocessingPassContext.get()));
-  std::unique_ptr<PseudoBooleanProcessor> pbProc(
-      new PseudoBooleanProcessor(d_preprocessingPassContext.get()));
-  std::unique_ptr<IteRemoval> iteRemoval(
-      new IteRemoval(d_preprocessingPassContext.get()));
-  std::unique_ptr<RealToInt> realToInt(
-      new RealToInt(d_preprocessingPassContext.get()));
-  std::unique_ptr<Rewrite> rewrite(
-      new Rewrite(d_preprocessingPassContext.get()));
-  std::unique_ptr<SortInferencePass> sortInfer(
-      new SortInferencePass(d_preprocessingPassContext.get(),
-                            d_smt.d_theoryEngine->getSortInference()));
-  std::unique_ptr<StaticLearning> staticLearning(
-      new StaticLearning(d_preprocessingPassContext.get()));
-  std::unique_ptr<SygusInference> sygusInfer(
-      new SygusInference(d_preprocessingPassContext.get()));
-  std::unique_ptr<SymBreakerPass> sbProc(
-      new SymBreakerPass(d_preprocessingPassContext.get()));
-  std::unique_ptr<SynthRewRulesPass> srrProc(
-      new SynthRewRulesPass(d_preprocessingPassContext.get()));
-  std::unique_ptr<SepSkolemEmp> sepSkolemEmp(
-      new SepSkolemEmp(d_preprocessingPassContext.get()));
-  std::unique_ptr<TheoryPreprocess> theoryPreprocess(
-      new TheoryPreprocess(d_preprocessingPassContext.get()));
-  std::unique_ptr<UnconstrainedSimplifier> unconstrainedSimplifier(
-      new UnconstrainedSimplifier(d_preprocessingPassContext.get()));
-  d_preprocessingPassRegistry.registerPass("apply-substs",
-                                           std::move(applySubsts));
-  d_preprocessingPassRegistry.registerPass("apply-to-const",
-                                           std::move(applyToConst));
-  d_preprocessingPassRegistry.registerPass("bool-to-bv", std::move(boolToBv));
-  d_preprocessingPassRegistry.registerPass("bv-abstraction",
-                                           std::move(bvAbstract));
-  d_preprocessingPassRegistry.registerPass("bv-ackermann",
-                                           std::move(bvAckermann));
-  d_preprocessingPassRegistry.registerPass("bv-eager-atoms",
-                                           std::move(bvEagerAtoms));
-  std::unique_ptr<QuantifierMacros> quantifierMacros(
-      new QuantifierMacros(d_preprocessingPassContext.get()));
-  d_preprocessingPassRegistry.registerPass("bv-gauss", std::move(bvGauss));
-  d_preprocessingPassRegistry.registerPass("bv-intro-pow2",
-                                           std::move(bvIntroPow2));
-  d_preprocessingPassRegistry.registerPass("bv-to-bool", std::move(bvToBool));
-  d_preprocessingPassRegistry.registerPass("eqrange-to-quant",
-                                           std::move(eqrangeToQuant));
-  d_preprocessingPassRegistry.registerPass("ext-rew-pre", std::move(extRewPre));
-  d_preprocessingPassRegistry.registerPass("global-negate",
-                                           std::move(globalNegate));
-  d_preprocessingPassRegistry.registerPass("int-to-bv", std::move(intToBV));
-  d_preprocessingPassRegistry.registerPass("ite-simp", std::move(iteSimp));
-  d_preprocessingPassRegistry.registerPass("nl-ext-purify",
-                                           std::move(nlExtPurify));
-  d_preprocessingPassRegistry.registerPass("miplib-trick",
-                                           std::move(mipLibTrick));
-  d_preprocessingPassRegistry.registerPass("quantifiers-preprocess",
-                                           std::move(quantifiersPreprocess));
-  d_preprocessingPassRegistry.registerPass("pseudo-boolean-processor",
-                                           std::move(pbProc));
-  d_preprocessingPassRegistry.registerPass("ite-removal",
-                                           std::move(iteRemoval));
-  d_preprocessingPassRegistry.registerPass("real-to-int", std::move(realToInt));
-  d_preprocessingPassRegistry.registerPass("rewrite", std::move(rewrite));
-  d_preprocessingPassRegistry.registerPass("sep-skolem-emp",
-                                           std::move(sepSkolemEmp));
-  d_preprocessingPassRegistry.registerPass("sort-inference",
-                                           std::move(sortInfer));
-  d_preprocessingPassRegistry.registerPass("static-learning",
-                                           std::move(staticLearning));
-  d_preprocessingPassRegistry.registerPass("sygus-infer",
-                                           std::move(sygusInfer));
-  d_preprocessingPassRegistry.registerPass("sym-break", std::move(sbProc));
-  d_preprocessingPassRegistry.registerPass("synth-rr", std::move(srrProc));
-  d_preprocessingPassRegistry.registerPass("theory-preprocess",
-                                           std::move(theoryPreprocess));
-  d_preprocessingPassRegistry.registerPass("quantifier-macros",
-                                           std::move(quantifierMacros));
-  d_preprocessingPassRegistry.registerPass("unconstrained-simplifier",
-                                           std::move(unconstrainedSimplifier));
-=======
 
   // TODO: this will likely change when we add support for actually assembling
   // preprocessing pipelines. For now, we just create an instance of each
@@ -2785,7 +2636,6 @@
     d_passes[passName].reset(
         ppReg.createPass(d_preprocessingPassContext.get(), passName));
   }
->>>>>>> c5982fa8
 }
 
 Node SmtEnginePrivate::expandDefinitions(TNode n, unordered_map<Node, Node, NodeHashFunction>& cache, bool expandOnly)
