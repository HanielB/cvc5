--- conflicted
+++ resolved
@@ -1010,10 +1010,8 @@
         checkModel();
       }
     }
-<<<<<<< HEAD
     // Check that UNSAT results generate a proof correctly.
-    if (options::checkProofs() || options::checkProofsNew()
-        || options::proofNewEagerChecking())
+    if (options::checkProofsNew() || options::proofNewEagerChecking())
     {
       if(r.asSatisfiabilityResult().isSat() == Result::UNSAT) {
         if ((options::checkProofsNew() || options::proofNewEagerChecking())
@@ -1025,8 +1023,6 @@
         checkProof();
       }
     }
-=======
->>>>>>> 8ad308b2
     // Check that UNSAT results generate an unsat core correctly.
     if(options::checkUnsatCores()) {
       if(r.asSatisfiabilityResult().isSat() == Result::UNSAT) {
@@ -1492,65 +1488,26 @@
 
 Expr SmtEngine::getSepNilExpr() { return getSepHeapAndNilExpr().second; }
 
-<<<<<<< HEAD
 void SmtEngine::checkProof()
 {
-  if (options::proofNew())
-  {
-    // internal check the proof
-    PropEngine* pe = getPropEngine();
-    Assert(pe != nullptr);
-    Assert(pe->getProof() != nullptr);
-    CDProof* pfpe = pe->getProof();
-    // TEMPORARY for testing, this can be used to count how often checkProofs is
-    // called
-    if (options::checkProofsNewFail())
-    {
-      AlwaysAssert(false) << "Fail due to --check-proofs-new-fail";
-    }
-    if (options ::checkProofsNew())
-    {
-      d_pfManager->checkProof(pfpe, *d_asserts);
-    }
-    return;
-  }
-#if (IS_LFSC_BUILD && IS_PROOFS_BUILD)
-
-  Chat() << "generating proof..." << endl;
-
-  const Proof& pf = getProof();
-
-  Chat() << "checking proof..." << endl;
-
-  std::string logicString = d_logic.getLogicString();
-
-  std::stringstream pfStream;
-
-  pfStream << proof::plf_signatures << endl;
-  int64_t sizeBeforeProof = static_cast<int64_t>(pfStream.tellp());
-
-  pf.toStream(pfStream);
-  d_stats->d_proofsSize +=
-      static_cast<int64_t>(pfStream.tellp()) - sizeBeforeProof;
-
-  {
-    TimerStat::CodeTimer checkProofTimer(d_stats->d_lfscCheckProofTime);
-    lfscc_init();
-    lfscc_check_file(pfStream, false, false, false, false, false, false, false);
-  }
-  // FIXME: we should actually call lfscc_cleanup here, but lfscc_cleanup
-  // segfaults on regress0/bv/core/bitvec7.smt
-  // lfscc_cleanup();
-
-#else  /* (IS_LFSC_BUILD && IS_PROOFS_BUILD) */
-  Unreachable()
-      << "This version of CVC4 was built without proof support; cannot check "
-         "proofs.";
-#endif /* (IS_LFSC_BUILD && IS_PROOFS_BUILD) */
-}
-
-=======
->>>>>>> 8ad308b2
+  Assert(options::proofNew());
+  // internal check the proof
+  PropEngine* pe = getPropEngine();
+  Assert(pe != nullptr);
+  Assert(pe->getProof() != nullptr);
+  CDProof* pfpe = pe->getProof();
+  // TEMPORARY for testing, this can be used to count how often checkProofs is
+  // called
+  if (options::checkProofsNewFail())
+  {
+    AlwaysAssert(false) << "Fail due to --check-proofs-new-fail";
+  }
+  if (options ::checkProofsNew())
+  {
+    d_pfManager->checkProof(pfpe, *d_asserts);
+  }
+}
+
 UnsatCore SmtEngine::getUnsatCoreInternal()
 {
 #if IS_PROOFS_BUILD
@@ -1860,33 +1817,6 @@
   return getUnsatCoreInternal();
 }
 
-<<<<<<< HEAD
-// TODO(#1108): Simplify the error reporting of this method.
-const Proof& SmtEngine::getProof()
-{
-  Trace("smt") << "SMT getProof()" << endl;
-  SmtScope smts(this);
-  finishInit();
-  if(Dump.isOn("benchmark")) {
-    Dump("benchmark") << GetProofCommand();
-  }
-#if IS_PROOFS_BUILD
-  if(!options::proof()) {
-    throw ModalException("Cannot get a proof when produce-proofs option is off.");
-  }
-  if (d_state->getMode() != SmtMode::UNSAT)
-  {
-    throw RecoverableModalException(
-        "Cannot get a proof unless immediately preceded by UNSAT/ENTAILED "
-        "response.");
-  }
-
-  return ProofManager::getProof(this);
-#else /* IS_PROOFS_BUILD */
-  throw ModalException("This build of CVC4 doesn't have proof support.");
-#endif /* IS_PROOFS_BUILD */
-}
-
 void SmtEngine::printProof()
 {
   if (d_pfManager == nullptr)
@@ -1906,8 +1836,6 @@
   d_pfManager->printProof(pe->getProof(), *d_asserts);
 }
 
-=======
->>>>>>> 8ad308b2
 void SmtEngine::printInstantiations( std::ostream& out ) {
   SmtScope smts(this);
   finishInit();
