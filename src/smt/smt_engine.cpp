--- conflicted
+++ resolved
@@ -3356,38 +3356,15 @@
     d_passes["bv-intro-pow2"]->apply(&d_assertions);
   }
 
-<<<<<<< HEAD
-  if (options::unsatCores())
-  {
-    // special rewriting pass for unsat cores, since many of the passes below
-    // are skipped
-    d_passes["rewrite"]->apply(&d_assertions);
-  }
-  else if (options::applySubst())
-=======
   // Since this pass is not robust for the information tracking necessary for
   // unsat cores, it's only applied if we are not doing unsat core computation
   if (!options::unsatCores())
->>>>>>> 0398c53a
   {
     d_passes["apply-substs"]->apply(&d_assertions);
   }
 
-<<<<<<< HEAD
-  // Assertions ARE guaranteed to be rewritten by this point
-#ifdef CVC4_ASSERTIONS
-  if (!options::newProofs())
-  {
-    for (unsigned i = 0; i < d_assertions.size(); ++i)
-    {
-      Assert(Rewriter::rewrite(d_assertions[i]) == d_assertions[i]);
-    }
-  }
-#endif
-=======
   // Assertions MUST BE guaranteed to be rewritten by this point
   d_passes["rewrite"]->apply(&d_assertions);
->>>>>>> 0398c53a
 
   // Lift bit-vectors of size 1 to bool
   if (options::bitvectorToBool())
@@ -3689,17 +3666,7 @@
       // map to null
       ProofManager::currentPM()->addDependence(n, Node::null());
     }
-<<<<<<< HEAD
-    // rewrite rules are by default in the unsat core because
-    // they need to be applied until saturation
-    if (options::unsatCores() && n.getKind() == kind::REWRITE_RULE)
-    {
-      ProofManager::currentPM()->addUnsatCore(n.toExpr());
-    }
-  });
-=======
   );
->>>>>>> 0398c53a
 
   // Add the normalized formula to the queue
   d_assertions.push_back(n, isAssumption);
