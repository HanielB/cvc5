--- conflicted
+++ resolved
@@ -94,12 +94,8 @@
 #include "smt/model_blocker.h"
 #include "smt/model_core_builder.h"
 #include "smt/options_manager.h"
-<<<<<<< HEAD
-#include "smt/process_assertions.h"
 #include "smt/proof_manager.h"
-=======
 #include "smt/preprocessor.h"
->>>>>>> 956ffda5
 #include "smt/smt_engine_scope.h"
 #include "smt/smt_engine_stats.h"
 #include "smt/term_formula_removal.h"
@@ -318,14 +314,9 @@
   d_theoryEngine.reset(new TheoryEngine(getContext(),
                                         getUserContext(),
                                         getResourceManager(),
-<<<<<<< HEAD
-                                        d_private->d_iteRemover,
+                                        d_pp->getTermFormulaRemover(),
                                         const_cast<const LogicInfo&>(d_logic),
                                         pnm));
-=======
-                                        d_pp->getTermFormulaRemover(),
-                                        const_cast<const LogicInfo&>(d_logic)));
->>>>>>> 956ffda5
 
   // Add the theories
   for(TheoryId id = theory::THEORY_FIRST; id < theory::THEORY_LAST; ++id) {
