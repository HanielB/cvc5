/*********************                                                        */
/*! \file smt_engine.cpp
 ** \verbatim
 ** Top contributors (to current version):
 **   Morgan Deters, Andrew Reynolds, Tim King
 ** This file is part of the CVC4 project.
 ** Copyright (c) 2009-2019 by the authors listed in the file AUTHORS
 ** in the top-level source directory) and their institutional affiliations.
 ** All rights reserved.  See the file COPYING in the top-level source
 ** directory for licensing information.\endverbatim
 **
 ** \brief The main entry point into the CVC4 library's SMT interface
 **
 ** The main entry point into the CVC4 library's SMT interface.
 **/

#include "smt/smt_engine.h"

#include <algorithm>
#include <cctype>
#include <iterator>
#include <memory>
#include <sstream>
#include <stack>
#include <string>
#include <tuple>
#include <unordered_map>
#include <unordered_set>
#include <utility>
#include <vector>

#include "base/configuration.h"
#include "base/configuration_private.h"
#include "base/exception.h"
#include "base/listener.h"
#include "base/modal_exception.h"
#include "base/output.h"
#include "context/cdhashmap.h"
#include "context/cdhashset.h"
#include "context/cdlist.h"
#include "context/context.h"
#include "decision/decision_engine.h"
#include "expr/attribute.h"
#include "expr/expr.h"
#include "expr/kind.h"
#include "expr/metakind.h"
#include "expr/node.h"
#include "expr/node_algorithm.h"
#include "expr/node_builder.h"
#include "expr/node_self_iterator.h"
#include "options/arith_options.h"
#include "options/arrays_options.h"
#include "options/base_options.h"
#include "options/booleans_options.h"
#include "options/bv_options.h"
#include "options/datatypes_options.h"
#include "options/decision_mode.h"
#include "options/decision_options.h"
#include "options/language.h"
#include "options/main_options.h"
#include "options/open_ostream.h"
#include "options/option_exception.h"
#include "options/printer_options.h"
#include "options/proof_options.h"
#include "options/prop_options.h"
#include "options/quantifiers_options.h"
#include "options/sep_options.h"
#include "options/set_language.h"
#include "options/smt_options.h"
#include "options/strings_options.h"
#include "options/strings_process_loop_mode.h"
#include "options/theory_options.h"
#include "options/uf_options.h"
#include "preprocessing/preprocessing_pass.h"
#include "preprocessing/preprocessing_pass_context.h"
#include "preprocessing/preprocessing_pass_registry.h"
#include "printer/printer.h"
#include "proof/proof.h"
#include "proof/proof_manager.h"
#include "proof/theory_proof.h"
#include "proof/unsat_core.h"
#include "prop/prop_engine.h"
#include "smt/command.h"
#include "smt/command_list.h"
#include "smt/logic_request.h"
#include "smt/managed_ostreams.h"
#include "smt/model_core_builder.h"
#include "smt/smt_engine_scope.h"
#include "smt/term_formula_removal.h"
#include "smt/update_ostream.h"
#include "smt_util/boolean_simplification.h"
#include "smt_util/nary_builder.h"
#include "smt_util/node_visitor.h"
#include "theory/booleans/circuit_propagator.h"
#include "theory/bv/theory_bv_rewriter.h"
#include "theory/logic_info.h"
#include "theory/quantifiers/fun_def_process.h"
#include "theory/quantifiers/quantifiers_rewriter.h"
#include "theory/quantifiers/single_inv_partition.h"
#include "theory/quantifiers/sygus/synth_engine.h"
#include "theory/quantifiers/term_util.h"
#include "theory/rewriter.h"
#include "theory/sort_inference.h"
#include "theory/strings/theory_strings.h"
#include "theory/substitutions.h"
#include "theory/theory_engine.h"
#include "theory/theory_model.h"
#include "theory/theory_traits.h"
#include "util/hash.h"
#include "util/proof.h"
#include "util/random.h"
#include "util/resource_manager.h"

#if (IS_LFSC_BUILD && IS_PROOFS_BUILD)
#include "lfscc.h"
#endif

using namespace std;
using namespace CVC4;
using namespace CVC4::smt;
using namespace CVC4::preprocessing;
using namespace CVC4::prop;
using namespace CVC4::context;
using namespace CVC4::theory;

namespace CVC4 {

namespace proof {
extern const char* const plf_signatures;
}  // namespace proof

namespace smt {

struct DeleteCommandFunction : public std::unary_function<const Command*, void>
{
  void operator()(const Command* command) { delete command; }
};

void DeleteAndClearCommandVector(std::vector<Command*>& commands) {
  std::for_each(commands.begin(), commands.end(), DeleteCommandFunction());
  commands.clear();
}

/** Useful for counting the number of recursive calls. */
class ScopeCounter {
private:
  unsigned& d_depth;
public:
  ScopeCounter(unsigned& d) : d_depth(d) {
    ++d_depth;
  }
  ~ScopeCounter(){
    --d_depth;
  }
};

/**
 * Representation of a defined function.  We keep these around in
 * SmtEngine to permit expanding definitions late (and lazily), to
 * support getValue() over defined functions, to support user output
 * in terms of defined functions, etc.
 */
class DefinedFunction {
  Node d_func;
  vector<Node> d_formals;
  Node d_formula;
public:
  DefinedFunction() {}
  DefinedFunction(Node func, vector<Node> formals, Node formula) :
    d_func(func),
    d_formals(formals),
    d_formula(formula) {
  }
  Node getFunction() const { return d_func; }
  vector<Node> getFormals() const { return d_formals; }
  Node getFormula() const { return d_formula; }
};/* class DefinedFunction */

struct SmtEngineStatistics {
  /** time spent in definition-expansion */
  TimerStat d_definitionExpansionTime;
  /** number of constant propagations found during nonclausal simp */
  IntStat d_numConstantProps;
  /** time spent converting to CNF */
  TimerStat d_cnfConversionTime;
  /** Num of assertions before ite removal */
  IntStat d_numAssertionsPre;
  /** Num of assertions after ite removal */
  IntStat d_numAssertionsPost;
  /** Size of all proofs generated */
  IntStat d_proofsSize;
  /** time spent in checkModel() */
  TimerStat d_checkModelTime;
  /** time spent checking the proof with LFSC */
  TimerStat d_lfscCheckProofTime;
  /** time spent in checkUnsatCore() */
  TimerStat d_checkUnsatCoreTime;
  /** time spent in PropEngine::checkSat() */
  TimerStat d_solveTime;
  /** time spent in pushing/popping */
  TimerStat d_pushPopTime;
  /** time spent in processAssertions() */
  TimerStat d_processAssertionsTime;

  /** Has something simplified to false? */
  IntStat d_simplifiedToFalse;
  /** Number of resource units spent. */
  ReferenceStat<uint64_t> d_resourceUnitsUsed;

  SmtEngineStatistics()
      : d_definitionExpansionTime("smt::SmtEngine::definitionExpansionTime"),
        d_numConstantProps("smt::SmtEngine::numConstantProps", 0),
        d_cnfConversionTime("smt::SmtEngine::cnfConversionTime"),
        d_numAssertionsPre("smt::SmtEngine::numAssertionsPreITERemoval", 0),
        d_numAssertionsPost("smt::SmtEngine::numAssertionsPostITERemoval", 0),
        d_proofsSize("smt::SmtEngine::proofsSize", 0),
        d_checkModelTime("smt::SmtEngine::checkModelTime"),
        d_lfscCheckProofTime("smt::SmtEngine::lfscCheckProofTime"),
        d_checkUnsatCoreTime("smt::SmtEngine::checkUnsatCoreTime"),
        d_solveTime("smt::SmtEngine::solveTime"),
        d_pushPopTime("smt::SmtEngine::pushPopTime"),
        d_processAssertionsTime("smt::SmtEngine::processAssertionsTime"),
        d_simplifiedToFalse("smt::SmtEngine::simplifiedToFalse", 0),
        d_resourceUnitsUsed("smt::SmtEngine::resourceUnitsUsed")
  {
    smtStatisticsRegistry()->registerStat(&d_definitionExpansionTime);
    smtStatisticsRegistry()->registerStat(&d_numConstantProps);
    smtStatisticsRegistry()->registerStat(&d_cnfConversionTime);
    smtStatisticsRegistry()->registerStat(&d_numAssertionsPre);
    smtStatisticsRegistry()->registerStat(&d_numAssertionsPost);
    smtStatisticsRegistry()->registerStat(&d_proofsSize);
    smtStatisticsRegistry()->registerStat(&d_checkModelTime);
    smtStatisticsRegistry()->registerStat(&d_lfscCheckProofTime);
    smtStatisticsRegistry()->registerStat(&d_checkUnsatCoreTime);
    smtStatisticsRegistry()->registerStat(&d_solveTime);
    smtStatisticsRegistry()->registerStat(&d_pushPopTime);
    smtStatisticsRegistry()->registerStat(&d_processAssertionsTime);
    smtStatisticsRegistry()->registerStat(&d_simplifiedToFalse);
    smtStatisticsRegistry()->registerStat(&d_resourceUnitsUsed);
  }

  ~SmtEngineStatistics() {
    smtStatisticsRegistry()->unregisterStat(&d_definitionExpansionTime);
    smtStatisticsRegistry()->unregisterStat(&d_numConstantProps);
    smtStatisticsRegistry()->unregisterStat(&d_cnfConversionTime);
    smtStatisticsRegistry()->unregisterStat(&d_numAssertionsPre);
    smtStatisticsRegistry()->unregisterStat(&d_numAssertionsPost);
    smtStatisticsRegistry()->unregisterStat(&d_proofsSize);
    smtStatisticsRegistry()->unregisterStat(&d_checkModelTime);
    smtStatisticsRegistry()->unregisterStat(&d_lfscCheckProofTime);
    smtStatisticsRegistry()->unregisterStat(&d_checkUnsatCoreTime);
    smtStatisticsRegistry()->unregisterStat(&d_solveTime);
    smtStatisticsRegistry()->unregisterStat(&d_pushPopTime);
    smtStatisticsRegistry()->unregisterStat(&d_processAssertionsTime);
    smtStatisticsRegistry()->unregisterStat(&d_simplifiedToFalse);
    smtStatisticsRegistry()->unregisterStat(&d_resourceUnitsUsed);
  }
};/* struct SmtEngineStatistics */


class SoftResourceOutListener : public Listener {
 public:
  SoftResourceOutListener(SmtEngine& smt) : d_smt(&smt) {}
  void notify() override
  {
    SmtScope scope(d_smt);
    Assert(smt::smtEngineInScope());
    d_smt->interrupt();
  }
 private:
  SmtEngine* d_smt;
}; /* class SoftResourceOutListener */


class HardResourceOutListener : public Listener {
 public:
  HardResourceOutListener(SmtEngine& smt) : d_smt(&smt) {}
  void notify() override
  {
    SmtScope scope(d_smt);
    theory::Rewriter::clearCaches();
  }
 private:
  SmtEngine* d_smt;
}; /* class HardResourceOutListener */

class SetLogicListener : public Listener {
 public:
  SetLogicListener(SmtEngine& smt) : d_smt(&smt) {}
  void notify() override
  {
    LogicInfo inOptions(options::forceLogicString());
    d_smt->setLogic(inOptions);
  }
 private:
  SmtEngine* d_smt;
}; /* class SetLogicListener */

class BeforeSearchListener : public Listener {
 public:
  BeforeSearchListener(SmtEngine& smt) : d_smt(&smt) {}
  void notify() override { d_smt->beforeSearch(); }

 private:
  SmtEngine* d_smt;
}; /* class BeforeSearchListener */

class UseTheoryListListener : public Listener {
 public:
  UseTheoryListListener(TheoryEngine* theoryEngine)
      : d_theoryEngine(theoryEngine)
  {}

  void notify() override
  {
    std::stringstream commaList(options::useTheoryList());
    std::string token;

    Debug("UseTheoryListListener") << "UseTheoryListListener::notify() "
                                   << options::useTheoryList() << std::endl;

    while(std::getline(commaList, token, ',')){
      if(token == "help") {
        puts(theory::useTheoryHelp);
        exit(1);
      }
      if(theory::useTheoryValidate(token)) {
        d_theoryEngine->enableTheoryAlternative(token);
      } else {
        throw OptionException(
            std::string("unknown option for --use-theory : `") + token +
            "'.  Try --use-theory=help.");
      }
    }
  }

 private:
  TheoryEngine* d_theoryEngine;
}; /* class UseTheoryListListener */


class SetDefaultExprDepthListener : public Listener {
 public:
  void notify() override
  {
    int depth = options::defaultExprDepth();
    Debug.getStream() << expr::ExprSetDepth(depth);
    Trace.getStream() << expr::ExprSetDepth(depth);
    Notice.getStream() << expr::ExprSetDepth(depth);
    Chat.getStream() << expr::ExprSetDepth(depth);
    Message.getStream() << expr::ExprSetDepth(depth);
    Warning.getStream() << expr::ExprSetDepth(depth);
    // intentionally exclude Dump stream from this list
  }
};

class SetDefaultExprDagListener : public Listener {
 public:
  void notify() override
  {
    int dag = options::defaultDagThresh();
    Debug.getStream() << expr::ExprDag(dag);
    Trace.getStream() << expr::ExprDag(dag);
    Notice.getStream() << expr::ExprDag(dag);
    Chat.getStream() << expr::ExprDag(dag);
    Message.getStream() << expr::ExprDag(dag);
    Warning.getStream() << expr::ExprDag(dag);
    Dump.getStream() << expr::ExprDag(dag);
  }
};

class SetPrintExprTypesListener : public Listener {
 public:
  void notify() override
  {
    bool value = options::printExprTypes();
    Debug.getStream() << expr::ExprPrintTypes(value);
    Trace.getStream() << expr::ExprPrintTypes(value);
    Notice.getStream() << expr::ExprPrintTypes(value);
    Chat.getStream() << expr::ExprPrintTypes(value);
    Message.getStream() << expr::ExprPrintTypes(value);
    Warning.getStream() << expr::ExprPrintTypes(value);
    // intentionally exclude Dump stream from this list
  }
};

class DumpModeListener : public Listener {
 public:
  void notify() override
  {
    const std::string& value = options::dumpModeString();
    Dump.setDumpFromString(value);
  }
};

class PrintSuccessListener : public Listener {
 public:
  void notify() override
  {
    bool value = options::printSuccess();
    Debug.getStream() << Command::printsuccess(value);
    Trace.getStream() << Command::printsuccess(value);
    Notice.getStream() << Command::printsuccess(value);
    Chat.getStream() << Command::printsuccess(value);
    Message.getStream() << Command::printsuccess(value);
    Warning.getStream() << Command::printsuccess(value);
    *options::out() << Command::printsuccess(value);
  }
};



/**
 * This is an inelegant solution, but for the present, it will work.
 * The point of this is to separate the public and private portions of
 * the SmtEngine class, so that smt_engine.h doesn't
 * include "expr/node.h", which is a private CVC4 header (and can lead
 * to linking errors due to the improper inlining of non-visible symbols
 * into user code!).
 *
 * The "real" solution (that which is usually implemented) is to move
 * ALL the implementation to SmtEnginePrivate and maintain a
 * heap-allocated instance of it in SmtEngine.  SmtEngine (the public
 * one) becomes an "interface shell" which simply acts as a forwarder
 * of method calls.
 */
class SmtEnginePrivate : public NodeManagerListener {
  SmtEngine& d_smt;

  typedef unordered_map<Node, Node, NodeHashFunction> NodeToNodeHashMap;
  typedef unordered_map<Node, bool, NodeHashFunction> NodeToBoolHashMap;

  /**
   * Manager for limiting time and abstract resource usage.
   */
  ResourceManager* d_resourceManager;

  /** Manager for the memory of regular-output-channel. */
  ManagedRegularOutputChannel d_managedRegularChannel;

  /** Manager for the memory of diagnostic-output-channel. */
  ManagedDiagnosticOutputChannel d_managedDiagnosticChannel;

  /** Manager for the memory of --dump-to. */
  ManagedDumpOStream d_managedDumpChannel;

  /** Manager for --replay-log. */
  ManagedReplayLogOstream d_managedReplayLog;

  /**
   * This list contains:
   *  softResourceOut
   *  hardResourceOut
   *  setForceLogic
   *  beforeSearchListener
   *  UseTheoryListListener
   *
   * This needs to be deleted before both NodeManager's Options,
   * SmtEngine, d_resourceManager, and TheoryEngine.
   */
  ListenerRegistrationList* d_listenerRegistrations;

  /** A circuit propagator for non-clausal propositional deduction */
  booleans::CircuitPropagator d_propagator;

  /** Assertions in the preprocessing pipeline */
  AssertionPipeline d_assertions;

  /** Whether any assertions have been processed */
  CDO<bool> d_assertionsProcessed;

  // Cached true value
  Node d_true;

  /**
   * A context that never pushes/pops, for use by CD structures (like
   * SubstitutionMaps) that should be "global".
   */
  context::Context d_fakeContext;

  /**
   * A map of AbsractValues to their actual constants.  Only used if
   * options::abstractValues() is on.
   */
  SubstitutionMap d_abstractValueMap;

  /**
   * A mapping of all abstract values (actual value |-> abstract) that
   * we've handed out.  This is necessary to ensure that we give the
   * same AbstractValues for the same real constants.  Only used if
   * options::abstractValues() is on.
   */
  NodeToNodeHashMap d_abstractValues;

  /** Number of calls of simplify assertions active.
   */
  unsigned d_simplifyAssertionsDepth;

  /** TODO: whether certain preprocess steps are necessary */
  //bool d_needsExpandDefs;

  //------------------------------- expression names
  /** mapping from expressions to name */
  context::CDHashMap< Node, std::string, NodeHashFunction > d_exprNames;
  //------------------------------- end expression names
 public:
  IteSkolemMap& getIteSkolemMap() { return d_assertions.getIteSkolemMap(); }

  /** Instance of the ITE remover */
  RemoveTermFormulas d_iteRemover;

  /* Finishes the initialization of the private portion of SMTEngine. */
  void finishInit();

  /*------------------- sygus utils ------------------*/
  /**
   * sygus variables declared (from "declare-var" and "declare-fun" commands)
   *
   * The SyGuS semantics for declared variables is that they are implicitly
   * universally quantified in the constraints.
   */
  std::vector<Node> d_sygusVars;
  /** types of sygus primed variables (for debugging) */
  std::vector<Type> d_sygusPrimedVarTypes;
  /** sygus constraints */
  std::vector<Node> d_sygusConstraints;
  /** functions-to-synthesize */
  std::vector<Node> d_sygusFunSymbols;
  /** maps functions-to-synthesize to their respective input variables lists */
  std::map<Node, std::vector<Node>> d_sygusFunVars;
  /** maps functions-to-synthesize to their respective syntactic restrictions
   *
   * If function has syntactic restrictions, these are encoded as a SyGuS
   * datatype type
   */
  std::map<Node, TypeNode> d_sygusFunSyntax;

  /*------------------- end of sygus utils ------------------*/

 private:
  std::unique_ptr<PreprocessingPassContext> d_preprocessingPassContext;

  /**
   * Map of preprocessing pass instances, mapping from names to preprocessing
   * pass instance
   */
  std::unordered_map<std::string, std::unique_ptr<PreprocessingPass>> d_passes;

  /**
   * Helper function to fix up assertion list to restore invariants needed after
   * ite removal.
   */
  void collectSkolems(TNode n, set<TNode>& skolemSet, NodeToBoolHashMap& cache);

  /**
   * Helper function to fix up assertion list to restore invariants needed after
   * ite removal.
   */
  bool checkForBadSkolems(TNode n, TNode skolem, NodeToBoolHashMap& cache);

  /**
   * Perform non-clausal simplification of a Node.  This involves
   * Theory implementations, but does NOT involve the SAT solver in
   * any way.
   *
   * Returns false if the formula simplifies to "false"
   */
  bool simplifyAssertions();

 public:
  SmtEnginePrivate(SmtEngine& smt)
      : d_smt(smt),
        d_managedRegularChannel(),
        d_managedDiagnosticChannel(),
        d_managedDumpChannel(),
        d_managedReplayLog(),
        d_listenerRegistrations(new ListenerRegistrationList()),
        d_propagator(true, true),
        d_assertions(),
        d_assertionsProcessed(smt.d_userContext, false),
        d_fakeContext(),
        d_abstractValueMap(&d_fakeContext),
        d_abstractValues(),
        d_simplifyAssertionsDepth(0),
        // d_needsExpandDefs(true),  //TODO?
        d_exprNames(smt.d_userContext),
        d_iteRemover(smt.d_userContext)
  {
    d_smt.d_nodeManager->subscribeEvents(this);
    d_true = NodeManager::currentNM()->mkConst(true);
    d_resourceManager = NodeManager::currentResourceManager();

    d_listenerRegistrations->add(d_resourceManager->registerSoftListener(
        new SoftResourceOutListener(d_smt)));

    d_listenerRegistrations->add(d_resourceManager->registerHardListener(
        new HardResourceOutListener(d_smt)));

    try
    {
      Options& nodeManagerOptions = NodeManager::currentNM()->getOptions();
      d_listenerRegistrations->add(
          nodeManagerOptions.registerForceLogicListener(
              new SetLogicListener(d_smt), true));

      // Multiple options reuse BeforeSearchListener so registration requires an
      // extra bit of care.
      // We can safely not call notify on this before search listener at
      // registration time. This d_smt cannot be beforeSearch at construction
      // time. Therefore the BeforeSearchListener is a no-op. Therefore it does
      // not have to be called.
      d_listenerRegistrations->add(
          nodeManagerOptions.registerBeforeSearchListener(
              new BeforeSearchListener(d_smt)));

      // These do need registration calls.
      d_listenerRegistrations->add(
          nodeManagerOptions.registerSetDefaultExprDepthListener(
              new SetDefaultExprDepthListener(), true));
      d_listenerRegistrations->add(
          nodeManagerOptions.registerSetDefaultExprDagListener(
              new SetDefaultExprDagListener(), true));
      d_listenerRegistrations->add(
          nodeManagerOptions.registerSetPrintExprTypesListener(
              new SetPrintExprTypesListener(), true));
      d_listenerRegistrations->add(
          nodeManagerOptions.registerSetDumpModeListener(new DumpModeListener(),
                                                         true));
      d_listenerRegistrations->add(
          nodeManagerOptions.registerSetPrintSuccessListener(
              new PrintSuccessListener(), true));
      d_listenerRegistrations->add(
          nodeManagerOptions.registerSetRegularOutputChannelListener(
              new SetToDefaultSourceListener(&d_managedRegularChannel), true));
      d_listenerRegistrations->add(
          nodeManagerOptions.registerSetDiagnosticOutputChannelListener(
              new SetToDefaultSourceListener(&d_managedDiagnosticChannel),
              true));
      d_listenerRegistrations->add(
          nodeManagerOptions.registerDumpToFileNameListener(
              new SetToDefaultSourceListener(&d_managedDumpChannel), true));
      d_listenerRegistrations->add(
          nodeManagerOptions.registerSetReplayLogFilename(
              new SetToDefaultSourceListener(&d_managedReplayLog), true));
    }
    catch (OptionException& e)
    {
      // Registering the option listeners can lead to OptionExceptions, e.g.
      // when the user chooses a dump tag that does not exist. In that case, we
      // have to make sure that we delete existing listener registrations and
      // that we unsubscribe from NodeManager events. Otherwise we will have
      // errors in the deconstructors of the NodeManager (because the
      // NodeManager tries to notify an SmtEnginePrivate that does not exist)
      // and the ListenerCollection (because not all registrations have been
      // removed before calling the deconstructor).
      delete d_listenerRegistrations;
      d_smt.d_nodeManager->unsubscribeEvents(this);
      throw OptionException(e.getRawMessage());
    }
  }

  ~SmtEnginePrivate()
  {
    delete d_listenerRegistrations;

    if(d_propagator.getNeedsFinish()) {
      d_propagator.finish();
      d_propagator.setNeedsFinish(false);
    }
    d_smt.d_nodeManager->unsubscribeEvents(this);
  }

  void cleanupPreprocessingPasses() { d_passes.clear(); }

  ResourceManager* getResourceManager() { return d_resourceManager; }
  void spendResource(unsigned amount)
  {
    d_resourceManager->spendResource(amount);
  }

  void nmNotifyNewSort(TypeNode tn, uint32_t flags) override
  {
    DeclareTypeCommand c(tn.getAttribute(expr::VarNameAttr()),
                         0,
                         tn.toType());
    if((flags & ExprManager::SORT_FLAG_PLACEHOLDER) == 0) {
      d_smt.addToModelCommandAndDump(c, flags);
    }
  }

  void nmNotifyNewSortConstructor(TypeNode tn, uint32_t flags) override
  {
    DeclareTypeCommand c(tn.getAttribute(expr::VarNameAttr()),
                         tn.getAttribute(expr::SortArityAttr()),
                         tn.toType());
    if ((flags & ExprManager::SORT_FLAG_PLACEHOLDER) == 0)
    {
      d_smt.addToModelCommandAndDump(c);
    }
  }

  void nmNotifyNewDatatypes(const std::vector<DatatypeType>& dtts,
                            uint32_t flags) override
  {
    if ((flags & ExprManager::DATATYPE_FLAG_PLACEHOLDER) == 0)
    {
      DatatypeDeclarationCommand c(dtts);
      d_smt.addToModelCommandAndDump(c);
    }
  }

  void nmNotifyNewVar(TNode n, uint32_t flags) override
  {
    DeclareFunctionCommand c(n.getAttribute(expr::VarNameAttr()),
                             n.toExpr(),
                             n.getType().toType());
    if((flags & ExprManager::VAR_FLAG_DEFINED) == 0) {
      d_smt.addToModelCommandAndDump(c, flags);
    }
  }

  void nmNotifyNewSkolem(TNode n,
                         const std::string& comment,
                         uint32_t flags) override
  {
    string id = n.getAttribute(expr::VarNameAttr());
    DeclareFunctionCommand c(id, n.toExpr(), n.getType().toType());
    if(Dump.isOn("skolems") && comment != "") {
      Dump("skolems") << CommentCommand(id + " is " + comment);
    }
    if((flags & ExprManager::VAR_FLAG_DEFINED) == 0) {
      d_smt.addToModelCommandAndDump(c, flags, false, "skolems");
    }
  }

  void nmNotifyDeleteNode(TNode n) override {}

  Node applySubstitutions(TNode node)
  {
    return Rewriter::rewrite(
        d_preprocessingPassContext->getTopLevelSubstitutions().apply(node));
  }

  /**
   * Process the assertions that have been asserted.
   */
  void processAssertions();

  /** Process a user push.
  */
  void notifyPush() {

  }

  /**
   * Process a user pop.  Clears out the non-context-dependent stuff in this
   * SmtEnginePrivate.  Necessary to clear out our assertion vectors in case
   * someone does a push-assert-pop without a check-sat. It also pops the
   * last map of expression names from notifyPush.
   */
  void notifyPop() {
    d_assertions.clear();
    d_propagator.getLearnedLiterals().clear();
    getIteSkolemMap().clear();
  }

  /**
   * Adds a formula to the current context.  Action here depends on
   * the SimplificationMode (in the current Options scope); the
   * formula might be pushed out to the propositional layer
   * immediately, or it might be simplified and kept, or it might not
   * even be simplified.
   * the 2nd and 3rd arguments added for bookkeeping for proofs
   *
   * @param isAssumption If true, the formula is considered to be an assumption
   * (this is used to distinguish assertions and assumptions)
   */
  void addFormula(TNode n,
                  bool inUnsatCore,
                  bool inInput = true,
                  bool isAssumption = false);

  /** Expand definitions in n. */
  Node expandDefinitions(TNode n,
                         NodeToNodeHashMap& cache,
                         bool expandOnly = false);

  /**
   * Simplify node "in" by expanding definitions and applying any
   * substitutions learned from preprocessing.
   */
  Node simplify(TNode in) {
    // Substitute out any abstract values in ex.
    // Expand definitions.
    NodeToNodeHashMap cache;
    Node n = expandDefinitions(in, cache).toExpr();
    // Make sure we've done all preprocessing, etc.
    Assert(d_assertions.size() == 0);
    return applySubstitutions(n).toExpr();
  }

  /**
   * Substitute away all AbstractValues in a node.
   */
  Node substituteAbstractValues(TNode n) {
    // We need to do this even if options::abstractValues() is off,
    // since the setting might have changed after we already gave out
    // some abstract values.
    return d_abstractValueMap.apply(n);
  }

  /**
   * Make a new (or return an existing) abstract value for a node.
   * Can only use this if options::abstractValues() is on.
   */
  Node mkAbstractValue(TNode n) {
    Assert(options::abstractValues());
    Node& val = d_abstractValues[n];
    if(val.isNull()) {
      val = d_smt.d_nodeManager->mkAbstractValue(n.getType());
      d_abstractValueMap.addSubstitution(val, n);
    }
    // We are supposed to ascribe types to all abstract values that go out.
    NodeManager* current = d_smt.d_nodeManager;
    Node ascription = current->mkConst(AscriptionType(n.getType().toType()));
    Node retval = current->mkNode(kind::APPLY_TYPE_ASCRIPTION, ascription, val);
    return retval;
  }

  void addUseTheoryListListener(TheoryEngine* theoryEngine){
    Options& nodeManagerOptions = NodeManager::currentNM()->getOptions();
    d_listenerRegistrations->add(
        nodeManagerOptions.registerUseTheoryListListener(
            new UseTheoryListListener(theoryEngine), true));
  }

  std::ostream* getReplayLog() const {
    return d_managedReplayLog.getReplayLog();
  }

  //------------------------------- expression names
  // implements setExpressionName, as described in smt_engine.h
  void setExpressionName(Expr e, std::string name) {
    d_exprNames[Node::fromExpr(e)] = name;
  }

  // implements getExpressionName, as described in smt_engine.h
  bool getExpressionName(Expr e, std::string& name) const {
    context::CDHashMap< Node, std::string, NodeHashFunction >::const_iterator it = d_exprNames.find(e);
    if(it!=d_exprNames.end()) {
      name = (*it).second;
      return true;
    }else{
      return false;
    }
  }
  //------------------------------- end expression names
};/* class SmtEnginePrivate */

}/* namespace CVC4::smt */

SmtEngine::SmtEngine(ExprManager* em)
    : d_context(new Context()),
      d_userLevels(),
      d_userContext(new UserContext()),
      d_exprManager(em),
      d_nodeManager(d_exprManager->getNodeManager()),
      d_decisionEngine(NULL),
      d_theoryEngine(NULL),
      d_propEngine(NULL),
      d_proofManager(NULL),
      d_definedFunctions(NULL),
      d_fmfRecFunctionsDefined(NULL),
      d_assertionList(NULL),
      d_assignments(NULL),
      d_modelGlobalCommands(),
      d_modelCommands(NULL),
      d_dumpCommands(),
      d_defineCommands(),
      d_logic(),
      d_originalOptions(),
      d_isInternalSubsolver(false),
      d_pendingPops(0),
      d_fullyInited(false),
      d_problemExtended(false),
      d_queryMade(false),
      d_needPostsolve(false),
      d_earlyTheoryPP(true),
      d_globalNegation(false),
      d_status(),
      d_replayStream(NULL),
      d_private(NULL),
      d_statisticsRegistry(NULL),
      d_stats(NULL),
      d_channels(new LemmaChannels())
{
  SmtScope smts(this);
  d_originalOptions.copyValues(em->getOptions());
  d_private = new smt::SmtEnginePrivate(*this);
  d_statisticsRegistry = new StatisticsRegistry();
  d_stats = new SmtEngineStatistics();
  d_stats->d_resourceUnitsUsed.setData(
      d_private->getResourceManager()->getResourceUsage());

  // The ProofManager is constructed before any other proof objects such as
  // SatProof and TheoryProofs. The TheoryProofEngine and the SatProof are
  // initialized in TheoryEngine and PropEngine respectively.
  Assert(d_proofManager == NULL);

  // d_proofManager must be created before Options has been finished
  // being parsed from the input file. Because of this, we cannot trust
  // that options::proof() is set correctly yet.
#ifdef CVC4_PROOF
  d_proofManager = new ProofManager(d_userContext);
#endif

  d_definedFunctions = new (true) DefinedFunctionMap(d_userContext);
  d_fmfRecFunctionsDefined = new (true) NodeList(d_userContext);
  d_modelCommands = new (true) smt::CommandList(d_userContext);
}

void SmtEngine::finishInit()
{
  Trace("smt-debug") << "SmtEngine::finishInit" << std::endl;
  // We have mutual dependency here, so we add the prop engine to the theory
  // engine later (it is non-essential there)
  d_theoryEngine = new TheoryEngine(d_context,
                                    d_userContext,
                                    d_private->d_iteRemover,
                                    const_cast<const LogicInfo&>(d_logic),
                                    d_channels);

  // Add the theories
  for(TheoryId id = theory::THEORY_FIRST; id < theory::THEORY_LAST; ++id) {
    TheoryConstructor::addTheory(d_theoryEngine, id);
    //register with proof engine if applicable
#ifdef CVC4_PROOF
    ProofManager::currentPM()->getTheoryProofEngine()->registerTheory(d_theoryEngine->theoryOf(id));
#endif
  }

  d_private->addUseTheoryListListener(d_theoryEngine);

  // global push/pop around everything, to ensure proper destruction
  // of context-dependent data structures
  d_userContext->push();
  d_context->push();

  // ensure that our heuristics are properly set up
  setDefaults();

  Trace("smt-debug") << "Making decision engine..." << std::endl;

  d_decisionEngine = new DecisionEngine(d_context, d_userContext);
  d_decisionEngine->init();   // enable appropriate strategies

  Trace("smt-debug") << "Making prop engine..." << std::endl;
  d_propEngine = new PropEngine(d_theoryEngine, d_decisionEngine, d_context,
                                d_userContext, d_private->getReplayLog(),
                                d_replayStream, d_channels);

  Trace("smt-debug") << "Setting up theory engine..." << std::endl;
  d_theoryEngine->setPropEngine(d_propEngine);
  d_theoryEngine->setDecisionEngine(d_decisionEngine);
  Trace("smt-debug") << "Finishing init for theory engine..." << std::endl;
  d_theoryEngine->finishInit();

  Trace("smt-debug") << "Set up assertion list..." << std::endl;
  // [MGD 10/20/2011] keep around in incremental mode, due to a
  // cleanup ordering issue and Nodes/TNodes.  If SAT is popped
  // first, some user-context-dependent TNodes might still exist
  // with rc == 0.
  if(options::produceAssertions() ||
     options::incrementalSolving()) {
    // In the case of incremental solving, we appear to need these to
    // ensure the relevant Nodes remain live.
    d_assertionList = new(true) AssertionList(d_userContext);
  }

  // dump out a set-logic command
  if(Dump.isOn("benchmark")) {
    if (Dump.isOn("raw-benchmark")) {
      Dump("raw-benchmark") << SetBenchmarkLogicCommand(d_logic.getLogicString());
    } else {
      LogicInfo everything;
      everything.lock();
      Dump("benchmark") << CommentCommand("CVC4 always dumps the most general, all-supported logic (below), as some internals might require the use of a logic more general than the input.")
                        << SetBenchmarkLogicCommand(everything.getLogicString());
    }
  }

  Trace("smt-debug") << "Dump declaration commands..." << std::endl;
  // dump out any pending declaration commands
  for(unsigned i = 0; i < d_dumpCommands.size(); ++i) {
    Dump("declarations") << *d_dumpCommands[i];
    delete d_dumpCommands[i];
  }
  d_dumpCommands.clear();

  // dump out any pending SyGuS commands
  for (unsigned i = 0, size = d_dumpSyGuS.size(); i < size; ++i)
  {
    Dump("sygus-benchmark") << *d_dumpSyGuS[i];
    delete d_dumpSyGuS[i];
  }
  d_dumpSyGuS.clear();

  PROOF( ProofManager::currentPM()->setLogic(d_logic); );
  PROOF({
      for(TheoryId id = theory::THEORY_FIRST; id < theory::THEORY_LAST; ++id) {
        ProofManager::currentPM()->getTheoryProofEngine()->
          finishRegisterTheory(d_theoryEngine->theoryOf(id));
      }
    });
  d_private->finishInit();
  Trace("smt-debug") << "SmtEngine::finishInit done" << std::endl;
}

void SmtEngine::finalOptionsAreSet() {
  if(d_fullyInited) {
    return;
  }

  if(! d_logic.isLocked()) {
    setLogicInternal();
  }

  // finish initialization, create the prop engine, etc.
  finishInit();

  AlwaysAssert( d_propEngine->getAssertionLevel() == 0,
                "The PropEngine has pushed but the SmtEngine "
                "hasn't finished initializing!" );

  d_fullyInited = true;
  Assert(d_logic.isLocked());

  d_propEngine->assertFormula(NodeManager::currentNM()->mkConst<bool>(true));
  d_propEngine->assertFormula(NodeManager::currentNM()->mkConst<bool>(false).notNode());
}

void SmtEngine::shutdown() {
  doPendingPops();

  while(options::incrementalSolving() && d_userContext->getLevel() > 1) {
    internalPop(true);
  }

  if(d_propEngine != NULL) {
    d_propEngine->shutdown();
  }
  if(d_theoryEngine != NULL) {
    d_theoryEngine->shutdown();
  }
  if(d_decisionEngine != NULL) {
    d_decisionEngine->shutdown();
  }
}

SmtEngine::~SmtEngine()
{
  SmtScope smts(this);

  try {
    shutdown();

    // global push/pop around everything, to ensure proper destruction
    // of context-dependent data structures
    d_context->popto(0);
    d_userContext->popto(0);

    if(d_assignments != NULL) {
      d_assignments->deleteSelf();
    }

    if(d_assertionList != NULL) {
      d_assertionList->deleteSelf();
    }

    for(unsigned i = 0; i < d_dumpCommands.size(); ++i) {
      delete d_dumpCommands[i];
      d_dumpCommands[i] = NULL;
    }
    d_dumpCommands.clear();

    DeleteAndClearCommandVector(d_modelGlobalCommands);

    if(d_modelCommands != NULL) {
      d_modelCommands->deleteSelf();
    }

    d_definedFunctions->deleteSelf();
    d_fmfRecFunctionsDefined->deleteSelf();

    //destroy all passes before destroying things that they refer to
    d_private->cleanupPreprocessingPasses();

    // d_proofManager is always created when proofs are enabled at configure
    // time.  Because of this, this code should not be wrapped in PROOF() which
    // additionally checks flags such as options::proof().
    //
    // Note: the proof manager must be destroyed before the theory engine.
    // Because the destruction of the proofs depends on contexts owned be the
    // theory solvers.
#ifdef CVC4_PROOF
    delete d_proofManager;
    d_proofManager = NULL;
#endif

    delete d_theoryEngine;
    d_theoryEngine = NULL;
    delete d_propEngine;
    d_propEngine = NULL;
    delete d_decisionEngine;
    d_decisionEngine = NULL;

    delete d_stats;
    d_stats = NULL;
    delete d_statisticsRegistry;
    d_statisticsRegistry = NULL;

    delete d_private;
    d_private = NULL;

    delete d_userContext;
    d_userContext = NULL;
    delete d_context;
    d_context = NULL;

    delete d_channels;
    d_channels = NULL;

  } catch(Exception& e) {
    Warning() << "CVC4 threw an exception during cleanup." << endl
              << e << endl;
  }
}

void SmtEngine::setLogic(const LogicInfo& logic)
{
  SmtScope smts(this);
  if(d_fullyInited) {
    throw ModalException("Cannot set logic in SmtEngine after the engine has "
                         "finished initializing.");
  }
  d_logic = logic;
  setLogicInternal();
}

void SmtEngine::setLogic(const std::string& s)
{
  SmtScope smts(this);
  try {
    setLogic(LogicInfo(s));
  } catch(IllegalArgumentException& e) {
    throw LogicException(e.what());
  }
}

void SmtEngine::setLogic(const char* logic) { setLogic(string(logic)); }
LogicInfo SmtEngine::getLogicInfo() const {
  return d_logic;
}
void SmtEngine::setFilename(std::string filename) { d_filename = filename; }
std::string SmtEngine::getFilename() const { return d_filename; }
void SmtEngine::setLogicInternal()
{
  Assert(!d_fullyInited, "setting logic in SmtEngine but the engine has already"
         " finished initializing for this run");
  d_logic.lock();
}

void SmtEngine::setDefaults() {
  Random::getRandom().setSeed(options::seed());
  // Language-based defaults
  if (!options::bitvectorDivByZeroConst.wasSetByUser())
  {
    // Bitvector-divide-by-zero changed semantics in SMT LIB 2.6, thus we
    // set this option if the input format is SMT LIB 2.6. We also set this
    // option if we are sygus, since we assume SMT LIB 2.6 semantics for sygus.
    options::bitvectorDivByZeroConst.set(
        language::isInputLang_smt2_6(options::inputLanguage())
        || options::inputLanguage() == language::input::LANG_SYGUS
        || options::inputLanguage() == language::input::LANG_SYGUS_V2);
  }
  bool is_sygus = false;
  if (options::inputLanguage() == language::input::LANG_SYGUS
      || options::inputLanguage() == language::input::LANG_SYGUS_V2)
  {
    is_sygus = true;
  }

  if (options::bitblastMode() == theory::bv::BITBLAST_MODE_EAGER)
  {
    if (options::produceModels()
        && (d_logic.isTheoryEnabled(THEORY_ARRAYS)
            || d_logic.isTheoryEnabled(THEORY_UF)))
    {
      if (options::bitblastMode.wasSetByUser()
          || options::produceModels.wasSetByUser())
      {
        throw OptionException(std::string(
            "Eager bit-blasting currently does not support model generation "
            "for the combination of bit-vectors with arrays or uinterpreted "
            "functions. Try --bitblast=lazy"));
      }
      Notice() << "SmtEngine: setting bit-blast mode to lazy to support model"
               << "generation" << endl;
      setOption("bitblastMode", SExpr("lazy"));
    }

    if (options::incrementalSolving() && !d_logic.isPure(THEORY_BV))
    {
      throw OptionException(
          "Incremental eager bit-blasting is currently "
          "only supported for QF_BV. Try --bitblast=lazy.");
    }
  }

  if(options::forceLogicString.wasSetByUser()) {
    d_logic = LogicInfo(options::forceLogicString());
  }else if (options::solveIntAsBV() > 0) {
    if (!(d_logic <= LogicInfo("QF_NIA")))
    {
      throw OptionException(
          "--solve-int-as-bv=X only supported for pure integer logics (QF_NIA, "
          "QF_LIA, QF_IDL)");
    }
    d_logic = LogicInfo("QF_BV");
  }else if (d_logic.getLogicString() == "QF_NRA" && options::solveRealAsInt()) {
    d_logic = LogicInfo("QF_NIA");
  } else if ((d_logic.getLogicString() == "QF_UFBV" ||
              d_logic.getLogicString() == "QF_ABV") &&
             options::bitblastMode() == theory::bv::BITBLAST_MODE_EAGER) {
    d_logic = LogicInfo("QF_BV");
  }

  // set strings-exp
  /* - disabled for 1.4 release [MGD 2014.06.25]
  if(!d_logic.hasEverything() && d_logic.isTheoryEnabled(THEORY_STRINGS) ) {
    if(! options::stringExp.wasSetByUser()) {
      options::stringExp.set( true );
      Trace("smt") << "turning on strings-exp, for the theory of strings" << std::endl;
    }
  }
  */
  // for strings
  if(options::stringExp()) {
    if( !d_logic.isQuantified() ) {
      d_logic = d_logic.getUnlockedCopy();
      d_logic.enableQuantifiers();
      d_logic.lock();
      Trace("smt") << "turning on quantifier logic, for strings-exp"
                   << std::endl;
    }
    if(! options::fmfBound.wasSetByUser()) {
      options::fmfBound.set( true );
      Trace("smt") << "turning on fmf-bound-int, for strings-exp" << std::endl;
    }
    if(! options::fmfInstEngine.wasSetByUser()) {
      options::fmfInstEngine.set( true );
      Trace("smt") << "turning on fmf-inst-engine, for strings-exp" << std::endl;
    }
    /*
    if(! options::rewriteDivk.wasSetByUser()) {
      options::rewriteDivk.set( true );
      Trace("smt") << "turning on rewrite-divk, for strings-exp" << std::endl;
    }*/
    /*
    if(! options::stringFMF.wasSetByUser()) {
      options::stringFMF.set( true );
      Trace("smt") << "turning on strings-fmf, for strings-exp" << std::endl;
    }
    */
  }

  // sygus inference may require datatypes
  if (!d_isInternalSubsolver)
  {
    if (options::sygusInference() || options::sygusRewSynthInput()
        || options::sygusAbduct())
    {
      d_logic = d_logic.getUnlockedCopy();
      // sygus requires arithmetic, datatypes and quantifiers
      d_logic.enableTheory(THEORY_ARITH);
      d_logic.enableTheory(THEORY_DATATYPES);
      d_logic.enableTheory(THEORY_QUANTIFIERS);
      d_logic.lock();
      // since we are trying to recast as sygus, we assume the input is sygus
      is_sygus = true;
    }
  }

  if ((options::checkModels() || options::checkSynthSol()
       || options::modelCoresMode() != MODEL_CORES_NONE)
      && !options::produceAssertions())
  {
    Notice() << "SmtEngine: turning on produce-assertions to support "
             << "check-models, check-synth-sol or produce-model-cores." << endl;
    setOption("produce-assertions", SExpr("true"));
  }

  // Disable options incompatible with incremental solving, unsat cores, and
  // proofs or output an error if enabled explicitly
  if (options::incrementalSolving() || options::unsatCores()
      || options::proof())
  {
    if (options::unconstrainedSimp())
    {
      if (options::unconstrainedSimp.wasSetByUser())
      {
        throw OptionException(
            "unconstrained simplification not supported with unsat "
            "cores/proofs/incremental solving");
      }
      Notice() << "SmtEngine: turning off unconstrained simplification to "
                  "support unsat cores/proofs/incremental solving"
               << endl;
      options::unconstrainedSimp.set(false);
    }
  }
  else
  {
    // Turn on unconstrained simplification for QF_AUFBV
    if (!options::unconstrainedSimp.wasSetByUser())
    {
      //    bool qf_sat = d_logic.isPure(THEORY_BOOL) &&
      //    !d_logic.isQuantified(); bool uncSimp = false && !qf_sat &&
      //    !options::incrementalSolving();
      bool uncSimp = !d_logic.isQuantified() && !options::produceModels()
                     && !options::produceAssignments()
                     && !options::checkModels()
                     && (d_logic.isTheoryEnabled(THEORY_ARRAYS)
                         && d_logic.isTheoryEnabled(THEORY_BV));
      Trace("smt") << "setting unconstrained simplification to " << uncSimp
                   << endl;
      options::unconstrainedSimp.set(uncSimp);
    }
  }
  if (!options::proof())
  {
    // minimizing solutions from single invocation requires proofs
    if (options::cegqiSolMinCore() && options::cegqiSolMinCore.wasSetByUser())
    {
      throw OptionException("cegqi-si-sol-min-core requires --proof");
    }
  }

  // Disable options incompatible with unsat cores and proofs or output an
  // error if enabled explicitly
  if (options::unsatCores() || options::proof())
  {
    if (options::simplificationMode() != SIMPLIFICATION_MODE_NONE)
    {
      if (options::simplificationMode.wasSetByUser())
      {
        throw OptionException(
            "simplification not supported with unsat cores/proofs");
      }
      Notice() << "SmtEngine: turning off simplification to support unsat "
                  "cores/proofs"
               << endl;
      options::simplificationMode.set(SIMPLIFICATION_MODE_NONE);
    }

    if (options::pbRewrites())
    {
      if (options::pbRewrites.wasSetByUser())
      {
        throw OptionException(
            "pseudoboolean rewrites not supported with unsat cores/proofs");
      }
      Notice() << "SmtEngine: turning off pseudoboolean rewrites to support "
                  "unsat cores/proofs"
               << endl;
      setOption("pb-rewrites", false);
    }

    if (options::sortInference())
    {
      if (options::sortInference.wasSetByUser())
      {
        throw OptionException(
            "sort inference not supported with unsat cores/proofs");
      }
      Notice() << "SmtEngine: turning off sort inference to support unsat "
                  "cores/proofs"
               << endl;
      options::sortInference.set(false);
    }

    if (options::preSkolemQuant())
    {
      if (options::preSkolemQuant.wasSetByUser())
      {
        throw OptionException(
            "pre-skolemization not supported with unsat cores/proofs");
      }
      Notice() << "SmtEngine: turning off pre-skolemization to support unsat "
                  "cores/proofs"
               << endl;
      options::preSkolemQuant.set(false);
    }

    if (options::bitvectorToBool())
    {
      if (options::bitvectorToBool.wasSetByUser())
      {
        throw OptionException(
            "bv-to-bool not supported with unsat cores/proofs");
      }
      Notice() << "SmtEngine: turning off bitvector-to-bool to support unsat "
                  "cores/proofs"
               << endl;
      options::bitvectorToBool.set(false);
    }

    if (options::boolToBitvector() != preprocessing::passes::BOOL_TO_BV_OFF)
    {
      if (options::boolToBitvector.wasSetByUser())
      {
        throw OptionException(
            "bool-to-bv != off not supported with unsat cores/proofs");
      }
      Notice() << "SmtEngine: turning off bool-to-bv to support unsat "
                  "cores/proofs"
               << endl;
      setOption("boolToBitvector", SExpr("off"));
    }

    if (options::bvIntroducePow2())
    {
      if (options::bvIntroducePow2.wasSetByUser())
      {
        throw OptionException(
            "bv-intro-pow2 not supported with unsat cores/proofs");
      }
      Notice() << "SmtEngine: turning off bv-intro-pow2 to support "
                  "unsat-cores/proofs"
               << endl;
      setOption("bv-intro-pow2", false);
    }

    if (options::repeatSimp())
    {
      if (options::repeatSimp.wasSetByUser())
      {
        throw OptionException(
            "repeat-simp not supported with unsat cores/proofs");
      }
      Notice() << "SmtEngine: turning off repeat-simp to support unsat "
                  "cores/proofs"
               << endl;
      setOption("repeat-simp", false);
    }

    if (options::globalNegate())
    {
      if (options::globalNegate.wasSetByUser())
      {
        throw OptionException(
            "global-negate not supported with unsat cores/proofs");
      }
      Notice() << "SmtEngine: turning off global-negate to support unsat "
                  "cores/proofs"
               << endl;
      setOption("global-negate", false);
    }

    if (options::bitvectorAig())
    {
      throw OptionException(
          "bitblast-aig not supported with unsat cores/proofs");
    }
  }
  else
  {
    // by default, nonclausal simplification is off for QF_SAT
    if (!options::simplificationMode.wasSetByUser())
    {
      bool qf_sat = d_logic.isPure(THEORY_BOOL) && !d_logic.isQuantified();
      Trace("smt") << "setting simplification mode to <"
                   << d_logic.getLogicString() << "> " << (!qf_sat) << endl;
      // simplification=none works better for SMT LIB benchmarks with
      // quantifiers, not others options::simplificationMode.set(qf_sat ||
      // quantifiers ? SIMPLIFICATION_MODE_NONE : SIMPLIFICATION_MODE_BATCH);
      options::simplificationMode.set(qf_sat ? SIMPLIFICATION_MODE_NONE
                                             : SIMPLIFICATION_MODE_BATCH);
    }
  }

  if (options::cbqiBv() && d_logic.isQuantified())
  {
    if (options::boolToBitvector() != preprocessing::passes::BOOL_TO_BV_OFF)
    {
      if (options::boolToBitvector.wasSetByUser())
      {
        throw OptionException(
            "bool-to-bv != off not supported with CBQI BV for quantified "
            "logics");
      }
      Notice() << "SmtEngine: turning off bool-to-bitvector to support CBQI BV"
               << endl;
      setOption("boolToBitvector", SExpr("off"));
    }
  }

  // cases where we need produce models
  if (!options::produceModels()
      && (options::produceAssignments() || options::sygusRewSynthCheck()
          || is_sygus))
  {
    Notice() << "SmtEngine: turning on produce-models" << endl;
    setOption("produce-models", SExpr("true"));
  }

  // Set the options for the theoryOf
  if(!options::theoryOfMode.wasSetByUser()) {
    if(d_logic.isSharingEnabled() &&
       !d_logic.isTheoryEnabled(THEORY_BV) &&
       !d_logic.isTheoryEnabled(THEORY_STRINGS) &&
       !d_logic.isTheoryEnabled(THEORY_SETS) ) {
      Trace("smt") << "setting theoryof-mode to term-based" << endl;
      options::theoryOfMode.set(THEORY_OF_TERM_BASED);
    }
  }

  // strings require LIA, UF; widen the logic
  if(d_logic.isTheoryEnabled(THEORY_STRINGS)) {
    LogicInfo log(d_logic.getUnlockedCopy());
    // Strings requires arith for length constraints, and also UF
    if(!d_logic.isTheoryEnabled(THEORY_UF)) {
      Trace("smt") << "because strings are enabled, also enabling UF" << endl;
      log.enableTheory(THEORY_UF);
    }
    if(!d_logic.isTheoryEnabled(THEORY_ARITH) || d_logic.isDifferenceLogic() || !d_logic.areIntegersUsed()) {
      Trace("smt") << "because strings are enabled, also enabling linear integer arithmetic" << endl;
      log.enableTheory(THEORY_ARITH);
      log.enableIntegers();
      log.arithOnlyLinear();
    }
    d_logic = log;
    d_logic.lock();
  }
  if(d_logic.isTheoryEnabled(THEORY_ARRAYS) || d_logic.isTheoryEnabled(THEORY_DATATYPES) || d_logic.isTheoryEnabled(THEORY_SETS)) {
    if(!d_logic.isTheoryEnabled(THEORY_UF)) {
      LogicInfo log(d_logic.getUnlockedCopy());
      Trace("smt") << "because a theory that permits Boolean terms is enabled, also enabling UF" << endl;
      log.enableTheory(THEORY_UF);
      d_logic = log;
      d_logic.lock();
    }
  }

  // by default, symmetry breaker is on only for non-incremental QF_UF
  if(! options::ufSymmetryBreaker.wasSetByUser()) {
    bool qf_uf_noinc = d_logic.isPure(THEORY_UF) && !d_logic.isQuantified()
                       && !options::incrementalSolving() && !options::proof()
                       && !options::unsatCores();
    Trace("smt") << "setting uf symmetry breaker to " << qf_uf_noinc << endl;
    options::ufSymmetryBreaker.set(qf_uf_noinc);
  }

  // If in arrays, set the UF handler to arrays
  if(d_logic.isTheoryEnabled(THEORY_ARRAYS) && ( !d_logic.isQuantified() ||
     (d_logic.isQuantified() && !d_logic.isTheoryEnabled(THEORY_UF)))) {
    Theory::setUninterpretedSortOwner(THEORY_ARRAYS);
  } else {
    Theory::setUninterpretedSortOwner(THEORY_UF);
  }

  // Turn on ite simplification for QF_LIA and QF_AUFBV
  // WARNING: These checks match much more than just QF_AUFBV and
  // QF_LIA logics. --K [2014/10/15]
  if(! options::doITESimp.wasSetByUser()) {
    bool qf_aufbv = !d_logic.isQuantified() &&
      d_logic.isTheoryEnabled(THEORY_ARRAYS) &&
      d_logic.isTheoryEnabled(THEORY_UF) &&
      d_logic.isTheoryEnabled(THEORY_BV);
    bool qf_lia = !d_logic.isQuantified() &&
      d_logic.isPure(THEORY_ARITH) &&
      d_logic.isLinear() &&
      !d_logic.isDifferenceLogic() &&
      !d_logic.areRealsUsed();

    bool iteSimp = (qf_aufbv || qf_lia);
    Trace("smt") << "setting ite simplification to " << iteSimp << endl;
    options::doITESimp.set(iteSimp);
  }
  if(! options::compressItes.wasSetByUser() ){
    bool qf_lia = !d_logic.isQuantified() &&
      d_logic.isPure(THEORY_ARITH) &&
      d_logic.isLinear() &&
      !d_logic.isDifferenceLogic() &&
      !d_logic.areRealsUsed();

    bool compressIte = qf_lia;
    Trace("smt") << "setting ite compression to " << compressIte << endl;
    options::compressItes.set(compressIte);
  }
  if(! options::simplifyWithCareEnabled.wasSetByUser() ){
    bool qf_aufbv = !d_logic.isQuantified() &&
      d_logic.isTheoryEnabled(THEORY_ARRAYS) &&
      d_logic.isTheoryEnabled(THEORY_UF) &&
      d_logic.isTheoryEnabled(THEORY_BV);

    bool withCare = qf_aufbv;
    Trace("smt") << "setting ite simplify with care to " << withCare << endl;
    options::simplifyWithCareEnabled.set(withCare);
  }
  // Turn off array eager index splitting for QF_AUFLIA
  if(! options::arraysEagerIndexSplitting.wasSetByUser()) {
    if (not d_logic.isQuantified() &&
        d_logic.isTheoryEnabled(THEORY_ARRAYS) &&
        d_logic.isTheoryEnabled(THEORY_UF) &&
        d_logic.isTheoryEnabled(THEORY_ARITH)) {
      Trace("smt") << "setting array eager index splitting to false" << endl;
      options::arraysEagerIndexSplitting.set(false);
    }
  }
  // Turn on model-based arrays for QF_AX (unless models are enabled)
  // if(! options::arraysModelBased.wasSetByUser()) {
  //   if (not d_logic.isQuantified() &&
  //       d_logic.isTheoryEnabled(THEORY_ARRAYS) &&
  //       d_logic.isPure(THEORY_ARRAYS) &&
  //       !options::produceModels() &&
  //       !options::checkModels()) {
  //     Trace("smt") << "turning on model-based array solver" << endl;
  //     options::arraysModelBased.set(true);
  //   }
  // }
  // Turn on multiple-pass non-clausal simplification for QF_AUFBV
  if(! options::repeatSimp.wasSetByUser()) {
    bool repeatSimp = !d_logic.isQuantified() &&
                      (d_logic.isTheoryEnabled(THEORY_ARRAYS) &&
                      d_logic.isTheoryEnabled(THEORY_UF) &&
                      d_logic.isTheoryEnabled(THEORY_BV)) &&
                      !options::unsatCores();
    Trace("smt") << "setting repeat simplification to " << repeatSimp << endl;
    options::repeatSimp.set(repeatSimp);
  }
  // Unconstrained simp currently does *not* support model generation
  if (options::unconstrainedSimp.wasSetByUser() && options::unconstrainedSimp()) {
    if (options::produceModels()) {
      if (options::produceModels.wasSetByUser()) {
        throw OptionException("Cannot use unconstrained-simp with model generation.");
      }
      Notice() << "SmtEngine: turning off produce-models to support unconstrainedSimp" << endl;
      setOption("produce-models", SExpr("false"));
    }
    if (options::produceAssignments()) {
      if (options::produceAssignments.wasSetByUser()) {
        throw OptionException("Cannot use unconstrained-simp with model generation (produce-assignments).");
      }
      Notice() << "SmtEngine: turning off produce-assignments to support unconstrainedSimp" << endl;
      setOption("produce-assignments", SExpr("false"));
    }
    if (options::checkModels()) {
      if (options::checkModels.wasSetByUser()) {
        throw OptionException("Cannot use unconstrained-simp with model generation (check-models).");
      }
      Notice() << "SmtEngine: turning off check-models to support unconstrainedSimp" << endl;
      setOption("check-models", SExpr("false"));
    }
  }

  if (options::boolToBitvector() == preprocessing::passes::BOOL_TO_BV_ALL
      && !d_logic.isTheoryEnabled(THEORY_BV))
  {
    if (options::boolToBitvector.wasSetByUser())
    {
      throw OptionException(
          "bool-to-bv=all not supported for non-bitvector logics.");
    }
    Notice() << "SmtEngine: turning off bool-to-bv for non-bv logic: "
             << d_logic.getLogicString() << std::endl;
    setOption("boolToBitvector", SExpr("off"));
  }

  if (! options::bvEagerExplanations.wasSetByUser() &&
      d_logic.isTheoryEnabled(THEORY_ARRAYS) &&
      d_logic.isTheoryEnabled(THEORY_BV)) {
    Trace("smt") << "enabling eager bit-vector explanations " << endl;
    options::bvEagerExplanations.set(true);
  }

  // Turn on arith rewrite equalities only for pure arithmetic
  if(! options::arithRewriteEq.wasSetByUser()) {
    bool arithRewriteEq = d_logic.isPure(THEORY_ARITH) && d_logic.isLinear() && !d_logic.isQuantified();
    Trace("smt") << "setting arith rewrite equalities " << arithRewriteEq << endl;
    options::arithRewriteEq.set(arithRewriteEq);
  }
  if(!  options::arithHeuristicPivots.wasSetByUser()) {
    int16_t heuristicPivots = 5;
    if(d_logic.isPure(THEORY_ARITH) && !d_logic.isQuantified()) {
      if(d_logic.isDifferenceLogic()) {
        heuristicPivots = -1;
      } else if(!d_logic.areIntegersUsed()) {
        heuristicPivots = 0;
      }
    }
    Trace("smt") << "setting arithHeuristicPivots  " << heuristicPivots << endl;
    options::arithHeuristicPivots.set(heuristicPivots);
  }
  if(! options::arithPivotThreshold.wasSetByUser()){
    uint16_t pivotThreshold = 2;
    if(d_logic.isPure(THEORY_ARITH) && !d_logic.isQuantified()){
      if(d_logic.isDifferenceLogic()){
        pivotThreshold = 16;
      }
    }
    Trace("smt") << "setting arith arithPivotThreshold  " << pivotThreshold << endl;
    options::arithPivotThreshold.set(pivotThreshold);
  }
  if(! options::arithStandardCheckVarOrderPivots.wasSetByUser()){
    int16_t varOrderPivots = -1;
    if(d_logic.isPure(THEORY_ARITH) && !d_logic.isQuantified()){
      varOrderPivots = 200;
    }
    Trace("smt") << "setting arithStandardCheckVarOrderPivots  " << varOrderPivots << endl;
    options::arithStandardCheckVarOrderPivots.set(varOrderPivots);
  }
  // Turn off early theory preprocessing if arithRewriteEq is on
  if (options::arithRewriteEq()) {
    d_earlyTheoryPP = false;
  }
  if (d_logic.isPure(THEORY_ARITH) && !d_logic.areRealsUsed())
  {
    if (!options::nlExtTangentPlanesInterleave.wasSetByUser())
    {
      Trace("smt") << "setting nlExtTangentPlanesInterleave to true" << endl;
      options::nlExtTangentPlanesInterleave.set(true);
    }
  }

  // Set decision mode based on logic (if not set by user)
  if(!options::decisionMode.wasSetByUser()) {
    decision::DecisionMode decMode =
        // sygus uses internal
        is_sygus ? decision::DECISION_STRATEGY_INTERNAL :
                 // ALL
            d_logic.hasEverything()
                ? decision::DECISION_STRATEGY_JUSTIFICATION
                : (  // QF_BV
                      (not d_logic.isQuantified() && d_logic.isPure(THEORY_BV))
                              ||
                              // QF_AUFBV or QF_ABV or QF_UFBV
                              (not d_logic.isQuantified()
                               && (d_logic.isTheoryEnabled(THEORY_ARRAYS)
                                   || d_logic.isTheoryEnabled(THEORY_UF))
                               && d_logic.isTheoryEnabled(THEORY_BV))
                              ||
                              // QF_AUFLIA (and may be ends up enabling
                              // QF_AUFLRA?)
                              (not d_logic.isQuantified()
                               && d_logic.isTheoryEnabled(THEORY_ARRAYS)
                               && d_logic.isTheoryEnabled(THEORY_UF)
                               && d_logic.isTheoryEnabled(THEORY_ARITH))
                              ||
                              // QF_LRA
                              (not d_logic.isQuantified()
                               && d_logic.isPure(THEORY_ARITH)
                               && d_logic.isLinear()
                               && !d_logic.isDifferenceLogic()
                               && !d_logic.areIntegersUsed())
                              ||
                              // Quantifiers
                              d_logic.isQuantified() ||
                              // Strings
                              d_logic.isTheoryEnabled(THEORY_STRINGS)
                          ? decision::DECISION_STRATEGY_JUSTIFICATION
                          : decision::DECISION_STRATEGY_INTERNAL);

    bool stoponly =
      // ALL
      d_logic.hasEverything() || d_logic.isTheoryEnabled(THEORY_STRINGS) ? false :
      ( // QF_AUFLIA
        (not d_logic.isQuantified() &&
         d_logic.isTheoryEnabled(THEORY_ARRAYS) &&
         d_logic.isTheoryEnabled(THEORY_UF) &&
         d_logic.isTheoryEnabled(THEORY_ARITH)
         ) ||
        // QF_LRA
        (not d_logic.isQuantified() &&
         d_logic.isPure(THEORY_ARITH) && d_logic.isLinear() && !d_logic.isDifferenceLogic() &&  !d_logic.areIntegersUsed()
         )
        ? true : false
      );

    Trace("smt") << "setting decision mode to " << decMode << endl;
    options::decisionMode.set(decMode);
    options::decisionStopOnly.set(stoponly);
  }
  if( options::incrementalSolving() ){
    //disable modes not supported by incremental
    options::sortInference.set( false );
    options::ufssFairnessMonotone.set( false );
    options::quantEpr.set( false );
    options::globalNegate.set(false);
  }
  if( d_logic.hasCardinalityConstraints() ){
    //must have finite model finding on
    options::finiteModelFind.set( true );
  }

  //if it contains a theory with non-termination, do not strictly enforce that quantifiers and theory combination must be interleaved
  if( d_logic.isTheoryEnabled(THEORY_STRINGS) || (d_logic.isTheoryEnabled(THEORY_ARITH) && !d_logic.isLinear()) ){
    if( !options::instWhenStrictInterleave.wasSetByUser() ){
      options::instWhenStrictInterleave.set( false );
    }
  }

  //local theory extensions
  if( options::localTheoryExt() ){
    if( !options::instMaxLevel.wasSetByUser() ){
      options::instMaxLevel.set( 0 );
    }
  }
  if( options::instMaxLevel()!=-1 ){
    Notice() << "SmtEngine: turning off cbqi to support instMaxLevel" << endl;
    options::cbqi.set(false);
  }
  //track instantiations?
  if( options::cbqiNestedQE() || ( options::proof() && !options::trackInstLemmas.wasSetByUser() ) ){
    options::trackInstLemmas.set( true );
  }

  if( ( options::fmfBoundLazy.wasSetByUser() && options::fmfBoundLazy() ) ||
      ( options::fmfBoundInt.wasSetByUser() && options::fmfBoundInt() ) ) {
    options::fmfBound.set( true );
  }
  //now have determined whether fmfBoundInt is on/off
  //apply fmfBoundInt options
  if( options::fmfBound() ){
    //must have finite model finding on
    options::finiteModelFind.set( true );
    if (!options::mbqiMode.wasSetByUser()
        || (options::mbqiMode() != quantifiers::MBQI_NONE
            && options::mbqiMode() != quantifiers::MBQI_FMC))
    {
      //if bounded integers are set, use no MBQI by default
      options::mbqiMode.set( quantifiers::MBQI_NONE );
    }
    if( ! options::prenexQuant.wasSetByUser() ){
      options::prenexQuant.set( quantifiers::PRENEX_QUANT_NONE );
    }
  }
  if( options::ufHo() ){
    //if higher-order, then current variants of model-based instantiation cannot be used
    if( options::mbqiMode()!=quantifiers::MBQI_NONE ){
      options::mbqiMode.set( quantifiers::MBQI_NONE );
    }
  }
  if( options::fmfFunWellDefinedRelevant() ){
    if( !options::fmfFunWellDefined.wasSetByUser() ){
      options::fmfFunWellDefined.set( true );
    }
  }
  if( options::fmfFunWellDefined() ){
    if( !options::finiteModelFind.wasSetByUser() ){
      options::finiteModelFind.set( true );
    }
  }
  //EPR
  if( options::quantEpr() ){
    if( !options::preSkolemQuant.wasSetByUser() ){
      options::preSkolemQuant.set( true );
    }
  }

  //now, have determined whether finite model find is on/off
  //apply finite model finding options
  if( options::finiteModelFind() ){
    //apply conservative quantifiers splitting
    if( !options::quantDynamicSplit.wasSetByUser() ){
      options::quantDynamicSplit.set( quantifiers::QUANT_DSPLIT_MODE_DEFAULT );
    }
    //do not eliminate extended arithmetic symbols from quantified formulas
    if( !options::elimExtArithQuant.wasSetByUser() ){
      options::elimExtArithQuant.set( false );
    }
    if( !options::eMatching.wasSetByUser() ){
      options::eMatching.set( options::fmfInstEngine() );
    }
    if( !options::instWhenMode.wasSetByUser() ){
      //instantiate only on last call
      if( options::eMatching() ){
        options::instWhenMode.set( quantifiers::INST_WHEN_LAST_CALL );
      }
    }
  }

  //apply counterexample guided instantiation options
  // if we are attempting to rewrite everything to SyGuS, use ceGuidedInst
  if (is_sygus)
  {
    if (!options::ceGuidedInst.wasSetByUser())
    {
      options::ceGuidedInst.set(true);
    }
    // must use Ferrante/Rackoff for real arithmetic
    if (!options::cbqiMidpoint.wasSetByUser())
    {
      options::cbqiMidpoint.set(true);
    }
    if (options::sygusRepairConst())
    {
      if (!options::cbqi.wasSetByUser())
      {
        options::cbqi.set(true);
      }
    }
    // setting unif requirements
    if (options::sygusUnifBooleanHeuristicDt()
        && !options::sygusUnifCondIndependent())
    {
      options::sygusUnifCondIndependent.set(true);
    }
    if (options::sygusUnifCondIndependent() && !options::sygusUnif())
    {
      options::sygusUnif.set(true);
    }
  }
  if (options::sygusInference())
  {
    // optimization: apply preskolemization, makes it succeed more often
    if (!options::preSkolemQuant.wasSetByUser())
    {
      options::preSkolemQuant.set(true);
    }
    if (!options::preSkolemQuantNested.wasSetByUser())
    {
      options::preSkolemQuantNested.set(true);
    }
  }
  if( options::cegqiSingleInvMode()!=quantifiers::CEGQI_SI_MODE_NONE ){
    if( !options::ceGuidedInst.wasSetByUser() ){
      options::ceGuidedInst.set( true );
    }
  }
  // if sygus is enabled, set the defaults for sygus
  if( options::ceGuidedInst() ){
    //counterexample-guided instantiation for sygus
    if( !options::cegqiSingleInvMode.wasSetByUser() ){
      options::cegqiSingleInvMode.set( quantifiers::CEGQI_SI_MODE_USE );
    }
    if( !options::quantConflictFind.wasSetByUser() ){
      options::quantConflictFind.set( false );
    }
    if( !options::instNoEntail.wasSetByUser() ){
      options::instNoEntail.set( false );
    }
    if (!options::cbqiFullEffort.wasSetByUser())
    {
      // should use full effort cbqi for single invocation and repair const
      options::cbqiFullEffort.set(true);
    }
    if (options::sygusRew())
    {
      options::sygusRewSynth.set(true);
      options::sygusRewVerify.set(true);
    }
    if (options::sygusRewSynthInput())
    {
      // If we are using synthesis rewrite rules from input, we use
      // sygusRewSynth after preprocessing. See passes/synth_rew_rules.h for
      // details on this technique.
      options::sygusRewSynth.set(true);
      // we should not use the extended rewriter, since we are interested
      // in rewrites that are not in the main rewriter
      if (!options::sygusExtRew.wasSetByUser())
      {
        options::sygusExtRew.set(false);
      }
    }
    if (options::sygusAbduct())
    {
      // if doing abduction, we should filter strong solutions
      if (!options::sygusFilterSolMode.wasSetByUser())
      {
        options::sygusFilterSolMode.set(quantifiers::SYGUS_FILTER_SOL_STRONG);
      }
    }
    if (options::sygusRewSynth() || options::sygusRewVerify()
        || options::sygusQueryGen() || options::sygusAbduct())
    {
      // rewrite rule synthesis implies that sygus stream must be true
      options::sygusStream.set(true);
    }
    if (options::sygusStream())
    {
      // Streaming is incompatible with techniques that focus the search towards
      // finding a single solution. This currently includes the PBE solver,
      // static template inference for invariant synthesis, and single
      // invocation techniques.
      if (!options::sygusUnifPbe.wasSetByUser())
      {
        options::sygusUnifPbe.set(false);
        // also disable PBE-specific symmetry breaking unless PBE was enabled
        if (!options::sygusSymBreakPbe.wasSetByUser())
        {
          options::sygusSymBreakPbe.set(false);
        }
      }
      if (!options::sygusInvTemplMode.wasSetByUser())
      {
        options::sygusInvTemplMode.set(quantifiers::SYGUS_INV_TEMPL_MODE_NONE);
      }
      if (!options::cegqiSingleInvMode.wasSetByUser())
      {
        options::cegqiSingleInvMode.set(quantifiers::CEGQI_SI_MODE_NONE);
      }
    }
    //do not allow partial functions
    if( !options::bitvectorDivByZeroConst.wasSetByUser() ){
      options::bitvectorDivByZeroConst.set( true );
    }
    if( !options::dtRewriteErrorSel.wasSetByUser() ){
      options::dtRewriteErrorSel.set( true );
    }
    //do not miniscope
    if( !options::miniscopeQuant.wasSetByUser() ){
      options::miniscopeQuant.set( false );
    }
    if( !options::miniscopeQuantFreeVar.wasSetByUser() ){
      options::miniscopeQuantFreeVar.set( false );
    }
    if (!options::quantSplit.wasSetByUser())
    {
      options::quantSplit.set(false);
    }
    //rewrite divk
    if( !options::rewriteDivk.wasSetByUser()) {
      options::rewriteDivk.set( true );
    }
    //do not do macros
    if( !options::macrosQuant.wasSetByUser()) {
      options::macrosQuant.set( false );
    }
    if( !options::cbqiPreRegInst.wasSetByUser()) {
      options::cbqiPreRegInst.set( true );
    }
  }
  //counterexample-guided instantiation for non-sygus
  // enable if any possible quantifiers with arithmetic, datatypes or bitvectors
  if ((d_logic.isQuantified()
       && (d_logic.isTheoryEnabled(THEORY_ARITH)
           || d_logic.isTheoryEnabled(THEORY_DATATYPES)
           || d_logic.isTheoryEnabled(THEORY_BV)
           || d_logic.isTheoryEnabled(THEORY_FP)))
      || options::cbqiAll())
  {
    if( !options::cbqi.wasSetByUser() ){
      options::cbqi.set( true );
    }
    // check whether we should apply full cbqi
    if (d_logic.isPure(THEORY_BV))
    {
      if (!options::cbqiFullEffort.wasSetByUser())
      {
        options::cbqiFullEffort.set(true);
      }
    }
  }
  if( options::cbqi() ){
    //must rewrite divk
    if( !options::rewriteDivk.wasSetByUser()) {
      options::rewriteDivk.set( true );
    }
    if (options::incrementalSolving())
    {
      // cannot do nested quantifier elimination in incremental mode
      options::cbqiNestedQE.set(false);
    }
    if (d_logic.isPure(THEORY_ARITH) || d_logic.isPure(THEORY_BV))
    {
      if( !options::quantConflictFind.wasSetByUser() ){
        options::quantConflictFind.set( false );
      }
      if( !options::instNoEntail.wasSetByUser() ){
        options::instNoEntail.set( false );
      }
      if( !options::instWhenMode.wasSetByUser() && options::cbqiModel() ){
        //only instantiation should happen at last call when model is avaiable
        options::instWhenMode.set( quantifiers::INST_WHEN_LAST_CALL );
      }
    }else{
      // only supported in pure arithmetic or pure BV
      options::cbqiNestedQE.set(false);
    }
    // prenexing
    if (options::cbqiNestedQE())
    {
      // only complete with prenex = disj_normal or normal
      if (options::prenexQuant() <= quantifiers::PRENEX_QUANT_DISJ_NORMAL)
      {
        options::prenexQuant.set(quantifiers::PRENEX_QUANT_DISJ_NORMAL);
      }
    }
    else if (options::globalNegate())
    {
      if (!options::prenexQuant.wasSetByUser())
      {
        options::prenexQuant.set(quantifiers::PRENEX_QUANT_NONE);
      }
    }
  }
  //implied options...
  if( options::strictTriggers() ){
    if( !options::userPatternsQuant.wasSetByUser() ){
      options::userPatternsQuant.set( quantifiers::USER_PAT_MODE_TRUST );
    }
  }
  if( options::qcfMode.wasSetByUser() || options::qcfTConstraint() ){
    options::quantConflictFind.set( true );
  }
  if( options::cbqiNestedQE() ){
    options::prenexQuantUser.set( true );
    if( !options::preSkolemQuant.wasSetByUser() ){
      options::preSkolemQuant.set( true );
    }
  }
  //for induction techniques
  if( options::quantInduction() ){
    if( !options::dtStcInduction.wasSetByUser() ){
      options::dtStcInduction.set( true );
    }
    if( !options::intWfInduction.wasSetByUser() ){
      options::intWfInduction.set( true );
    }
  }
  if( options::dtStcInduction() ){
    //try to remove ITEs from quantified formulas
    if( !options::iteDtTesterSplitQuant.wasSetByUser() ){
      options::iteDtTesterSplitQuant.set( true );
    }
    if( !options::iteLiftQuant.wasSetByUser() ){
      options::iteLiftQuant.set( quantifiers::ITE_LIFT_QUANT_MODE_ALL );
    }
  }
  if( options::intWfInduction() ){
    if( !options::purifyTriggers.wasSetByUser() ){
      options::purifyTriggers.set( true );
    }
  }
  if( options::conjectureNoFilter() ){
    if( !options::conjectureFilterActiveTerms.wasSetByUser() ){
      options::conjectureFilterActiveTerms.set( false );
    }
    if( !options::conjectureFilterCanonical.wasSetByUser() ){
      options::conjectureFilterCanonical.set( false );
    }
    if( !options::conjectureFilterModel.wasSetByUser() ){
      options::conjectureFilterModel.set( false );
    }
  }
  if( options::conjectureGenPerRound.wasSetByUser() ){
    if( options::conjectureGenPerRound()>0 ){
      options::conjectureGen.set( true );
    }else{
      options::conjectureGen.set( false );
    }
  }
  //can't pre-skolemize nested quantifiers without UF theory
  if( !d_logic.isTheoryEnabled(THEORY_UF) && options::preSkolemQuant() ){
    if( !options::preSkolemQuantNested.wasSetByUser() ){
      options::preSkolemQuantNested.set( false );
    }
  }
  if( !d_logic.isTheoryEnabled(THEORY_DATATYPES) ){
    options::quantDynamicSplit.set( quantifiers::QUANT_DSPLIT_MODE_NONE );
  }

  //until bugs 371,431 are fixed
  if( ! options::minisatUseElim.wasSetByUser()){
    // cannot use minisat elimination for logics where a theory solver
    // introduces new literals into the search. This includes quantifiers
    // (quantifier instantiation), and the lemma schemas used in non-linear
    // and sets. We also can't use it if models are enabled.
    if (d_logic.isTheoryEnabled(THEORY_SETS) || d_logic.isQuantified()
        || options::produceModels() || options::produceAssignments()
        || options::checkModels()
        || (d_logic.isTheoryEnabled(THEORY_ARITH) && !d_logic.isLinear()))
    {
      options::minisatUseElim.set( false );
    }
  }
  else if (options::minisatUseElim()) {
    if (options::produceModels()) {
      Notice() << "SmtEngine: turning off produce-models to support minisatUseElim" << endl;
      setOption("produce-models", SExpr("false"));
    }
    if (options::produceAssignments()) {
      Notice() << "SmtEngine: turning off produce-assignments to support minisatUseElim" << endl;
      setOption("produce-assignments", SExpr("false"));
    }
    if (options::checkModels()) {
      Notice() << "SmtEngine: turning off check-models to support minisatUseElim" << endl;
      setOption("check-models", SExpr("false"));
    }
  }

  // For now, these array theory optimizations do not support model-building
  if (options::produceModels() || options::produceAssignments() || options::checkModels()) {
    options::arraysOptimizeLinear.set(false);
    options::arraysLazyRIntro1.set(false);
  }

  // Non-linear arithmetic does not support models unless nlExt is enabled
  if ((d_logic.isTheoryEnabled(THEORY_ARITH) && !d_logic.isLinear()
       && !options::nlExt())
      || options::globalNegate())
  {
    std::string reason =
        options::globalNegate() ? "--global-negate" : "nonlinear arithmetic";
    if (options::produceModels()) {
      if(options::produceModels.wasSetByUser()) {
        throw OptionException(
            std::string("produce-model not supported with " + reason));
      }
      Warning()
          << "SmtEngine: turning off produce-models because unsupported for "
          << reason << endl;
      setOption("produce-models", SExpr("false"));
    }
    if (options::produceAssignments()) {
      if(options::produceAssignments.wasSetByUser()) {
        throw OptionException(
            std::string("produce-assignments not supported with " + reason));
      }
      Warning() << "SmtEngine: turning off produce-assignments because "
                   "unsupported for "
                << reason << endl;
      setOption("produce-assignments", SExpr("false"));
    }
    if (options::checkModels()) {
      if(options::checkModels.wasSetByUser()) {
        throw OptionException(
            std::string("check-models not supported with " + reason));
      }
      Warning()
          << "SmtEngine: turning off check-models because unsupported for "
          << reason << endl;
      setOption("check-models", SExpr("false"));
    }
  }

  if(options::incrementalSolving() && options::proof()) {
    Warning() << "SmtEngine: turning off incremental solving mode (not yet supported with --proof, try --tear-down-incremental instead)" << endl;
    setOption("incremental", SExpr("false"));
  }

  if (options::proof())
  {
    if (options::bitvectorAlgebraicSolver())
    {
      if (options::bitvectorAlgebraicSolver.wasSetByUser())
      {
        throw OptionException(
            "--bv-algebraic-solver is not supported with proofs");
      }
      Notice() << "SmtEngine: turning off bv algebraic solver to support proofs"
               << std::endl;
      options::bitvectorAlgebraicSolver.set(false);
    }
    if (options::bitvectorEqualitySolver())
    {
      if (options::bitvectorEqualitySolver.wasSetByUser())
      {
        throw OptionException("--bv-eq-solver is not supported with proofs");
      }
      Notice() << "SmtEngine: turning off bv eq solver to support proofs"
               << std::endl;
      options::bitvectorEqualitySolver.set(false);
    }
    if (options::bitvectorInequalitySolver())
    {
      if (options::bitvectorInequalitySolver.wasSetByUser())
      {
        throw OptionException(
            "--bv-inequality-solver is not supported with proofs");
      }
      Notice() << "SmtEngine: turning off bv ineq solver to support proofs"
               << std::endl;
      options::bitvectorInequalitySolver.set(false);
    }
  }

  if (!options::bitvectorEqualitySolver())
  {
    if (options::bvLazyRewriteExtf())
    {
      if (options::bvLazyRewriteExtf.wasSetByUser())
      {
        throw OptionException(
            "--bv-lazy-rewrite-extf requires --bv-eq-solver to be set");
      }
    }
    Trace("smt")
        << "disabling bvLazyRewriteExtf since equality solver is disabled"
        << endl;
    options::bvLazyRewriteExtf.set(false);
  }

  if (!options::sygusExprMinerCheckUseExport())
  {
    if (options::sygusExprMinerCheckTimeout.wasSetByUser())
    {
      throw OptionException(
          "--sygus-expr-miner-check-timeout=N requires "
          "--sygus-expr-miner-check-use-export");
    }
    if (options::sygusRewSynthInput() || options::sygusAbduct())
    {
      std::stringstream ss;
      ss << (options::sygusRewSynthInput() ? "--sygus-rr-synth-input"
                                           : "--sygus-abduct");
      ss << "requires --sygus-expr-miner-check-use-export";
      throw OptionException(ss.str());
    }
  }

  if (options::stringFMF() && !options::stringProcessLoopMode.wasSetByUser())
  {
    Trace("smt") << "settting stringProcessLoopMode to 'simple' since "
                    "--strings-fmf enabled"
                 << endl;
    options::stringProcessLoopMode.set(
        theory::strings::ProcessLoopMode::SIMPLE);
  }
}

void SmtEngine::setProblemExtended(bool value)
{
  d_problemExtended = value;
  if (value) { d_assumptions.clear(); }
}

void SmtEngine::setInfo(const std::string& key, const CVC4::SExpr& value)
{
  SmtScope smts(this);

  Trace("smt") << "SMT setInfo(" << key << ", " << value << ")" << endl;

  if(Dump.isOn("benchmark")) {
    if(key == "status") {
      string s = value.getValue();
      BenchmarkStatus status =
        (s == "sat") ? SMT_SATISFIABLE :
          ((s == "unsat") ? SMT_UNSATISFIABLE : SMT_UNKNOWN);
      Dump("benchmark") << SetBenchmarkStatusCommand(status);
    } else {
      Dump("benchmark") << SetInfoCommand(key, value);
    }
  }

  // Check for CVC4-specific info keys (prefixed with "cvc4-" or "cvc4_")
  if(key.length() > 5) {
    string prefix = key.substr(0, 5);
    if(prefix == "cvc4-" || prefix == "cvc4_") {
      string cvc4key = key.substr(5);
      if(cvc4key == "logic") {
        if(! value.isAtom()) {
          throw OptionException("argument to (set-info :cvc4-logic ..) must be a string");
        }
        SmtScope smts(this);
        d_logic = value.getValue();
        setLogicInternal();
        return;
      } else {
        throw UnrecognizedOptionException();
      }
    }
  }

  // Check for standard info keys (SMT-LIB v1, SMT-LIB v2, ...)
  if (key == "source" || key == "category" || key == "difficulty"
      || key == "notes" || key == "name" || key == "license")
  {
    // ignore these
    return;
  }
  else if (key == "filename")
  {
    d_filename = value.getValue();
    return;
  }
  else if (key == "smt-lib-version" && !options::inputLanguage.wasSetByUser())
  {
    language::input::Language ilang = language::input::LANG_AUTO;
    if( (value.isInteger() && value.getIntegerValue() == Integer(2)) ||
        (value.isRational() && value.getRationalValue() == Rational(2)) ||
        value.getValue() == "2" ||
        value.getValue() == "2.0" ) {
      ilang = language::input::LANG_SMTLIB_V2_0;
    } else if( (value.isRational() && value.getRationalValue() == Rational(5, 2)) ||
               value.getValue() == "2.5" ) {
      ilang = language::input::LANG_SMTLIB_V2_5;
    } else if( (value.isRational() && value.getRationalValue() == Rational(13, 5)) ||
               value.getValue() == "2.6" ) {
      ilang = language::input::LANG_SMTLIB_V2_6;
    }
    else if (value.getValue() == "2.6.1")
    {
      ilang = language::input::LANG_SMTLIB_V2_6_1;
    }
    else
    {
      Warning() << "Warning: unsupported smt-lib-version: " << value << endl;
      throw UnrecognizedOptionException();
    }
    options::inputLanguage.set(ilang);
    // also update the output language
    if (!options::outputLanguage.wasSetByUser())
    {
      language::output::Language olang = language::toOutputLanguage(ilang);
      if (options::outputLanguage() != olang)
      {
        options::outputLanguage.set(olang);
        *options::out() << language::SetLanguage(olang);
      }
    }
    return;
  } else if(key == "status") {
    string s;
    if(value.isAtom()) {
      s = value.getValue();
    }
    if(s != "sat" && s != "unsat" && s != "unknown") {
      throw OptionException("argument to (set-info :status ..) must be "
                            "`sat' or `unsat' or `unknown'");
    }
    d_status = Result(s, d_filename);
    return;
  }
  throw UnrecognizedOptionException();
}

CVC4::SExpr SmtEngine::getInfo(const std::string& key) const {

  SmtScope smts(this);

  Trace("smt") << "SMT getInfo(" << key << ")" << endl;
  if(key == "all-statistics") {
    vector<SExpr> stats;
    for(StatisticsRegistry::const_iterator i = NodeManager::fromExprManager(d_exprManager)->getStatisticsRegistry()->begin();
        i != NodeManager::fromExprManager(d_exprManager)->getStatisticsRegistry()->end();
        ++i) {
      vector<SExpr> v;
      v.push_back((*i).first);
      v.push_back((*i).second);
      stats.push_back(v);
    }
    for(StatisticsRegistry::const_iterator i = d_statisticsRegistry->begin();
        i != d_statisticsRegistry->end();
        ++i) {
      vector<SExpr> v;
      v.push_back((*i).first);
      v.push_back((*i).second);
      stats.push_back(v);
    }
    return SExpr(stats);
  } else if(key == "error-behavior") {
    // immediate-exit | continued-execution
    if( options::continuedExecution() || options::interactive() ) {
      return SExpr(SExpr::Keyword("continued-execution"));
    } else {
      return SExpr(SExpr::Keyword("immediate-exit"));
    }
  } else if(key == "name") {
    return SExpr(Configuration::getName());
  } else if(key == "version") {
    return SExpr(Configuration::getVersionString());
  } else if(key == "authors") {
    return SExpr(Configuration::about());
  } else if(key == "status") {
    // sat | unsat | unknown
    switch(d_status.asSatisfiabilityResult().isSat()) {
    case Result::SAT:
      return SExpr(SExpr::Keyword("sat"));
    case Result::UNSAT:
      return SExpr(SExpr::Keyword("unsat"));
    default:
      return SExpr(SExpr::Keyword("unknown"));
    }
  } else if(key == "reason-unknown") {
    if(!d_status.isNull() && d_status.isUnknown()) {
      stringstream ss;
      ss << d_status.whyUnknown();
      string s = ss.str();
      transform(s.begin(), s.end(), s.begin(), ::tolower);
      return SExpr(SExpr::Keyword(s));
    } else {
      throw RecoverableModalException(
          "Can't get-info :reason-unknown when the "
          "last result wasn't unknown!");
    }
  } else if(key == "assertion-stack-levels") {
    AlwaysAssert(d_userLevels.size() <=
                 std::numeric_limits<unsigned long int>::max());
    return SExpr(static_cast<unsigned long int>(d_userLevels.size()));
  } else if(key == "all-options") {
    // get the options, like all-statistics
    std::vector< std::vector<std::string> > current_options =
      Options::current()->getOptions();
    return SExpr::parseListOfListOfAtoms(current_options);
  } else {
    throw UnrecognizedOptionException();
  }
}

void SmtEngine::debugCheckFormals(const std::vector<Expr>& formals, Expr func)
{
  for(std::vector<Expr>::const_iterator i = formals.begin(); i != formals.end(); ++i) {
    if((*i).getKind() != kind::BOUND_VARIABLE) {
      stringstream ss;
      ss << "All formal arguments to defined functions must be BOUND_VARIABLEs, but in the\n"
         << "definition of function " << func << ", formal\n"
         << "  " << *i << "\n"
         << "has kind " << (*i).getKind();
      throw TypeCheckingException(func, ss.str());
    }
  }
}

void SmtEngine::debugCheckFunctionBody(Expr formula,
                                       const std::vector<Expr>& formals,
                                       Expr func)
{
  Type formulaType = formula.getType(options::typeChecking());
  Type funcType = func.getType();
  // We distinguish here between definitions of constants and functions,
  // because the type checking for them is subtly different.  Perhaps we
  // should instead have SmtEngine::defineFunction() and
  // SmtEngine::defineConstant() for better clarity, although then that
  // doesn't match the SMT-LIBv2 standard...
  if(formals.size() > 0) {
    Type rangeType = FunctionType(funcType).getRangeType();
    if(! formulaType.isComparableTo(rangeType)) {
      stringstream ss;
      ss << "Type of defined function does not match its declaration\n"
         << "The function  : " << func << "\n"
         << "Declared type : " << rangeType << "\n"
         << "The body      : " << formula << "\n"
         << "Body type     : " << formulaType;
      throw TypeCheckingException(func, ss.str());
    }
  } else {
    if(! formulaType.isComparableTo(funcType)) {
      stringstream ss;
      ss << "Declared type of defined constant does not match its definition\n"
         << "The constant   : " << func << "\n"
         << "Declared type  : " << funcType << " " << Type::getTypeNode(funcType)->getId() << "\n"
         << "The definition : " << formula << "\n"
         << "Definition type: " << formulaType << " " << Type::getTypeNode(formulaType)->getId();
      throw TypeCheckingException(func, ss.str());
    }
  }
}

void SmtEngine::defineFunction(Expr func,
                               const std::vector<Expr>& formals,
                               Expr formula)
{
  SmtScope smts(this);
  doPendingPops();
  Trace("smt") << "SMT defineFunction(" << func << ")" << endl;
  debugCheckFormals(formals, func);

  stringstream ss;
  ss << language::SetLanguage(
            language::SetLanguage::getLanguage(Dump.getStream()))
     << func;
  DefineFunctionCommand c(ss.str(), func, formals, formula);
  addToModelCommandAndDump(
      c, ExprManager::VAR_FLAG_DEFINED, true, "declarations");

  PROOF(if (options::checkUnsatCores()) {
    d_defineCommands.push_back(c.clone());
  });

  // type check body
  debugCheckFunctionBody(formula, formals, func);

  // Substitute out any abstract values in formula
  Expr form =
      d_private->substituteAbstractValues(Node::fromExpr(formula)).toExpr();

  TNode funcNode = func.getTNode();
  vector<Node> formalsNodes;
  for(vector<Expr>::const_iterator i = formals.begin(),
        iend = formals.end();
      i != iend;
      ++i) {
    formalsNodes.push_back((*i).getNode());
  }
  TNode formNode = form.getTNode();
  DefinedFunction def(funcNode, formalsNodes, formNode);
  // Permit (check-sat) (define-fun ...) (get-value ...) sequences.
  // Otherwise, (check-sat) (get-value ((! foo :named bar))) breaks
  // d_haveAdditions = true;
  Debug("smt") << "definedFunctions insert " << funcNode << " " << formNode << endl;
  d_definedFunctions->insert(funcNode, def);
}

void SmtEngine::defineFunctionsRec(
    const std::vector<Expr>& funcs,
    const std::vector<std::vector<Expr> >& formals,
    const std::vector<Expr>& formulas)
{
  SmtScope smts(this);
  finalOptionsAreSet();
  doPendingPops();
  Trace("smt") << "SMT defineFunctionsRec(...)" << endl;

  if (funcs.size() != formals.size() && funcs.size() != formulas.size())
  {
    stringstream ss;
    ss << "Number of functions, formals, and function bodies passed to "
          "defineFunctionsRec do not match:"
       << "\n"
       << "        #functions : " << funcs.size() << "\n"
       << "        #arg lists : " << formals.size() << "\n"
       << "  #function bodies : " << formulas.size() << "\n";
    throw ModalException(ss.str());
  }
  for (unsigned i = 0, size = funcs.size(); i < size; i++)
  {
    // check formal argument list
    debugCheckFormals(formals[i], funcs[i]);
    // type check body
    debugCheckFunctionBody(formulas[i], formals[i], funcs[i]);
  }

  if (Dump.isOn("raw-benchmark"))
  {
    Dump("raw-benchmark") << DefineFunctionRecCommand(funcs, formals, formulas);
  }

  ExprManager* em = getExprManager();
  for (unsigned i = 0, size = funcs.size(); i < size; i++)
  {
    // we assert a quantified formula
    Expr func_app;
    // make the function application
    if (formals[i].empty())
    {
      // it has no arguments
      func_app = funcs[i];
    }
    else
    {
      std::vector<Expr> children;
      children.push_back(funcs[i]);
      children.insert(children.end(), formals[i].begin(), formals[i].end());
      func_app = em->mkExpr(kind::APPLY_UF, children);
    }
    Expr lem = em->mkExpr(kind::EQUAL, func_app, formulas[i]);
    if (!formals[i].empty())
    {
      // set the attribute to denote this is a function definition
      std::string attr_name("fun-def");
      Expr aexpr = em->mkExpr(kind::INST_ATTRIBUTE, func_app);
      aexpr = em->mkExpr(kind::INST_PATTERN_LIST, aexpr);
      std::vector<Expr> expr_values;
      std::string str_value;
      setUserAttribute(attr_name, func_app, expr_values, str_value);
      // make the quantified formula
      Expr boundVars = em->mkExpr(kind::BOUND_VAR_LIST, formals[i]);
      lem = em->mkExpr(kind::FORALL, boundVars, lem, aexpr);
    }
    // assert the quantified formula
    //   notice we don't call assertFormula directly, since this would
    //   duplicate the output on raw-benchmark.
    Expr e = d_private->substituteAbstractValues(Node::fromExpr(lem)).toExpr();
    if (d_assertionList != NULL)
    {
      d_assertionList->push_back(e);
    }
    d_private->addFormula(e.getNode(), false);
  }
}

void SmtEngine::defineFunctionRec(Expr func,
                                  const std::vector<Expr>& formals,
                                  Expr formula)
{
  std::vector<Expr> funcs;
  funcs.push_back(func);
  std::vector<std::vector<Expr> > formals_multi;
  formals_multi.push_back(formals);
  std::vector<Expr> formulas;
  formulas.push_back(formula);
  defineFunctionsRec(funcs, formals_multi, formulas);
}

bool SmtEngine::isDefinedFunction( Expr func ){
  Node nf = Node::fromExpr( func );
  Debug("smt") << "isDefined function " << nf << "?" << std::endl;
  return d_definedFunctions->find(nf) != d_definedFunctions->end();
}

void SmtEnginePrivate::finishInit()
{
  PreprocessingPassRegistry& ppReg = PreprocessingPassRegistry::getInstance();
  d_preprocessingPassContext.reset(new PreprocessingPassContext(
      &d_smt, d_resourceManager, &d_iteRemover, &d_propagator));

  // TODO: this will likely change when we add support for actually assembling
  // preprocessing pipelines. For now, we just create an instance of each
  // available preprocessing pass.
  std::vector<std::string> passNames = ppReg.getAvailablePasses();
  for (const std::string& passName : passNames)
  {
    d_passes[passName].reset(
        ppReg.createPass(d_preprocessingPassContext.get(), passName));
  }
}

Node SmtEnginePrivate::expandDefinitions(TNode n, unordered_map<Node, Node, NodeHashFunction>& cache, bool expandOnly)
{
  stack<std::tuple<Node, Node, bool>> worklist;
  stack<Node> result;
  worklist.push(std::make_tuple(Node(n), Node(n), false));
  // The worklist is made of triples, each is input / original node then the output / rewritten node
  // and finally a flag tracking whether the children have been explored (i.e. if this is a downward
  // or upward pass).

  do {
    spendResource(options::preprocessStep());

    // n is the input / original
    // node is the output / result
    Node node;
    bool childrenPushed;
    std::tie(n, node, childrenPushed) = worklist.top();
    worklist.pop();

    // Working downwards
    if(!childrenPushed) {
      Kind k = n.getKind();

      // we can short circuit (variable) leaves
      if(n.isVar()) {
        SmtEngine::DefinedFunctionMap::const_iterator i = d_smt.d_definedFunctions->find(n);
        if(i != d_smt.d_definedFunctions->end()) {
          Node f = (*i).second.getFormula();
          // must expand its definition
          Node fe = expandDefinitions(f, cache, expandOnly);
          // replacement must be closed
          if((*i).second.getFormals().size() > 0) {
            result.push(d_smt.d_nodeManager->mkNode(
                kind::LAMBDA,
                d_smt.d_nodeManager->mkNode(kind::BOUND_VAR_LIST,
                                            (*i).second.getFormals()),
                fe));
            continue;
          }
          // don't bother putting in the cache
          result.push(fe);
          continue;
        }
        // don't bother putting in the cache
        result.push(n);
        continue;
      }

      // maybe it's in the cache
      unordered_map<Node, Node, NodeHashFunction>::iterator cacheHit = cache.find(n);
      if(cacheHit != cache.end()) {
        TNode ret = (*cacheHit).second;
        result.push(ret.isNull() ? n : ret);
        continue;
      }

      // otherwise expand it
      bool doExpand = false;
      if (k == kind::APPLY_UF)
      {
        // Always do beta-reduction here. The reason is that there may be
        // operators such as INTS_MODULUS in the body of the lambda that would
        // otherwise be introduced by beta-reduction via the rewriter, but are
        // not expanded here since the traversal in this function does not
        // traverse the operators of nodes. Hence, we beta-reduce here to
        // ensure terms in the body of the lambda are expanded during this
        // call.
        if (n.getOperator().getKind() == kind::LAMBDA)
        {
          doExpand = true;
        }
        else
        {
          // We always check if this operator corresponds to a defined function.
          doExpand = d_smt.isDefinedFunction(n.getOperator().toExpr());
        }
      }
      if (doExpand) {
        vector<Node> formals;
        TNode fm;
        if( n.getOperator().getKind() == kind::LAMBDA ){
          TNode op = n.getOperator();
          // lambda
          for( unsigned i=0; i<op[0].getNumChildren(); i++ ){
            formals.push_back( op[0][i] );
          }
          fm = op[1];
        }else{
          // application of a user-defined symbol
          TNode func = n.getOperator();
          SmtEngine::DefinedFunctionMap::const_iterator i = d_smt.d_definedFunctions->find(func);
          if(i == d_smt.d_definedFunctions->end()) {
            throw TypeCheckingException(n.toExpr(), string("Undefined function: `") + func.toString() + "'");
          }
          DefinedFunction def = (*i).second;
          formals = def.getFormals();

          if(Debug.isOn("expand")) {
            Debug("expand") << "found: " << n << endl;
            Debug("expand") << " func: " << func << endl;
            string name = func.getAttribute(expr::VarNameAttr());
            Debug("expand") << "     : \"" << name << "\"" << endl;
          }
          if(Debug.isOn("expand")) {
            Debug("expand") << " defn: " << def.getFunction() << endl
                            << "       [";
            if(formals.size() > 0) {
              copy( formals.begin(), formals.end() - 1,
                    ostream_iterator<Node>(Debug("expand"), ", ") );
              Debug("expand") << formals.back();
            }
            Debug("expand") << "]" << endl
                            << "       " << def.getFunction().getType() << endl
                            << "       " << def.getFormula() << endl;
          }

          fm = def.getFormula();
        }

        Node instance = fm.substitute(formals.begin(),
                                      formals.end(),
                                      n.begin(),
                                      n.begin() + formals.size());
        Debug("expand") << "made : " << instance << endl;

        Node expanded = expandDefinitions(instance, cache, expandOnly);
        cache[n] = (n == expanded ? Node::null() : expanded);
        result.push(expanded);
        continue;

      } else if(! expandOnly) {
        // do not do any theory stuff if expandOnly is true

        theory::Theory* t = d_smt.d_theoryEngine->theoryOf(node);

        Assert(t != NULL);
        LogicRequest req(d_smt);
        node = t->expandDefinition(req, n);
      }

      // the partial functions can fall through, in which case we still
      // consider their children
      worklist.push(std::make_tuple(
          Node(n), node, true));  // Original and rewritten result

      for(size_t i = 0; i < node.getNumChildren(); ++i) {
        worklist.push(
            std::make_tuple(node[i],
                            node[i],
                            false));  // Rewrite the children of the result only
      }

    } else {
      // Working upwards
      // Reconstruct the node from it's (now rewritten) children on the stack

      Debug("expand") << "cons : " << node << endl;
      if(node.getNumChildren()>0) {
        //cout << "cons : " << node << endl;
        NodeBuilder<> nb(node.getKind());
        if(node.getMetaKind() == kind::metakind::PARAMETERIZED) {
          Debug("expand") << "op   : " << node.getOperator() << endl;
          //cout << "op   : " << node.getOperator() << endl;
          nb << node.getOperator();
        }
        for(size_t i = 0; i < node.getNumChildren(); ++i) {
          Assert(!result.empty());
          Node expanded = result.top();
          result.pop();
          //cout << "exchld : " << expanded << endl;
          Debug("expand") << "exchld : " << expanded << endl;
          nb << expanded;
        }
        node = nb;
      }
      cache[n] = n == node ? Node::null() : node;           // Only cache once all subterms are expanded
      result.push(node);
    }
  } while(!worklist.empty());

  AlwaysAssert(result.size() == 1);

  return result.top();
}

// do dumping (before/after any preprocessing pass)
static void dumpAssertions(const char* key,
                           const AssertionPipeline& assertionList) {
  if( Dump.isOn("assertions") &&
      Dump.isOn(string("assertions:") + key) ) {
    // Push the simplified assertions to the dump output stream
    for(unsigned i = 0; i < assertionList.size(); ++ i) {
      TNode n = assertionList[i];
      Dump("assertions") << AssertCommand(Expr(n.toExpr()));
    }
  }
}

// returns false if simplification led to "false"
bool SmtEnginePrivate::simplifyAssertions()
{
  spendResource(options::preprocessStep());
  Assert(d_smt.d_pendingPops == 0);
  try {
    ScopeCounter depth(d_simplifyAssertionsDepth);

    Trace("simplify") << "SmtEnginePrivate::simplify()" << endl;

    if (options::simplificationMode() != SIMPLIFICATION_MODE_NONE)
    {
      if (!options::unsatCores() && !options::fewerPreprocessingHoles())
      {
        // Perform non-clausal simplification
        PreprocessingPassResult res =
            d_passes["non-clausal-simp"]->apply(&d_assertions);
        if (res == PreprocessingPassResult::CONFLICT)
        {
          return false;
        }
      }

      // We piggy-back off of the BackEdgesMap in the CircuitPropagator to
      // do the miplib trick.
      if (  // check that option is on
          options::arithMLTrick() &&
          // miplib rewrites aren't safe in incremental mode
          !options::incrementalSolving() &&
          // only useful in arith
          d_smt.d_logic.isTheoryEnabled(THEORY_ARITH) &&
          // we add new assertions and need this (in practice, this
          // restriction only disables miplib processing during
          // re-simplification, which we don't expect to be useful anyway)
          d_assertions.getRealAssertionsEnd() == d_assertions.size())
      {
        d_passes["miplib-trick"]->apply(&d_assertions);
      } else {
        Trace("simplify") << "SmtEnginePrivate::simplify(): "
                          << "skipping miplib pseudobooleans pass (either incrementalSolving is on, or miplib pbs are turned off)..." << endl;
      }
    }

    Debug("smt") << " d_assertions     : " << d_assertions.size() << endl;

    // before ppRewrite check if only core theory for BV theory
    d_smt.d_theoryEngine->staticInitializeBVOptions(d_assertions.ref());

    // Theory preprocessing
    if (d_smt.d_earlyTheoryPP)
    {
      d_passes["theory-preprocess"]->apply(&d_assertions);
    }

    // ITE simplification
    if (options::doITESimp()
        && (d_simplifyAssertionsDepth <= 1 || options::doITESimpOnRepeat()))
    {
      PreprocessingPassResult res = d_passes["ite-simp"]->apply(&d_assertions);
      if (res == PreprocessingPassResult::CONFLICT)
      {
        Chat() << "...ITE simplification found unsat..." << endl;
        return false;
      }
    }

    Debug("smt") << " d_assertions     : " << d_assertions.size() << endl;

    // Unconstrained simplification
    if(options::unconstrainedSimp()) {
      d_passes["unconstrained-simplifier"]->apply(&d_assertions);
    }

    if (options::repeatSimp()
        && options::simplificationMode() != SIMPLIFICATION_MODE_NONE
        && !options::unsatCores() && !options::fewerPreprocessingHoles())
    {
      PreprocessingPassResult res =
          d_passes["non-clausal-simp"]->apply(&d_assertions);
      if (res == PreprocessingPassResult::CONFLICT)
      {
        return false;
      }
    }

    dumpAssertions("post-repeatsimp", d_assertions);
    Trace("smt") << "POST repeatSimp" << endl;
    Debug("smt") << " d_assertions     : " << d_assertions.size() << endl;

  } catch(TypeCheckingExceptionPrivate& tcep) {
    // Calls to this function should have already weeded out any
    // typechecking exceptions via (e.g.) ensureBoolean().  But a
    // theory could still create a new expression that isn't
    // well-typed, and we don't want the C++ runtime to abort our
    // process without any error notice.
    stringstream ss;
    ss << "A bad expression was produced.  Original exception follows:\n"
       << tcep;
    InternalError(ss.str().c_str());
  }
  return true;
}

Result SmtEngine::check() {
  Assert(d_fullyInited);
  Assert(d_pendingPops == 0);

  Trace("smt") << "SmtEngine::check()" << endl;

  ResourceManager* resourceManager = d_private->getResourceManager();

  resourceManager->beginCall();

  // Only way we can be out of resource is if cumulative budget is on
  if (resourceManager->cumulativeLimitOn() &&
      resourceManager->out()) {
    Result::UnknownExplanation why = resourceManager->outOfResources() ?
                             Result::RESOURCEOUT : Result::TIMEOUT;
    return Result(Result::VALIDITY_UNKNOWN, why, d_filename);
  }

  // Make sure the prop layer has all of the assertions
  Trace("smt") << "SmtEngine::check(): processing assertions" << endl;
  d_private->processAssertions();
  Trace("smt") << "SmtEngine::check(): done processing assertions" << endl;

  // Turn off stop only for QF_LRA
  // TODO: Bring up in a meeting where to put this
  if(options::decisionStopOnly() && !options::decisionMode.wasSetByUser() ){
    if( // QF_LRA
       (not d_logic.isQuantified() &&
        d_logic.isPure(THEORY_ARITH) && d_logic.isLinear() && !d_logic.isDifferenceLogic() &&  !d_logic.areIntegersUsed()
        )){
      if (d_private->getIteSkolemMap().empty())
      {
        options::decisionStopOnly.set(false);
        d_decisionEngine->clearStrategies();
        Trace("smt") << "SmtEngine::check(): turning off stop only" << endl;
      }
    }
  }

  TimerStat::CodeTimer solveTimer(d_stats->d_solveTime);

  Chat() << "solving..." << endl;
  Trace("smt") << "SmtEngine::check(): running check" << endl;
  Result result = d_propEngine->checkSat();

  resourceManager->endCall();
  Trace("limit") << "SmtEngine::check(): cumulative millis " << resourceManager->getTimeUsage()
                 << ", resources " << resourceManager->getResourceUsage() << endl;


  return Result(result, d_filename);
}

Result SmtEngine::quickCheck() {
  Assert(d_fullyInited);
  Trace("smt") << "SMT quickCheck()" << endl;
  return Result(Result::VALIDITY_UNKNOWN, Result::REQUIRES_FULL_CHECK, d_filename);
}


void SmtEnginePrivate::collectSkolems(TNode n, set<TNode>& skolemSet, unordered_map<Node, bool, NodeHashFunction>& cache)
{
  unordered_map<Node, bool, NodeHashFunction>::iterator it;
  it = cache.find(n);
  if (it != cache.end()) {
    return;
  }

  size_t sz = n.getNumChildren();
  if (sz == 0) {
    IteSkolemMap::iterator it = getIteSkolemMap().find(n);
    if (it != getIteSkolemMap().end())
    {
      skolemSet.insert(n);
    }
    cache[n] = true;
    return;
  }

  size_t k = 0;
  for (; k < sz; ++k) {
    collectSkolems(n[k], skolemSet, cache);
  }
  cache[n] = true;
}

bool SmtEnginePrivate::checkForBadSkolems(TNode n, TNode skolem, unordered_map<Node, bool, NodeHashFunction>& cache)
{
  unordered_map<Node, bool, NodeHashFunction>::iterator it;
  it = cache.find(n);
  if (it != cache.end()) {
    return (*it).second;
  }

  size_t sz = n.getNumChildren();
  if (sz == 0) {
    IteSkolemMap::iterator it = getIteSkolemMap().find(n);
    bool bad = false;
    if (it != getIteSkolemMap().end())
    {
      if (!((*it).first < n)) {
        bad = true;
      }
    }
    cache[n] = bad;
    return bad;
  }

  size_t k = 0;
  for (; k < sz; ++k) {
    if (checkForBadSkolems(n[k], skolem, cache)) {
      cache[n] = true;
      return true;
    }
  }

  cache[n] = false;
  return false;
}

void SmtEnginePrivate::processAssertions() {
  TimerStat::CodeTimer paTimer(d_smt.d_stats->d_processAssertionsTime);
  spendResource(options::preprocessStep());
  Assert(d_smt.d_fullyInited);
  Assert(d_smt.d_pendingPops == 0);
  SubstitutionMap& top_level_substs =
      d_preprocessingPassContext->getTopLevelSubstitutions();

  // Dump the assertions
  dumpAssertions("pre-everything", d_assertions);

  Trace("smt-proc") << "SmtEnginePrivate::processAssertions() begin" << endl;
  Trace("smt") << "SmtEnginePrivate::processAssertions()" << endl;

  Debug("smt") << "#Assertions : " << d_assertions.size() << endl;
  Debug("smt") << "#Assumptions: " << d_assertions.getNumAssumptions() << endl;

  if (d_assertions.size() == 0) {
    // nothing to do
    return;
  }

  if (options::bvGaussElim())
  {
    d_passes["bv-gauss"]->apply(&d_assertions);
  }

  if (d_assertionsProcessed && options::incrementalSolving()) {
    // TODO(b/1255): Substitutions in incremental mode should be managed with a
    // proper data structure.

    // Placeholder for storing substitutions
    d_preprocessingPassContext->setSubstitutionsIndex(d_assertions.size());
    d_assertions.push_back(NodeManager::currentNM()->mkConst<bool>(true));
  }

  // Add dummy assertion in last position - to be used as a
  // placeholder for any new assertions to get added
  d_assertions.push_back(NodeManager::currentNM()->mkConst<bool>(true));
  // any assertions added beyond realAssertionsEnd must NOT affect the
  // equisatisfiability
  d_assertions.updateRealAssertionsEnd();

  // Assertions are NOT guaranteed to be rewritten by this point

  Trace("smt-proc") << "SmtEnginePrivate::processAssertions() : pre-definition-expansion" << endl;
  dumpAssertions("pre-definition-expansion", d_assertions);
  {
    Chat() << "expanding definitions..." << endl;
    Trace("simplify") << "SmtEnginePrivate::simplify(): expanding definitions" << endl;
    TimerStat::CodeTimer codeTimer(d_smt.d_stats->d_definitionExpansionTime);
    unordered_map<Node, Node, NodeHashFunction> cache;
    for(unsigned i = 0; i < d_assertions.size(); ++ i) {
      d_assertions.replace(i, expandDefinitions(d_assertions[i], cache));
    }
  }
  Trace("smt-proc") << "SmtEnginePrivate::processAssertions() : post-definition-expansion" << endl;
  dumpAssertions("post-definition-expansion", d_assertions);

  // save the assertions now
  THEORY_PROOF
    (
     for (unsigned i = 0; i < d_assertions.size(); ++i) {
       ProofManager::currentPM()->addAssertion(d_assertions[i].toExpr());
     }
     );

  Debug("smt") << " d_assertions     : " << d_assertions.size() << endl;

  if (options::globalNegate())
  {
    // global negation of the formula
    d_passes["global-negate"]->apply(&d_assertions);
    d_smt.d_globalNegation = !d_smt.d_globalNegation;
  }

  if( options::nlExtPurify() ){
    d_passes["nl-ext-purify"]->apply(&d_assertions);
  }

  if( options::ceGuidedInst() ){
    //register sygus conjecture pre-rewrite (motivated by solution reconstruction)
    for (unsigned i = 0; i < d_assertions.size(); ++ i) {
      d_smt.d_theoryEngine->getQuantifiersEngine()
          ->getSynthEngine()
          ->preregisterAssertion(d_assertions[i]);
    }
  }

  if (options::solveRealAsInt()) {
    d_passes["real-to-int"]->apply(&d_assertions);
  }

  if (options::solveIntAsBV() > 0)
  {
    d_passes["int-to-bv"]->apply(&d_assertions);
  }

  if (options::bitblastMode() == theory::bv::BITBLAST_MODE_EAGER &&
      !d_smt.d_logic.isPure(THEORY_BV) &&
      d_smt.d_logic.getLogicString() != "QF_UFBV" &&
      d_smt.d_logic.getLogicString() != "QF_ABV") {
    throw ModalException("Eager bit-blasting does not currently support theory combination. "
                         "Note that in a QF_BV problem UF symbols can be introduced for division. "
                         "Try --bv-div-zero-const to interpret division by zero as a constant.");
  }

  if (options::bitblastMode() == theory::bv::BITBLAST_MODE_EAGER
      && !options::incrementalSolving())
  {
    d_passes["bv-ackermann"]->apply(&d_assertions);
  }

  if (options::bvAbstraction() && !options::incrementalSolving())
  {
    d_passes["bv-abstraction"]->apply(&d_assertions);
  }

  Debug("smt") << " d_assertions     : " << d_assertions.size() << endl;

  bool noConflict = true;

  if (options::extRewPrep())
  {
    d_passes["ext-rew-pre"]->apply(&d_assertions);
  }

  // Unconstrained simplification
  if(options::unconstrainedSimp()) {
    d_passes["rewrite"]->apply(&d_assertions);
    d_passes["unconstrained-simplifier"]->apply(&d_assertions);
  }

  if(options::bvIntroducePow2())
  {
    d_passes["bv-intro-pow2"]->apply(&d_assertions);
  }

  if (options::unsatCores())
  {
    // special rewriting pass for unsat cores, since many of the passes below
    // are skipped
    d_passes["rewrite"]->apply(&d_assertions);
  }
  else
  {
    d_passes["apply-substs"]->apply(&d_assertions);
  }

  // Assertions ARE guaranteed to be rewritten by this point
#ifdef CVC4_ASSERTIONS
  for (unsigned i = 0; i < d_assertions.size(); ++i)
  {
    Assert(Rewriter::rewrite(d_assertions[i]) == d_assertions[i]);
  }
#endif

  // Lift bit-vectors of size 1 to bool
  if (options::bitvectorToBool())
  {
    d_passes["bv-to-bool"]->apply(&d_assertions);
  }
  // Convert non-top-level Booleans to bit-vectors of size 1
  if (options::boolToBitvector())
  {
    d_passes["bool-to-bv"]->apply(&d_assertions);
  }
  if(options::sepPreSkolemEmp()) {
    d_passes["sep-skolem-emp"]->apply(&d_assertions);
  }

  if( d_smt.d_logic.isQuantified() ){
    //remove rewrite rules, apply pre-skolemization to existential quantifiers
    d_passes["quantifiers-preprocess"]->apply(&d_assertions);
    if( options::macrosQuant() ){
      //quantifiers macro expansion
      d_passes["quantifier-macros"]->apply(&d_assertions);
    }

    //fmf-fun : assume admissible functions, applying preprocessing reduction to FMF
    if( options::fmfFunWellDefined() ){
      quantifiers::FunDefFmf fdf;
      Assert( d_smt.d_fmfRecFunctionsDefined!=NULL );
      //must carry over current definitions (for incremental)
      for( context::CDList<Node>::const_iterator fit = d_smt.d_fmfRecFunctionsDefined->begin();
           fit != d_smt.d_fmfRecFunctionsDefined->end(); ++fit ) {
        Node f = (*fit);
        Assert( d_smt.d_fmfRecFunctionsAbs.find( f )!=d_smt.d_fmfRecFunctionsAbs.end() );
        TypeNode ft = d_smt.d_fmfRecFunctionsAbs[f];
        fdf.d_sorts[f] = ft;
        std::map< Node, std::vector< Node > >::iterator fcit = d_smt.d_fmfRecFunctionsConcrete.find( f );
        Assert( fcit!=d_smt.d_fmfRecFunctionsConcrete.end() );
        for( unsigned j=0; j<fcit->second.size(); j++ ){
          fdf.d_input_arg_inj[f].push_back( fcit->second[j] );
        }
      }
      fdf.simplify( d_assertions.ref() );
      //must store new definitions (for incremental)
      for( unsigned i=0; i<fdf.d_funcs.size(); i++ ){
        Node f = fdf.d_funcs[i];
        d_smt.d_fmfRecFunctionsAbs[f] = fdf.d_sorts[f];
        d_smt.d_fmfRecFunctionsConcrete[f].clear();
        for( unsigned j=0; j<fdf.d_input_arg_inj[f].size(); j++ ){
          d_smt.d_fmfRecFunctionsConcrete[f].push_back( fdf.d_input_arg_inj[f][j] );
        }
        d_smt.d_fmfRecFunctionsDefined->push_back( f );
      }
    }
  }

  if( options::sortInference() || options::ufssFairnessMonotone() ){
    d_passes["sort-inference"]->apply(&d_assertions);
  }

  if( options::pbRewrites() ){
    d_passes["pseudo-boolean-processor"]->apply(&d_assertions);
  }

  // rephrasing normal inputs as sygus problems
  if (!d_smt.d_isInternalSubsolver)
  {
    if (options::sygusInference())
    {
      d_passes["sygus-infer"]->apply(&d_assertions);
    }
    else if (options::sygusAbduct())
    {
      d_passes["sygus-abduct"]->apply(&d_assertions);
    }
    else if (options::sygusRewSynthInput())
    {
      // do candidate rewrite rule synthesis
      d_passes["synth-rr"]->apply(&d_assertions);
    }
  }

  Trace("smt-proc") << "SmtEnginePrivate::processAssertions() : pre-simplify" << endl;
  dumpAssertions("pre-simplify", d_assertions);
  Chat() << "simplifying assertions..." << endl;
  noConflict = simplifyAssertions();
  if(!noConflict){
    ++(d_smt.d_stats->d_simplifiedToFalse);
  }
  Trace("smt-proc") << "SmtEnginePrivate::processAssertions() : post-simplify" << endl;
  dumpAssertions("post-simplify", d_assertions);

  if (options::symmetryBreakerExp() && !options::incrementalSolving())
  {
    // apply symmetry breaking if not in incremental mode
    d_passes["sym-break"]->apply(&d_assertions);
  }

  if(options::doStaticLearning()) {
    d_passes["static-learning"]->apply(&d_assertions);
  }
  Debug("smt") << " d_assertions     : " << d_assertions.size() << endl;

  {
    d_smt.d_stats->d_numAssertionsPre += d_assertions.size();
    d_passes["ite-removal"]->apply(&d_assertions);
    // This is needed because when solving incrementally, removeITEs may introduce
    // skolems that were solved for earlier and thus appear in the substitution
    // map.
    d_passes["apply-substs"]->apply(&d_assertions);
    d_smt.d_stats->d_numAssertionsPost += d_assertions.size();
  }

  dumpAssertions("pre-repeat-simplify", d_assertions);
  if(options::repeatSimp()) {
    Trace("smt-proc") << "SmtEnginePrivate::processAssertions() : pre-repeat-simplify" << endl;
    Chat() << "re-simplifying assertions..." << endl;
    ScopeCounter depth(d_simplifyAssertionsDepth);
    noConflict &= simplifyAssertions();
    if (noConflict) {
      // Need to fix up assertion list to maintain invariants:
      // Let Sk be the set of Skolem variables introduced by ITE's.  Let <_sk be the order in which these variables were introduced
      // during ite removal.
      // For each skolem variable sk, let iteExpr = iteMap(sk) be the ite expr mapped to by sk.

      // cache for expression traversal
      unordered_map<Node, bool, NodeHashFunction> cache;

      // First, find all skolems that appear in the substitution map - their associated iteExpr will need
      // to be moved to the main assertion set
      set<TNode> skolemSet;
      SubstitutionMap::iterator pos = top_level_substs.begin();
      for (; pos != top_level_substs.end(); ++pos)
      {
        collectSkolems((*pos).first, skolemSet, cache);
        collectSkolems((*pos).second, skolemSet, cache);
      }

      // We need to ensure:
      // 1. iteExpr has the form (ite cond (sk = t) (sk = e))
      // 2. if some sk' in Sk appears in cond, t, or e, then sk' <_sk sk
      // If either of these is violated, we must add iteExpr as a proper assertion
      IteSkolemMap::iterator it = getIteSkolemMap().begin();
      IteSkolemMap::iterator iend = getIteSkolemMap().end();
      NodeBuilder<> builder(kind::AND);
      builder << d_assertions[d_assertions.getRealAssertionsEnd() - 1];
      vector<TNode> toErase;
      for (; it != iend; ++it) {
        if (skolemSet.find((*it).first) == skolemSet.end()) {
          TNode iteExpr = d_assertions[(*it).second];
          if (iteExpr.getKind() == kind::ITE &&
              iteExpr[1].getKind() == kind::EQUAL &&
              iteExpr[1][0] == (*it).first &&
              iteExpr[2].getKind() == kind::EQUAL &&
              iteExpr[2][0] == (*it).first) {
            cache.clear();
            bool bad = checkForBadSkolems(iteExpr[0], (*it).first, cache);
            bad = bad || checkForBadSkolems(iteExpr[1][1], (*it).first, cache);
            bad = bad || checkForBadSkolems(iteExpr[2][1], (*it).first, cache);
            if (!bad) {
              continue;
            }
          }
        }
        // Move this iteExpr into the main assertions
        builder << d_assertions[(*it).second];
        d_assertions[(*it).second] = NodeManager::currentNM()->mkConst<bool>(true);
        toErase.push_back((*it).first);
      }
      if(builder.getNumChildren() > 1) {
        while (!toErase.empty()) {
          getIteSkolemMap().erase(toErase.back());
          toErase.pop_back();
        }
        d_assertions[d_assertions.getRealAssertionsEnd() - 1] =
            Rewriter::rewrite(Node(builder));
      }
      // TODO(b/1256): For some reason this is needed for some benchmarks, such as
      // QF_AUFBV/dwp_formulas/try5_small_difret_functions_dwp_tac.re_node_set_remove_at.il.dwp.smt2
      d_passes["ite-removal"]->apply(&d_assertions);
      d_passes["apply-substs"]->apply(&d_assertions);
      //      Assert(iteRewriteAssertionsEnd == d_assertions.size());
    }
    Trace("smt-proc") << "SmtEnginePrivate::processAssertions() : post-repeat-simplify" << endl;
  }
  dumpAssertions("post-repeat-simplify", d_assertions);

  if (options::rewriteApplyToConst())
  {
    d_passes["apply-to-const"]->apply(&d_assertions);
  }

  // begin: INVARIANT to maintain: no reordering of assertions or
  // introducing new ones
#ifdef CVC4_ASSERTIONS
  unsigned iteRewriteAssertionsEnd = d_assertions.size();
#endif

  Debug("smt") << " d_assertions     : " << d_assertions.size() << endl;

  Debug("smt") << "SmtEnginePrivate::processAssertions() POST SIMPLIFICATION" << endl;
  Debug("smt") << " d_assertions     : " << d_assertions.size() << endl;

  d_passes["theory-preprocess"]->apply(&d_assertions);

  if (options::bitblastMode() == theory::bv::BITBLAST_MODE_EAGER)
  {
    d_passes["bv-eager-atoms"]->apply(&d_assertions);
  }

  //notify theory engine new preprocessed assertions
  d_smt.d_theoryEngine->notifyPreprocessedAssertions( d_assertions.ref() );

  // Push the formula to decision engine
  if(noConflict) {
    Chat() << "pushing to decision engine..." << endl;
    Assert(iteRewriteAssertionsEnd == d_assertions.size());
    d_smt.d_decisionEngine->addAssertions(d_assertions);
  }

  // end: INVARIANT to maintain: no reordering of assertions or
  // introducing new ones

  Trace("smt-proc") << "SmtEnginePrivate::processAssertions() end" << endl;
  dumpAssertions("post-everything", d_assertions);

  // if incremental, compute which variables are assigned
  if (options::incrementalSolving())
  {
    d_preprocessingPassContext->recordSymbolsInAssertions(d_assertions.ref());
  }

  // Push the formula to SAT
  {
    Chat() << "converting to CNF..." << endl;
    TimerStat::CodeTimer codeTimer(d_smt.d_stats->d_cnfConversionTime);
    for (unsigned i = 0; i < d_assertions.size(); ++ i) {
      Chat() << "+ " << d_assertions[i] << std::endl;
      d_smt.d_propEngine->assertFormula(d_assertions[i]);
    }
  }

  d_assertionsProcessed = true;

  d_assertions.clear();
  getIteSkolemMap().clear();
}

void SmtEnginePrivate::addFormula(TNode n,
                                  bool inUnsatCore,
                                  bool inInput,
                                  bool isAssumption)
{
  if (n == d_true) {
    // nothing to do
    return;
  }

  Trace("smt") << "SmtEnginePrivate::addFormula(" << n
               << "), inUnsatCore = " << inUnsatCore
               << ", inInput = " << inInput
               << ", isAssumption = " << isAssumption << endl;

  // Give it to proof manager
  PROOF(
    if( inInput ){
      // n is an input assertion
      if (inUnsatCore || options::unsatCores() || options::dumpUnsatCores() || options::checkUnsatCores() || options::fewerPreprocessingHoles()) {

        ProofManager::currentPM()->addCoreAssertion(n.toExpr());
      }
    }else{
      // n is the result of an unknown preprocessing step, add it to dependency map to null
      ProofManager::currentPM()->addDependence(n, Node::null());
    }
    // rewrite rules are by default in the unsat core because
    // they need to be applied until saturation
    if(options::unsatCores() &&
       n.getKind() == kind::REWRITE_RULE ){
      ProofManager::currentPM()->addUnsatCore(n.toExpr());
    }
  );

  // Add the normalized formula to the queue
  d_assertions.push_back(n, isAssumption);
  //d_assertions.push_back(Rewriter::rewrite(n));
}

void SmtEngine::ensureBoolean(const Expr& e)
{
  Type type = e.getType(options::typeChecking());
  Type boolType = d_exprManager->booleanType();
  if(type != boolType) {
    stringstream ss;
    ss << "Expected " << boolType << "\n"
       << "The assertion : " << e << "\n"
       << "Its type      : " << type;
    throw TypeCheckingException(e, ss.str());
  }
}

Result SmtEngine::checkSat(const Expr& assumption, bool inUnsatCore)
{
  return checkSatisfiability(assumption, inUnsatCore, false);
}

Result SmtEngine::checkSat(const vector<Expr>& assumptions, bool inUnsatCore)
{
  return checkSatisfiability(assumptions, inUnsatCore, false);
}

Result SmtEngine::query(const Expr& assumption, bool inUnsatCore)
{
  return checkSatisfiability(
      assumption.isNull() ? std::vector<Expr>() : std::vector<Expr>{assumption},
      inUnsatCore,
      true);
}

Result SmtEngine::query(const vector<Expr>& assumptions, bool inUnsatCore)
{
  return checkSatisfiability(assumptions, inUnsatCore, true);
}

Result SmtEngine::checkSatisfiability(const Expr& expr,
                                      bool inUnsatCore,
                                      bool isQuery)
{
  return checkSatisfiability(
      expr.isNull() ? std::vector<Expr>() : std::vector<Expr>{expr},
      inUnsatCore,
      isQuery);
}

Result SmtEngine::checkSatisfiability(const vector<Expr>& assumptions,
                                      bool inUnsatCore,
                                      bool isQuery)
{
  try
  {
    SmtScope smts(this);
    finalOptionsAreSet();
    doPendingPops();

    Trace("smt") << "SmtEngine::" << (isQuery ? "query" : "checkSat") << "("
                 << assumptions << ")" << endl;

    if(d_queryMade && !options::incrementalSolving()) {
      throw ModalException("Cannot make multiple queries unless "
                           "incremental solving is enabled "
                           "(try --incremental)");
    }

    // Note that a query has been made
    d_queryMade = true;
    // reset global negation
    d_globalNegation = false;

    bool didInternalPush = false;

    setProblemExtended(true);

    if (isQuery)
    {
      size_t size = assumptions.size();
      if (size > 1)
      {
        /* Assume: not (BIGAND assumptions)  */
        d_assumptions.push_back(
            d_exprManager->mkExpr(kind::AND, assumptions).notExpr());
      }
      else if (size == 1)
      {
        /* Assume: not expr  */
        d_assumptions.push_back(assumptions[0].notExpr());
      }
    }
    else
    {
      /* Assume: BIGAND assumptions  */
      d_assumptions = assumptions;
    }

    if (!d_assumptions.empty())
    {
      internalPush();
      didInternalPush = true;
    }

    Result r(Result::SAT_UNKNOWN, Result::UNKNOWN_REASON);
    for (Expr e : d_assumptions)
    {
      // Substitute out any abstract values in ex.
      e = d_private->substituteAbstractValues(Node::fromExpr(e)).toExpr();
      Assert(e.getExprManager() == d_exprManager);
      // Ensure expr is type-checked at this point.
      ensureBoolean(e);

      /* Add assumption  */
      if (d_assertionList != NULL)
      {
        d_assertionList->push_back(e);
      }
      d_private->addFormula(e.getNode(), inUnsatCore, true, true);
    }

    r = isQuery ? check().asValidityResult() : check().asSatisfiabilityResult();

    if ((options::solveRealAsInt() || options::solveIntAsBV() > 0)
        && r.asSatisfiabilityResult().isSat() == Result::UNSAT)
    {
      r = Result(Result::SAT_UNKNOWN, Result::UNKNOWN_REASON);
    }
    // flipped if we did a global negation
    if (d_globalNegation)
    {
      Trace("smt") << "SmtEngine::process global negate " << r << std::endl;
      if (r.asSatisfiabilityResult().isSat() == Result::UNSAT)
      {
        r = Result(Result::SAT);
      }
      else if (r.asSatisfiabilityResult().isSat() == Result::SAT)
      {
        // only if satisfaction complete
        if (d_logic.isPure(THEORY_ARITH) || d_logic.isPure(THEORY_BV))
        {
          r = Result(Result::UNSAT);
        }
        else
        {
          r = Result(Result::SAT_UNKNOWN, Result::UNKNOWN_REASON);
        }
      }
      Trace("smt") << "SmtEngine::global negate returned " << r << std::endl;
    }

    d_needPostsolve = true;

    // Dump the query if requested
    if (Dump.isOn("benchmark"))
    {
      size_t size = assumptions.size();
      // the expr already got dumped out if assertion-dumping is on
      if (isQuery && size == 1)
      {
        Dump("benchmark") << QueryCommand(assumptions[0]);
      }
      else if (size == 0)
      {
        Dump("benchmark") << CheckSatCommand();
      }
      else
      {
        Dump("benchmark") << CheckSatAssumingCommand(d_assumptions);
      }
    }

    // Pop the context
    if (didInternalPush)
    {
      internalPop();
    }

    // Remember the status
    d_status = r;

    setProblemExtended(false);

    Trace("smt") << "SmtEngine::" << (isQuery ? "query" : "checkSat") << "("
                 << assumptions << ") => " << r << endl;

    // Check that SAT results generate a model correctly.
    if(options::checkModels()) {
      // TODO (#1693) check model when unknown result?
      if (r.asSatisfiabilityResult().isSat() == Result::SAT)
      {
        checkModel();
      }
    }
    // Check that UNSAT results generate a proof correctly.
    if(options::checkProofs()) {
      if(r.asSatisfiabilityResult().isSat() == Result::UNSAT) {
        checkProof();
      }
    }
    // Check that UNSAT results generate an unsat core correctly.
    if(options::checkUnsatCores()) {
      if(r.asSatisfiabilityResult().isSat() == Result::UNSAT) {
        TimerStat::CodeTimer checkUnsatCoreTimer(d_stats->d_checkUnsatCoreTime);
        checkUnsatCore();
      }
    }
    // Check that synthesis solutions satisfy the conjecture
    if (options::checkSynthSol()
        && r.asSatisfiabilityResult().isSat() == Result::UNSAT)
    {
      checkSynthSolution();
    }

    return r;
  } catch (UnsafeInterruptException& e) {
    AlwaysAssert(d_private->getResourceManager()->out());
    Result::UnknownExplanation why = d_private->getResourceManager()->outOfResources() ?
      Result::RESOURCEOUT : Result::TIMEOUT;
    return Result(Result::SAT_UNKNOWN, why, d_filename);
  }
}

vector<Expr> SmtEngine::getUnsatAssumptions(void)
{
  Trace("smt") << "SMT getUnsatAssumptions()" << endl;
  SmtScope smts(this);
  if (!options::unsatAssumptions())
  {
    throw ModalException(
        "Cannot get unsat assumptions when produce-unsat-assumptions option "
        "is off.");
  }
  if (d_status.isNull()
      || d_status.asSatisfiabilityResult() != Result::UNSAT
      || d_problemExtended)
  {
    throw RecoverableModalException(
        "Cannot get unsat assumptions unless immediately preceded by "
        "UNSAT/VALID response.");
  }
  finalOptionsAreSet();
  if (Dump.isOn("benchmark"))
  {
    Dump("benchmark") << GetUnsatAssumptionsCommand();
  }
  UnsatCore core = getUnsatCoreInternal();
  vector<Expr> res;
  for (const Expr& e : d_assumptions)
  {
    if (find(core.begin(), core.end(), e) != core.end()) { res.push_back(e); }
  }
  return res;
}

Result SmtEngine::assertFormula(const Expr& ex, bool inUnsatCore)
{
  Assert(ex.getExprManager() == d_exprManager);
  SmtScope smts(this);
  finalOptionsAreSet();
  doPendingPops();

  Trace("smt") << "SmtEngine::assertFormula(" << ex << ")" << endl;

  if (Dump.isOn("raw-benchmark")) {
    Dump("raw-benchmark") << AssertCommand(ex);
  }

  // Substitute out any abstract values in ex
  Expr e = d_private->substituteAbstractValues(Node::fromExpr(ex)).toExpr();

  ensureBoolean(e);
  if(d_assertionList != NULL) {
    d_assertionList->push_back(e);
  }
  d_private->addFormula(e.getNode(), inUnsatCore);
  return quickCheck().asValidityResult();
}/* SmtEngine::assertFormula() */

/*
   --------------------------------------------------------------------------
    Handling SyGuS commands
   --------------------------------------------------------------------------
*/

void SmtEngine::declareSygusVar(const std::string& id, Expr var, Type type)
{
  d_private->d_sygusVars.push_back(Node::fromExpr(var));
  Trace("smt") << "SmtEngine::declareSygusVar: " << var << "\n";
<<<<<<< HEAD
  if (Dump.isOn("raw-benchmark"))
  {
    d_dumpCommands.push_back(new DeclareVarCommand(id, var, type));
  }
=======
>>>>>>> 4d514cd2
}

void SmtEngine::declareSygusPrimedVar(const std::string& id, Type type)
{
#ifdef CVC4_ASSERTIONS
  d_private->d_sygusPrimedVarTypes.push_back(type);
#endif
  Trace("smt") << "SmtEngine::declareSygusPrimedVar: " << id << "\n";
<<<<<<< HEAD
  if (Dump.isOn("raw-benchmark"))
  {
    d_dumpCommands.push_back(new DeclarePrimedVarCommand(id, type));
  }
=======
>>>>>>> 4d514cd2
}

void SmtEngine::declareSygusFunctionVar(const std::string& id,
                                        Expr var,
                                        Type type)
{
  d_private->d_sygusVars.push_back(Node::fromExpr(var));
<<<<<<< HEAD
  Trace("smt") << "SmtEngine::declareSygusVar: " << var << "\n";
  if (Dump.isOn("raw-benchmark"))
  {
    d_dumpCommands.push_back(new DeclareSygusFunctionCommand(id, var, type));
  }
=======
  Trace("smt") << "SmtEngine::declareSygusFunctionVar: " << var << "\n";
>>>>>>> 4d514cd2
}

void SmtEngine::declareSynthFun(const std::string& id,
                                Expr func,
                                Type sygusType,
                                bool isInv,
                                const std::vector<Expr>& vars)
{
  Node fn = Node::fromExpr(func);
  d_private->d_sygusFunSymbols.push_back(fn);
  std::vector<Node> var_nodes;
  for (const Expr& v : vars)
  {
    var_nodes.push_back(Node::fromExpr(v));
  }
  d_private->d_sygusFunVars[fn] = var_nodes;
  // whether sygus type encodes syntax restrictions
  if (sygusType.isDatatype()
      && static_cast<DatatypeType>(sygusType).getDatatype().isSygus())
  {
    d_private->d_sygusFunSyntax[fn] = TypeNode::fromType(sygusType);
  }
<<<<<<< HEAD
  Trace("smt") << "SmtEngine::declareSythFun: " << func << "\n";
  if (Dump.isOn("raw-benchmark"))
  {
    d_dumpCommands.push_back(new SynthFunCommand(id, func, sygusType, isInv, vars));
  }
=======
  Trace("smt") << "SmtEngine::declareSynthFun: " << func << "\n";
>>>>>>> 4d514cd2
}

void SmtEngine::assertSygusConstraint(Expr constraint)
{
  d_private->d_sygusConstraints.push_back(constraint);

  Trace("smt") << "SmtEngine::assertSygusConstrant: " << constraint << "\n";
<<<<<<< HEAD
  if (Dump.isOn("raw-benchmark"))
  {
    d_dumpCommands.push_back(new ConstraintCommand(constraint));
  }
=======
>>>>>>> 4d514cd2
}

void SmtEngine::assertSygusInvConstraint(const Expr& inv,
                                         const Expr& pre,
                                         const Expr& trans,
                                         const Expr& post)
{
  SmtScope smts(this);
  // build invariant constraint

  // get variables (regular and their respective primed versions)
  std::vector<Node> terms, vars, primed_vars;
  terms.push_back(Node::fromExpr(inv));
  terms.push_back(Node::fromExpr(pre));
  terms.push_back(Node::fromExpr(trans));
  terms.push_back(Node::fromExpr(post));
  // variables are built based on the invariant type
  FunctionType t = static_cast<FunctionType>(inv.getType());
  std::vector<Type> argTypes = t.getArgTypes();
  for (const Type& ti : argTypes)
  {
    TypeNode tn = TypeNode::fromType(ti);
    vars.push_back(d_nodeManager->mkBoundVar(tn));
    d_private->d_sygusVars.push_back(vars.back());
    std::stringstream ss;
    ss << vars.back() << "'";
    primed_vars.push_back(d_nodeManager->mkBoundVar(ss.str(), tn));
    d_private->d_sygusVars.push_back(primed_vars.back());
#ifdef CVC4_ASSERTIONS
    bool find_new_declared_var = false;
    for (const Type& t : d_private->d_sygusPrimedVarTypes)
    {
      if (t == ti)
      {
        d_private->d_sygusPrimedVarTypes.erase(
            std::find(d_private->d_sygusPrimedVarTypes.begin(),
                      d_private->d_sygusPrimedVarTypes.end(),
                      t));
        find_new_declared_var = true;
        break;
      }
    }
    if (!find_new_declared_var)
    {
      Warning()
          << "warning: declared primed variables do not match invariant's "
             "type\n";
    }
#endif
  }

  // make relevant terms; 0 -> Inv, 1 -> Pre, 2 -> Trans, 3 -> Post
  for (unsigned i = 0; i < 4; ++i)
  {
    Node op = terms[i];
    Trace("smt-debug") << "Make inv-constraint term #" << i << " : " << op
                       << " with type " << op.getType() << "...\n";
    std::vector<Node> children;
    children.push_back(op);
    // transition relation applied over both variable lists
    if (i == 2)
    {
      children.insert(children.end(), vars.begin(), vars.end());
      children.insert(children.end(), primed_vars.begin(), primed_vars.end());
    }
    else
    {
      children.insert(children.end(), vars.begin(), vars.end());
    }
    terms[i] = d_nodeManager->mkNode(kind::APPLY_UF, children);
    // make application of Inv on primed variables
    if (i == 0)
    {
      children.clear();
      children.push_back(op);
      children.insert(children.end(), primed_vars.begin(), primed_vars.end());
      terms.push_back(d_nodeManager->mkNode(kind::APPLY_UF, children));
    }
  }
  // make constraints
  std::vector<Node> conj;
  conj.push_back(d_nodeManager->mkNode(kind::IMPLIES, terms[1], terms[0]));
  Node term0_and_2 = d_nodeManager->mkNode(kind::AND, terms[0], terms[2]);
  conj.push_back(d_nodeManager->mkNode(kind::IMPLIES, term0_and_2, terms[4]));
  conj.push_back(d_nodeManager->mkNode(kind::IMPLIES, terms[0], terms[3]));
  Node constraint = d_nodeManager->mkNode(kind::AND, conj);

  d_private->d_sygusConstraints.push_back(constraint);

  Trace("smt") << "SmtEngine::assertSygusInvConstrant: " << constraint << "\n";
<<<<<<< HEAD
  if (Dump.isOn("raw-benchmark"))
  {
    d_dumpCommands.push_back(new InvConstraintCommand(place_holders));
  }
=======
>>>>>>> 4d514cd2
}

Result SmtEngine::checkSynth()
{
  SmtScope smts(this);
  // build synthesis conjecture from asserted constraints and declared
  // variables/functions
  Node sygusVar =
      d_nodeManager->mkSkolem("sygus", d_nodeManager->booleanType());
  Node inst_attr = d_nodeManager->mkNode(kind::INST_ATTRIBUTE, sygusVar);
  Node sygusAttr = d_nodeManager->mkNode(kind::INST_PATTERN_LIST, inst_attr);
  std::vector<Node> bodyv;
  Trace("smt") << "Sygus : Constructing sygus constraint...\n";
  unsigned n_constraints = d_private->d_sygusConstraints.size();
  Node body = n_constraints == 0
                  ? d_nodeManager->mkConst(true)
                  : (n_constraints == 1
                         ? d_private->d_sygusConstraints[0]
                         : d_nodeManager->mkNode(
                               kind::AND, d_private->d_sygusConstraints));
  body = body.notNode();
  Trace("smt") << "...constructed sygus constraint " << body << std::endl;
  if (!d_private->d_sygusVars.empty())
  {
    Node boundVars =
        d_nodeManager->mkNode(kind::BOUND_VAR_LIST, d_private->d_sygusVars);
    body = d_nodeManager->mkNode(kind::EXISTS, boundVars, body);
    Trace("smt") << "...constructed exists " << body << std::endl;
  }
  if (!d_private->d_sygusFunSymbols.empty())
  {
    Node boundVars = d_nodeManager->mkNode(kind::BOUND_VAR_LIST,
                                           d_private->d_sygusFunSymbols);
    body = d_nodeManager->mkNode(kind::FORALL, boundVars, body, sygusAttr);
  }
  Trace("smt") << "...constructed forall " << body << std::endl;

  // set attribute for synthesis conjecture
  setUserAttribute("sygus", sygusVar.toExpr(), {}, "");

  // set attributes for functions-to-synthesize
  for (const Node& synth_fun : d_private->d_sygusFunSymbols)
  {
    // associate var list with function-to-synthesize
    Assert(d_private->d_sygusFunVars.find(synth_fun)
           != d_private->d_sygusFunVars.end());
    const std::vector<Node>& vars = d_private->d_sygusFunVars[synth_fun];
    Node bvl;
    if (!vars.empty())
    {
      bvl = d_nodeManager->mkNode(kind::BOUND_VAR_LIST, vars);
    }
    std::vector<Expr> attr_val_bvl;
    attr_val_bvl.push_back(bvl.toExpr());
    setUserAttribute(
        "sygus-synth-fun-var-list", synth_fun.toExpr(), attr_val_bvl, "");
    // If the function has syntax restrition, bulid a variable "sfproxy" which
    // carries the type, a SyGuS datatype that corresponding to the syntactic
    // restrictions.
    std::map<Node, TypeNode>::const_iterator it =
        d_private->d_sygusFunSyntax.find(synth_fun);
    if (it != d_private->d_sygusFunSyntax.end())
    {
      Node sym = d_nodeManager->mkBoundVar("sfproxy", it->second);
      std::vector<Expr> attr_value;
      attr_value.push_back(sym.toExpr());
      setUserAttribute(
          "sygus-synth-grammar", synth_fun.toExpr(), attr_value, "");
    }
  }

  Trace("smt") << "Check synthesis conjecture: " << body << std::endl;
<<<<<<< HEAD
  if (Dump.isOn("raw-benchmark"))
  {
    d_dumpCommands.push_back(new CheckSynthCommand());
  }
=======

>>>>>>> 4d514cd2
  return checkSatisfiability(body.toExpr(), true, false);
}

void SmtEngine::saveToDump(Command& c)
{
  Assert(Dump.isOn("sygus-benchmark"));
  d_dumpSyGuS.push_back(c.clone());
}


/*
   --------------------------------------------------------------------------
    End of Handling SyGuS commands
   --------------------------------------------------------------------------
*/

Node SmtEngine::postprocess(TNode node, TypeNode expectedType) const {
  return node;
}

Expr SmtEngine::simplify(const Expr& ex)
{
  Assert(ex.getExprManager() == d_exprManager);
  SmtScope smts(this);
  finalOptionsAreSet();
  doPendingPops();
  Trace("smt") << "SMT simplify(" << ex << ")" << endl;

  if(Dump.isOn("benchmark")) {
    Dump("benchmark") << SimplifyCommand(ex);
  }

  Expr e = d_private->substituteAbstractValues(Node::fromExpr(ex)).toExpr();
  if( options::typeChecking() ) {
    e.getType(true); // ensure expr is type-checked at this point
  }

  // Make sure all preprocessing is done
  d_private->processAssertions();
  Node n = d_private->simplify(Node::fromExpr(e));
  n = postprocess(n, TypeNode::fromType(e.getType()));
  return n.toExpr();
}

Expr SmtEngine::expandDefinitions(const Expr& ex)
{
  d_private->spendResource(options::preprocessStep());

  Assert(ex.getExprManager() == d_exprManager);
  SmtScope smts(this);
  finalOptionsAreSet();
  doPendingPops();
  Trace("smt") << "SMT expandDefinitions(" << ex << ")" << endl;

  // Substitute out any abstract values in ex.
  Expr e = d_private->substituteAbstractValues(Node::fromExpr(ex)).toExpr();
  if(options::typeChecking()) {
    // Ensure expr is type-checked at this point.
    e.getType(true);
  }
  unordered_map<Node, Node, NodeHashFunction> cache;
  Node n = d_private->expandDefinitions(Node::fromExpr(e), cache, /* expandOnly = */ true);
  n = postprocess(n, TypeNode::fromType(e.getType()));

  return n.toExpr();
}

// TODO(#1108): Simplify the error reporting of this method.
Expr SmtEngine::getValue(const Expr& ex) const
{
  Assert(ex.getExprManager() == d_exprManager);
  SmtScope smts(this);

  Trace("smt") << "SMT getValue(" << ex << ")" << endl;
  if(Dump.isOn("benchmark")) {
    Dump("benchmark") << GetValueCommand(ex);
  }

  if(!options::produceModels()) {
    const char* msg =
      "Cannot get value when produce-models options is off.";
    throw ModalException(msg);
  }
  if(d_status.isNull() ||
     d_status.asSatisfiabilityResult() == Result::UNSAT ||
     d_problemExtended) {
    const char* msg =
      "Cannot get value unless immediately preceded by SAT/INVALID or UNKNOWN response.";
    throw RecoverableModalException(msg);
  }

  // Substitute out any abstract values in ex.
  Expr e = d_private->substituteAbstractValues(Node::fromExpr(ex)).toExpr();

  // Ensure expr is type-checked at this point.
  e.getType(options::typeChecking());

  // do not need to apply preprocessing substitutions (should be recorded
  // in model already)

  Node n = Node::fromExpr(e);
  Trace("smt") << "--- getting value of " << n << endl;
  TypeNode expectedType = n.getType();

  // Expand, then normalize
  unordered_map<Node, Node, NodeHashFunction> cache;
  n = d_private->expandDefinitions(n, cache);
  // There are two ways model values for terms are computed (for historical
  // reasons).  One way is that used in check-model; the other is that
  // used by the Model classes.  It's not clear to me exactly how these
  // two are different, but they need to be unified.  This ugly hack here
  // is to fix bug 554 until we can revamp boolean-terms and models [MGD]

  //AJR : necessary?
  if(!n.getType().isFunction()) {
    n = Rewriter::rewrite(n);
  }

  Trace("smt") << "--- getting value of " << n << endl;
  TheoryModel* m = d_theoryEngine->getBuiltModel();
  Node resultNode;
  if(m != NULL) {
    resultNode = m->getValue(n);
  }
  Trace("smt") << "--- got value " << n << " = " << resultNode << endl;
  resultNode = postprocess(resultNode, expectedType);
  Trace("smt") << "--- model-post returned " << resultNode << endl;
  Trace("smt") << "--- model-post returned " << resultNode.getType() << endl;
  Trace("smt") << "--- model-post expected " << expectedType << endl;

  // type-check the result we got
  Assert(resultNode.isNull() || resultNode.getType().isSubtypeOf(expectedType),
         "Run with -t smt for details.");

  // ensure it's a constant
  Assert(resultNode.getKind() == kind::LAMBDA || resultNode.isConst());

  if(options::abstractValues() && resultNode.getType().isArray()) {
    resultNode = d_private->mkAbstractValue(resultNode);
    Trace("smt") << "--- abstract value >> " << resultNode << endl;
  }

  return resultNode.toExpr();
}

bool SmtEngine::addToAssignment(const Expr& ex) {
  SmtScope smts(this);
  finalOptionsAreSet();
  doPendingPops();
  // Substitute out any abstract values in ex
  Expr e = d_private->substituteAbstractValues(Node::fromExpr(ex)).toExpr();
  Type type = e.getType(options::typeChecking());
  // must be Boolean
  PrettyCheckArgument(
      type.isBoolean(), e,
      "expected Boolean-typed variable or function application "
      "in addToAssignment()" );
  Node n = e.getNode();
  // must be a defined constant, or a variable
  PrettyCheckArgument(
      (((d_definedFunctions->find(n) != d_definedFunctions->end())
        && n.getNumChildren() == 0)
       || n.isVar()),
      e,
      "expected variable or defined-function application "
      "in addToAssignment(),\ngot %s",
      e.toString().c_str());
  if(!options::produceAssignments()) {
    return false;
  }
  if(d_assignments == NULL) {
    d_assignments = new(true) AssignmentSet(d_context);
  }
  d_assignments->insert(n);

  return true;
}

// TODO(#1108): Simplify the error reporting of this method.
vector<pair<Expr, Expr>> SmtEngine::getAssignment()
{
  Trace("smt") << "SMT getAssignment()" << endl;
  SmtScope smts(this);
  finalOptionsAreSet();
  if(Dump.isOn("benchmark")) {
    Dump("benchmark") << GetAssignmentCommand();
  }
  if(!options::produceAssignments()) {
    const char* msg =
      "Cannot get the current assignment when "
      "produce-assignments option is off.";
    throw ModalException(msg);
  }
  if(d_status.isNull() ||
     d_status.asSatisfiabilityResult() == Result::UNSAT  ||
     d_problemExtended) {
    const char* msg =
      "Cannot get the current assignment unless immediately "
      "preceded by SAT/INVALID or UNKNOWN response.";
    throw RecoverableModalException(msg);
  }

  vector<pair<Expr,Expr>> res;
  if (d_assignments != nullptr)
  {
    TypeNode boolType = d_nodeManager->booleanType();
    TheoryModel* m = d_theoryEngine->getBuiltModel();
    for (AssignmentSet::key_iterator i = d_assignments->key_begin(),
                                     iend = d_assignments->key_end();
         i != iend;
         ++i)
    {
      Node as = *i;
      Assert(as.getType() == boolType);

      Trace("smt") << "--- getting value of " << as << endl;

      // Expand, then normalize
      unordered_map<Node, Node, NodeHashFunction> cache;
      Node n = d_private->expandDefinitions(as, cache);
      n = Rewriter::rewrite(n);

      Trace("smt") << "--- getting value of " << n << endl;
      Node resultNode;
      if (m != nullptr)
      {
        resultNode = m->getValue(n);
      }

      // type-check the result we got
      Assert(resultNode.isNull() || resultNode.getType() == boolType);

      // ensure it's a constant
      Assert(resultNode.isConst());

      Assert(as.isVar());
      res.emplace_back(as.toExpr(), resultNode.toExpr());
    }
  }
  return res;
}

void SmtEngine::addToModelCommandAndDump(const Command& c, uint32_t flags, bool userVisible, const char* dumpTag) {
  Trace("smt") << "SMT addToModelCommandAndDump(" << c << ") on tag " << dumpTag << endl;
  SmtScope smts(this);
  // If we aren't yet fully inited, the user might still turn on
  // produce-models.  So let's keep any commands around just in
  // case.  This is useful in two cases: (1) SMT-LIBv1 auto-declares
  // sort "U" in QF_UF before setLogic() is run and we still want to
  // support finding card(U) with --finite-model-find, and (2) to
  // decouple SmtEngine and ExprManager if the user does a few
  // ExprManager::mkSort() before SmtEngine::setOption("produce-models")
  // and expects to find their cardinalities in the model.
  if(/* userVisible && */
     (!d_fullyInited || options::produceModels()) &&
     (flags & ExprManager::VAR_FLAG_DEFINED) == 0) {
    if(flags & ExprManager::VAR_FLAG_GLOBAL) {
      d_modelGlobalCommands.push_back(c.clone());
    } else {
      d_modelCommands->push_back(c.clone());
    }
  }
  if(Dump.isOn(dumpTag)) {
    if(d_fullyInited) {
      Dump(dumpTag) << c;
    } else {
      d_dumpCommands.push_back(c.clone());
    }
  }
}

// TODO(#1108): Simplify the error reporting of this method.
Model* SmtEngine::getModel() {
  Trace("smt") << "SMT getModel()" << endl;
  SmtScope smts(this);

  finalOptionsAreSet();

  if(Dump.isOn("benchmark")) {
    Dump("benchmark") << GetModelCommand();
  }

  if (!options::assignFunctionValues())
  {
    const char* msg =
        "Cannot get the model when --assign-function-values is false.";
    throw RecoverableModalException(msg);
  }

  if(d_status.isNull() ||
     d_status.asSatisfiabilityResult() == Result::UNSAT ||
     d_problemExtended) {
    const char* msg =
      "Cannot get the current model unless immediately "
      "preceded by SAT/INVALID or UNKNOWN response.";
    throw RecoverableModalException(msg);
  }
  if(!options::produceModels()) {
    const char* msg =
      "Cannot get model when produce-models options is off.";
    throw ModalException(msg);
  }
  TheoryModel* m = d_theoryEngine->getBuiltModel();

  // Since model m is being returned to the user, we must ensure that this
  // model object remains valid with future check-sat calls. Hence, we set
  // the theory engine into "eager model building" mode. TODO #2648: revisit.
  d_theoryEngine->setEagerModelBuilding();

  if (options::modelCoresMode() != MODEL_CORES_NONE)
  {
    // If we enabled model cores, we compute a model core for m based on our
    // assertions using the model core builder utility
    std::vector<Expr> easserts = getAssertions();
    // must expand definitions
    std::vector<Expr> eassertsProc;
    std::unordered_map<Node, Node, NodeHashFunction> cache;
    for (unsigned i = 0, nasserts = easserts.size(); i < nasserts; i++)
    {
      Node ea = Node::fromExpr(easserts[i]);
      Node eae = d_private->expandDefinitions(ea, cache);
      eassertsProc.push_back(eae.toExpr());
    }
    ModelCoreBuilder::setModelCore(eassertsProc, m, options::modelCoresMode());
  }
  m->d_inputName = d_filename;
  return m;
}

std::pair<Expr, Expr> SmtEngine::getSepHeapAndNilExpr(void)
{
  if (!d_logic.isTheoryEnabled(THEORY_SEP))
  {
    const char* msg =
        "Cannot obtain separation logic expressions if not using the "
        "separation logic theory.";
    throw RecoverableModalException(msg);
  }
  NodeManagerScope nms(d_nodeManager);
  Expr heap;
  Expr nil;
  Model* m = d_theoryEngine->getBuiltModel();
  if (m->getHeapModel(heap, nil))
  {
    return std::make_pair(heap, nil);
  }
  InternalError(
      "SmtEngine::getSepHeapAndNilExpr(): failed to obtain heap/nil "
      "expressions from theory model.");
}

Expr SmtEngine::getSepHeapExpr() { return getSepHeapAndNilExpr().first; }

Expr SmtEngine::getSepNilExpr() { return getSepHeapAndNilExpr().second; }

void SmtEngine::checkProof()
{
#if (IS_LFSC_BUILD && IS_PROOFS_BUILD)

  Chat() << "generating proof..." << endl;

  const Proof& pf = getProof();

  Chat() << "checking proof..." << endl;

  std::string logicString = d_logic.getLogicString();

  if (!(
          // Pure logics
          logicString == "QF_UF" || logicString == "QF_AX"
          || logicString == "QF_BV" ||
          // Non-pure logics
          logicString == "QF_AUF" || logicString == "QF_UFBV"
          || logicString == "QF_ABV" || logicString == "QF_AUFBV"))
  {
    // This logic is not yet supported
    Notice() << "Notice: no proof-checking for " << logicString << " proofs yet"
             << endl;
    return;
  }

  std::stringstream pfStream;

  pfStream << proof::plf_signatures << endl;
  int64_t sizeBeforeProof = static_cast<int64_t>(pfStream.tellp());

  pf.toStream(pfStream);
  d_stats->d_proofsSize +=
      static_cast<int64_t>(pfStream.tellp()) - sizeBeforeProof;

  {
    TimerStat::CodeTimer checkProofTimer(d_stats->d_lfscCheckProofTime);
    lfscc_init();
    lfscc_check_file(pfStream, false, false, false, false, false, false, false);
  }
  // FIXME: we should actually call lfscc_cleanup here, but lfscc_cleanup
  // segfaults on regress0/bv/core/bitvec7.smt
  // lfscc_cleanup();

#else  /* (IS_LFSC_BUILD && IS_PROOFS_BUILD) */
  Unreachable(
      "This version of CVC4 was built without proof support; cannot check "
      "proofs.");
#endif /* (IS_LFSC_BUILD && IS_PROOFS_BUILD) */
}

UnsatCore SmtEngine::getUnsatCoreInternal()
{
#if IS_PROOFS_BUILD
  if (!options::unsatCores())
  {
    throw ModalException(
        "Cannot get an unsat core when produce-unsat-cores option is off.");
  }
  if (d_status.isNull() || d_status.asSatisfiabilityResult() != Result::UNSAT
      || d_problemExtended)
  {
    throw RecoverableModalException(
        "Cannot get an unsat core unless immediately preceded by UNSAT/VALID "
        "response.");
  }

  d_proofManager->traceUnsatCore();  // just to trigger core creation
  return UnsatCore(this, d_proofManager->extractUnsatCore());
#else  /* IS_PROOFS_BUILD */
  throw ModalException(
      "This build of CVC4 doesn't have proof support (required for unsat "
      "cores).");
#endif /* IS_PROOFS_BUILD */
}

void SmtEngine::checkUnsatCore() {
  Assert(options::unsatCores(), "cannot check unsat core if unsat cores are turned off");

  Notice() << "SmtEngine::checkUnsatCore(): generating unsat core" << endl;
  UnsatCore core = getUnsatCore();

  SmtEngine coreChecker(d_exprManager);
  coreChecker.setLogic(getLogicInfo());

  PROOF(
  std::vector<Command*>::const_iterator itg = d_defineCommands.begin();
  for (; itg != d_defineCommands.end();  ++itg) {
    (*itg)->invoke(&coreChecker);
  }
  );

  Notice() << "SmtEngine::checkUnsatCore(): pushing core assertions (size == " << core.size() << ")" << endl;
  for(UnsatCore::iterator i = core.begin(); i != core.end(); ++i) {
    Notice() << "SmtEngine::checkUnsatCore(): pushing core member " << *i << endl;
    coreChecker.assertFormula(*i);
  }
  const bool checkUnsatCores = options::checkUnsatCores();
  Result r;
  try {
    options::checkUnsatCores.set(false);
    options::checkProofs.set(false);
    r = coreChecker.checkSat();
  } catch(...) {
    options::checkUnsatCores.set(checkUnsatCores);
    throw;
  }
  Notice() << "SmtEngine::checkUnsatCore(): result is " << r << endl;
  if(r.asSatisfiabilityResult().isUnknown()) {
    InternalError("SmtEngine::checkUnsatCore(): could not check core result unknown.");
  }

  if(r.asSatisfiabilityResult().isSat()) {
    InternalError("SmtEngine::checkUnsatCore(): produced core was satisfiable.");
  }
}

void SmtEngine::checkModel(bool hardFailure) {
  // --check-model implies --produce-assertions, which enables the
  // assertion list, so we should be ok.
  Assert(d_assertionList != NULL, "don't have an assertion list to check in SmtEngine::checkModel()");

  TimerStat::CodeTimer checkModelTimer(d_stats->d_checkModelTime);

  // Throughout, we use Notice() to give diagnostic output.
  //
  // If this function is running, the user gave --check-model (or equivalent),
  // and if Notice() is on, the user gave --verbose (or equivalent).

  Notice() << "SmtEngine::checkModel(): generating model" << endl;
  TheoryModel* m = d_theoryEngine->getBuiltModel();

  // check-model is not guaranteed to succeed if approximate values were used
  if (m->hasApproximations())
  {
    Warning()
        << "WARNING: running check-model on a model with approximate values..."
        << endl;
  }

  // Check individual theory assertions
  d_theoryEngine->checkTheoryAssertionsWithModel(hardFailure);

  // Output the model
  Notice() << *m;

  // We have a "fake context" for the substitution map (we don't need it
  // to be context-dependent)
  context::Context fakeContext;
  SubstitutionMap substitutions(&fakeContext, /* substituteUnderQuantifiers = */ false);

  for(size_t k = 0; k < m->getNumCommands(); ++k) {
    const DeclareFunctionCommand* c = dynamic_cast<const DeclareFunctionCommand*>(m->getCommand(k));
    Notice() << "SmtEngine::checkModel(): model command " << k << " : " << m->getCommand(k) << endl;
    if(c == NULL) {
      // we don't care about DECLARE-DATATYPES, DECLARE-SORT, ...
      Notice() << "SmtEngine::checkModel(): skipping..." << endl;
    } else {
      // We have a DECLARE-FUN:
      //
      // We'll first do some checks, then add to our substitution map
      // the mapping: function symbol |-> value

      Expr func = c->getFunction();
      Node val = m->getValue(func);

      Notice() << "SmtEngine::checkModel(): adding substitution: " << func << " |-> " << val << endl;

      // (1) if the value is a lambda, ensure the lambda doesn't contain the
      // function symbol (since then the definition is recursive)
      if (val.getKind() == kind::LAMBDA) {
        // first apply the model substitutions we have so far
        Debug("boolean-terms") << "applying subses to " << val[1] << endl;
        Node n = substitutions.apply(val[1]);
        Debug("boolean-terms") << "++ got " << n << endl;
        // now check if n contains func by doing a substitution
        // [func->func2] and checking equality of the Nodes.
        // (this just a way to check if func is in n.)
        SubstitutionMap subs(&fakeContext);
        Node func2 = NodeManager::currentNM()->mkSkolem("", TypeNode::fromType(func.getType()), "", NodeManager::SKOLEM_NO_NOTIFY);
        subs.addSubstitution(func, func2);
        if(subs.apply(n) != n) {
          Notice() << "SmtEngine::checkModel(): *** PROBLEM: MODEL VALUE DEFINED IN TERMS OF ITSELF ***" << endl;
          stringstream ss;
          ss << "SmtEngine::checkModel(): ERRORS SATISFYING ASSERTIONS WITH MODEL:" << endl
             << "considering model value for " << func << endl
             << "body of lambda is:   " << val << endl;
          if(n != val[1]) {
            ss << "body substitutes to: " << n << endl;
          }
          ss << "so " << func << " is defined in terms of itself." << endl
             << "Run with `--check-models -v' for additional diagnostics.";
          InternalError(ss.str());
        }
      }

      // (2) check that the value is actually a value
      else if (!val.isConst()) {
        Notice() << "SmtEngine::checkModel(): *** PROBLEM: MODEL VALUE NOT A CONSTANT ***" << endl;
        stringstream ss;
        ss << "SmtEngine::checkModel(): ERRORS SATISFYING ASSERTIONS WITH MODEL:" << endl
           << "model value for " << func << endl
           << "             is " << val << endl
           << "and that is not a constant (.isConst() == false)." << endl
           << "Run with `--check-models -v' for additional diagnostics.";
        InternalError(ss.str());
      }

      // (3) check that it's the correct (sub)type
      // This was intended to be a more general check, but for now we can't do that because
      // e.g. "1" is an INT, which isn't a subrange type [1..10] (etc.).
      else if(func.getType().isInteger() && !val.getType().isInteger()) {
        Notice() << "SmtEngine::checkModel(): *** PROBLEM: MODEL VALUE NOT CORRECT TYPE ***" << endl;
        stringstream ss;
        ss << "SmtEngine::checkModel(): ERRORS SATISFYING ASSERTIONS WITH MODEL:" << endl
           << "model value for " << func << endl
           << "             is " << val << endl
           << "value type is     " << val.getType() << endl
           << "should be of type " << func.getType() << endl
           << "Run with `--check-models -v' for additional diagnostics.";
        InternalError(ss.str());
      }

      // (4) checks complete, add the substitution
      Debug("boolean-terms") << "cm: adding subs " << func << " :=> " << val << endl;
      substitutions.addSubstitution(func, val);
    }
  }

  // Now go through all our user assertions checking if they're satisfied.
  for(AssertionList::const_iterator i = d_assertionList->begin(); i != d_assertionList->end(); ++i) {
    Notice() << "SmtEngine::checkModel(): checking assertion " << *i << endl;
    Node n = Node::fromExpr(*i);

    // Apply any define-funs from the problem.
    {
      unordered_map<Node, Node, NodeHashFunction> cache;
      n = d_private->expandDefinitions(n, cache);
    }
    Notice() << "SmtEngine::checkModel(): -- expands to " << n << endl;

    // Apply our model value substitutions.
    Debug("boolean-terms") << "applying subses to " << n << endl;
    n = substitutions.apply(n);
    Debug("boolean-terms") << "++ got " << n << endl;
    Notice() << "SmtEngine::checkModel(): -- substitutes to " << n << endl;

    if( n.getKind() != kind::REWRITE_RULE ){
      // In case it's a quantifier (or contains one), look up its value before
      // simplifying, or the quantifier might be irreparably altered.
      n = m->getValue(n);
      Notice() << "SmtEngine::checkModel(): -- get value : " << n << std::endl;
    } else {
      // Note this "skip" is done here, rather than above.  This is
      // because (1) the quantifier could in principle simplify to false,
      // which should be reported, and (2) checking for the quantifier
      // above, before simplification, doesn't catch buried quantifiers
      // anyway (those not at the top-level).
      Notice() << "SmtEngine::checkModel(): -- skipping rewrite-rules assertion"
               << endl;
      continue;
    }

    // Simplify the result.
    n = d_private->simplify(n);
    Notice() << "SmtEngine::checkModel(): -- simplifies to  " << n << endl;

    // Replace the already-known ITEs (this is important for ground ITEs under quantifiers).
    n = d_private->d_iteRemover.replace(n);
    Notice() << "SmtEngine::checkModel(): -- ite replacement gives " << n << endl;

    // Apply our model value substitutions (again), as things may have been simplified.
    Debug("boolean-terms") << "applying subses to " << n << endl;
    n = substitutions.apply(n);
    Debug("boolean-terms") << "++ got " << n << endl;
    Notice() << "SmtEngine::checkModel(): -- re-substitutes to " << n << endl;

    // As a last-ditch effort, ask model to simplify it.
    // Presently, this is only an issue for quantifiers, which can have a value
    // but don't show up in our substitution map above.
    n = m->getValue(n);
    Notice() << "SmtEngine::checkModel(): -- model-substitutes to " << n << endl;

    if( d_logic.isQuantified() ){
      // AJR: since quantified formulas are not checkable, we assign them to true/false based on the satisfying assignment.
      // however, quantified formulas can be modified during preprocess, so they may not correspond to those in the satisfying assignment.
      // hence we use a relaxed version of check model here.
      // this is necessary until preprocessing passes explicitly record how they rewrite quantified formulas
      if( hardFailure && !n.isConst() && n.getKind() != kind::LAMBDA ){
        Notice() << "SmtEngine::checkModel(): -- relax check model wrt quantified formulas..." << endl;
        AlwaysAssert( quantifiers::QuantifiersRewriter::containsQuantifiers( n ) );
        Warning() << "Warning : SmtEngine::checkModel(): cannot check simplified assertion : " << n << endl;
        continue;
      }
    }else{
      AlwaysAssert(!hardFailure || n.isConst() || n.getKind() == kind::LAMBDA);
    }
    // The result should be == true.
    if(n != NodeManager::currentNM()->mkConst(true)) {
      Notice() << "SmtEngine::checkModel(): *** PROBLEM: EXPECTED `TRUE' ***"
               << endl;
      stringstream ss;
      ss << "SmtEngine::checkModel(): "
         << "ERRORS SATISFYING ASSERTIONS WITH MODEL:" << endl
         << "assertion:     " << *i << endl
         << "simplifies to: " << n << endl
         << "expected `true'." << endl
         << "Run with `--check-models -v' for additional diagnostics.";
      if(hardFailure) {
        InternalError(ss.str());
      } else {
        Warning() << ss.str() << endl;
      }
    }
  }
  Notice() << "SmtEngine::checkModel(): all assertions checked out OK !" << endl;
}

void SmtEngine::checkSynthSolution()
{
  NodeManager* nm = NodeManager::currentNM();
  Notice() << "SmtEngine::checkSynthSolution(): checking synthesis solution" << endl;
  map<Node, Node> sol_map;
  /* Get solutions and build auxiliary vectors for substituting */
  d_theoryEngine->getSynthSolutions(sol_map);
  if (sol_map.empty())
  {
    Trace("check-synth-sol") << "No solution to check!\n";
    return;
  }
  Trace("check-synth-sol") << "Got solution map:\n";
  std::vector<Node> function_vars, function_sols;
  for (const auto& pair : sol_map)
  {
    Trace("check-synth-sol") << pair.first << " --> " << pair.second << "\n";
    function_vars.push_back(pair.first);
    function_sols.push_back(pair.second);
  }
  Trace("check-synth-sol") << "Starting new SMT Engine\n";
  /* Start new SMT engine to check solutions */
  SmtEngine solChecker(d_exprManager);
  solChecker.setLogic(getLogicInfo());
  setOption("check-synth-sol", SExpr("false"));

  Trace("check-synth-sol") << "Retrieving assertions\n";
  // Build conjecture from original assertions
  if (d_assertionList == NULL)
  {
    Trace("check-synth-sol") << "No assertions to check\n";
    return;
  }
  for (AssertionList::const_iterator i = d_assertionList->begin();
       i != d_assertionList->end();
       ++i)
  {
    Notice() << "SmtEngine::checkSynthSolution(): checking assertion " << *i << endl;
    Trace("check-synth-sol") << "Retrieving assertion " << *i << "\n";
    Node conj = Node::fromExpr(*i);
    // Apply any define-funs from the problem.
    {
      unordered_map<Node, Node, NodeHashFunction> cache;
      conj = d_private->expandDefinitions(conj, cache);
    }
    Notice() << "SmtEngine::checkSynthSolution(): -- expands to " << conj << endl;
    Trace("check-synth-sol") << "Expanded assertion " << conj << "\n";
    if (conj.getKind() != kind::FORALL)
    {
      Trace("check-synth-sol") << "Not a checkable assertion.\n";
      continue;
    }

    // Apply solution map to conjecture body
    Node conjBody;
    /* Whether property is quantifier free */
    if (conj[1].getKind() != kind::EXISTS)
    {
      conjBody = conj[1].substitute(function_vars.begin(),
                                    function_vars.end(),
                                    function_sols.begin(),
                                    function_sols.end());
    }
    else
    {
      conjBody = conj[1][1].substitute(function_vars.begin(),
                                       function_vars.end(),
                                       function_sols.begin(),
                                       function_sols.end());

      /* Skolemize property */
      std::vector<Node> vars, skos;
      for (unsigned j = 0, size = conj[1][0].getNumChildren(); j < size; ++j)
      {
        vars.push_back(conj[1][0][j]);
        std::stringstream ss;
        ss << "sk_" << j;
        skos.push_back(nm->mkSkolem(ss.str(), conj[1][0][j].getType()));
        Trace("check-synth-sol") << "\tSkolemizing " << conj[1][0][j] << " to "
                                 << skos.back() << "\n";
      }
      conjBody = conjBody.substitute(
          vars.begin(), vars.end(), skos.begin(), skos.end());
    }
    Notice() << "SmtEngine::checkSynthSolution(): -- body substitutes to "
             << conjBody << endl;
    Trace("check-synth-sol") << "Substituted body of assertion to " << conjBody
                             << "\n";
    solChecker.assertFormula(conjBody.toExpr());
    Result r = solChecker.checkSat();
    Notice() << "SmtEngine::checkSynthSolution(): result is " << r << endl;
    Trace("check-synth-sol") << "Satsifiability check: " << r << "\n";
    if (r.asSatisfiabilityResult().isUnknown())
    {
      InternalError(
          "SmtEngine::checkSynthSolution(): could not check solution, result "
          "unknown.");
    }
    else if (r.asSatisfiabilityResult().isSat())
    {
      InternalError(
          "SmtEngine::checkSynthSolution(): produced solution leads to "
          "satisfiable negated conjecture.");
    }
    solChecker.resetAssertions();
  }
}

// TODO(#1108): Simplify the error reporting of this method.
UnsatCore SmtEngine::getUnsatCore() {
  Trace("smt") << "SMT getUnsatCore()" << endl;
  SmtScope smts(this);
  finalOptionsAreSet();
  if(Dump.isOn("benchmark")) {
    Dump("benchmark") << GetUnsatCoreCommand();
  }
  return getUnsatCoreInternal();
}

// TODO(#1108): Simplify the error reporting of this method.
const Proof& SmtEngine::getProof()
{
  Trace("smt") << "SMT getProof()" << endl;
  SmtScope smts(this);
  finalOptionsAreSet();
  if(Dump.isOn("benchmark")) {
    Dump("benchmark") << GetProofCommand();
  }
#if IS_PROOFS_BUILD
  if(!options::proof()) {
    throw ModalException("Cannot get a proof when produce-proofs option is off.");
  }
  if(d_status.isNull() ||
     d_status.asSatisfiabilityResult() != Result::UNSAT ||
     d_problemExtended) {
    throw RecoverableModalException(
        "Cannot get a proof unless immediately preceded by UNSAT/VALID "
        "response.");
  }

  return ProofManager::getProof(this);
#else /* IS_PROOFS_BUILD */
  throw ModalException("This build of CVC4 doesn't have proof support.");
#endif /* IS_PROOFS_BUILD */
}

void SmtEngine::printInstantiations( std::ostream& out ) {
  SmtScope smts(this);
  finalOptionsAreSet();
  if( options::instFormatMode()==INST_FORMAT_MODE_SZS ){
    out << "% SZS output start Proof for " << d_filename.c_str() << std::endl;
  }
  if( d_theoryEngine ){
    d_theoryEngine->printInstantiations( out );
  }else{
    Assert( false );
  }
  if( options::instFormatMode()==INST_FORMAT_MODE_SZS ){
    out << "% SZS output end Proof for " << d_filename.c_str() << std::endl;
  }
}

void SmtEngine::printSynthSolution( std::ostream& out ) {
  SmtScope smts(this);
  finalOptionsAreSet();
  if( d_theoryEngine ){
    d_theoryEngine->printSynthSolution( out );
  }else{
    Assert( false );
  }
}

void SmtEngine::getSynthSolutions(std::map<Expr, Expr>& sol_map)
{
  SmtScope smts(this);
  finalOptionsAreSet();
  map<Node, Node> sol_mapn;
  Assert(d_theoryEngine != nullptr);
  d_theoryEngine->getSynthSolutions(sol_mapn);
  for (std::pair<const Node, Node>& s : sol_mapn)
  {
    sol_map[s.first.toExpr()] = s.second.toExpr();
  }
}

Expr SmtEngine::doQuantifierElimination(const Expr& e, bool doFull, bool strict)
{
  SmtScope smts(this);
  finalOptionsAreSet();
  if(!d_logic.isPure(THEORY_ARITH) && strict){
    Warning() << "Unexpected logic for quantifier elimination " << d_logic << endl;
  }
  Trace("smt-qe") << "Do quantifier elimination " << e << std::endl;
  Node n_e = Node::fromExpr( e );
  if (n_e.getKind() != kind::EXISTS && n_e.getKind() != kind::FORALL)
  {
    throw ModalException(
        "Expecting a quantified formula as argument to get-qe.");
  }
  //tag the quantified formula with the quant-elim attribute
  TypeNode t = NodeManager::currentNM()->booleanType();
  Node n_attr = NodeManager::currentNM()->mkSkolem("qe", t, "Auxiliary variable for qe attr.");
  std::vector< Node > node_values;
  d_theoryEngine->setUserAttribute( doFull ? "quant-elim" : "quant-elim-partial", n_attr, node_values, "");
  n_attr = NodeManager::currentNM()->mkNode(kind::INST_ATTRIBUTE, n_attr);
  n_attr = NodeManager::currentNM()->mkNode(kind::INST_PATTERN_LIST, n_attr);
  std::vector< Node > e_children;
  e_children.push_back( n_e[0] );
  e_children.push_back(n_e.getKind() == kind::EXISTS ? n_e[1]
                                                     : n_e[1].negate());
  e_children.push_back( n_attr );
  Node nn_e = NodeManager::currentNM()->mkNode( kind::EXISTS, e_children );
  Trace("smt-qe-debug") << "Query for quantifier elimination : " << nn_e << std::endl;
  Assert( nn_e.getNumChildren()==3 );
  Result r = checkSatisfiability(nn_e.toExpr(), true, true);
  Trace("smt-qe") << "Query returned " << r << std::endl;
  if(r.asSatisfiabilityResult().isSat() != Result::UNSAT ) {
    if( r.asSatisfiabilityResult().isSat() != Result::SAT && doFull ){
      stringstream ss;
      ss << "While performing quantifier elimination, unexpected result : " << r << " for query.";
      InternalError(ss.str().c_str());
    }
    std::vector< Node > inst_qs;
    d_theoryEngine->getInstantiatedQuantifiedFormulas( inst_qs );
    Assert( inst_qs.size()<=1 );
    Node ret_n;
    if( inst_qs.size()==1 ){
      Node top_q = inst_qs[0];
      //Node top_q = Rewriter::rewrite( nn_e ).negate();
      Assert( top_q.getKind()==kind::FORALL );
      Trace("smt-qe") << "Get qe for " << top_q << std::endl;
      ret_n = d_theoryEngine->getInstantiatedConjunction( top_q );
      Trace("smt-qe") << "Returned : " << ret_n << std::endl;
      if (n_e.getKind() == kind::EXISTS)
      {
        ret_n = Rewriter::rewrite(ret_n.negate());
      }
    }else{
      ret_n = NodeManager::currentNM()->mkConst(n_e.getKind() != kind::EXISTS);
    }
    // do extended rewrite to minimize the size of the formula aggressively
    theory::quantifiers::ExtendedRewriter extr(true);
    ret_n = extr.extendedRewrite(ret_n);
    return ret_n.toExpr();
  }else {
    return NodeManager::currentNM()
        ->mkConst(n_e.getKind() == kind::EXISTS)
        .toExpr();
  }
}

void SmtEngine::getInstantiatedQuantifiedFormulas( std::vector< Expr >& qs ) {
  SmtScope smts(this);
  if( d_theoryEngine ){
    std::vector< Node > qs_n;
    d_theoryEngine->getInstantiatedQuantifiedFormulas( qs_n );
    for( unsigned i=0; i<qs_n.size(); i++ ){
      qs.push_back( qs_n[i].toExpr() );
    }
  }else{
    Assert( false );
  }
}

void SmtEngine::getInstantiations( Expr q, std::vector< Expr >& insts ) {
  SmtScope smts(this);
  if( d_theoryEngine ){
    std::vector< Node > insts_n;
    d_theoryEngine->getInstantiations( Node::fromExpr( q ), insts_n );
    for( unsigned i=0; i<insts_n.size(); i++ ){
      insts.push_back( insts_n[i].toExpr() );
    }
  }else{
    Assert( false );
  }
}

void SmtEngine::getInstantiationTermVectors( Expr q, std::vector< std::vector< Expr > >& tvecs ) {
  SmtScope smts(this);
  Assert(options::trackInstLemmas());
  if( d_theoryEngine ){
    std::vector< std::vector< Node > > tvecs_n;
    d_theoryEngine->getInstantiationTermVectors( Node::fromExpr( q ), tvecs_n );
    for( unsigned i=0; i<tvecs_n.size(); i++ ){
      std::vector< Expr > tvec;
      for( unsigned j=0; j<tvecs_n[i].size(); j++ ){
        tvec.push_back( tvecs_n[i][j].toExpr() );
      }
      tvecs.push_back( tvec );
    }
  }else{
    Assert( false );
  }
}

vector<Expr> SmtEngine::getAssertions() {
  SmtScope smts(this);
  finalOptionsAreSet();
  doPendingPops();
  if(Dump.isOn("benchmark")) {
    Dump("benchmark") << GetAssertionsCommand();
  }
  Trace("smt") << "SMT getAssertions()" << endl;
  if(!options::produceAssertions()) {
    const char* msg =
      "Cannot query the current assertion list when not in produce-assertions mode.";
    throw ModalException(msg);
  }
  Assert(d_assertionList != NULL);
  // copy the result out
  return vector<Expr>(d_assertionList->begin(), d_assertionList->end());
}

void SmtEngine::push()
{
  SmtScope smts(this);
  finalOptionsAreSet();
  doPendingPops();
  Trace("smt") << "SMT push()" << endl;
  d_private->notifyPush();
  d_private->processAssertions();
  if(Dump.isOn("benchmark")) {
    Dump("benchmark") << PushCommand();
  }
  if(!options::incrementalSolving()) {
    throw ModalException("Cannot push when not solving incrementally (use --incremental)");
  }


  // The problem isn't really "extended" yet, but this disallows
  // get-model after a push, simplifying our lives somewhat and
  // staying symmtric with pop.
  setProblemExtended(true);

  d_userLevels.push_back(d_userContext->getLevel());
  internalPush();
  Trace("userpushpop") << "SmtEngine: pushed to level "
                       << d_userContext->getLevel() << endl;
}

void SmtEngine::pop() {
  SmtScope smts(this);
  finalOptionsAreSet();
  Trace("smt") << "SMT pop()" << endl;
  if(Dump.isOn("benchmark")) {
    Dump("benchmark") << PopCommand();
  }
  if(!options::incrementalSolving()) {
    throw ModalException("Cannot pop when not solving incrementally (use --incremental)");
  }
  if(d_userLevels.size() == 0) {
    throw ModalException("Cannot pop beyond the first user frame");
  }

  // The problem isn't really "extended" yet, but this disallows
  // get-model after a pop, simplifying our lives somewhat.  It might
  // not be strictly necessary to do so, since the pops occur lazily,
  // but also it would be weird to have a legally-executed (get-model)
  // that only returns a subset of the assignment (because the rest
  // is no longer in scope!).
  setProblemExtended(true);

  AlwaysAssert(d_userContext->getLevel() > 0);
  AlwaysAssert(d_userLevels.back() < d_userContext->getLevel());
  while (d_userLevels.back() < d_userContext->getLevel()) {
    internalPop(true);
  }
  d_userLevels.pop_back();

  // Clear out assertion queues etc., in case anything is still in there
  d_private->notifyPop();

  Trace("userpushpop") << "SmtEngine: popped to level "
                       << d_userContext->getLevel() << endl;
  // FIXME: should we reset d_status here?
  // SMT-LIBv2 spec seems to imply no, but it would make sense to..
}

void SmtEngine::internalPush() {
  Assert(d_fullyInited);
  Trace("smt") << "SmtEngine::internalPush()" << endl;
  doPendingPops();
  if(options::incrementalSolving()) {
    d_private->processAssertions();
    TimerStat::CodeTimer pushPopTimer(d_stats->d_pushPopTime);
    d_userContext->push();
    // the d_context push is done inside of the SAT solver
    d_propEngine->push();
  }
}

void SmtEngine::internalPop(bool immediate) {
  Assert(d_fullyInited);
  Trace("smt") << "SmtEngine::internalPop()" << endl;
  if(options::incrementalSolving()) {
    ++d_pendingPops;
  }
  if(immediate) {
    doPendingPops();
  }
}

void SmtEngine::doPendingPops() {
  Trace("smt") << "SmtEngine::doPendingPops()" << endl;
  Assert(d_pendingPops == 0 || options::incrementalSolving());
  // check to see if a postsolve() is pending
  if (d_needPostsolve)
  {
    d_propEngine->resetTrail();
  }
  while(d_pendingPops > 0) {
    TimerStat::CodeTimer pushPopTimer(d_stats->d_pushPopTime);
    d_propEngine->pop();
    // the d_context pop is done inside of the SAT solver
    d_userContext->pop();
    --d_pendingPops;
  }
  if (d_needPostsolve)
  {
    d_theoryEngine->postsolve();
    d_needPostsolve = false;
  }
}

void SmtEngine::reset()
{
  SmtScope smts(this);
  ExprManager *em = d_exprManager;
  Trace("smt") << "SMT reset()" << endl;
  if(Dump.isOn("benchmark")) {
    Dump("benchmark") << ResetCommand();
  }
  Options opts;
  opts.copyValues(d_originalOptions);
  this->~SmtEngine();
  NodeManager::fromExprManager(em)->getOptions().copyValues(opts);
  new(this) SmtEngine(em);
}

void SmtEngine::resetAssertions()
{
  SmtScope smts(this);
  doPendingPops();

  Trace("smt") << "SMT resetAssertions()" << endl;
  if(Dump.isOn("benchmark")) {
    Dump("benchmark") << ResetAssertionsCommand();
  }

  while(!d_userLevels.empty()) {
    pop();
  }

  // Also remember the global push/pop around everything.
  Assert(d_userLevels.size() == 0 && d_userContext->getLevel() == 1);
  d_context->popto(0);
  d_userContext->popto(0);
  DeleteAndClearCommandVector(d_modelGlobalCommands);
  d_userContext->push();
  d_context->push();
}

void SmtEngine::interrupt()
{
  if(!d_fullyInited) {
    return;
  }
  d_propEngine->interrupt();
  d_theoryEngine->interrupt();
}

void SmtEngine::setResourceLimit(unsigned long units, bool cumulative) {
  d_private->getResourceManager()->setResourceLimit(units, cumulative);
}
void SmtEngine::setTimeLimit(unsigned long milis, bool cumulative) {
  d_private->getResourceManager()->setTimeLimit(milis, cumulative);
}

unsigned long SmtEngine::getResourceUsage() const {
  return d_private->getResourceManager()->getResourceUsage();
}

unsigned long SmtEngine::getTimeUsage() const {
  return d_private->getResourceManager()->getTimeUsage();
}

unsigned long SmtEngine::getResourceRemaining() const
{
  return d_private->getResourceManager()->getResourceRemaining();
}

unsigned long SmtEngine::getTimeRemaining() const
{
  return d_private->getResourceManager()->getTimeRemaining();
}

Statistics SmtEngine::getStatistics() const
{
  return Statistics(*d_statisticsRegistry);
}

SExpr SmtEngine::getStatistic(std::string name) const
{
  return d_statisticsRegistry->getStatistic(name);
}

void SmtEngine::safeFlushStatistics(int fd) const {
  d_statisticsRegistry->safeFlushInformation(fd);
}

void SmtEngine::setUserAttribute(const std::string& attr,
                                 Expr expr,
                                 const std::vector<Expr>& expr_values,
                                 const std::string& str_value)
{
  SmtScope smts(this);
  finalOptionsAreSet();
  std::vector<Node> node_values;
  for( unsigned i=0; i<expr_values.size(); i++ ){
    node_values.push_back( expr_values[i].getNode() );
  }
  d_theoryEngine->setUserAttribute(attr, expr.getNode(), node_values, str_value);
}

void SmtEngine::setPrintFuncInModel(Expr f, bool p) {
  Trace("setp-model") << "Set printInModel " << f << " to " << p << std::endl;
  for( unsigned i=0; i<d_modelGlobalCommands.size(); i++ ){
    Command * c = d_modelGlobalCommands[i];
    DeclareFunctionCommand* dfc = dynamic_cast<DeclareFunctionCommand*>(c);
    if(dfc != NULL) {
      if( dfc->getFunction()==f ){
        dfc->setPrintInModel( p );
      }
    }
  }
  for( unsigned i=0; i<d_modelCommands->size(); i++ ){
    Command * c = (*d_modelCommands)[i];
    DeclareFunctionCommand* dfc = dynamic_cast<DeclareFunctionCommand*>(c);
    if(dfc != NULL) {
      if( dfc->getFunction()==f ){
        dfc->setPrintInModel( p );
      }
    }
  }
}

void SmtEngine::beforeSearch()
{
  if(d_fullyInited) {
    throw ModalException(
        "SmtEngine::beforeSearch called after initialization.");
  }
}


void SmtEngine::setOption(const std::string& key, const CVC4::SExpr& value)
{
  NodeManagerScope nms(d_nodeManager);
  Trace("smt") << "SMT setOption(" << key << ", " << value << ")" << endl;

  if(key == "command-verbosity") {
    if(!value.isAtom()) {
      const vector<SExpr>& cs = value.getChildren();
      if(cs.size() == 2 &&
         (cs[0].isKeyword() || cs[0].isString()) &&
         cs[1].isInteger()) {
        string c = cs[0].getValue();
        const Integer& v = cs[1].getIntegerValue();
        if(v < 0 || v > 2) {
          throw OptionException("command-verbosity must be 0, 1, or 2");
        }
        d_commandVerbosity[c] = v;
        return;
      }
    }
    throw OptionException("command-verbosity value must be a tuple (command-name, integer)");
  }

  if(!value.isAtom()) {
    throw OptionException("bad value for :" + key);
  }

  string optionarg = value.getValue();
  Options& nodeManagerOptions = NodeManager::currentNM()->getOptions();
  nodeManagerOptions.setOption(key, optionarg);
}

void SmtEngine::setIsInternalSubsolver() { d_isInternalSubsolver = true; }
CVC4::SExpr SmtEngine::getOption(const std::string& key) const
{
  NodeManagerScope nms(d_nodeManager);

  Trace("smt") << "SMT getOption(" << key << ")" << endl;

  if(key.length() >= 18 &&
     key.compare(0, 18, "command-verbosity:") == 0) {
    map<string, Integer>::const_iterator i = d_commandVerbosity.find(key.c_str() + 18);
    if(i != d_commandVerbosity.end()) {
      return SExpr((*i).second);
    }
    i = d_commandVerbosity.find("*");
    if(i != d_commandVerbosity.end()) {
      return SExpr((*i).second);
    }
    return SExpr(Integer(2));
  }

  if(Dump.isOn("benchmark")) {
    Dump("benchmark") << GetOptionCommand(key);
  }

  if(key == "command-verbosity") {
    vector<SExpr> result;
    SExpr defaultVerbosity;
    for(map<string, Integer>::const_iterator i = d_commandVerbosity.begin();
        i != d_commandVerbosity.end();
        ++i) {
      vector<SExpr> v;
      v.push_back(SExpr((*i).first));
      v.push_back(SExpr((*i).second));
      if((*i).first == "*") {
        // put the default at the end of the SExpr
        defaultVerbosity = SExpr(v);
      } else {
        result.push_back(SExpr(v));
      }
    }
    // put the default at the end of the SExpr
    if(!defaultVerbosity.isAtom()) {
      result.push_back(defaultVerbosity);
    } else {
      // ensure the default is always listed
      vector<SExpr> v;
      v.push_back(SExpr("*"));
      v.push_back(SExpr(Integer(2)));
      result.push_back(SExpr(v));
    }
    return SExpr(result);
  }

  Options& nodeManagerOptions = NodeManager::currentNM()->getOptions();
  return SExpr::parseAtom(nodeManagerOptions.getOption(key));
}

void SmtEngine::setReplayStream(ExprStream* replayStream) {
  AlwaysAssert(!d_fullyInited,
               "Cannot set replay stream once fully initialized");
  d_replayStream = replayStream;
}

bool SmtEngine::getExpressionName(Expr e, std::string& name) const {
  return d_private->getExpressionName(e, name);
}

void SmtEngine::setExpressionName(Expr e, const std::string& name) {
  Trace("smt-debug") << "Set expression name " << e << " to " << name << std::endl;
  d_private->setExpressionName(e,name);
}

}/* CVC4 namespace */<|MERGE_RESOLUTION|>--- conflicted
+++ resolved
@@ -3866,13 +3866,6 @@
 {
   d_private->d_sygusVars.push_back(Node::fromExpr(var));
   Trace("smt") << "SmtEngine::declareSygusVar: " << var << "\n";
-<<<<<<< HEAD
-  if (Dump.isOn("raw-benchmark"))
-  {
-    d_dumpCommands.push_back(new DeclareVarCommand(id, var, type));
-  }
-=======
->>>>>>> 4d514cd2
 }
 
 void SmtEngine::declareSygusPrimedVar(const std::string& id, Type type)
@@ -3881,13 +3874,6 @@
   d_private->d_sygusPrimedVarTypes.push_back(type);
 #endif
   Trace("smt") << "SmtEngine::declareSygusPrimedVar: " << id << "\n";
-<<<<<<< HEAD
-  if (Dump.isOn("raw-benchmark"))
-  {
-    d_dumpCommands.push_back(new DeclarePrimedVarCommand(id, type));
-  }
-=======
->>>>>>> 4d514cd2
 }
 
 void SmtEngine::declareSygusFunctionVar(const std::string& id,
@@ -3895,15 +3881,7 @@
                                         Type type)
 {
   d_private->d_sygusVars.push_back(Node::fromExpr(var));
-<<<<<<< HEAD
-  Trace("smt") << "SmtEngine::declareSygusVar: " << var << "\n";
-  if (Dump.isOn("raw-benchmark"))
-  {
-    d_dumpCommands.push_back(new DeclareSygusFunctionCommand(id, var, type));
-  }
-=======
   Trace("smt") << "SmtEngine::declareSygusFunctionVar: " << var << "\n";
->>>>>>> 4d514cd2
 }
 
 void SmtEngine::declareSynthFun(const std::string& id,
@@ -3926,15 +3904,7 @@
   {
     d_private->d_sygusFunSyntax[fn] = TypeNode::fromType(sygusType);
   }
-<<<<<<< HEAD
-  Trace("smt") << "SmtEngine::declareSythFun: " << func << "\n";
-  if (Dump.isOn("raw-benchmark"))
-  {
-    d_dumpCommands.push_back(new SynthFunCommand(id, func, sygusType, isInv, vars));
-  }
-=======
   Trace("smt") << "SmtEngine::declareSynthFun: " << func << "\n";
->>>>>>> 4d514cd2
 }
 
 void SmtEngine::assertSygusConstraint(Expr constraint)
@@ -3942,13 +3912,6 @@
   d_private->d_sygusConstraints.push_back(constraint);
 
   Trace("smt") << "SmtEngine::assertSygusConstrant: " << constraint << "\n";
-<<<<<<< HEAD
-  if (Dump.isOn("raw-benchmark"))
-  {
-    d_dumpCommands.push_back(new ConstraintCommand(constraint));
-  }
-=======
->>>>>>> 4d514cd2
 }
 
 void SmtEngine::assertSygusInvConstraint(const Expr& inv,
@@ -4039,13 +4002,6 @@
   d_private->d_sygusConstraints.push_back(constraint);
 
   Trace("smt") << "SmtEngine::assertSygusInvConstrant: " << constraint << "\n";
-<<<<<<< HEAD
-  if (Dump.isOn("raw-benchmark"))
-  {
-    d_dumpCommands.push_back(new InvConstraintCommand(place_holders));
-  }
-=======
->>>>>>> 4d514cd2
 }
 
 Result SmtEngine::checkSynth()
@@ -4118,14 +4074,6 @@
   }
 
   Trace("smt") << "Check synthesis conjecture: " << body << std::endl;
-<<<<<<< HEAD
-  if (Dump.isOn("raw-benchmark"))
-  {
-    d_dumpCommands.push_back(new CheckSynthCommand());
-  }
-=======
-
->>>>>>> 4d514cd2
   return checkSatisfiability(body.toExpr(), true, false);
 }
 
