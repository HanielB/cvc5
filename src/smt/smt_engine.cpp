/*********************                                                        */
/*! \file smt_engine.cpp
 ** \verbatim
 ** Top contributors (to current version):
 **   Andrew Reynolds, Morgan Deters, Aina Niemetz
 ** This file is part of the CVC4 project.
 ** Copyright (c) 2009-2020 by the authors listed in the file AUTHORS
 ** in the top-level source directory) and their institutional affiliations.
 ** All rights reserved.  See the file COPYING in the top-level source
 ** directory for licensing information.\endverbatim
 **
 ** \brief The main entry point into the CVC4 library's SMT interface
 **
 ** The main entry point into the CVC4 library's SMT interface.
 **/

#include "smt/smt_engine.h"

#include <algorithm>
#include <cctype>
#include <iterator>
#include <memory>
#include <sstream>
#include <stack>
#include <string>
#include <tuple>
#include <unordered_map>
#include <unordered_set>
#include <utility>
#include <vector>

#include "api/cvc4cpp.h"
#include "base/check.h"
#include "base/configuration.h"
#include "base/configuration_private.h"
#include "base/exception.h"
#include "base/modal_exception.h"
#include "base/output.h"
#include "context/cdhashmap.h"
#include "context/cdhashset.h"
#include "context/cdlist.h"
#include "context/context.h"
#include "decision/decision_engine.h"
#include "expr/attribute.h"
#include "expr/expr.h"
#include "expr/kind.h"
#include "expr/metakind.h"
#include "expr/node.h"
#include "expr/node_algorithm.h"
#include "expr/node_builder.h"
#include "expr/node_self_iterator.h"
#include "expr/node_visitor.h"
#include "expr/proof_checker.h"
#include "expr/proof_node_manager.h"
#include "options/arith_options.h"
#include "options/arrays_options.h"
#include "options/base_options.h"
#include "options/booleans_options.h"
#include "options/bv_options.h"
#include "options/datatypes_options.h"
#include "options/decision_options.h"
#include "options/language.h"
#include "options/main_options.h"
#include "options/open_ostream.h"
#include "options/option_exception.h"
#include "options/printer_options.h"
#include "options/proof_options.h"
#include "options/prop_options.h"
#include "options/quantifiers_options.h"
#include "options/sep_options.h"
#include "options/set_language.h"
#include "options/smt_options.h"
#include "options/strings_options.h"
#include "options/theory_options.h"
#include "options/uf_options.h"
#include "preprocessing/preprocessing_pass.h"
#include "preprocessing/preprocessing_pass_context.h"
#include "preprocessing/preprocessing_pass_registry.h"
#include "printer/printer.h"
#include "proof/proof.h"
#include "proof/proof_manager.h"
#include "proof/theory_proof.h"
#include "proof/unsat_core.h"
#include "smt/abduction_solver.h"
#include "smt/abstract_values.h"
#include "smt/assertions.h"
#include "smt/command.h"
#include "smt/defined_function.h"
#include "smt/dump_manager.h"
#include "smt/expr_names.h"
#include "smt/listeners.h"
#include "smt/logic_request.h"
#include "smt/model_blocker.h"
#include "smt/model_core_builder.h"
#include "smt/options_manager.h"
#include "smt/preprocessor.h"
#include "smt/proof_manager.h"
#include "smt/smt_engine_scope.h"
#include "smt/smt_engine_state.h"
#include "smt/smt_engine_stats.h"
#include "smt/smt_solver.h"
#include "smt/sygus_solver.h"
#include "smt/term_formula_removal.h"
#include "smt/update_ostream.h"
#include "smt_util/boolean_simplification.h"
#include "smt_util/nary_builder.h"
#include "theory/booleans/circuit_propagator.h"
#include "theory/bv/theory_bv_rewriter.h"
#include "theory/logic_info.h"
#include "theory/quantifiers/fun_def_process.h"
#include "theory/quantifiers/single_inv_partition.h"
#include "theory/quantifiers/sygus/synth_engine.h"
#include "theory/quantifiers/term_util.h"
#include "theory/quantifiers_engine.h"
#include "theory/rewriter.h"
#include "theory/sort_inference.h"
#include "theory/strings/theory_strings.h"
#include "theory/substitutions.h"
#include "theory/theory_engine.h"
#include "theory/theory_model.h"
#include "theory/theory_traits.h"
#include "util/hash.h"
#include "util/proof.h"
#include "util/random.h"
#include "util/resource_manager.h"

#if (IS_LFSC_BUILD && IS_PROOFS_BUILD)
#include "lfscc.h"
#endif

using namespace std;
using namespace CVC4;
using namespace CVC4::smt;
using namespace CVC4::preprocessing;
using namespace CVC4::prop;
using namespace CVC4::context;
using namespace CVC4::theory;

namespace CVC4 {

namespace proof {
extern const char* const plf_signatures;
}  // namespace proof

namespace smt {

}/* namespace CVC4::smt */

SmtEngine::SmtEngine(ExprManager* em, Options* optr)
    : d_state(new SmtEngineState(*this)),
      d_exprManager(em),
      d_nodeManager(d_exprManager->getNodeManager()),
      d_absValues(new AbstractValues(d_nodeManager)),
      d_asserts(new Assertions(getUserContext(), *d_absValues.get())),
      d_exprNames(new ExprNames(getUserContext())),
      d_dumpm(new DumpManager(getUserContext())),
      d_routListener(new ResourceOutListener(*this)),
      d_snmListener(new SmtNodeManagerListener(*d_dumpm.get())),
      d_smtSolver(nullptr),
      d_proofManager(nullptr),
      d_rewriter(new theory::Rewriter()),
      d_pfManager(nullptr),
      d_definedFunctions(nullptr),
      d_sygusSolver(nullptr),
      d_abductSolver(nullptr),
      d_assignments(nullptr),
      d_defineCommands(),
      d_logic(),
      d_originalOptions(),
      d_isInternalSubsolver(false),
      d_statisticsRegistry(nullptr),
      d_stats(nullptr),
      d_resourceManager(nullptr),
      d_optm(nullptr),
      d_pp(nullptr),
      d_scope(nullptr)
{
  // !!!!!!!!!!!!!!!!!!!!!! temporary hack: this makes the current SmtEngine
  // we are constructing the current SmtEngine in scope for the lifetime of
  // this SmtEngine, or until another SmtEngine is constructed (that SmtEngine
  // is then in scope during its lifetime). This is mostly to ensure that
  // options are always in scope, for e.g. printing expressions, which rely
  // on knowing the output language.
  // Notice that the SmtEngine may spawn new SmtEngine "subsolvers" internally.
  // These are created, used, and deleted in a modular fashion while not
  // interleaving calls to the master SmtEngine. Thus the hack here does not
  // break this use case.
  // On the other hand, this hack breaks use cases where multiple SmtEngine
  // objects are created by the user.
  d_scope.reset(new SmtScope(this));
  if (optr != nullptr)
  {
    // if we provided a set of options, copy their values to the options
    // owned by this SmtEngine.
    d_options.copyValues(*optr);
  }
  d_statisticsRegistry.reset(new StatisticsRegistry());
  d_resourceManager.reset(
      new ResourceManager(*d_statisticsRegistry.get(), d_options));
  d_optm.reset(new smt::OptionsManager(&d_options, d_resourceManager.get()));
  d_pp.reset(
      new smt::Preprocessor(*this, getUserContext(), *d_absValues.get()));
  // listen to node manager events
  d_nodeManager->subscribeEvents(d_snmListener.get());
  // listen to resource out
  d_resourceManager->registerListener(d_routListener.get());
  // make statistics
  d_stats.reset(new SmtEngineStatistics());
  // make the SMT solver
  d_smtSolver.reset(
      new SmtSolver(*this, *d_state, d_resourceManager.get(), *d_pp, *d_stats));
  // make the SyGuS solver
  d_sygusSolver.reset(new SygusSolver(*d_smtSolver, *d_pp, getUserContext()));

  // The ProofManager is constructed before any other proof objects such as
  // SatProof and TheoryProofs. The TheoryProofEngine and the SatProof are
  // initialized in TheoryEngine and PropEngine respectively.
  Assert(d_proofManager == nullptr);

  // d_proofManager must be created before Options has been finished
  // being parsed from the input file. Because of this, we cannot trust
  // that options::proof() is set correctly yet.
#ifdef CVC4_PROOF
  d_proofManager.reset(new ProofManager(getUserContext()));
#endif

  d_definedFunctions = new (true) DefinedFunctionMap(getUserContext());
}

bool SmtEngine::isFullyInited() const { return d_state->isFullyInited(); }
bool SmtEngine::isQueryMade() const { return d_state->isQueryMade(); }
size_t SmtEngine::getNumUserLevels() const
{
  return d_state->getNumUserLevels();
}
SmtMode SmtEngine::getSmtMode() const { return d_state->getMode(); }
Result SmtEngine::getStatusOfLastCommand() const
{
  return d_state->getStatus();
}
context::UserContext* SmtEngine::getUserContext()
{
  return d_state->getUserContext();
}
context::Context* SmtEngine::getContext() { return d_state->getContext(); }

TheoryEngine* SmtEngine::getTheoryEngine()
{
  return d_smtSolver->getTheoryEngine();
}

prop::PropEngine* SmtEngine::getPropEngine()
{
  return d_smtSolver->getPropEngine();
}

void SmtEngine::finishInit()
{
  if (d_state->isFullyInited())
  {
    // already initialized, return
    return;
  }

  // Notice that finishInitInternal is called when options are finalized. If we
  // are parsing smt2, this occurs at the moment we enter "Assert mode", page 52
  // of SMT-LIB 2.6 standard.

  // set the logic
  if (!d_logic.isLocked())
  {
    setLogicInternal();
  }

  // set the random seed
  Random::getRandom().setSeed(options::seed());

  // Call finish init on the options manager. This inializes the resource
  // manager based on the options, and sets up the best default options
  // based on our heuristics.
  d_optm->finishInit(d_logic, d_isInternalSubsolver);

  ProofNodeManager* pnm = nullptr;
  if (options::proofNew())
  {
    d_pfManager.reset(new PfManager(this));
    // use this proof node manager
    pnm = d_pfManager->getProofNodeManager();
    // enable proof support in the rewriter
    d_rewriter->setProofNodeManager(pnm);
    // enable it in the assertions pipeline
    d_asserts->setProofGenerator(d_pfManager->getPreprocessProofGenerator());
    // enable it in the SmtSolver
    d_smtSolver->setProofNodeManager(pnm);
  }

  Trace("smt-debug") << "SmtEngine::finishInit" << std::endl;
  d_smtSolver->finishInit(const_cast<const LogicInfo&>(d_logic));

  // global push/pop around everything, to ensure proper destruction
  // of context-dependent data structures
  d_state->setup();

  Trace("smt-debug") << "Set up assertions..." << std::endl;
  d_asserts->finishInit();

  // dump out a set-logic command only when raw-benchmark is disabled to avoid
  // dumping the command twice.
  if (Dump.isOn("benchmark") && !Dump.isOn("raw-benchmark"))
  {
      LogicInfo everything;
      everything.lock();
      Dump("benchmark") << CommentCommand(
          "CVC4 always dumps the most general, all-supported logic (below), as "
          "some internals might require the use of a logic more general than "
          "the input.")
                        << SetBenchmarkLogicCommand(
                               everything.getLogicString());
  }

  // initialize the dump manager
  d_dumpm->finishInit();

  // subsolvers
  if (options::produceAbducts())
  {
    d_abductSolver.reset(new AbductionSolver(this));
  }

  PROOF( ProofManager::currentPM()->setLogic(d_logic); );
  PROOF({
    TheoryEngine* te = d_smtSolver->getTheoryEngine();
    for (TheoryId id = theory::THEORY_FIRST; id < theory::THEORY_LAST; ++id)
    {
      ProofManager::currentPM()->getTheoryProofEngine()->finishRegisterTheory(
          te->theoryOf(id));
    }
  });
  d_pp->finishInit();

  AlwaysAssert(getPropEngine()->getAssertionLevel() == 0)
      << "The PropEngine has pushed but the SmtEngine "
         "hasn't finished initializing!";

  Assert(d_logic.isLocked());

  // store that we are finished initializing
  d_state->finishInit();
  Trace("smt-debug") << "SmtEngine::finishInit done" << std::endl;
}

void SmtEngine::shutdown() {
  d_state->shutdown();

  d_smtSolver->shutdown();
}

SmtEngine::~SmtEngine()
{
  SmtScope smts(this);

  try {
    shutdown();

    // global push/pop around everything, to ensure proper destruction
    // of context-dependent data structures
    d_state->cleanup();

    if(d_assignments != NULL) {
      d_assignments->deleteSelf();
    }

    d_definedFunctions->deleteSelf();

    //destroy all passes before destroying things that they refer to
    d_pp->cleanup();

    // d_proofManager is always created when proofs are enabled at configure
    // time.  Because of this, this code should not be wrapped in PROOF() which
    // additionally checks flags such as options::proof().
    //
    // Note: the proof manager must be destroyed before the theory engine.
    // Because the destruction of the proofs depends on contexts owned be the
    // theory solvers.
#ifdef CVC4_PROOF
    d_proofManager.reset(nullptr);
#endif
    d_rewriter.reset(nullptr);
    d_pfManager.reset(nullptr);

    d_absValues.reset(nullptr);
    d_asserts.reset(nullptr);
    d_exprNames.reset(nullptr);
    d_dumpm.reset(nullptr);

    d_sygusSolver.reset(nullptr);

    d_smtSolver.reset(nullptr);

    d_stats.reset(nullptr);
    d_nodeManager->unsubscribeEvents(d_snmListener.get());
    d_snmListener.reset(nullptr);
    d_routListener.reset(nullptr);
    d_optm.reset(nullptr);
    d_pp.reset(nullptr);
    // d_resourceManager must be destroyed before d_statisticsRegistry
    d_resourceManager.reset(nullptr);
    d_statisticsRegistry.reset(nullptr);
    // destroy the state
    d_state.reset(nullptr);
  } catch(Exception& e) {
    Warning() << "CVC4 threw an exception during cleanup." << endl
              << e << endl;
  }
}

void SmtEngine::setLogic(const LogicInfo& logic)
{
  SmtScope smts(this);
  if (d_state->isFullyInited())
  {
    throw ModalException("Cannot set logic in SmtEngine after the engine has "
                         "finished initializing.");
  }
  d_logic = logic;
  d_userLogic = logic;
  setLogicInternal();
}

void SmtEngine::setLogic(const std::string& s)
{
  SmtScope smts(this);
  try
  {
    setLogic(LogicInfo(s));
    // dump out a set-logic command
    if (Dump.isOn("raw-benchmark"))
    {
      Dump("raw-benchmark")
          << SetBenchmarkLogicCommand(d_logic.getLogicString());
    }
  }
  catch (IllegalArgumentException& e)
  {
    throw LogicException(e.what());
  }
}

void SmtEngine::setLogic(const char* logic) { setLogic(string(logic)); }
LogicInfo SmtEngine::getLogicInfo() const {
  return d_logic;
}

LogicInfo SmtEngine::getUserLogicInfo() const
{
  // Lock the logic to make sure that this logic can be queried. We create a
  // copy of the user logic here to keep this method const.
  LogicInfo res = d_userLogic;
  res.lock();
  return res;
}

void SmtEngine::notifyStartParsing(std::string filename)
{
  d_state->setFilename(filename);
  // Copy the original options. This is called prior to beginning parsing.
  // Hence reset should revert to these options, which note is after reading
  // the command line.
  d_originalOptions.copyValues(d_options);
}

const std::string& SmtEngine::getFilename() const
{
  return d_state->getFilename();
}
void SmtEngine::setLogicInternal()
{
  Assert(!d_state->isFullyInited())
      << "setting logic in SmtEngine but the engine has already"
         " finished initializing for this run";
  d_logic.lock();
  d_userLogic.lock();
}

void SmtEngine::setInfo(const std::string& key, const CVC4::SExpr& value)
{
  SmtScope smts(this);

  Trace("smt") << "SMT setInfo(" << key << ", " << value << ")" << endl;

  if(Dump.isOn("benchmark")) {
    if(key == "status") {
      string s = value.getValue();
      BenchmarkStatus status =
        (s == "sat") ? SMT_SATISFIABLE :
          ((s == "unsat") ? SMT_UNSATISFIABLE : SMT_UNKNOWN);
      Dump("benchmark") << SetBenchmarkStatusCommand(status);
    } else {
      Dump("benchmark") << SetInfoCommand(key, value);
    }
  }

  // Check for standard info keys (SMT-LIB v1, SMT-LIB v2, ...)
  if (key == "source" || key == "category" || key == "difficulty"
      || key == "notes" || key == "name" || key == "license")
  {
    // ignore these
    return;
  }
  else if (key == "filename")
  {
    d_state->setFilename(value.getValue());
    return;
  }
  else if (key == "smt-lib-version" && !options::inputLanguage.wasSetByUser())
  {
    language::input::Language ilang = language::input::LANG_AUTO;
    if( (value.isInteger() && value.getIntegerValue() == Integer(2)) ||
        (value.isRational() && value.getRationalValue() == Rational(2)) ||
        value.getValue() == "2" ||
        value.getValue() == "2.0" ) {
      ilang = language::input::LANG_SMTLIB_V2_0;
    } else if( (value.isRational() && value.getRationalValue() == Rational(5, 2)) ||
               value.getValue() == "2.5" ) {
      ilang = language::input::LANG_SMTLIB_V2_5;
    } else if( (value.isRational() && value.getRationalValue() == Rational(13, 5)) ||
               value.getValue() == "2.6" ) {
      ilang = language::input::LANG_SMTLIB_V2_6;
    }
    else
    {
      Warning() << "Warning: unsupported smt-lib-version: " << value << endl;
      throw UnrecognizedOptionException();
    }
    options::inputLanguage.set(ilang);
    // also update the output language
    if (!options::outputLanguage.wasSetByUser())
    {
      language::output::Language olang = language::toOutputLanguage(ilang);
      if (options::outputLanguage() != olang)
      {
        options::outputLanguage.set(olang);
        *options::out() << language::SetLanguage(olang);
      }
    }
    return;
  } else if(key == "status") {
    string s;
    if(value.isAtom()) {
      s = value.getValue();
    }
    if(s != "sat" && s != "unsat" && s != "unknown") {
      throw OptionException("argument to (set-info :status ..) must be "
                            "`sat' or `unsat' or `unknown'");
    }
    d_state->notifyExpectedStatus(s);
    return;
  }
  throw UnrecognizedOptionException();
}

bool SmtEngine::isValidGetInfoFlag(const std::string& key) const
{
  if (key == "all-statistics" || key == "error-behavior" || key == "name"
      || key == "version" || key == "authors" || key == "status"
      || key == "reason-unknown" || key == "assertion-stack-levels"
      || key == "all-options")
  {
    return true;
  }
  return false;
}

CVC4::SExpr SmtEngine::getInfo(const std::string& key) const
{
  SmtScope smts(this);

  Trace("smt") << "SMT getInfo(" << key << ")" << endl;
  if (!isValidGetInfoFlag(key))
  {
    throw UnrecognizedOptionException();
  }
  if (key == "all-statistics")
  {
    vector<SExpr> stats;
    for (StatisticsRegistry::const_iterator i =
             NodeManager::fromExprManager(d_exprManager)
                 ->getStatisticsRegistry()
                 ->begin();
         i
         != NodeManager::fromExprManager(d_exprManager)
                ->getStatisticsRegistry()
                ->end();
         ++i)
    {
      vector<SExpr> v;
      v.push_back((*i).first);
      v.push_back((*i).second);
      stats.push_back(v);
    }
    for (StatisticsRegistry::const_iterator i = d_statisticsRegistry->begin();
         i != d_statisticsRegistry->end();
         ++i)
    {
      vector<SExpr> v;
      v.push_back((*i).first);
      v.push_back((*i).second);
      stats.push_back(v);
    }
    return SExpr(stats);
  }
  if (key == "error-behavior")
  {
    return SExpr(SExpr::Keyword("immediate-exit"));
  }
  if (key == "name")
  {
    return SExpr(Configuration::getName());
  }
  if (key == "version")
  {
    return SExpr(Configuration::getVersionString());
  }
  if (key == "authors")
  {
    return SExpr(Configuration::about());
  }
  if (key == "status")
  {
    // sat | unsat | unknown
    Result status = d_state->getStatus();
    switch (status.asSatisfiabilityResult().isSat())
    {
      case Result::SAT: return SExpr(SExpr::Keyword("sat"));
      case Result::UNSAT: return SExpr(SExpr::Keyword("unsat"));
      default: return SExpr(SExpr::Keyword("unknown"));
    }
  }
  if (key == "reason-unknown")
  {
    Result status = d_state->getStatus();
    if (!status.isNull() && status.isUnknown())
    {
      std::stringstream ss;
      ss << status.whyUnknown();
      string s = ss.str();
      transform(s.begin(), s.end(), s.begin(), ::tolower);
      return SExpr(SExpr::Keyword(s));
    }
    else
    {
      throw RecoverableModalException(
          "Can't get-info :reason-unknown when the "
          "last result wasn't unknown!");
    }
  }
  if (key == "assertion-stack-levels")
  {
    size_t ulevel = d_state->getNumUserLevels();
    AlwaysAssert(ulevel <= std::numeric_limits<unsigned long int>::max());
    return SExpr(static_cast<unsigned long int>(ulevel));
  }
  Assert(key == "all-options");
  // get the options, like all-statistics
  std::vector<std::vector<std::string>> current_options =
      Options::current()->getOptions();
  return SExpr::parseListOfListOfAtoms(current_options);
}

void SmtEngine::debugCheckFormals(const std::vector<Expr>& formals, Expr func)
{
  for(std::vector<Expr>::const_iterator i = formals.begin(); i != formals.end(); ++i) {
    if((*i).getKind() != kind::BOUND_VARIABLE) {
      stringstream ss;
      ss << "All formal arguments to defined functions must be BOUND_VARIABLEs, but in the\n"
         << "definition of function " << func << ", formal\n"
         << "  " << *i << "\n"
         << "has kind " << (*i).getKind();
      throw TypeCheckingException(func, ss.str());
    }
  }
}

void SmtEngine::debugCheckFunctionBody(Expr formula,
                                       const std::vector<Expr>& formals,
                                       Expr func)
{
  Type formulaType = formula.getType(options::typeChecking());
  Type funcType = func.getType();
  // We distinguish here between definitions of constants and functions,
  // because the type checking for them is subtly different.  Perhaps we
  // should instead have SmtEngine::defineFunction() and
  // SmtEngine::defineConstant() for better clarity, although then that
  // doesn't match the SMT-LIBv2 standard...
  if(formals.size() > 0) {
    Type rangeType = FunctionType(funcType).getRangeType();
    if(! formulaType.isComparableTo(rangeType)) {
      stringstream ss;
      ss << "Type of defined function does not match its declaration\n"
         << "The function  : " << func << "\n"
         << "Declared type : " << rangeType << "\n"
         << "The body      : " << formula << "\n"
         << "Body type     : " << formulaType;
      throw TypeCheckingException(func, ss.str());
    }
  } else {
    if(! formulaType.isComparableTo(funcType)) {
      stringstream ss;
      ss << "Declared type of defined constant does not match its definition\n"
         << "The constant   : " << func << "\n"
         << "Declared type  : " << funcType << " " << Type::getTypeNode(funcType)->getId() << "\n"
         << "The definition : " << formula << "\n"
         << "Definition type: " << formulaType << " " << Type::getTypeNode(formulaType)->getId();
      throw TypeCheckingException(func, ss.str());
    }
  }
}

void SmtEngine::defineFunction(Expr func,
                               const std::vector<Expr>& formals,
                               Expr formula,
                               bool global)
{
  SmtScope smts(this);
  finishInit();
  d_state->doPendingPops();
  Trace("smt") << "SMT defineFunction(" << func << ")" << endl;
  debugCheckFormals(formals, func);

  stringstream ss;
  ss << language::SetLanguage(
            language::SetLanguage::getLanguage(Dump.getStream()))
     << func;
  DefineFunctionCommand c(ss.str(), func, formals, formula, global);
  d_dumpm->addToModelCommandAndDump(
      c, ExprManager::VAR_FLAG_DEFINED, true, "declarations");

  PROOF(if (options::checkUnsatCores()) {
    d_defineCommands.push_back(c.clone());
  });

  // type check body
  debugCheckFunctionBody(formula, formals, func);

  // Substitute out any abstract values in formula
  Node formNode = d_absValues->substituteAbstractValues(Node::fromExpr(formula));

  TNode funcNode = func.getTNode();
  vector<Node> formalsNodes;
  for(vector<Expr>::const_iterator i = formals.begin(),
        iend = formals.end();
      i != iend;
      ++i) {
    formalsNodes.push_back((*i).getNode());
  }
  DefinedFunction def(funcNode, formalsNodes, formNode);
  // Permit (check-sat) (define-fun ...) (get-value ...) sequences.
  // Otherwise, (check-sat) (get-value ((! foo :named bar))) breaks
  // d_haveAdditions = true;
  Debug("smt") << "definedFunctions insert " << funcNode << " " << formNode << endl;

  if (global)
  {
    d_definedFunctions->insertAtContextLevelZero(funcNode, def);
  }
  else
  {
    d_definedFunctions->insert(funcNode, def);
  }
}

void SmtEngine::defineFunctionsRec(
    const std::vector<Expr>& funcs,
    const std::vector<std::vector<Expr>>& formals,
    const std::vector<Expr>& formulas,
    bool global)
{
  SmtScope smts(this);
  finishInit();
  d_state->doPendingPops();
  Trace("smt") << "SMT defineFunctionsRec(...)" << endl;

  if (funcs.size() != formals.size() && funcs.size() != formulas.size())
  {
    stringstream ss;
    ss << "Number of functions, formals, and function bodies passed to "
          "defineFunctionsRec do not match:"
       << "\n"
       << "        #functions : " << funcs.size() << "\n"
       << "        #arg lists : " << formals.size() << "\n"
       << "  #function bodies : " << formulas.size() << "\n";
    throw ModalException(ss.str());
  }
  for (unsigned i = 0, size = funcs.size(); i < size; i++)
  {
    // check formal argument list
    debugCheckFormals(formals[i], funcs[i]);
    // type check body
    debugCheckFunctionBody(formulas[i], formals[i], funcs[i]);
  }

  if (Dump.isOn("raw-benchmark"))
  {
    std::vector<api::Term> tFuncs = api::exprVectorToTerms(d_solver, funcs);
    std::vector<std::vector<api::Term>> tFormals;
    for (const std::vector<Expr>& formal : formals)
    {
      tFormals.emplace_back(api::exprVectorToTerms(d_solver, formal));
    }
    std::vector<api::Term> tFormulas =
        api::exprVectorToTerms(d_solver, formulas);
    Dump("raw-benchmark") << DefineFunctionRecCommand(
        d_solver, tFuncs, tFormals, tFormulas, global);
  }

  ExprManager* em = getExprManager();
  for (unsigned i = 0, size = funcs.size(); i < size; i++)
  {
    // we assert a quantified formula
    Expr func_app;
    // make the function application
    if (formals[i].empty())
    {
      // it has no arguments
      func_app = funcs[i];
    }
    else
    {
      std::vector<Expr> children;
      children.push_back(funcs[i]);
      children.insert(children.end(), formals[i].begin(), formals[i].end());
      func_app = em->mkExpr(kind::APPLY_UF, children);
    }
    Expr lem = em->mkExpr(kind::EQUAL, func_app, formulas[i]);
    if (!formals[i].empty())
    {
      // set the attribute to denote this is a function definition
      std::string attr_name("fun-def");
      Expr aexpr = em->mkExpr(kind::INST_ATTRIBUTE, func_app);
      aexpr = em->mkExpr(kind::INST_PATTERN_LIST, aexpr);
      std::vector<Expr> expr_values;
      std::string str_value;
      setUserAttribute(attr_name, func_app, expr_values, str_value);
      // make the quantified formula
      Expr boundVars = em->mkExpr(kind::BOUND_VAR_LIST, formals[i]);
      lem = em->mkExpr(kind::FORALL, boundVars, lem, aexpr);
    }
    // assert the quantified formula
    //   notice we don't call assertFormula directly, since this would
    //   duplicate the output on raw-benchmark.
    Node lemn = Node::fromExpr(lem);
    // add define recursive definition to the assertions
    d_asserts->addDefineFunRecDefinition(lemn, global);
  }
}

void SmtEngine::defineFunctionRec(Expr func,
                                  const std::vector<Expr>& formals,
                                  Expr formula,
                                  bool global)
{
  std::vector<Expr> funcs;
  funcs.push_back(func);
  std::vector<std::vector<Expr> > formals_multi;
  formals_multi.push_back(formals);
  std::vector<Expr> formulas;
  formulas.push_back(formula);
  defineFunctionsRec(funcs, formals_multi, formulas, global);
}

bool SmtEngine::isDefinedFunction( Expr func ){
  Node nf = Node::fromExpr( func );
  Debug("smt") << "isDefined function " << nf << "?" << std::endl;
  return d_definedFunctions->find(nf) != d_definedFunctions->end();
}

Result SmtEngine::quickCheck() {
  Assert(d_state->isFullyInited());
  Trace("smt") << "SMT quickCheck()" << endl;
  const std::string& filename = d_state->getFilename();
  return Result(
      Result::ENTAILMENT_UNKNOWN, Result::REQUIRES_FULL_CHECK, filename);
}

theory::TheoryModel* SmtEngine::getAvailableModel(const char* c) const
{
  if (!options::assignFunctionValues())
  {
    std::stringstream ss;
    ss << "Cannot " << c << " when --assign-function-values is false.";
    throw RecoverableModalException(ss.str().c_str());
  }

  if (d_state->getMode() != SmtMode::SAT
      && d_state->getMode() != SmtMode::SAT_UNKNOWN)
  {
    std::stringstream ss;
    ss << "Cannot " << c
       << " unless immediately preceded by SAT/NOT_ENTAILED or UNKNOWN "
          "response.";
    throw RecoverableModalException(ss.str().c_str());
  }

  if (!options::produceModels())
  {
    std::stringstream ss;
    ss << "Cannot " << c << " when produce-models options is off.";
    throw ModalException(ss.str().c_str());
  }

  TheoryEngine* te = d_smtSolver->getTheoryEngine();
  Assert(te != nullptr);
  TheoryModel* m = te->getBuiltModel();

  if (m == nullptr)
  {
    std::stringstream ss;
    ss << "Cannot " << c
       << " since model is not available. Perhaps the most recent call to "
          "check-sat was interupted?";
    throw RecoverableModalException(ss.str().c_str());
  }

  return m;
}

void SmtEngine::notifyPushPre() { d_smtSolver->processAssertions(*d_asserts); }

void SmtEngine::notifyPushPost()
{
  TimerStat::CodeTimer pushPopTimer(d_stats->d_pushPopTime);
  Assert(getPropEngine() != nullptr);
  getPropEngine()->push();
}

void SmtEngine::notifyPopPre()
{
  TimerStat::CodeTimer pushPopTimer(d_stats->d_pushPopTime);
  PropEngine* pe = getPropEngine();
  Assert(pe != nullptr);
  pe->pop();
}

void SmtEngine::notifyPostSolvePre()
{
  PropEngine* pe = getPropEngine();
  Assert(pe != nullptr);
  pe->resetTrail();
}

void SmtEngine::notifyPostSolvePost()
{
  TheoryEngine* te = getTheoryEngine();
  Assert(te != nullptr);
  te->postsolve();
}

Result SmtEngine::checkSat(const Expr& assumption, bool inUnsatCore)
{
  Dump("benchmark") << CheckSatCommand(assumption);
  std::vector<Node> assump;
  if (!assumption.isNull())
  {
    assump.push_back(Node::fromExpr(assumption));
  }
  return checkSatInternal(assump, inUnsatCore, false);
}

Result SmtEngine::checkSat(const vector<Expr>& assumptions, bool inUnsatCore)
{
  if (assumptions.empty())
  {
    Dump("benchmark") << CheckSatCommand();
  }
  else
  {
    Dump("benchmark") << CheckSatAssumingCommand(assumptions);
  }
  std::vector<Node> assumps;
  for (const Expr& e : assumptions)
  {
    assumps.push_back(Node::fromExpr(e));
  }
  return checkSatInternal(assumps, inUnsatCore, false);
}

Result SmtEngine::checkEntailed(const Expr& node, bool inUnsatCore)
{
  Dump("benchmark") << QueryCommand(node, inUnsatCore);
  return checkSatInternal(node.isNull()
                              ? std::vector<Node>()
                              : std::vector<Node>{Node::fromExpr(node)},
                          inUnsatCore,
                          true)
      .asEntailmentResult();
}

Result SmtEngine::checkEntailed(const vector<Expr>& nodes, bool inUnsatCore)
{
  std::vector<Node> ns;
  for (const Expr& e : nodes)
  {
    ns.push_back(Node::fromExpr(e));
  }
  return checkSatInternal(ns, inUnsatCore, true).asEntailmentResult();
}

Result SmtEngine::checkSatInternal(const vector<Node>& assumptions,
                                   bool inUnsatCore,
                                   bool isEntailmentCheck)
{
  try
  {
    SmtScope smts(this);
    finishInit();

    Trace("smt") << "SmtEngine::"
                 << (isEntailmentCheck ? "checkEntailed" : "checkSat") << "("
                 << assumptions << ")" << endl;
    // check the satisfiability with the solver object
    Result r = d_smtSolver->checkSatisfiability(
        *d_asserts.get(), assumptions, inUnsatCore, isEntailmentCheck);

    Trace("smt") << "SmtEngine::" << (isEntailmentCheck ? "query" : "checkSat")
                 << "(" << assumptions << ") => " << r << endl;

    if (options::dumpProofs() && options::proofNew()
        && r.asSatisfiabilityResult().isSat() == Result::UNSAT)
    {
      printProof();
    }

    // Check that SAT results generate a model correctly.
    if(options::checkModels()) {
      if (r.asSatisfiabilityResult().isSat() == Result::SAT)
      {
        checkModel();
      }
    }
    // Check that UNSAT results generate a proof correctly.
    if (options::checkProofs() || options::checkProofsNew()
        || options::proofNewEagerChecking())
    {
      if(r.asSatisfiabilityResult().isSat() == Result::UNSAT) {
        if ((options::checkProofsNew() || options::proofNewEagerChecking())
            && !options::proofNew())
        {
          throw ModalException(
              "Cannot check-proofs-new because proof-new was disabled.");
        }
        checkProof();
      }
    }
    // Check that UNSAT results generate an unsat core correctly.
    if(options::checkUnsatCores()) {
      if(r.asSatisfiabilityResult().isSat() == Result::UNSAT) {
        TimerStat::CodeTimer checkUnsatCoreTimer(d_stats->d_checkUnsatCoreTime);
        checkUnsatCore();
      }
    }

    return r;
  } catch (UnsafeInterruptException& e) {
    AlwaysAssert(d_resourceManager->out());
    // Notice that we do not notify the state of this result. If we wanted to
    // make the solver resume a working state after an interupt, then we would
    // implement a different callback and use it here, e.g.
    // d_state.notifyCheckSatInterupt.
    Result::UnknownExplanation why = d_resourceManager->outOfResources()
                                         ? Result::RESOURCEOUT
                                         : Result::TIMEOUT;
    return Result(Result::SAT_UNKNOWN, why, d_state->getFilename());
  }
}

std::vector<Node> SmtEngine::getUnsatAssumptions(void)
{
  Trace("smt") << "SMT getUnsatAssumptions()" << endl;
  SmtScope smts(this);
  if (!options::unsatAssumptions())
  {
    throw ModalException(
        "Cannot get unsat assumptions when produce-unsat-assumptions option "
        "is off.");
  }
  if (d_state->getMode() != SmtMode::UNSAT)
  {
    throw RecoverableModalException(
        "Cannot get unsat assumptions unless immediately preceded by "
        "UNSAT/ENTAILED.");
  }
  finishInit();
  if (Dump.isOn("benchmark"))
  {
    Dump("benchmark") << GetUnsatAssumptionsCommand();
  }
  UnsatCore core = getUnsatCoreInternal();
  std::vector<Node> res;
  std::vector<Node>& assumps = d_asserts->getAssumptions();
  for (const Node& e : assumps)
  {
    if (std::find(core.begin(), core.end(), e.toExpr()) != core.end())
    {
      res.push_back(e);
    }
  }
  return res;
}

Result SmtEngine::assertFormula(const Node& formula, bool inUnsatCore)
{
  SmtScope smts(this);
  finishInit();
  d_state->doPendingPops();

  Trace("smt") << "SmtEngine::assertFormula(" << formula << ")" << endl;

  if (Dump.isOn("raw-benchmark")) {
    Dump("raw-benchmark") << AssertCommand(formula.toExpr());
  }

  // Substitute out any abstract values in ex
  Node n = d_absValues->substituteAbstractValues(formula);

  d_asserts->assertFormula(n, inUnsatCore);
  return quickCheck().asEntailmentResult();
}/* SmtEngine::assertFormula() */

/*
   --------------------------------------------------------------------------
    Handling SyGuS commands
   --------------------------------------------------------------------------
*/

void SmtEngine::declareSygusVar(const std::string& id, Node var, TypeNode type)
{
  SmtScope smts(this);
  finishInit();
  d_sygusSolver->declareSygusVar(id, var, type);
  Dump("raw-benchmark") << DeclareSygusVarCommand(
      id, var.toExpr(), type.toType());
  // don't need to set that the conjecture is stale
}

void SmtEngine::declareSynthFun(const std::string& id,
                                Node func,
                                TypeNode sygusType,
                                bool isInv,
                                const std::vector<Node>& vars)
{
  SmtScope smts(this);
  finishInit();
  d_state->doPendingPops();
  d_sygusSolver->declareSynthFun(id, func, sygusType, isInv, vars);

  // !!! TEMPORARY: We cannot construct a SynthFunCommand since we cannot
  // construct a Term-level Grammar from a Node-level sygus TypeNode. Thus we
  // must print the command using the Node-level utility method for now.

  if (Dump.isOn("raw-benchmark"))
  {
    std::stringstream ss;

    Printer::getPrinter(options::outputLanguage())
<<<<<<< HEAD
        ->toStreamCmdSynthFun(
            ss,
            id,
            nodeVars,
            func.getType().isFunction()
                ? TypeNode::fromType(func.getType()).getRangeType()
                : TypeNode::fromType(func.getType()),
            isInv,
            TypeNode::fromType(sygusType));
=======
        ->toStreamCmdSynthFun(ss,
                              id,
                              vars,
                              func.getType().isFunction()
                                  ? func.getType().getRangeType()
                                  : func.getType(),
                              isInv,
                              sygusType);
>>>>>>> 50b0f20b

    // must print it on the standard output channel since it is not possible
    // to print anything except for commands with Dump.
    std::ostream& out = *d_options.getOut();
    out << ss.str() << std::endl;
  }
}

void SmtEngine::assertSygusConstraint(Node constraint)
{
  SmtScope smts(this);
  finishInit();
  d_sygusSolver->assertSygusConstraint(constraint);
  Dump("raw-benchmark") << SygusConstraintCommand(constraint.toExpr());
}

void SmtEngine::assertSygusInvConstraint(Node inv,
                                         Node pre,
                                         Node trans,
                                         Node post)
{
  SmtScope smts(this);
  finishInit();
  d_sygusSolver->assertSygusInvConstraint(inv, pre, trans, post);
  Dump("raw-benchmark") << SygusInvConstraintCommand(
      inv.toExpr(), pre.toExpr(), trans.toExpr(), post.toExpr());
}

Result SmtEngine::checkSynth()
{
  SmtScope smts(this);
  finishInit();
  return d_sygusSolver->checkSynth(*d_asserts);
}

/*
   --------------------------------------------------------------------------
    End of Handling SyGuS commands
   --------------------------------------------------------------------------
*/

Node SmtEngine::simplify(const Node& ex)
{
  SmtScope smts(this);
  finishInit();
  d_state->doPendingPops();
  // ensure we've processed assertions
  d_smtSolver->processAssertions(*d_asserts);
  return d_pp->simplify(ex);
}

Node SmtEngine::expandDefinitions(const Node& ex)
{
  d_resourceManager->spendResource(ResourceManager::Resource::PreprocessStep);

  SmtScope smts(this);
  finishInit();
  d_state->doPendingPops();
  // set expandOnly flag to true
  return d_pp->expandDefinitions(ex, true);
}

// TODO(#1108): Simplify the error reporting of this method.
Node SmtEngine::getValue(const Node& ex) const
{
  SmtScope smts(this);

  Trace("smt") << "SMT getValue(" << ex << ")" << endl;
  if(Dump.isOn("benchmark")) {
    Dump("benchmark") << GetValueCommand(ex.toExpr());
  }
  TypeNode expectedType = ex.getType();

  // Substitute out any abstract values in ex and expand
  Node n = d_pp->expandDefinitions(ex);

  Trace("smt") << "--- getting value of " << n << endl;
  // There are two ways model values for terms are computed (for historical
  // reasons).  One way is that used in check-model; the other is that
  // used by the Model classes.  It's not clear to me exactly how these
  // two are different, but they need to be unified.  This ugly hack here
  // is to fix bug 554 until we can revamp boolean-terms and models [MGD]

  //AJR : necessary?
  if(!n.getType().isFunction()) {
    n = Rewriter::rewrite(n);
  }

  Trace("smt") << "--- getting value of " << n << endl;
  TheoryModel* m = getAvailableModel("get-value");
  Node resultNode;
  if(m != NULL) {
    resultNode = m->getValue(n);
  }
  Trace("smt") << "--- got value " << n << " = " << resultNode << endl;
  Trace("smt") << "--- type " << resultNode.getType() << endl;
  Trace("smt") << "--- expected type " << expectedType << endl;

  // type-check the result we got
  // Notice that lambdas have function type, which does not respect the subtype
  // relation, so we ignore them here.
  Assert(resultNode.isNull() || resultNode.getKind() == kind::LAMBDA
         || resultNode.getType().isSubtypeOf(expectedType))
      << "Run with -t smt for details.";

  // Ensure it's a constant, or a lambda (for uninterpreted functions). This
  // assertion only holds for models that do not have approximate values.
  Assert(m->hasApproximations() || resultNode.getKind() == kind::LAMBDA
         || resultNode.isConst());

  if(options::abstractValues() && resultNode.getType().isArray()) {
    resultNode = d_absValues->mkAbstractValue(resultNode);
    Trace("smt") << "--- abstract value >> " << resultNode << endl;
  }

  return resultNode;
}

vector<Expr> SmtEngine::getValues(const vector<Expr>& exprs)
{
  vector<Expr> result;
  for (const Expr& e : exprs)
  {
    result.push_back(getValue(e).toExpr());
  }
  return result;
}

bool SmtEngine::addToAssignment(const Expr& ex) {
  SmtScope smts(this);
  finishInit();
  d_state->doPendingPops();
  // Substitute out any abstract values in ex
  Node n = d_absValues->substituteAbstractValues(Node::fromExpr(ex));
  TypeNode type = n.getType(options::typeChecking());
  // must be Boolean
  PrettyCheckArgument(type.isBoolean(),
                      n,
                      "expected Boolean-typed variable or function application "
                      "in addToAssignment()");
  // must be a defined constant, or a variable
  PrettyCheckArgument(
      (((d_definedFunctions->find(n) != d_definedFunctions->end())
        && n.getNumChildren() == 0)
       || n.isVar()),
      n,
      "expected variable or defined-function application "
      "in addToAssignment(),\ngot %s",
      n.toString().c_str());
  if(!options::produceAssignments()) {
    return false;
  }
  if(d_assignments == NULL) {
    d_assignments = new (true) AssignmentSet(getContext());
  }
  d_assignments->insert(n);

  return true;
}

// TODO(#1108): Simplify the error reporting of this method.
vector<pair<Expr, Expr>> SmtEngine::getAssignment()
{
  Trace("smt") << "SMT getAssignment()" << endl;
  SmtScope smts(this);
  finishInit();
  if(Dump.isOn("benchmark")) {
    Dump("benchmark") << GetAssignmentCommand();
  }
  if(!options::produceAssignments()) {
    const char* msg =
      "Cannot get the current assignment when "
      "produce-assignments option is off.";
    throw ModalException(msg);
  }

  // Get the model here, regardless of whether d_assignments is null, since
  // we should throw errors related to model availability whether or not
  // assignments is null.
  TheoryModel* m = getAvailableModel("get assignment");

  vector<pair<Expr,Expr>> res;
  if (d_assignments != nullptr)
  {
    TypeNode boolType = d_nodeManager->booleanType();
    for (AssignmentSet::key_iterator i = d_assignments->key_begin(),
                                     iend = d_assignments->key_end();
         i != iend;
         ++i)
    {
      Node as = *i;
      Assert(as.getType() == boolType);

      Trace("smt") << "--- getting value of " << as << endl;

      // Expand, then normalize
      std::unordered_map<Node, Node, NodeHashFunction> cache;
      Node n = d_pp->expandDefinitions(as, cache);
      n = Rewriter::rewrite(n);

      Trace("smt") << "--- getting value of " << n << endl;
      Node resultNode;
      if (m != nullptr)
      {
        resultNode = m->getValue(n);
      }

      // type-check the result we got
      Assert(resultNode.isNull() || resultNode.getType() == boolType);

      // ensure it's a constant
      Assert(resultNode.isConst());

      Assert(as.isVar());
      res.emplace_back(as.toExpr(), resultNode.toExpr());
    }
  }
  return res;
}

// TODO(#1108): Simplify the error reporting of this method.
Model* SmtEngine::getModel() {
  Trace("smt") << "SMT getModel()" << endl;
  SmtScope smts(this);

  finishInit();

  if(Dump.isOn("benchmark")) {
    Dump("benchmark") << GetModelCommand();
  }

  TheoryModel* m = getAvailableModel("get model");

  // Since model m is being returned to the user, we must ensure that this
  // model object remains valid with future check-sat calls. Hence, we set
  // the theory engine into "eager model building" mode. TODO #2648: revisit.
  TheoryEngine* te = getTheoryEngine();
  Assert(te != nullptr);
  te->setEagerModelBuilding();

  if (options::modelCoresMode() != options::ModelCoresMode::NONE)
  {
    // If we enabled model cores, we compute a model core for m based on our
    // (expanded) assertions using the model core builder utility
    std::vector<Expr> eassertsProc = getExpandedAssertions();
    ModelCoreBuilder::setModelCore(eassertsProc, m, options::modelCoresMode());
  }
  m->d_inputName = d_state->getFilename();
  m->d_isKnownSat = (d_state->getMode() == SmtMode::SAT);
  return m;
}

Result SmtEngine::blockModel()
{
  Trace("smt") << "SMT blockModel()" << endl;
  SmtScope smts(this);

  finishInit();

  if (Dump.isOn("benchmark"))
  {
    Dump("benchmark") << BlockModelCommand();
  }

  TheoryModel* m = getAvailableModel("block model");

  if (options::blockModelsMode() == options::BlockModelsMode::NONE)
  {
    std::stringstream ss;
    ss << "Cannot block model when block-models is set to none.";
    throw ModalException(ss.str().c_str());
  }

  // get expanded assertions
  std::vector<Expr> eassertsProc = getExpandedAssertions();
  Expr eblocker = ModelBlocker::getModelBlocker(
      eassertsProc, m, options::blockModelsMode());
  return assertFormula(Node::fromExpr(eblocker));
}

Result SmtEngine::blockModelValues(const std::vector<Expr>& exprs)
{
  Trace("smt") << "SMT blockModelValues()" << endl;
  SmtScope smts(this);

  finishInit();

  PrettyCheckArgument(
      !exprs.empty(),
      "block model values must be called on non-empty set of terms");
  if (Dump.isOn("benchmark"))
  {
    Dump("benchmark") << BlockModelValuesCommand(exprs);
  }

  TheoryModel* m = getAvailableModel("block model values");

  // get expanded assertions
  std::vector<Expr> eassertsProc = getExpandedAssertions();
  // we always do block model values mode here
  Expr eblocker = ModelBlocker::getModelBlocker(
      eassertsProc, m, options::BlockModelsMode::VALUES, exprs);
  return assertFormula(Node::fromExpr(eblocker));
}

std::pair<Expr, Expr> SmtEngine::getSepHeapAndNilExpr(void)
{
  if (!d_logic.isTheoryEnabled(THEORY_SEP))
  {
    const char* msg =
        "Cannot obtain separation logic expressions if not using the "
        "separation logic theory.";
    throw RecoverableModalException(msg);
  }
  NodeManagerScope nms(d_nodeManager);
  Expr heap;
  Expr nil;
  Model* m = getAvailableModel("get separation logic heap and nil");
  if (!m->getHeapModel(heap, nil))
  {
    InternalError()
        << "SmtEngine::getSepHeapAndNilExpr(): failed to obtain heap/nil "
           "expressions from theory model.";
  }
  return std::make_pair(heap, nil);
}

std::vector<Expr> SmtEngine::getExpandedAssertions()
{
  std::vector<Expr> easserts = getAssertions();
  // must expand definitions
  std::vector<Expr> eassertsProc;
  std::unordered_map<Node, Node, NodeHashFunction> cache;
  for (const Expr& e : easserts)
  {
    Node ea = Node::fromExpr(e);
    Node eae = d_pp->expandDefinitions(ea, cache);
    eassertsProc.push_back(eae.toExpr());
  }
  return eassertsProc;
}

Expr SmtEngine::getSepHeapExpr() { return getSepHeapAndNilExpr().first; }

Expr SmtEngine::getSepNilExpr() { return getSepHeapAndNilExpr().second; }

void SmtEngine::checkProof()
{
  if (options::proofNew())
  {
    // internal check the proof
    PropEngine* pe = getPropEngine();
    Assert(pe != nullptr);
    Assert(pe->getProof() != nullptr);
    CDProof* pfpe = pe->getProof();
    // TEMPORARY for testing, this can be used to count how often checkProofs is
    // called
    if (options::checkProofsNewFail())
    {
      AlwaysAssert(false) << "Fail due to --check-proofs-new-fail";
    }
    if (options ::checkProofsNew())
    {
      d_pfManager->checkProof(pfpe, *d_asserts);
    }
    return;
  }
#if (IS_LFSC_BUILD && IS_PROOFS_BUILD)

  Chat() << "generating proof..." << endl;

  const Proof& pf = getProof();

  Chat() << "checking proof..." << endl;

  std::string logicString = d_logic.getLogicString();

  std::stringstream pfStream;

  pfStream << proof::plf_signatures << endl;
  int64_t sizeBeforeProof = static_cast<int64_t>(pfStream.tellp());

  pf.toStream(pfStream);
  d_stats->d_proofsSize +=
      static_cast<int64_t>(pfStream.tellp()) - sizeBeforeProof;

  {
    TimerStat::CodeTimer checkProofTimer(d_stats->d_lfscCheckProofTime);
    lfscc_init();
    lfscc_check_file(pfStream, false, false, false, false, false, false, false);
  }
  // FIXME: we should actually call lfscc_cleanup here, but lfscc_cleanup
  // segfaults on regress0/bv/core/bitvec7.smt
  // lfscc_cleanup();

#else  /* (IS_LFSC_BUILD && IS_PROOFS_BUILD) */
  Unreachable()
      << "This version of CVC4 was built without proof support; cannot check "
         "proofs.";
#endif /* (IS_LFSC_BUILD && IS_PROOFS_BUILD) */
}

UnsatCore SmtEngine::getUnsatCoreInternal()
{
#if IS_PROOFS_BUILD
  if (!options::unsatCores())
  {
    throw ModalException(
        "Cannot get an unsat core when produce-unsat-cores option is off.");
  }
  if (d_state->getMode() != SmtMode::UNSAT)
  {
    throw RecoverableModalException(
        "Cannot get an unsat core unless immediately preceded by "
        "UNSAT/ENTAILED response.");
  }

  d_proofManager->traceUnsatCore();  // just to trigger core creation
  return UnsatCore(this, d_proofManager->extractUnsatCore());
#else  /* IS_PROOFS_BUILD */
  throw ModalException(
      "This build of CVC4 doesn't have proof support (required for unsat "
      "cores).");
#endif /* IS_PROOFS_BUILD */
}

void SmtEngine::checkUnsatCore() {
  Assert(options::unsatCores())
      << "cannot check unsat core if unsat cores are turned off";

  Notice() << "SmtEngine::checkUnsatCore(): generating unsat core" << endl;
  UnsatCore core = getUnsatCore();

  SmtEngine coreChecker(d_exprManager, &d_options);
  coreChecker.setIsInternalSubsolver();
  coreChecker.setLogic(getLogicInfo());
  coreChecker.getOptions().set(options::checkUnsatCores, false);
  coreChecker.getOptions().set(options::checkProofs, false);

  PROOF(
  std::vector<Command*>::const_iterator itg = d_defineCommands.begin();
  for (; itg != d_defineCommands.end();  ++itg) {
    (*itg)->invoke(&coreChecker);
  }
  );

  Notice() << "SmtEngine::checkUnsatCore(): pushing core assertions (size == " << core.size() << ")" << endl;
  for(UnsatCore::iterator i = core.begin(); i != core.end(); ++i) {
    Notice() << "SmtEngine::checkUnsatCore(): pushing core member " << *i << endl;
    coreChecker.assertFormula(Node::fromExpr(*i));
  }
  Result r;
  try {
    r = coreChecker.checkSat();
  } catch(...) {
    throw;
  }
  Notice() << "SmtEngine::checkUnsatCore(): result is " << r << endl;
  if(r.asSatisfiabilityResult().isUnknown()) {
    Warning()
        << "SmtEngine::checkUnsatCore(): could not check core result unknown."
        << std::endl;
  }
  else if (r.asSatisfiabilityResult().isSat())
  {
    InternalError()
        << "SmtEngine::checkUnsatCore(): produced core was satisfiable.";
  }
}

void SmtEngine::checkModel(bool hardFailure) {
  context::CDList<Node>* al = d_asserts->getAssertionList();
  // --check-model implies --produce-assertions, which enables the
  // assertion list, so we should be ok.
  Assert(al != nullptr)
      << "don't have an assertion list to check in SmtEngine::checkModel()";

  TimerStat::CodeTimer checkModelTimer(d_stats->d_checkModelTime);

  // Throughout, we use Notice() to give diagnostic output.
  //
  // If this function is running, the user gave --check-model (or equivalent),
  // and if Notice() is on, the user gave --verbose (or equivalent).

  Notice() << "SmtEngine::checkModel(): generating model" << endl;
  TheoryModel* m = getAvailableModel("check model");

  // check-model is not guaranteed to succeed if approximate values were used.
  // Thus, we intentionally abort here.
  if (m->hasApproximations())
  {
    throw RecoverableModalException(
        "Cannot run check-model on a model with approximate values.");
  }

  // Check individual theory assertions
  if (options::debugCheckModels())
  {
    TheoryEngine* te = getTheoryEngine();
    Assert(te != nullptr);
    te->checkTheoryAssertionsWithModel(hardFailure);
  }

  // Output the model
  Notice() << *m;

  // We have a "fake context" for the substitution map (we don't need it
  // to be context-dependent)
  context::Context fakeContext;
  SubstitutionMap substitutions(&fakeContext, /* substituteUnderQuantifiers = */ false);

  for(size_t k = 0; k < m->getNumCommands(); ++k) {
    const DeclareFunctionCommand* c = dynamic_cast<const DeclareFunctionCommand*>(m->getCommand(k));
    Notice() << "SmtEngine::checkModel(): model command " << k << " : " << m->getCommand(k) << endl;
    if(c == NULL) {
      // we don't care about DECLARE-DATATYPES, DECLARE-SORT, ...
      Notice() << "SmtEngine::checkModel(): skipping..." << endl;
    } else {
      // We have a DECLARE-FUN:
      //
      // We'll first do some checks, then add to our substitution map
      // the mapping: function symbol |-> value

      Expr func = c->getFunction();
      Node val = m->getValue(func);

      Notice() << "SmtEngine::checkModel(): adding substitution: " << func << " |-> " << val << endl;

      // (1) if the value is a lambda, ensure the lambda doesn't contain the
      // function symbol (since then the definition is recursive)
      if (val.getKind() == kind::LAMBDA) {
        // first apply the model substitutions we have so far
        Debug("boolean-terms") << "applying subses to " << val[1] << endl;
        Node n = substitutions.apply(val[1]);
        Debug("boolean-terms") << "++ got " << n << endl;
        // now check if n contains func by doing a substitution
        // [func->func2] and checking equality of the Nodes.
        // (this just a way to check if func is in n.)
        SubstitutionMap subs(&fakeContext);
        Node func2 = NodeManager::currentNM()->mkSkolem("", TypeNode::fromType(func.getType()), "", NodeManager::SKOLEM_NO_NOTIFY);
        subs.addSubstitution(func, func2);
        if(subs.apply(n) != n) {
          Notice() << "SmtEngine::checkModel(): *** PROBLEM: MODEL VALUE DEFINED IN TERMS OF ITSELF ***" << endl;
          stringstream ss;
          ss << "SmtEngine::checkModel(): ERRORS SATISFYING ASSERTIONS WITH MODEL:" << endl
             << "considering model value for " << func << endl
             << "body of lambda is:   " << val << endl;
          if(n != val[1]) {
            ss << "body substitutes to: " << n << endl;
          }
          ss << "so " << func << " is defined in terms of itself." << endl
             << "Run with `--check-models -v' for additional diagnostics.";
          InternalError() << ss.str();
        }
      }

      // (2) check that the value is actually a value
      else if (!val.isConst())
      {
        // This is only a warning since it could have been assigned an
        // unevaluable term (e.g. an application of a transcendental function).
        // This parallels the behavior (warnings for non-constant expressions)
        // when checking whether assertions are satisfied below.
        Warning() << "Warning : SmtEngine::checkModel(): "
                  << "model value for " << func << endl
                  << "             is " << val << endl
                  << "and that is not a constant (.isConst() == false)."
                  << std::endl
                  << "Run with `--check-models -v' for additional diagnostics."
                  << std::endl;
      }

      // (3) check that it's the correct (sub)type
      // This was intended to be a more general check, but for now we can't do that because
      // e.g. "1" is an INT, which isn't a subrange type [1..10] (etc.).
      else if(func.getType().isInteger() && !val.getType().isInteger()) {
        Notice() << "SmtEngine::checkModel(): *** PROBLEM: MODEL VALUE NOT CORRECT TYPE ***" << endl;
        InternalError()
            << "SmtEngine::checkModel(): ERRORS SATISFYING ASSERTIONS WITH "
               "MODEL:"
            << endl
            << "model value for " << func << endl
            << "             is " << val << endl
            << "value type is     " << val.getType() << endl
            << "should be of type " << func.getType() << endl
            << "Run with `--check-models -v' for additional diagnostics.";
      }

      // (4) checks complete, add the substitution
      Debug("boolean-terms") << "cm: adding subs " << func << " :=> " << val << endl;
      substitutions.addSubstitution(func, val);
    }
  }

  // Now go through all our user assertions checking if they're satisfied.
  for (const Node& assertion : *al)
  {
    Notice() << "SmtEngine::checkModel(): checking assertion " << assertion
             << endl;
    Node n = assertion;
    Node nr = Rewriter::rewrite(substitutions.apply(n));
    Trace("boolean-terms") << "n: " << n << endl;
    Trace("boolean-terms") << "nr: " << nr << endl;
    if (nr.isConst() && nr.getConst<bool>())
    {
      continue;
    }
    // Apply any define-funs from the problem.
    {
      unordered_map<Node, Node, NodeHashFunction> cache;
      n = d_pp->expandDefinitions(n, cache);
    }
    Notice() << "SmtEngine::checkModel(): -- expands to " << n << endl;

    // Apply our model value substitutions.
    Debug("boolean-terms") << "applying subses to " << n << endl;
    n = substitutions.apply(n);
    Debug("boolean-terms") << "++ got " << n << endl;
    Notice() << "SmtEngine::checkModel(): -- substitutes to " << n << endl;

    // We look up the value before simplifying. If n contains quantifiers,
    // this may increases the chance of finding its value before the node is
    // altered by simplification below.
    n = m->getValue(n);
    Notice() << "SmtEngine::checkModel(): -- get value : " << n << std::endl;

    // Simplify the result and replace the already-known ITEs (this is important
    // for ground ITEs under quantifiers).
    n = d_pp->simplify(n, true);
    Notice()
        << "SmtEngine::checkModel(): -- simplifies with ite replacement to  "
        << n << endl;

    // Apply our model value substitutions (again), as things may have been simplified.
    Debug("boolean-terms") << "applying subses to " << n << endl;
    n = substitutions.apply(n);
    Debug("boolean-terms") << "++ got " << n << endl;
    Notice() << "SmtEngine::checkModel(): -- re-substitutes to " << n << endl;

    // As a last-ditch effort, ask model to simplify it.
    // Presently, this is only an issue for quantifiers, which can have a value
    // but don't show up in our substitution map above.
    n = m->getValue(n);
    Notice() << "SmtEngine::checkModel(): -- model-substitutes to " << n << endl;

    if (n.isConst())
    {
      if (n.getConst<bool>())
      {
        // assertion is true, everything is fine
        continue;
      }
    }

    // Otherwise, we did not succeed in showing the current assertion to be
    // true. This may either indicate that our model is wrong, or that we cannot
    // check it. The latter may be the case for several reasons.
    // For example, quantified formulas are not checkable, although we assign
    // them to true/false based on the satisfying assignment. However,
    // quantified formulas can be modified during preprocess, so they may not
    // correspond to those in the satisfying assignment. Hence we throw
    // warnings for assertions that do not simplify to either true or false.
    // Other theories such as non-linear arithmetic (in particular,
    // transcendental functions) also have the property of not being able to
    // be checked precisely here.
    // Note that warnings like these can be avoided for quantified formulas
    // by making preprocessing passes explicitly record how they
    // rewrite quantified formulas (see cvc4-wishues#43).
    if (!n.isConst())
    {
      // Not constant, print a less severe warning message here.
      Warning() << "Warning : SmtEngine::checkModel(): cannot check simplified "
                   "assertion : "
                << n << endl;
      continue;
    }
    // Assertions that simplify to false result in an InternalError or
    // Warning being thrown below (when hardFailure is false).
    Notice() << "SmtEngine::checkModel(): *** PROBLEM: EXPECTED `TRUE' ***"
             << endl;
    stringstream ss;
    ss << "SmtEngine::checkModel(): "
       << "ERRORS SATISFYING ASSERTIONS WITH MODEL:" << endl
       << "assertion:     " << assertion << endl
       << "simplifies to: " << n << endl
       << "expected `true'." << endl
       << "Run with `--check-models -v' for additional diagnostics.";
    if (hardFailure)
    {
      // internal error if hardFailure is true
      InternalError() << ss.str();
    }
    else
    {
      Warning() << ss.str() << endl;
    }
  }
  Notice() << "SmtEngine::checkModel(): all assertions checked out OK !" << endl;
}

void SmtEngine::checkInterpol(Expr interpol,
                              const std::vector<Expr>& easserts,
                              const Node& conj)
{
}

// TODO(#1108): Simplify the error reporting of this method.
UnsatCore SmtEngine::getUnsatCore() {
  Trace("smt") << "SMT getUnsatCore()" << endl;
  SmtScope smts(this);
  finishInit();
  if(Dump.isOn("benchmark")) {
    Dump("benchmark") << GetUnsatCoreCommand();
  }
  return getUnsatCoreInternal();
}

// TODO(#1108): Simplify the error reporting of this method.
const Proof& SmtEngine::getProof()
{
  Trace("smt") << "SMT getProof()" << endl;
  SmtScope smts(this);
  finishInit();
  if(Dump.isOn("benchmark")) {
    Dump("benchmark") << GetProofCommand();
  }
#if IS_PROOFS_BUILD
  if(!options::proof()) {
    throw ModalException("Cannot get a proof when produce-proofs option is off.");
  }
  if (d_state->getMode() != SmtMode::UNSAT)
  {
    throw RecoverableModalException(
        "Cannot get a proof unless immediately preceded by UNSAT/ENTAILED "
        "response.");
  }

  return ProofManager::getProof(this);
#else /* IS_PROOFS_BUILD */
  throw ModalException("This build of CVC4 doesn't have proof support.");
#endif /* IS_PROOFS_BUILD */
}

void SmtEngine::printProof()
{
  if (d_pfManager == nullptr)
  {
    throw RecoverableModalException("Cannot print proof, no proof manager.");
  }
  if (getSmtMode() != SmtMode::UNSAT)
  {
    throw RecoverableModalException(
        "Cannot print proof unless immediately preceded by "
        "UNSAT/ENTAILED.");
  }
  PropEngine* pe = getPropEngine();
  Assert(pe != nullptr);
  Assert(pe->getProof() != nullptr);
  // the prop engine has the proof of false
  d_pfManager->printProof(pe->getProof(), *d_asserts);
}

void SmtEngine::printInstantiations( std::ostream& out ) {
  SmtScope smts(this);
  finishInit();
  if (options::instFormatMode() == options::InstFormatMode::SZS)
  {
    out << "% SZS output start Proof for " << d_state->getFilename()
        << std::endl;
  }
  TheoryEngine* te = getTheoryEngine();
  Assert(te != nullptr);
  te->printInstantiations(out);
  if (options::instFormatMode() == options::InstFormatMode::SZS)
  {
    out << "% SZS output end Proof for " << d_state->getFilename() << std::endl;
  }
}

void SmtEngine::printSynthSolution( std::ostream& out ) {
  SmtScope smts(this);
  finishInit();
  TheoryEngine* te = getTheoryEngine();
  Assert(te != nullptr);
  te->printSynthSolution(out);
}

bool SmtEngine::getSynthSolutions(std::map<Node, Node>& solMap)
{
  SmtScope smts(this);
  finishInit();
  return d_sygusSolver->getSynthSolutions(solMap);
}

Expr SmtEngine::doQuantifierElimination(const Expr& e, bool doFull, bool strict)
{
  SmtScope smts(this);
  finishInit();
  if(!d_logic.isPure(THEORY_ARITH) && strict){
    Warning() << "Unexpected logic for quantifier elimination " << d_logic << endl;
  }
  Trace("smt-qe") << "Do quantifier elimination " << e << std::endl;
  Node n_e = Node::fromExpr( e );
  if (n_e.getKind() != kind::EXISTS && n_e.getKind() != kind::FORALL)
  {
    throw ModalException(
        "Expecting a quantified formula as argument to get-qe.");
  }
  //tag the quantified formula with the quant-elim attribute
  TypeNode t = NodeManager::currentNM()->booleanType();
  Node n_attr = NodeManager::currentNM()->mkSkolem("qe", t, "Auxiliary variable for qe attr.");
  std::vector< Node > node_values;
  TheoryEngine* te = getTheoryEngine();
  Assert(te != nullptr);
  te->setUserAttribute(
      doFull ? "quant-elim" : "quant-elim-partial", n_attr, node_values, "");
  n_attr = NodeManager::currentNM()->mkNode(kind::INST_ATTRIBUTE, n_attr);
  n_attr = NodeManager::currentNM()->mkNode(kind::INST_PATTERN_LIST, n_attr);
  std::vector< Node > e_children;
  e_children.push_back( n_e[0] );
  e_children.push_back(n_e.getKind() == kind::EXISTS ? n_e[1]
                                                     : n_e[1].negate());
  e_children.push_back( n_attr );
  Node nn_e = NodeManager::currentNM()->mkNode( kind::EXISTS, e_children );
  Trace("smt-qe-debug") << "Query for quantifier elimination : " << nn_e << std::endl;
  Assert(nn_e.getNumChildren() == 3);
  Result r = checkSatInternal(std::vector<Node>{nn_e}, true, true);
  Trace("smt-qe") << "Query returned " << r << std::endl;
  if(r.asSatisfiabilityResult().isSat() != Result::UNSAT ) {
    if( r.asSatisfiabilityResult().isSat() != Result::SAT && doFull ){
      Notice()
          << "While performing quantifier elimination, unexpected result : "
          << r << " for query.";
      // failed, return original
      return e;
    }
    std::vector< Node > inst_qs;
    te->getInstantiatedQuantifiedFormulas(inst_qs);
    Assert(inst_qs.size() <= 1);
    Node ret_n;
    if( inst_qs.size()==1 ){
      Node top_q = inst_qs[0];
      //Node top_q = Rewriter::rewrite( nn_e ).negate();
      Assert(top_q.getKind() == kind::FORALL);
      Trace("smt-qe") << "Get qe for " << top_q << std::endl;
      ret_n = te->getInstantiatedConjunction(top_q);
      Trace("smt-qe") << "Returned : " << ret_n << std::endl;
      if (n_e.getKind() == kind::EXISTS)
      {
        ret_n = Rewriter::rewrite(ret_n.negate());
      }
    }else{
      ret_n = NodeManager::currentNM()->mkConst(n_e.getKind() != kind::EXISTS);
    }
    // do extended rewrite to minimize the size of the formula aggressively
    theory::quantifiers::ExtendedRewriter extr(true);
    ret_n = extr.extendedRewrite(ret_n);
    return ret_n.toExpr();
  }else {
    return NodeManager::currentNM()
        ->mkConst(n_e.getKind() == kind::EXISTS)
        .toExpr();
  }
}

bool SmtEngine::getInterpol(const Node& conj,
                            const TypeNode& grammarType,
                            Node& interpol)
{
  return false;
}

bool SmtEngine::getInterpol(const Node& conj, Node& interpol)
{
  TypeNode grammarType;
  return getInterpol(conj, grammarType, interpol);
}

bool SmtEngine::getAbduct(const Node& conj,
                          const TypeNode& grammarType,
                          Node& abd)
{
  bool success = d_abductSolver->getAbduct(conj, grammarType, abd);
  // notify the state of whether the get-abduct call was successfuly, which
  // impacts the SMT mode.
  d_state->notifyGetAbduct(success);
  return success;
}

bool SmtEngine::getAbduct(const Node& conj, Node& abd)
{
  TypeNode grammarType;
  return getAbduct(conj, grammarType, abd);
}

void SmtEngine::getInstantiatedQuantifiedFormulas( std::vector< Expr >& qs ) {
  SmtScope smts(this);
  TheoryEngine* te = getTheoryEngine();
  Assert(te != nullptr);
  std::vector<Node> qs_n;
  te->getInstantiatedQuantifiedFormulas(qs_n);
  for (std::size_t i = 0, n = qs_n.size(); i < n; i++)
  {
    qs.push_back(qs_n[i].toExpr());
  }
}

void SmtEngine::getInstantiations( Expr q, std::vector< Expr >& insts ) {
  SmtScope smts(this);
  TheoryEngine* te = getTheoryEngine();
  Assert(te != nullptr);
  std::vector<Node> insts_n;
  te->getInstantiations(Node::fromExpr(q), insts_n);
  for (std::size_t i = 0, n = insts_n.size(); i < n; i++)
  {
    insts.push_back(insts_n[i].toExpr());
  }
}

void SmtEngine::getInstantiationTermVectors( Expr q, std::vector< std::vector< Expr > >& tvecs ) {
  SmtScope smts(this);
  Assert(options::trackInstLemmas());
  TheoryEngine* te = getTheoryEngine();
  Assert(te != nullptr);
  std::vector<std::vector<Node>> tvecs_n;
  te->getInstantiationTermVectors(Node::fromExpr(q), tvecs_n);
  for (std::size_t i = 0, n = tvecs_n.size(); i < n; i++)
  {
    std::vector<Expr> tvec;
    for (std::size_t j = 0, m = tvecs_n[i].size(); j < m; j++)
    {
      tvec.push_back(tvecs_n[i][j].toExpr());
    }
    tvecs.push_back(tvec);
  }
}

std::vector<Expr> SmtEngine::getAssertions()
{
  SmtScope smts(this);
  finishInit();
  d_state->doPendingPops();
  if(Dump.isOn("benchmark")) {
    Dump("benchmark") << GetAssertionsCommand();
  }
  Trace("smt") << "SMT getAssertions()" << endl;
  if(!options::produceAssertions()) {
    const char* msg =
      "Cannot query the current assertion list when not in produce-assertions mode.";
    throw ModalException(msg);
  }
  context::CDList<Node>* al = d_asserts->getAssertionList();
  Assert(al != nullptr);
  std::vector<Expr> res;
  for (const Node& n : *al)
  {
    res.emplace_back(n.toExpr());
  }
  // copy the result out
  return res;
}

void SmtEngine::push()
{
  SmtScope smts(this);
  finishInit();
  d_state->doPendingPops();
  Trace("smt") << "SMT push()" << endl;
  d_smtSolver->processAssertions(*d_asserts);
  if(Dump.isOn("benchmark")) {
    Dump("benchmark") << PushCommand();
  }
  d_state->userPush();
}

void SmtEngine::pop() {
  SmtScope smts(this);
  finishInit();
  Trace("smt") << "SMT pop()" << endl;
  if(Dump.isOn("benchmark")) {
    Dump("benchmark") << PopCommand();
  }
  d_state->userPop();

  // Clear out assertion queues etc., in case anything is still in there
  d_asserts->clearCurrent();
  // clear the learned literals from the preprocessor
  d_pp->clearLearnedLiterals();

  Trace("userpushpop") << "SmtEngine: popped to level "
                       << getUserContext()->getLevel() << endl;
  // should we reset d_status here?
  // SMT-LIBv2 spec seems to imply no, but it would make sense to..
}

void SmtEngine::reset()
{
  SmtScope smts(this);
  ExprManager *em = d_exprManager;
  Trace("smt") << "SMT reset()" << endl;
  if(Dump.isOn("benchmark")) {
    Dump("benchmark") << ResetCommand();
  }
  Options opts;
  opts.copyValues(d_originalOptions);
  this->~SmtEngine();
  new (this) SmtEngine(em, &opts);
}

void SmtEngine::resetAssertions()
{
  SmtScope smts(this);

  if (!d_state->isFullyInited())
  {
    // We're still in Start Mode, nothing asserted yet, do nothing.
    // (see solver execution modes in the SMT-LIB standard)
    Assert(getContext()->getLevel() == 0);
    Assert(getUserContext()->getLevel() == 0);
    d_dumpm->resetAssertions();
    return;
  }


  Trace("smt") << "SMT resetAssertions()" << endl;
  if (Dump.isOn("benchmark"))
  {
    Dump("benchmark") << ResetAssertionsCommand();
  }

  d_state->notifyResetAssertions();
  d_dumpm->resetAssertions();
  // push the state to maintain global context around everything
  d_state->setup();

  // reset SmtSolver, which will construct a new prop engine
  d_smtSolver->resetAssertions();
}

void SmtEngine::interrupt()
{
  if (!d_state->isFullyInited())
  {
    return;
  }
  d_smtSolver->interrupt();
}

void SmtEngine::setResourceLimit(unsigned long units, bool cumulative) {
  d_resourceManager->setResourceLimit(units, cumulative);
}
void SmtEngine::setTimeLimit(unsigned long milis)
{
  d_resourceManager->setTimeLimit(milis);
}

unsigned long SmtEngine::getResourceUsage() const {
  return d_resourceManager->getResourceUsage();
}

unsigned long SmtEngine::getTimeUsage() const {
  return d_resourceManager->getTimeUsage();
}

unsigned long SmtEngine::getResourceRemaining() const
{
  return d_resourceManager->getResourceRemaining();
}

NodeManager* SmtEngine::getNodeManager() const
{
  return d_exprManager->getNodeManager();
}

Statistics SmtEngine::getStatistics() const
{
  return Statistics(*d_statisticsRegistry);
}

SExpr SmtEngine::getStatistic(std::string name) const
{
  return d_statisticsRegistry->getStatistic(name);
}

void SmtEngine::safeFlushStatistics(int fd) const {
  d_statisticsRegistry->safeFlushInformation(fd);
}

void SmtEngine::setUserAttribute(const std::string& attr,
                                 Expr expr,
                                 const std::vector<Expr>& expr_values,
                                 const std::string& str_value)
{
  SmtScope smts(this);
  finishInit();
  std::vector<Node> node_values;
  for (std::size_t i = 0, n = expr_values.size(); i < n; i++)
  {
    node_values.push_back( expr_values[i].getNode() );
  }
  TheoryEngine* te = getTheoryEngine();
  Assert(te != nullptr);
  te->setUserAttribute(attr, expr.getNode(), node_values, str_value);
}

void SmtEngine::setOption(const std::string& key, const CVC4::SExpr& value)
{
  // Always check whether the SmtEngine has been initialized (which is done
  // upon entering Assert mode the first time). No option can  be set after
  // initialized.
  if (d_state->isFullyInited())
  {
    throw ModalException("SmtEngine::setOption called after initialization.");
  }
  NodeManagerScope nms(d_nodeManager);
  Trace("smt") << "SMT setOption(" << key << ", " << value << ")" << endl;

  if(Dump.isOn("benchmark")) {
    Dump("benchmark") << SetOptionCommand(key, value);
  }

  if(key == "command-verbosity") {
    if(!value.isAtom()) {
      const vector<SExpr>& cs = value.getChildren();
      if(cs.size() == 2 &&
         (cs[0].isKeyword() || cs[0].isString()) &&
         cs[1].isInteger()) {
        string c = cs[0].getValue();
        const Integer& v = cs[1].getIntegerValue();
        if(v < 0 || v > 2) {
          throw OptionException("command-verbosity must be 0, 1, or 2");
        }
        d_commandVerbosity[c] = v;
        return;
      }
    }
    throw OptionException("command-verbosity value must be a tuple (command-name, integer)");
  }

  if(!value.isAtom()) {
    throw OptionException("bad value for :" + key);
  }

  string optionarg = value.getValue();
  d_options.setOption(key, optionarg);
}

void SmtEngine::setIsInternalSubsolver() { d_isInternalSubsolver = true; }

bool SmtEngine::isInternalSubsolver() const { return d_isInternalSubsolver; }

CVC4::SExpr SmtEngine::getOption(const std::string& key) const
{
  NodeManagerScope nms(d_nodeManager);

  Trace("smt") << "SMT getOption(" << key << ")" << endl;

  if(key.length() >= 18 &&
     key.compare(0, 18, "command-verbosity:") == 0) {
    map<string, Integer>::const_iterator i = d_commandVerbosity.find(key.c_str() + 18);
    if(i != d_commandVerbosity.end()) {
      return SExpr((*i).second);
    }
    i = d_commandVerbosity.find("*");
    if(i != d_commandVerbosity.end()) {
      return SExpr((*i).second);
    }
    return SExpr(Integer(2));
  }

  if(Dump.isOn("benchmark")) {
    Dump("benchmark") << GetOptionCommand(key);
  }

  if(key == "command-verbosity") {
    vector<SExpr> result;
    SExpr defaultVerbosity;
    for(map<string, Integer>::const_iterator i = d_commandVerbosity.begin();
        i != d_commandVerbosity.end();
        ++i) {
      vector<SExpr> v;
      v.push_back(SExpr((*i).first));
      v.push_back(SExpr((*i).second));
      if((*i).first == "*") {
        // put the default at the end of the SExpr
        defaultVerbosity = SExpr(v);
      } else {
        result.push_back(SExpr(v));
      }
    }
    // put the default at the end of the SExpr
    if(!defaultVerbosity.isAtom()) {
      result.push_back(defaultVerbosity);
    } else {
      // ensure the default is always listed
      vector<SExpr> v;
      v.push_back(SExpr("*"));
      v.push_back(SExpr(Integer(2)));
      result.push_back(SExpr(v));
    }
    return SExpr(result);
  }

  return SExpr::parseAtom(d_options.getOption(key));
}

bool SmtEngine::getExpressionName(const Node& e, std::string& name) const {
  return d_exprNames->getExpressionName(e, name);
}

void SmtEngine::setExpressionName(const Node& e, const std::string& name) {
  Trace("smt-debug") << "Set expression name " << e << " to " << name << std::endl;
  d_exprNames->setExpressionName(e,name);
}

Options& SmtEngine::getOptions() { return d_options; }

const Options& SmtEngine::getOptions() const { return d_options; }

ResourceManager* SmtEngine::getResourceManager()
{
  return d_resourceManager.get();
}

DumpManager* SmtEngine::getDumpManager() { return d_dumpm.get(); }

}/* CVC4 namespace */<|MERGE_RESOLUTION|>--- conflicted
+++ resolved
@@ -1162,17 +1162,6 @@
     std::stringstream ss;
 
     Printer::getPrinter(options::outputLanguage())
-<<<<<<< HEAD
-        ->toStreamCmdSynthFun(
-            ss,
-            id,
-            nodeVars,
-            func.getType().isFunction()
-                ? TypeNode::fromType(func.getType()).getRangeType()
-                : TypeNode::fromType(func.getType()),
-            isInv,
-            TypeNode::fromType(sygusType));
-=======
         ->toStreamCmdSynthFun(ss,
                               id,
                               vars,
@@ -1181,7 +1170,6 @@
                                   : func.getType(),
                               isInv,
                               sygusType);
->>>>>>> 50b0f20b
 
     // must print it on the standard output channel since it is not possible
     // to print anything except for commands with Dump.
