/******************************************************************************
 * Top contributors (to current version):
 *   Andrew Reynolds, Morgan Deters, Abdalrhman Mohamed
 *
 * This file is part of the cvc5 project.
 *
 * Copyright (c) 2009-2021 by the authors listed in the file AUTHORS
 * in the top-level source directory and their institutional affiliations.
 * All rights reserved.  See the file COPYING in the top-level source
 * directory for licensing information.
 * ****************************************************************************
 *
 * The main entry point into the cvc5 library's SMT interface.
 */

#include "smt/smt_engine.h"

#include "base/check.h"
#include "base/exception.h"
#include "base/modal_exception.h"
#include "base/output.h"
#include "decision/decision_engine.h"
#include "expr/bound_var_manager.h"
#include "expr/node.h"
#include "options/base_options.h"
#include "options/expr_options.h"
#include "options/language.h"
#include "options/main_options.h"
#include "options/option_exception.h"
#include "options/printer_options.h"
#include "options/proof_options.h"
#include "options/smt_options.h"
#include "options/theory_options.h"
#include "printer/printer.h"
#include "proof/unsat_core.h"
#include "prop/prop_engine.h"
#include "smt/abduction_solver.h"
#include "smt/abstract_values.h"
#include "smt/assertions.h"
#include "smt/check_models.h"
#include "smt/dump.h"
#include "smt/dump_manager.h"
#include "smt/env.h"
#include "smt/interpolation_solver.h"
#include "smt/listeners.h"
#include "smt/logic_exception.h"
#include "smt/model_blocker.h"
#include "smt/model_core_builder.h"
#include "smt/node_command.h"
#include "smt/options_manager.h"
#include "smt/preprocessor.h"
#include "smt/proof_manager.h"
#include "smt/quant_elim_solver.h"
#include "smt/smt_engine_scope.h"
#include "smt/smt_engine_state.h"
#include "smt/smt_engine_stats.h"
#include "smt/smt_solver.h"
#include "smt/sygus_solver.h"
#include "smt/unsat_core_manager.h"
#include "theory/quantifiers/instantiation_list.h"
#include "theory/quantifiers/quantifiers_attributes.h"
#include "theory/quantifiers_engine.h"
#include "theory/rewriter.h"
#include "theory/smt_engine_subsolver.h"
#include "theory/theory_engine.h"
#include "util/random.h"
#include "util/rational.h"
#include "util/resource_manager.h"
#include "util/sexpr.h"
#include "util/statistics_registry.h"

// required for hacks related to old proofs for unsat cores
#include "base/configuration.h"
#include "base/configuration_private.h"

using namespace std;
using namespace cvc5::smt;
using namespace cvc5::preprocessing;
using namespace cvc5::prop;
using namespace cvc5::context;
using namespace cvc5::theory;

namespace cvc5 {

SmtEngine::SmtEngine(NodeManager* nm, Options* optr)
    : d_env(new Env(nm, optr)),
      d_state(new SmtEngineState(getContext(), getUserContext(), *this)),
      d_absValues(new AbstractValues(getNodeManager())),
      d_asserts(new Assertions(*d_env.get(), *d_absValues.get())),
      d_routListener(new ResourceOutListener(*this)),
      d_snmListener(new SmtNodeManagerListener(*getDumpManager(), d_outMgr)),
      d_smtSolver(nullptr),
      d_model(nullptr),
      d_checkModels(nullptr),
      d_pfManager(nullptr),
      d_ucManager(nullptr),
      d_sygusSolver(nullptr),
      d_abductSolver(nullptr),
      d_interpolSolver(nullptr),
      d_quantElimSolver(nullptr),
      d_isInternalSubsolver(false),
      d_stats(nullptr),
      d_outMgr(this),
      d_optm(nullptr),
      d_pp(nullptr),
      d_scope(nullptr)
{
  // !!!!!!!!!!!!!!!!!!!!!! temporary hack: this makes the current SmtEngine
  // we are constructing the current SmtEngine in scope for the lifetime of
  // this SmtEngine, or until another SmtEngine is constructed (that SmtEngine
  // is then in scope during its lifetime). This is mostly to ensure that
  // options are always in scope, for e.g. printing expressions, which rely
  // on knowing the output language.
  // Notice that the SmtEngine may spawn new SmtEngine "subsolvers" internally.
  // These are created, used, and deleted in a modular fashion while not
  // interleaving calls to the master SmtEngine. Thus the hack here does not
  // break this use case.
  // On the other hand, this hack breaks use cases where multiple SmtEngine
  // objects are created by the user.
  d_scope.reset(new SmtScope(this));
  // set the options manager
  d_optm.reset(new smt::OptionsManager(&getOptions()));
  // listen to node manager events
  getNodeManager()->subscribeEvents(d_snmListener.get());
  // listen to resource out
  getResourceManager()->registerListener(d_routListener.get());
  // make statistics
  d_stats.reset(new SmtEngineStatistics());
  // reset the preprocessor
  d_pp.reset(
      new smt::Preprocessor(*this, *d_env.get(), *d_absValues.get(), *d_stats));
  // make the SMT solver
  d_smtSolver.reset(
      new SmtSolver(*this, *d_env.get(), *d_state, *d_pp, *d_stats));
  // make the SyGuS solver
  d_sygusSolver.reset(
      new SygusSolver(*d_smtSolver, *d_pp, getUserContext(), d_outMgr));
  // make the quantifier elimination solver
  d_quantElimSolver.reset(new QuantElimSolver(*d_smtSolver));

}

bool SmtEngine::isFullyInited() const { return d_state->isFullyInited(); }
bool SmtEngine::isQueryMade() const { return d_state->isQueryMade(); }
size_t SmtEngine::getNumUserLevels() const
{
  return d_state->getNumUserLevels();
}
SmtMode SmtEngine::getSmtMode() const { return d_state->getMode(); }
bool SmtEngine::isSmtModeSat() const
{
  SmtMode mode = getSmtMode();
  return mode == SmtMode::SAT || mode == SmtMode::SAT_UNKNOWN;
}
Result SmtEngine::getStatusOfLastCommand() const
{
  return d_state->getStatus();
}
context::UserContext* SmtEngine::getUserContext()
{
  return d_env->getUserContext();
}
context::Context* SmtEngine::getContext() { return d_env->getContext(); }

TheoryEngine* SmtEngine::getTheoryEngine()
{
  return d_smtSolver->getTheoryEngine();
}

prop::PropEngine* SmtEngine::getPropEngine()
{
  return d_smtSolver->getPropEngine();
}

void SmtEngine::finishInit()
{
  if (d_state->isFullyInited())
  {
    // already initialized, return
    return;
  }

  // Notice that finishInitInternal is called when options are finalized. If we
  // are parsing smt2, this occurs at the moment we enter "Assert mode", page 52
  // of SMT-LIB 2.6 standard.

  // set the logic
  const LogicInfo& logic = getLogicInfo();
  if (!logic.isLocked())
  {
    setLogicInternal();
  }

  // set the random seed
  Random::getRandom().setSeed(d_env->getOptions().driver.seed);

  // Call finish init on the options manager. This inializes the resource
  // manager based on the options, and sets up the best default options
  // based on our heuristics.
  d_optm->finishInit(d_env->d_logic, d_isInternalSubsolver);

  ProofNodeManager* pnm = nullptr;
  if (d_env->getOptions().smt.produceProofs)
  {
    // ensure bound variable uses canonical bound variables
    getNodeManager()->getBoundVarManager()->enableKeepCacheValues();
    // make the proof manager
    d_pfManager.reset(new PfManager(getUserContext(), this));
    PreprocessProofGenerator* pppg = d_pfManager->getPreprocessProofGenerator();
    // start the unsat core manager
    d_ucManager.reset(new UnsatCoreManager());
    // use this proof node manager
    pnm = d_pfManager->getProofNodeManager();
    // enable proof support in the environment/rewriter
    d_env->setProofNodeManager(pnm);
    // enable it in the assertions pipeline
    d_asserts->setProofGenerator(pppg);
    // enable it in the SmtSolver
    d_smtSolver->setProofNodeManager(pnm);
    // enabled proofs in the preprocessor
    d_pp->setProofGenerator(pppg);
  }

  Trace("smt-debug") << "SmtEngine::finishInit" << std::endl;
  d_smtSolver->finishInit(logic);

  // now can construct the SMT-level model object
  TheoryEngine* te = d_smtSolver->getTheoryEngine();
  Assert(te != nullptr);
  TheoryModel* tm = te->getModel();
  if (tm != nullptr)
  {
    d_model.reset(new Model(tm));
    // make the check models utility
    d_checkModels.reset(new CheckModels(*d_env.get()));
  }

  // global push/pop around everything, to ensure proper destruction
  // of context-dependent data structures
  d_state->setup();

  Trace("smt-debug") << "Set up assertions..." << std::endl;
  d_asserts->finishInit();

  // dump out a set-logic command only when raw-benchmark is disabled to avoid
  // dumping the command twice.
  if (Dump.isOn("benchmark") && !Dump.isOn("raw-benchmark"))
  {
      LogicInfo everything;
      everything.lock();
      getPrinter().toStreamCmdComment(
          getOutputManager().getDumpOut(),
          "cvc5 always dumps the most general, all-supported logic (below), as "
          "some internals might require the use of a logic more general than "
          "the input.");
      getPrinter().toStreamCmdSetBenchmarkLogic(getOutputManager().getDumpOut(),
                                                everything.getLogicString());
  }

  // initialize the dump manager
  getDumpManager()->finishInit();

  // subsolvers
  if (d_env->getOptions().smt.produceAbducts)
  {
    d_abductSolver.reset(new AbductionSolver(this));
  }
  if (d_env->getOptions().smt.produceInterpols
      != options::ProduceInterpols::NONE)
  {
    d_interpolSolver.reset(new InterpolationSolver(this));
  }

  d_pp->finishInit();

  AlwaysAssert(getPropEngine()->getAssertionLevel() == 0)
      << "The PropEngine has pushed but the SmtEngine "
         "hasn't finished initializing!";

  Assert(getLogicInfo().isLocked());

  // store that we are finished initializing
  d_state->finishInit();
  Trace("smt-debug") << "SmtEngine::finishInit done" << std::endl;
}

void SmtEngine::shutdown() {
  d_state->shutdown();

  d_smtSolver->shutdown();

  d_env->shutdown();
}

SmtEngine::~SmtEngine()
{
  SmtScope smts(this);

  try {
    shutdown();

    // global push/pop around everything, to ensure proper destruction
    // of context-dependent data structures
    d_state->cleanup();

    //destroy all passes before destroying things that they refer to
    d_pp->cleanup();

    d_pfManager.reset(nullptr);
    d_ucManager.reset(nullptr);

    d_absValues.reset(nullptr);
    d_asserts.reset(nullptr);
    d_model.reset(nullptr);

    d_abductSolver.reset(nullptr);
    d_interpolSolver.reset(nullptr);
    d_quantElimSolver.reset(nullptr);
    d_sygusSolver.reset(nullptr);
    d_smtSolver.reset(nullptr);

    d_stats.reset(nullptr);
    getNodeManager()->unsubscribeEvents(d_snmListener.get());
    d_snmListener.reset(nullptr);
    d_routListener.reset(nullptr);
    d_optm.reset(nullptr);
    d_pp.reset(nullptr);
    // destroy the state
    d_state.reset(nullptr);
    // destroy the environment
    d_env.reset(nullptr);
  } catch(Exception& e) {
    Warning() << "cvc5 threw an exception during cleanup." << endl << e << endl;
  }
}

void SmtEngine::setLogic(const LogicInfo& logic)
{
  SmtScope smts(this);
  if (d_state->isFullyInited())
  {
    throw ModalException("Cannot set logic in SmtEngine after the engine has "
                         "finished initializing.");
  }
  d_env->d_logic = logic;
  d_userLogic = logic;
  setLogicInternal();
}

void SmtEngine::setLogic(const std::string& s)
{
  SmtScope smts(this);
  try
  {
    setLogic(LogicInfo(s));
    // dump out a set-logic command
    if (Dump.isOn("raw-benchmark"))
    {
      getPrinter().toStreamCmdSetBenchmarkLogic(
          getOutputManager().getDumpOut(), getLogicInfo().getLogicString());
    }
  }
  catch (IllegalArgumentException& e)
  {
    throw LogicException(e.what());
  }
}

void SmtEngine::setLogic(const char* logic) { setLogic(string(logic)); }

const LogicInfo& SmtEngine::getLogicInfo() const
{
  return d_env->getLogicInfo();
}

LogicInfo SmtEngine::getUserLogicInfo() const
{
  // Lock the logic to make sure that this logic can be queried. We create a
  // copy of the user logic here to keep this method const.
  LogicInfo res = d_userLogic;
  res.lock();
  return res;
}

void SmtEngine::notifyStartParsing(const std::string& filename)
{
  d_state->setFilename(filename);
  d_env->getStatisticsRegistry().registerValue<std::string>("driver::filename",
                                                            filename);
  // Copy the original options. This is called prior to beginning parsing.
  // Hence reset should revert to these options, which note is after reading
  // the command line.
}

const std::string& SmtEngine::getFilename() const
{
  return d_state->getFilename();
}

void SmtEngine::setResultStatistic(const std::string& result) {
  d_env->getStatisticsRegistry().registerValue<std::string>("driver::sat/unsat",
                                                            result);
}
void SmtEngine::setTotalTimeStatistic(double seconds) {
  d_env->getStatisticsRegistry().registerValue<double>("driver::totalTime",
                                                       seconds);
}

void SmtEngine::setLogicInternal()
{
  Assert(!d_state->isFullyInited())
      << "setting logic in SmtEngine but the engine has already"
         " finished initializing for this run";
  d_env->d_logic.lock();
  d_userLogic.lock();
}

void SmtEngine::setInfo(const std::string& key, const std::string& value)
{
  SmtScope smts(this);

  Trace("smt") << "SMT setInfo(" << key << ", " << value << ")" << endl;

  if (Dump.isOn("benchmark"))
  {
    if (key == "status")
    {
      Result::Sat status =
          (value == "sat")
              ? Result::SAT
              : ((value == "unsat") ? Result::UNSAT : Result::SAT_UNKNOWN);
      getPrinter().toStreamCmdSetBenchmarkStatus(
          getOutputManager().getDumpOut(), status);
    }
    else
    {
      getPrinter().toStreamCmdSetInfo(
          getOutputManager().getDumpOut(), key, value);
    }
  }

  if (key == "filename")
  {
    d_state->setFilename(value);
  }
  else if (key == "smt-lib-version" && !getOptions().base.inputLanguageWasSetByUser)
  {
    language::input::Language ilang = language::input::LANG_SMTLIB_V2_6;

    if (value != "2" && value != "2.6")
    {
      Warning() << "SMT-LIB version " << value
                << " unsupported, defaulting to language (and semantics of) "
                   "SMT-LIB 2.6\n";
    }
    getOptions().base.inputLanguage = ilang;
    // also update the output language
    if (!getOptions().base.outputLanguageWasSetByUser)
    {
      language::output::Language olang = language::toOutputLanguage(ilang);
      if (d_env->getOptions().base.outputLanguage != olang)
      {
        getOptions().base.outputLanguage = olang;
        *d_env->getOptions().base.out << language::SetLanguage(olang);
      }
    }
  }
  else if (key == "status")
  {
    d_state->notifyExpectedStatus(value);
  }
}

bool SmtEngine::isValidGetInfoFlag(const std::string& key) const
{
  if (key == "all-statistics" || key == "error-behavior" || key == "name"
      || key == "version" || key == "authors" || key == "status"
      || key == "reason-unknown" || key == "assertion-stack-levels"
      || key == "all-options" || key == "time")
  {
    return true;
  }
  return false;
}

std::string SmtEngine::getInfo(const std::string& key) const
{
  SmtScope smts(this);

  Trace("smt") << "SMT getInfo(" << key << ")" << endl;
  if (key == "all-statistics")
  {
    return toSExpr(d_env->getStatisticsRegistry().begin(), d_env->getStatisticsRegistry().end());
  }
  if (key == "error-behavior")
  {
    return "immediate-exit";
  }
  if (key == "name")
  {
    return toSExpr(Configuration::getName());
  }
  if (key == "version")
  {
    return toSExpr(Configuration::getVersionString());
  }
  if (key == "authors")
  {
    return toSExpr(Configuration::about());
  }
  if (key == "status")
  {
    // sat | unsat | unknown
    Result status = d_state->getStatus();
    switch (status.asSatisfiabilityResult().isSat())
    {
      case Result::SAT: return "sat";
      case Result::UNSAT: return "unsat";
      default: return "unknown";
    }
  }
  if (key == "time")
  {
    return toSExpr(std::clock());
  }
  if (key == "reason-unknown")
  {
    Result status = d_state->getStatus();
    if (!status.isNull() && status.isUnknown())
    {
      std::stringstream ss;
      ss << status.whyUnknown();
      std::string s = ss.str();
      transform(s.begin(), s.end(), s.begin(), ::tolower);
      return s;
    }
    else
    {
      throw RecoverableModalException(
          "Can't get-info :reason-unknown when the "
          "last result wasn't unknown!");
    }
  }
  if (key == "assertion-stack-levels")
  {
    size_t ulevel = d_state->getNumUserLevels();
    AlwaysAssert(ulevel <= std::numeric_limits<unsigned long int>::max());
    return toSExpr(ulevel);
  }
  Assert(key == "all-options");
  // get the options, like all-statistics
  return toSExpr(Options::current().getOptions());
}

void SmtEngine::debugCheckFormals(const std::vector<Node>& formals, Node func)
{
  for (std::vector<Node>::const_iterator i = formals.begin();
       i != formals.end();
       ++i)
  {
    if((*i).getKind() != kind::BOUND_VARIABLE) {
      stringstream ss;
      ss << "All formal arguments to defined functions must be BOUND_VARIABLEs, but in the\n"
         << "definition of function " << func << ", formal\n"
         << "  " << *i << "\n"
         << "has kind " << (*i).getKind();
      throw TypeCheckingExceptionPrivate(func, ss.str());
    }
  }
}

void SmtEngine::debugCheckFunctionBody(Node formula,
                                       const std::vector<Node>& formals,
                                       Node func)
{
  TypeNode formulaType =
      formula.getType(d_env->getOptions().expr.typeChecking);
  TypeNode funcType = func.getType();
  // We distinguish here between definitions of constants and functions,
  // because the type checking for them is subtly different.  Perhaps we
  // should instead have SmtEngine::defineFunction() and
  // SmtEngine::defineConstant() for better clarity, although then that
  // doesn't match the SMT-LIBv2 standard...
  if(formals.size() > 0) {
    TypeNode rangeType = funcType.getRangeType();
    if(! formulaType.isComparableTo(rangeType)) {
      stringstream ss;
      ss << "Type of defined function does not match its declaration\n"
         << "The function  : " << func << "\n"
         << "Declared type : " << rangeType << "\n"
         << "The body      : " << formula << "\n"
         << "Body type     : " << formulaType;
      throw TypeCheckingExceptionPrivate(func, ss.str());
    }
  } else {
    if(! formulaType.isComparableTo(funcType)) {
      stringstream ss;
      ss << "Declared type of defined constant does not match its definition\n"
         << "The constant   : " << func << "\n"
         << "Declared type  : " << funcType << "\n"
         << "The definition : " << formula << "\n"
         << "Definition type: " << formulaType;
      throw TypeCheckingExceptionPrivate(func, ss.str());
    }
  }
}

void SmtEngine::defineFunction(Node func,
                               const std::vector<Node>& formals,
                               Node formula,
                               bool global)
{
  SmtScope smts(this);
  finishInit();
  d_state->doPendingPops();
  Trace("smt") << "SMT defineFunction(" << func << ")" << endl;
  debugCheckFormals(formals, func);

  stringstream ss;
  ss << language::SetLanguage(
            language::SetLanguage::getLanguage(Dump.getStream()))
     << func;

  DefineFunctionNodeCommand nc(ss.str(), func, formals, formula);
  getDumpManager()->addToDump(nc, "declarations");

  // type check body
  debugCheckFunctionBody(formula, formals, func);

  // Substitute out any abstract values in formula
  Node def = d_absValues->substituteAbstractValues(formula);
  if (!formals.empty())
  {
    NodeManager* nm = NodeManager::currentNM();
    def = nm->mkNode(
        kind::LAMBDA, nm->mkNode(kind::BOUND_VAR_LIST, formals), def);
  }
  // A define-fun is treated as a (higher-order) assertion. It is provided
  // to the assertions object. It will be added as a top-level substitution
  // within this class, possibly multiple times if global is true.
  Node feq = func.eqNode(def);
  d_asserts->addDefineFunDefinition(feq, global);
}

void SmtEngine::defineFunctionsRec(
    const std::vector<Node>& funcs,
    const std::vector<std::vector<Node>>& formals,
    const std::vector<Node>& formulas,
    bool global)
{
  SmtScope smts(this);
  finishInit();
  d_state->doPendingPops();
  Trace("smt") << "SMT defineFunctionsRec(...)" << endl;

  if (funcs.size() != formals.size() && funcs.size() != formulas.size())
  {
    stringstream ss;
    ss << "Number of functions, formals, and function bodies passed to "
          "defineFunctionsRec do not match:"
       << "\n"
       << "        #functions : " << funcs.size() << "\n"
       << "        #arg lists : " << formals.size() << "\n"
       << "  #function bodies : " << formulas.size() << "\n";
    throw ModalException(ss.str());
  }
  for (unsigned i = 0, size = funcs.size(); i < size; i++)
  {
    // check formal argument list
    debugCheckFormals(formals[i], funcs[i]);
    // type check body
    debugCheckFunctionBody(formulas[i], formals[i], funcs[i]);
  }

  if (Dump.isOn("raw-benchmark"))
  {
    getPrinter().toStreamCmdDefineFunctionRec(
        getOutputManager().getDumpOut(), funcs, formals, formulas);
  }

  NodeManager* nm = getNodeManager();
  for (unsigned i = 0, size = funcs.size(); i < size; i++)
  {
    // we assert a quantified formula
    Node func_app;
    // make the function application
    if (formals[i].empty())
    {
      // it has no arguments
      func_app = funcs[i];
    }
    else
    {
      std::vector<Node> children;
      children.push_back(funcs[i]);
      children.insert(children.end(), formals[i].begin(), formals[i].end());
      func_app = nm->mkNode(kind::APPLY_UF, children);
    }
    Node lem = nm->mkNode(kind::EQUAL, func_app, formulas[i]);
    if (!formals[i].empty())
    {
      // set the attribute to denote this is a function definition
      Node aexpr = nm->mkNode(kind::INST_ATTRIBUTE, func_app);
      aexpr = nm->mkNode(kind::INST_PATTERN_LIST, aexpr);
      FunDefAttribute fda;
      func_app.setAttribute(fda, true);
      // make the quantified formula
      Node boundVars = nm->mkNode(kind::BOUND_VAR_LIST, formals[i]);
      lem = nm->mkNode(kind::FORALL, boundVars, lem, aexpr);
    }
    // assert the quantified formula
    //   notice we don't call assertFormula directly, since this would
    //   duplicate the output on raw-benchmark.
    // add define recursive definition to the assertions
    d_asserts->addDefineFunDefinition(lem, global);
  }
}

void SmtEngine::defineFunctionRec(Node func,
                                  const std::vector<Node>& formals,
                                  Node formula,
                                  bool global)
{
  std::vector<Node> funcs;
  funcs.push_back(func);
  std::vector<std::vector<Node>> formals_multi;
  formals_multi.push_back(formals);
  std::vector<Node> formulas;
  formulas.push_back(formula);
  defineFunctionsRec(funcs, formals_multi, formulas, global);
}

Result SmtEngine::quickCheck() {
  Assert(d_state->isFullyInited());
  Trace("smt") << "SMT quickCheck()" << endl;
  const std::string& filename = d_state->getFilename();
  return Result(
      Result::ENTAILMENT_UNKNOWN, Result::REQUIRES_FULL_CHECK, filename);
}

Model* SmtEngine::getAvailableModel(const char* c) const
{
  if (!d_env->getOptions().theory.assignFunctionValues)
  {
    std::stringstream ss;
    ss << "Cannot " << c << " when --assign-function-values is false.";
    throw RecoverableModalException(ss.str().c_str());
  }

  if (d_state->getMode() != SmtMode::SAT
      && d_state->getMode() != SmtMode::SAT_UNKNOWN)
  {
    std::stringstream ss;
    ss << "Cannot " << c
       << " unless immediately preceded by SAT/NOT_ENTAILED or UNKNOWN "
          "response.";
    throw RecoverableModalException(ss.str().c_str());
  }

  if (!d_env->getOptions().smt.produceModels)
  {
    std::stringstream ss;
    ss << "Cannot " << c << " when produce-models options is off.";
    throw ModalException(ss.str().c_str());
  }

  TheoryEngine* te = d_smtSolver->getTheoryEngine();
  Assert(te != nullptr);
  TheoryModel* m = te->getBuiltModel();

  if (m == nullptr)
  {
    std::stringstream ss;
    ss << "Cannot " << c
       << " since model is not available. Perhaps the most recent call to "
          "check-sat was interrupted?";
    throw RecoverableModalException(ss.str().c_str());
  }

  return d_model.get();
}

QuantifiersEngine* SmtEngine::getAvailableQuantifiersEngine(const char* c) const
{
  QuantifiersEngine* qe = d_smtSolver->getQuantifiersEngine();
  if (qe == nullptr)
  {
    std::stringstream ss;
    ss << "Cannot " << c << " when quantifiers are not present.";
    throw ModalException(ss.str().c_str());
  }
  return qe;
}

void SmtEngine::notifyPushPre() { d_smtSolver->processAssertions(*d_asserts); }

void SmtEngine::notifyPushPost()
{
  TimerStat::CodeTimer pushPopTimer(d_stats->d_pushPopTime);
  Assert(getPropEngine() != nullptr);
  getPropEngine()->push();
}

void SmtEngine::notifyPopPre()
{
  TimerStat::CodeTimer pushPopTimer(d_stats->d_pushPopTime);
  PropEngine* pe = getPropEngine();
  Assert(pe != nullptr);
  pe->pop();
}

void SmtEngine::notifyPostSolvePre()
{
  PropEngine* pe = getPropEngine();
  Assert(pe != nullptr);
  pe->resetTrail();
}

void SmtEngine::notifyPostSolvePost()
{
  TheoryEngine* te = getTheoryEngine();
  Assert(te != nullptr);
  te->postsolve();
}

Result SmtEngine::checkSat()
{
  Node nullNode;
  return checkSat(nullNode);
}

Result SmtEngine::checkSat(const Node& assumption, bool inUnsatCore)
{
  if (Dump.isOn("benchmark"))
  {
    getPrinter().toStreamCmdCheckSat(getOutputManager().getDumpOut(),
                                     assumption);
  }
  std::vector<Node> assump;
  if (!assumption.isNull())
  {
    assump.push_back(assumption);
  }
  return checkSatInternal(assump, inUnsatCore, false);
}

Result SmtEngine::checkSat(const std::vector<Node>& assumptions,
                           bool inUnsatCore)
{
  if (Dump.isOn("benchmark"))
  {
    if (assumptions.empty())
    {
      getPrinter().toStreamCmdCheckSat(getOutputManager().getDumpOut());
    }
    else
    {
      getPrinter().toStreamCmdCheckSatAssuming(getOutputManager().getDumpOut(),
                                               assumptions);
    }
  }
  return checkSatInternal(assumptions, inUnsatCore, false);
}

Result SmtEngine::checkEntailed(const Node& node, bool inUnsatCore)
{
  if (Dump.isOn("benchmark"))
  {
    getPrinter().toStreamCmdQuery(getOutputManager().getDumpOut(), node);
  }
  return checkSatInternal(
             node.isNull() ? std::vector<Node>() : std::vector<Node>{node},
             inUnsatCore,
             true)
      .asEntailmentResult();
}

Result SmtEngine::checkEntailed(const std::vector<Node>& nodes,
                                bool inUnsatCore)
{
  return checkSatInternal(nodes, inUnsatCore, true).asEntailmentResult();
}

Result SmtEngine::checkSatInternal(const std::vector<Node>& assumptions,
                                   bool inUnsatCore,
                                   bool isEntailmentCheck)
{
  try
  {
    SmtScope smts(this);
    finishInit();

    Trace("smt") << "SmtEngine::"
                 << (isEntailmentCheck ? "checkEntailed" : "checkSat") << "("
                 << assumptions << ")" << endl;
    // check the satisfiability with the solver object
    Result r = d_smtSolver->checkSatisfiability(
        *d_asserts.get(), assumptions, inUnsatCore, isEntailmentCheck);

    Trace("smt") << "SmtEngine::" << (isEntailmentCheck ? "query" : "checkSat")
                 << "(" << assumptions << ") => " << r << endl;

    // Check that SAT results generate a model correctly.
    if (d_env->getOptions().smt.checkModels)
    {
      if (r.asSatisfiabilityResult().isSat() == Result::SAT)
      {
        checkModel();
      }
    }
    // Check that UNSAT results generate a proof correctly.
    if (d_env->getOptions().smt.checkProofs
        || d_env->getOptions().proof.proofEagerChecking)
    {
      if (r.asSatisfiabilityResult().isSat() == Result::UNSAT)
      {
        if ((d_env->getOptions().smt.checkProofs
             || d_env->getOptions().proof.proofEagerChecking)
            && !d_env->getOptions().smt.produceProofs)
        {
          throw ModalException(
              "Cannot check-proofs because proofs were disabled.");
        }
        checkProof();
      }
    }
    // Check that UNSAT results generate an unsat core correctly.
    if (d_env->getOptions().smt.checkUnsatCores)
    {
      if (r.asSatisfiabilityResult().isSat() == Result::UNSAT)
      {
        TimerStat::CodeTimer checkUnsatCoreTimer(d_stats->d_checkUnsatCoreTime);
        checkUnsatCore();
      }
    }

    return r;
  }
  catch (UnsafeInterruptException& e)
  {
    AlwaysAssert(getResourceManager()->out());
    // Notice that we do not notify the state of this result. If we wanted to
    // make the solver resume a working state after an interupt, then we would
    // implement a different callback and use it here, e.g.
    // d_state.notifyCheckSatInterupt.
    Result::UnknownExplanation why = getResourceManager()->outOfResources()
                                         ? Result::RESOURCEOUT
                                         : Result::TIMEOUT;
    return Result(Result::SAT_UNKNOWN, why, d_state->getFilename());
  }
}

std::vector<Node> SmtEngine::getUnsatAssumptions(void)
{
  Trace("smt") << "SMT getUnsatAssumptions()" << endl;
  SmtScope smts(this);
  if (!d_env->getOptions().smt.unsatAssumptions)
  {
    throw ModalException(
        "Cannot get unsat assumptions when produce-unsat-assumptions option "
        "is off.");
  }
  if (d_state->getMode() != SmtMode::UNSAT)
  {
    throw RecoverableModalException(
        "Cannot get unsat assumptions unless immediately preceded by "
        "UNSAT/ENTAILED.");
  }
  finishInit();
  if (Dump.isOn("benchmark"))
  {
    getPrinter().toStreamCmdGetUnsatAssumptions(
        getOutputManager().getDumpOut());
  }
  UnsatCore core = getUnsatCoreInternal();
  std::vector<Node> res;
  std::vector<Node>& assumps = d_asserts->getAssumptions();
  for (const Node& e : assumps)
  {
    if (std::find(core.begin(), core.end(), e) != core.end())
    {
      res.push_back(e);
    }
  }
  return res;
}

Result SmtEngine::assertFormula(const Node& formula, bool inUnsatCore)
{
  SmtScope smts(this);
  finishInit();
  d_state->doPendingPops();

  Trace("smt") << "SmtEngine::assertFormula(" << formula << ")" << endl;

  if (Dump.isOn("raw-benchmark"))
  {
    getPrinter().toStreamCmdAssert(getOutputManager().getDumpOut(), formula);
  }

  // Substitute out any abstract values in ex
  Node n = d_absValues->substituteAbstractValues(formula);

  d_asserts->assertFormula(n, inUnsatCore);
  return quickCheck().asEntailmentResult();
}/* SmtEngine::assertFormula() */

/*
   --------------------------------------------------------------------------
    Handling SyGuS commands
   --------------------------------------------------------------------------
*/

void SmtEngine::declareSygusVar(Node var)
{
  SmtScope smts(this);
  d_sygusSolver->declareSygusVar(var);
  if (Dump.isOn("raw-benchmark"))
  {
    getPrinter().toStreamCmdDeclareVar(
        getOutputManager().getDumpOut(), var, var.getType());
  }
  // don't need to set that the conjecture is stale
}

void SmtEngine::declareSynthFun(Node func,
                                TypeNode sygusType,
                                bool isInv,
                                const std::vector<Node>& vars)
{
  SmtScope smts(this);
  d_state->doPendingPops();
  d_sygusSolver->declareSynthFun(func, sygusType, isInv, vars);

  // !!! TEMPORARY: We cannot construct a SynthFunCommand since we cannot
  // construct a Term-level Grammar from a Node-level sygus TypeNode. Thus we
  // must print the command using the Node-level utility method for now.

  if (Dump.isOn("raw-benchmark"))
  {
    getPrinter().toStreamCmdSynthFun(
        getOutputManager().getDumpOut(), func, vars, isInv, sygusType);
  }
}
void SmtEngine::declareSynthFun(Node func,
                                bool isInv,
                                const std::vector<Node>& vars)
{
  // use a null sygus type
  TypeNode sygusType;
  declareSynthFun(func, sygusType, isInv, vars);
}

void SmtEngine::assertSygusConstraint(Node constraint)
{
  SmtScope smts(this);
  finishInit();
  d_sygusSolver->assertSygusConstraint(constraint);
  if (Dump.isOn("raw-benchmark"))
  {
    getPrinter().toStreamCmdConstraint(getOutputManager().getDumpOut(),
                                       constraint);
  }
}

void SmtEngine::assertSygusInvConstraint(Node inv,
                                         Node pre,
                                         Node trans,
                                         Node post)
{
  SmtScope smts(this);
  finishInit();
  d_sygusSolver->assertSygusInvConstraint(inv, pre, trans, post);
  if (Dump.isOn("raw-benchmark"))
  {
    getPrinter().toStreamCmdInvConstraint(
        getOutputManager().getDumpOut(), inv, pre, trans, post);
  }
}

Result SmtEngine::checkSynth()
{
  SmtScope smts(this);
  finishInit();
  return d_sygusSolver->checkSynth(*d_asserts);
}

/*
   --------------------------------------------------------------------------
    End of Handling SyGuS commands
   --------------------------------------------------------------------------
*/

void SmtEngine::declarePool(const Node& p, const std::vector<Node>& initValue)
{
  Assert(p.isVar() && p.getType().isSet());
  finishInit();
  QuantifiersEngine* qe = getAvailableQuantifiersEngine("declareTermPool");
  qe->declarePool(p, initValue);
}

Node SmtEngine::simplify(const Node& ex)
{
  SmtScope smts(this);
  finishInit();
  d_state->doPendingPops();
  // ensure we've processed assertions
  d_smtSolver->processAssertions(*d_asserts);
  return d_pp->simplify(ex);
}

Node SmtEngine::expandDefinitions(const Node& ex)
{
  getResourceManager()->spendResource(Resource::PreprocessStep);
  SmtScope smts(this);
  finishInit();
  d_state->doPendingPops();
  return d_pp->expandDefinitions(ex);
}

// TODO(#1108): Simplify the error reporting of this method.
Node SmtEngine::getValue(const Node& ex) const
{
  SmtScope smts(this);

  Trace("smt") << "SMT getValue(" << ex << ")" << endl;
  if (Dump.isOn("benchmark"))
  {
    getPrinter().toStreamCmdGetValue(d_outMgr.getDumpOut(), {ex});
  }
  TypeNode expectedType = ex.getType();

  // Substitute out any abstract values in ex and expand
  Node n = d_pp->expandDefinitions(ex);

  Trace("smt") << "--- getting value of " << n << endl;
  // There are two ways model values for terms are computed (for historical
  // reasons).  One way is that used in check-model; the other is that
  // used by the Model classes.  It's not clear to me exactly how these
  // two are different, but they need to be unified.  This ugly hack here
  // is to fix bug 554 until we can revamp boolean-terms and models [MGD]

  //AJR : necessary?
  if(!n.getType().isFunction()) {
    n = Rewriter::rewrite(n);
  }

  Trace("smt") << "--- getting value of " << n << endl;
  Model* m = getAvailableModel("get-value");
  Assert(m != nullptr);
  Node resultNode = m->getValue(n);
  Trace("smt") << "--- got value " << n << " = " << resultNode << endl;
  Trace("smt") << "--- type " << resultNode.getType() << endl;
  Trace("smt") << "--- expected type " << expectedType << endl;

  // type-check the result we got
  // Notice that lambdas have function type, which does not respect the subtype
  // relation, so we ignore them here.
  Assert(resultNode.isNull() || resultNode.getKind() == kind::LAMBDA
         || resultNode.getType().isSubtypeOf(expectedType))
      << "Run with -t smt for details.";

  // Ensure it's a constant, or a lambda (for uninterpreted functions). This
  // assertion only holds for models that do not have approximate values.
  Assert(m->hasApproximations() || resultNode.getKind() == kind::LAMBDA
         || resultNode.isConst());

  if (d_env->getOptions().smt.abstractValues
      && resultNode.getType().isArray())
  {
    resultNode = d_absValues->mkAbstractValue(resultNode);
    Trace("smt") << "--- abstract value >> " << resultNode << endl;
  }

  return resultNode;
}

std::vector<Node> SmtEngine::getValues(const std::vector<Node>& exprs)
{
  std::vector<Node> result;
  for (const Node& e : exprs)
  {
    result.push_back(getValue(e));
  }
  return result;
}

// TODO(#1108): Simplify the error reporting of this method.
Model* SmtEngine::getModel() {
  Trace("smt") << "SMT getModel()" << endl;
  SmtScope smts(this);

  finishInit();

  if (Dump.isOn("benchmark"))
  {
    getPrinter().toStreamCmdGetModel(getOutputManager().getDumpOut());
  }

  Model* m = getAvailableModel("get model");

  // Since model m is being returned to the user, we must ensure that this
  // model object remains valid with future check-sat calls. Hence, we set
  // the theory engine into "eager model building" mode. TODO #2648: revisit.
  TheoryEngine* te = getTheoryEngine();
  Assert(te != nullptr);
  te->setEagerModelBuilding();

  if (d_env->getOptions().smt.modelCoresMode
      != options::ModelCoresMode::NONE)
  {
    // If we enabled model cores, we compute a model core for m based on our
    // (expanded) assertions using the model core builder utility
    std::vector<Node> eassertsProc = getExpandedAssertions();
    ModelCoreBuilder::setModelCore(eassertsProc,
                                   m->getTheoryModel(),
                                   d_env->getOptions().smt.modelCoresMode);
  }
  // set the information on the SMT-level model
  Assert(m != nullptr);
  m->d_inputName = d_state->getFilename();
  m->d_isKnownSat = (d_state->getMode() == SmtMode::SAT);
  return m;
}

Result SmtEngine::blockModel()
{
  Trace("smt") << "SMT blockModel()" << endl;
  SmtScope smts(this);

  finishInit();

  if (Dump.isOn("benchmark"))
  {
    getPrinter().toStreamCmdBlockModel(getOutputManager().getDumpOut());
  }

  Model* m = getAvailableModel("block model");

  if (d_env->getOptions().smt.blockModelsMode
      == options::BlockModelsMode::NONE)
  {
    std::stringstream ss;
    ss << "Cannot block model when block-models is set to none.";
    throw RecoverableModalException(ss.str().c_str());
  }

  // get expanded assertions
  std::vector<Node> eassertsProc = getExpandedAssertions();
  Node eblocker =
      ModelBlocker::getModelBlocker(eassertsProc,
                                    m->getTheoryModel(),
                                    d_env->getOptions().smt.blockModelsMode);
  Trace("smt") << "Block formula: " << eblocker << std::endl;
  return assertFormula(eblocker);
}

Result SmtEngine::blockModelValues(const std::vector<Node>& exprs)
{
  Trace("smt") << "SMT blockModelValues()" << endl;
  SmtScope smts(this);

  finishInit();

  if (Dump.isOn("benchmark"))
  {
    getPrinter().toStreamCmdBlockModelValues(getOutputManager().getDumpOut(),
                                             exprs);
  }

  Model* m = getAvailableModel("block model values");

  // get expanded assertions
  std::vector<Node> eassertsProc = getExpandedAssertions();
  // we always do block model values mode here
  Node eblocker =
      ModelBlocker::getModelBlocker(eassertsProc,
                                    m->getTheoryModel(),
                                    options::BlockModelsMode::VALUES,
                                    exprs);
  return assertFormula(eblocker);
}

std::pair<Node, Node> SmtEngine::getSepHeapAndNilExpr(void)
{
  if (!getLogicInfo().isTheoryEnabled(THEORY_SEP))
  {
    const char* msg =
        "Cannot obtain separation logic expressions if not using the "
        "separation logic theory.";
    throw RecoverableModalException(msg);
  }
  NodeManagerScope nms(getNodeManager());
  Node heap;
  Node nil;
  Model* m = getAvailableModel("get separation logic heap and nil");
  TheoryModel* tm = m->getTheoryModel();
  if (!tm->getHeapModel(heap, nil))
  {
    const char* msg =
        "Failed to obtain heap/nil "
        "expressions from theory model.";
    throw RecoverableModalException(msg);
  }
  return std::make_pair(heap, nil);
}

std::vector<Node> SmtEngine::getExpandedAssertions()
{
  std::vector<Node> easserts = getAssertions();
  // must expand definitions
  std::vector<Node> eassertsProc;
  std::unordered_map<Node, Node> cache;
  for (const Node& e : easserts)
  {
    Node eae = d_pp->expandDefinitions(e, cache);
    eassertsProc.push_back(eae);
  }
  return eassertsProc;
}
Env& SmtEngine::getEnv() { return *d_env.get(); }

void SmtEngine::declareSepHeap(TypeNode locT, TypeNode dataT)
{
  if (!getLogicInfo().isTheoryEnabled(THEORY_SEP))
  {
    const char* msg =
        "Cannot declare heap if not using the separation logic theory.";
    throw RecoverableModalException(msg);
  }
  SmtScope smts(this);
  finishInit();
  TheoryEngine* te = getTheoryEngine();
  te->declareSepHeap(locT, dataT);
}

bool SmtEngine::getSepHeapTypes(TypeNode& locT, TypeNode& dataT)
{
  SmtScope smts(this);
  finishInit();
  TheoryEngine* te = getTheoryEngine();
  return te->getSepHeapTypes(locT, dataT);
}

Node SmtEngine::getSepHeapExpr() { return getSepHeapAndNilExpr().first; }

Node SmtEngine::getSepNilExpr() { return getSepHeapAndNilExpr().second; }

void SmtEngine::checkProof()
{
  Assert(d_env->getOptions().smt.produceProofs);
  // internal check the proof
  PropEngine* pe = getPropEngine();
  Assert(pe != nullptr);
  if (d_env->getOptions().proof.proofEagerChecking)
  {
    pe->checkProof(d_asserts->getAssertionList());
  }
  Assert(pe->getProof() != nullptr);
  std::shared_ptr<ProofNode> pePfn = pe->getProof();
  // TEMPORARY for testing, this can be used to count how often checkProofs is
  // called
<<<<<<< HEAD
  if (d_env->getOption(options::checkProofsFail))
  {
    AlwaysAssert(false) << "Fail due to --check-proofs-fail";
  }
  if (d_env->getOption(options::checkProofs))
=======
  if (d_env->getOptions().proof.checkProofsFail)
  {
    AlwaysAssert(false) << "Fail due to --check-proofs-fail";
  }
  if (d_env->getOptions().smt.checkProofs)
>>>>>>> 0a622bb2
  {
    d_pfManager->checkProof(pePfn, *d_asserts);
  }
}

StatisticsRegistry& SmtEngine::getStatisticsRegistry()
{
  return d_env->getStatisticsRegistry();
}

UnsatCore SmtEngine::getUnsatCoreInternal()
{
  if (!d_env->getOptions().smt.unsatCores)
  {
    throw ModalException(
<<<<<<< HEAD
        "Cannot get an unsat core when produce-unsat-cores or "
        "produce-proofs option is off.");
=======
        "Cannot get an unsat core when produce-unsat-cores or produce-proofs "
        "option is off.");
>>>>>>> 0a622bb2
  }
  if (d_state->getMode() != SmtMode::UNSAT)
  {
    throw RecoverableModalException(
        "Cannot get an unsat core unless immediately preceded by "
        "UNSAT/ENTAILED response.");
  }
  // generate with new proofs
  PropEngine* pe = getPropEngine();
  Assert(pe != nullptr);

  std::shared_ptr<ProofNode> pepf;
  if (options::unsatCoresMode() == options::UnsatCoresMode::ASSUMPTIONS)
  {
    pepf = pe->getRefutation();
  }
  else
  {
    pepf = pe->getProof();
  }
  Assert(pepf != nullptr);
  std::shared_ptr<ProofNode> pfn = d_pfManager->getFinalProof(pepf, *d_asserts);
  std::vector<Node> core;
  d_ucManager->getUnsatCore(pfn, *d_asserts, core);
  return UnsatCore(core);
}

void SmtEngine::checkUnsatCore() {
  Assert(d_env->getOptions().smt.unsatCores)
      << "cannot check unsat core if unsat cores are turned off";

  Notice() << "SmtEngine::checkUnsatCore(): generating unsat core" << endl;
  UnsatCore core = getUnsatCore();

  // initialize the core checker
  std::unique_ptr<SmtEngine> coreChecker;
  initializeSubsolver(coreChecker);
<<<<<<< HEAD
  coreChecker->getOptions().set(options::unsatCores, false);
  coreChecker->getOptions().set(options::checkUnsatCores, false);
  // disable all proof options
  coreChecker->getOptions().set(options::produceProofs, false);
  coreChecker->getOptions().set(options::proofReq, false);
  coreChecker->getOptions().set(options::checkProofs, false);
  coreChecker->getOptions().set(options::proofEagerChecking, false);
=======
  coreChecker->getOptions().smt.unsatCores = false;
  coreChecker->getOptions().smt.checkUnsatCores = false;
  // disable all proof options
  coreChecker->getOptions().smt.produceProofs = false;
  coreChecker->getOptions().proof.proofReq = false;
  coreChecker->getOptions().smt.checkProofs = false;
  coreChecker->getOptions().proof.proofEagerChecking = false;
>>>>>>> 0a622bb2

  // set up separation logic heap if necessary
  TypeNode sepLocType, sepDataType;
  if (getSepHeapTypes(sepLocType, sepDataType))
  {
    coreChecker->declareSepHeap(sepLocType, sepDataType);
  }

  Notice() << "SmtEngine::checkUnsatCore(): pushing core assertions"
           << std::endl;
  theory::TrustSubstitutionMap& tls = d_env->getTopLevelSubstitutions();
  for(UnsatCore::iterator i = core.begin(); i != core.end(); ++i) {
    Node assertionAfterExpansion = tls.apply(*i, false);
    Notice() << "SmtEngine::checkUnsatCore(): pushing core member " << *i
             << ", expanded to " << assertionAfterExpansion << "\n";
    coreChecker->assertFormula(assertionAfterExpansion);
  }
  Result r;
  try {
    r = coreChecker->checkSat();
  } catch(...) {
    throw;
  }
  Notice() << "SmtEngine::checkUnsatCore(): result is " << r << endl;
  if(r.asSatisfiabilityResult().isUnknown()) {
    Warning()
        << "SmtEngine::checkUnsatCore(): could not check core result unknown."
        << std::endl;
  }
  else if (r.asSatisfiabilityResult().isSat())
  {
    InternalError()
        << "SmtEngine::checkUnsatCore(): produced core was satisfiable.";
  }
}

void SmtEngine::checkModel(bool hardFailure) {
  context::CDList<Node>* al = d_asserts->getAssertionList();
  // --check-model implies --produce-assertions, which enables the
  // assertion list, so we should be ok.
  Assert(al != nullptr)
      << "don't have an assertion list to check in SmtEngine::checkModel()";

  TimerStat::CodeTimer checkModelTimer(d_stats->d_checkModelTime);

  Notice() << "SmtEngine::checkModel(): generating model" << endl;
  Model* m = getAvailableModel("check model");
  Assert(m != nullptr);

  // check the model with the theory engine for debugging
  if (options::debugCheckModels())
  {
    TheoryEngine* te = getTheoryEngine();
    Assert(te != nullptr);
    te->checkTheoryAssertionsWithModel(hardFailure);
  }

  // check the model with the check models utility
  Assert(d_checkModels != nullptr);
  d_checkModels->checkModel(m, al, hardFailure);
}

UnsatCore SmtEngine::getUnsatCore() {
  Trace("smt") << "SMT getUnsatCore()" << std::endl;
  SmtScope smts(this);
  finishInit();
  if (Dump.isOn("benchmark"))
  {
    getPrinter().toStreamCmdGetUnsatCore(getOutputManager().getDumpOut());
  }
  return getUnsatCoreInternal();
}

void SmtEngine::getRelevantInstantiationTermVectors(
    std::map<Node, std::vector<std::vector<Node>>>& insts)
{
  Assert(d_state->getMode() == SmtMode::UNSAT);
  // generate with new proofs
  PropEngine* pe = getPropEngine();
  Assert(pe != nullptr);
  Assert(pe->getProof() != nullptr);
  std::shared_ptr<ProofNode> pfn =
      d_pfManager->getFinalProof(pe->getProof(), *d_asserts);
  d_ucManager->getRelevantInstantiations(pfn, insts);
}

std::string SmtEngine::getProof()
{
  Trace("smt") << "SMT getProof()\n";
  SmtScope smts(this);
  finishInit();
  if (Dump.isOn("benchmark"))
  {
    getPrinter().toStreamCmdGetProof(getOutputManager().getDumpOut());
  }
  if (!d_env->getOptions().smt.produceProofs)
  {
    throw ModalException("Cannot get a proof when proof option is off.");
  }
  if (d_state->getMode() != SmtMode::UNSAT)
  {
    throw RecoverableModalException(
        "Cannot get a proof unless immediately preceded by "
        "UNSAT/ENTAILED response.");
  }
  // the prop engine has the proof of false
  PropEngine* pe = getPropEngine();
  Assert(pe != nullptr);
  Assert(pe->getProof() != nullptr);
  Assert(d_pfManager);
  std::ostringstream ss;
  d_pfManager->printProof(ss, pe->getProof(), *d_asserts);
  return ss.str();
}

void SmtEngine::printInstantiations( std::ostream& out ) {
  SmtScope smts(this);
  finishInit();
  if (d_env->getOptions().printer.instFormatMode == options::InstFormatMode::SZS)
  {
    out << "% SZS output start Proof for " << d_state->getFilename()
        << std::endl;
  }
  QuantifiersEngine* qe = getAvailableQuantifiersEngine("printInstantiations");

  // First, extract and print the skolemizations
  bool printed = false;
  bool reqNames = !d_env->getOptions().printer.printInstFull;
  // only print when in list mode
  if (d_env->getOptions().printer.printInstMode == options::PrintInstMode::LIST)
  {
    std::map<Node, std::vector<Node>> sks;
    qe->getSkolemTermVectors(sks);
    for (const std::pair<const Node, std::vector<Node>>& s : sks)
    {
      Node name;
      if (!qe->getNameForQuant(s.first, name, reqNames))
      {
        // did not have a name and we are only printing formulas with names
        continue;
      }
      SkolemList slist(name, s.second);
      out << slist;
      printed = true;
    }
  }

  // Second, extract and print the instantiations
  std::map<Node, std::vector<std::vector<Node>>> insts;
  getInstantiationTermVectors(insts);
  for (const std::pair<const Node, std::vector<std::vector<Node>>>& i : insts)
  {
    if (i.second.empty())
    {
      // no instantiations, skip
      continue;
    }
    Node name;
    if (!qe->getNameForQuant(i.first, name, reqNames))
    {
      // did not have a name and we are only printing formulas with names
      continue;
    }
    // must have a name
    if (d_env->getOptions().printer.printInstMode == options::PrintInstMode::NUM)
    {
      out << "(num-instantiations " << name << " " << i.second.size() << ")"
          << std::endl;
    }
    else
    {
      Assert(d_env->getOptions().printer.printInstMode
             == options::PrintInstMode::LIST);
      InstantiationList ilist(name, i.second);
      out << ilist;
    }
    printed = true;
  }
  // if we did not print anything, we indicate this
  if (!printed)
  {
    out << "No instantiations" << std::endl;
  }
  if (d_env->getOptions().printer.instFormatMode == options::InstFormatMode::SZS)
  {
    out << "% SZS output end Proof for " << d_state->getFilename() << std::endl;
  }
}

void SmtEngine::getInstantiationTermVectors(
    std::map<Node, std::vector<std::vector<Node>>>& insts)
{
  SmtScope smts(this);
  finishInit();
  if (d_env->getOptions().smt.produceProofs
      && (!d_env->getOptions().smt.unsatCores
          || d_env->getOptions().smt.unsatCoresMode == options::UnsatCoresMode::FULL_PROOF)
      && getSmtMode() == SmtMode::UNSAT)
  {
    // minimize instantiations based on proof manager
    getRelevantInstantiationTermVectors(insts);
  }
  else
  {
    QuantifiersEngine* qe =
        getAvailableQuantifiersEngine("getInstantiationTermVectors");
    // otherwise, just get the list of all instantiations
    qe->getInstantiationTermVectors(insts);
  }
}

bool SmtEngine::getSynthSolutions(std::map<Node, Node>& solMap)
{
  SmtScope smts(this);
  finishInit();
  return d_sygusSolver->getSynthSolutions(solMap);
}

Node SmtEngine::getQuantifierElimination(Node q, bool doFull, bool strict)
{
  SmtScope smts(this);
  finishInit();
  const LogicInfo& logic = getLogicInfo();
  if (!logic.isPure(THEORY_ARITH) && strict)
  {
    Warning() << "Unexpected logic for quantifier elimination " << logic
              << endl;
  }
  return d_quantElimSolver->getQuantifierElimination(
      *d_asserts, q, doFull, d_isInternalSubsolver);
}

bool SmtEngine::getInterpol(const Node& conj,
                            const TypeNode& grammarType,
                            Node& interpol)
{
  SmtScope smts(this);
  finishInit();
  bool success = d_interpolSolver->getInterpol(conj, grammarType, interpol);
  // notify the state of whether the get-interpol call was successfuly, which
  // impacts the SMT mode.
  d_state->notifyGetInterpol(success);
  return success;
}

bool SmtEngine::getInterpol(const Node& conj, Node& interpol)
{
  TypeNode grammarType;
  return getInterpol(conj, grammarType, interpol);
}

bool SmtEngine::getAbduct(const Node& conj,
                          const TypeNode& grammarType,
                          Node& abd)
{
  SmtScope smts(this);
  finishInit();
  bool success = d_abductSolver->getAbduct(conj, grammarType, abd);
  // notify the state of whether the get-abduct call was successfuly, which
  // impacts the SMT mode.
  d_state->notifyGetAbduct(success);
  return success;
}

bool SmtEngine::getAbduct(const Node& conj, Node& abd)
{
  TypeNode grammarType;
  return getAbduct(conj, grammarType, abd);
}

void SmtEngine::getInstantiatedQuantifiedFormulas(std::vector<Node>& qs)
{
  SmtScope smts(this);
  QuantifiersEngine* qe =
      getAvailableQuantifiersEngine("getInstantiatedQuantifiedFormulas");
  qe->getInstantiatedQuantifiedFormulas(qs);
}

void SmtEngine::getInstantiationTermVectors(
    Node q, std::vector<std::vector<Node>>& tvecs)
{
  SmtScope smts(this);
  QuantifiersEngine* qe =
      getAvailableQuantifiersEngine("getInstantiationTermVectors");
  qe->getInstantiationTermVectors(q, tvecs);
}

std::vector<Node> SmtEngine::getAssertions()
{
  SmtScope smts(this);
  finishInit();
  d_state->doPendingPops();
  if (Dump.isOn("benchmark"))
  {
    getPrinter().toStreamCmdGetAssertions(getOutputManager().getDumpOut());
  }
  Trace("smt") << "SMT getAssertions()" << endl;
  if (!d_env->getOptions().smt.produceAssertions)
  {
    const char* msg =
      "Cannot query the current assertion list when not in produce-assertions mode.";
    throw ModalException(msg);
  }
  context::CDList<Node>* al = d_asserts->getAssertionList();
  Assert(al != nullptr);
  std::vector<Node> res;
  for (const Node& n : *al)
  {
    res.emplace_back(n);
  }
  // copy the result out
  return res;
}

void SmtEngine::push()
{
  SmtScope smts(this);
  finishInit();
  d_state->doPendingPops();
  Trace("smt") << "SMT push()" << endl;
  d_smtSolver->processAssertions(*d_asserts);
  if(Dump.isOn("benchmark")) {
    getPrinter().toStreamCmdPush(getOutputManager().getDumpOut());
  }
  d_state->userPush();
}

void SmtEngine::pop() {
  SmtScope smts(this);
  finishInit();
  Trace("smt") << "SMT pop()" << endl;
  if (Dump.isOn("benchmark"))
  {
    getPrinter().toStreamCmdPop(getOutputManager().getDumpOut());
  }
  d_state->userPop();

  // Clear out assertion queues etc., in case anything is still in there
  d_asserts->clearCurrent();
  // clear the learned literals from the preprocessor
  d_pp->clearLearnedLiterals();

  Trace("userpushpop") << "SmtEngine: popped to level "
                       << getUserContext()->getLevel() << endl;
  // should we reset d_status here?
  // SMT-LIBv2 spec seems to imply no, but it would make sense to..
}

void SmtEngine::resetAssertions()
{
  SmtScope smts(this);

  if (!d_state->isFullyInited())
  {
    // We're still in Start Mode, nothing asserted yet, do nothing.
    // (see solver execution modes in the SMT-LIB standard)
    Assert(getContext()->getLevel() == 0);
    Assert(getUserContext()->getLevel() == 0);
    getDumpManager()->resetAssertions();
    return;
  }


  Trace("smt") << "SMT resetAssertions()" << endl;
  if (Dump.isOn("benchmark"))
  {
    getPrinter().toStreamCmdResetAssertions(getOutputManager().getDumpOut());
  }

  d_asserts->clearCurrent();
  d_state->notifyResetAssertions();
  getDumpManager()->resetAssertions();
  // push the state to maintain global context around everything
  d_state->setup();

  // reset SmtSolver, which will construct a new prop engine
  d_smtSolver->resetAssertions();
}

void SmtEngine::interrupt()
{
  if (!d_state->isFullyInited())
  {
    return;
  }
  d_smtSolver->interrupt();
}

void SmtEngine::setResourceLimit(uint64_t units, bool cumulative)
{
  if (cumulative)
  {
    d_env->d_options.base.cumulativeResourceLimit = units;
  }
  else
  {
    d_env->d_options.base.perCallResourceLimit = units;
  }
}
void SmtEngine::setTimeLimit(uint64_t millis)
{
  d_env->d_options.base.perCallMillisecondLimit = millis;
}

unsigned long SmtEngine::getResourceUsage() const
{
  return getResourceManager()->getResourceUsage();
}

unsigned long SmtEngine::getTimeUsage() const
{
  return getResourceManager()->getTimeUsage();
}

unsigned long SmtEngine::getResourceRemaining() const
{
  return getResourceManager()->getResourceRemaining();
}

NodeManager* SmtEngine::getNodeManager() const
{
  return d_env->getNodeManager();
}

void SmtEngine::printStatistics(std::ostream& out) const
{
  d_env->getStatisticsRegistry().print(out);
}

void SmtEngine::printStatisticsSafe(int fd) const
{
  d_env->getStatisticsRegistry().printSafe(fd);
}

void SmtEngine::printStatisticsDiff(std::ostream& out) const
{
  d_env->getStatisticsRegistry().printDiff(out);
  d_env->getStatisticsRegistry().storeSnapshot();
}

void SmtEngine::setUserAttribute(const std::string& attr,
                                 Node expr,
                                 const std::vector<Node>& expr_values,
                                 const std::string& str_value)
{
  SmtScope smts(this);
  finishInit();
  TheoryEngine* te = getTheoryEngine();
  Assert(te != nullptr);
  te->setUserAttribute(attr, expr, expr_values, str_value);
}

void SmtEngine::setOption(const std::string& key, const std::string& value)
{
  NodeManagerScope nms(getNodeManager());
  Trace("smt") << "SMT setOption(" << key << ", " << value << ")" << endl;

  if (Dump.isOn("benchmark"))
  {
    getPrinter().toStreamCmdSetOption(
        getOutputManager().getDumpOut(), key, value);
  }

  if (key == "command-verbosity")
  {
    size_t fstIndex = value.find(" ");
    size_t sndIndex = value.find(" ", fstIndex + 1);
    if (sndIndex == std::string::npos)
    {
      string c = value.substr(1, fstIndex - 1);
      int v =
          std::stoi(value.substr(fstIndex + 1, value.length() - fstIndex - 1));
      if (v < 0 || v > 2)
      {
        throw OptionException("command-verbosity must be 0, 1, or 2");
      }
      d_commandVerbosity[c] = v;
      return;
    }
    throw OptionException(
        "command-verbosity value must be a tuple (command-name integer)");
  }

  if (value.find(" ") != std::string::npos)
  {
    throw OptionException("bad value for :" + key);
  }

  std::string optionarg = value;
  getOptions().setOption(key, optionarg);
}

void SmtEngine::setIsInternalSubsolver() { d_isInternalSubsolver = true; }

bool SmtEngine::isInternalSubsolver() const { return d_isInternalSubsolver; }

std::string SmtEngine::getOption(const std::string& key) const
{
  NodeManagerScope nms(getNodeManager());
  NodeManager* nm = d_env->getNodeManager();

  Trace("smt") << "SMT getOption(" << key << ")" << endl;

  if (key.find("command-verbosity:") == 0)
  {
    auto it = d_commandVerbosity.find(key.substr(std::strlen("command-verbosity:")));
    if (it != d_commandVerbosity.end())
    {
      return std::to_string(it->second);
    }
    it = d_commandVerbosity.find("*");
    if (it != d_commandVerbosity.end())
    {
      return std::to_string(it->second);
    }
    return "2";
  }

  if (Dump.isOn("benchmark"))
  {
    getPrinter().toStreamCmdGetOption(d_outMgr.getDumpOut(), key);
  }

  if (key == "command-verbosity")
  {
    vector<Node> result;
    Node defaultVerbosity;
    for (const auto& verb: d_commandVerbosity)
    {
      // treat the command name as a variable name as opposed to a string
      // constant to avoid printing double quotes around the name
      Node name = nm->mkBoundVar(verb.first, nm->integerType());
      Node value = nm->mkConst(Rational(verb.second));
      if (verb.first == "*")
      {
        // put the default at the end of the SExpr
        defaultVerbosity = nm->mkNode(Kind::SEXPR, name, value);
      }
      else
      {
        result.push_back(nm->mkNode(Kind::SEXPR, name, value));
      }
    }
    // ensure the default is always listed
    if (defaultVerbosity.isNull())
    {
      defaultVerbosity = nm->mkNode(Kind::SEXPR,
                                    nm->mkBoundVar("*", nm->integerType()),
                                    nm->mkConst(Rational(2)));
    }
    result.push_back(defaultVerbosity);
    return nm->mkNode(Kind::SEXPR, result).toString();
  }

  std::string atom = getOptions().getOption(key);

  if (atom != "true" && atom != "false")
  {
    try
    {
      Integer z(atom);
    }
    catch (std::invalid_argument&)
    {
      atom = "\"" + atom + "\"";
    }
  }

  return atom;
}

Options& SmtEngine::getOptions() { return d_env->d_options; }

const Options& SmtEngine::getOptions() const { return d_env->getOptions(); }

ResourceManager* SmtEngine::getResourceManager() const
{
  return d_env->getResourceManager();
}

DumpManager* SmtEngine::getDumpManager() { return d_env->getDumpManager(); }

const Printer& SmtEngine::getPrinter() const { return d_env->getPrinter(); }

OutputManager& SmtEngine::getOutputManager() { return d_outMgr; }

theory::Rewriter* SmtEngine::getRewriter() { return d_env->getRewriter(); }

}  // namespace cvc5<|MERGE_RESOLUTION|>--- conflicted
+++ resolved
@@ -1360,19 +1360,11 @@
   std::shared_ptr<ProofNode> pePfn = pe->getProof();
   // TEMPORARY for testing, this can be used to count how often checkProofs is
   // called
-<<<<<<< HEAD
-  if (d_env->getOption(options::checkProofsFail))
+  if (d_env->getOptions().proof.checkProofsFail)
   {
     AlwaysAssert(false) << "Fail due to --check-proofs-fail";
   }
-  if (d_env->getOption(options::checkProofs))
-=======
-  if (d_env->getOptions().proof.checkProofsFail)
-  {
-    AlwaysAssert(false) << "Fail due to --check-proofs-fail";
-  }
   if (d_env->getOptions().smt.checkProofs)
->>>>>>> 0a622bb2
   {
     d_pfManager->checkProof(pePfn, *d_asserts);
   }
@@ -1388,13 +1380,8 @@
   if (!d_env->getOptions().smt.unsatCores)
   {
     throw ModalException(
-<<<<<<< HEAD
-        "Cannot get an unsat core when produce-unsat-cores or "
-        "produce-proofs option is off.");
-=======
         "Cannot get an unsat core when produce-unsat-cores or produce-proofs "
         "option is off.");
->>>>>>> 0a622bb2
   }
   if (d_state->getMode() != SmtMode::UNSAT)
   {
@@ -1432,15 +1419,6 @@
   // initialize the core checker
   std::unique_ptr<SmtEngine> coreChecker;
   initializeSubsolver(coreChecker);
-<<<<<<< HEAD
-  coreChecker->getOptions().set(options::unsatCores, false);
-  coreChecker->getOptions().set(options::checkUnsatCores, false);
-  // disable all proof options
-  coreChecker->getOptions().set(options::produceProofs, false);
-  coreChecker->getOptions().set(options::proofReq, false);
-  coreChecker->getOptions().set(options::checkProofs, false);
-  coreChecker->getOptions().set(options::proofEagerChecking, false);
-=======
   coreChecker->getOptions().smt.unsatCores = false;
   coreChecker->getOptions().smt.checkUnsatCores = false;
   // disable all proof options
@@ -1448,7 +1426,6 @@
   coreChecker->getOptions().proof.proofReq = false;
   coreChecker->getOptions().smt.checkProofs = false;
   coreChecker->getOptions().proof.proofEagerChecking = false;
->>>>>>> 0a622bb2
 
   // set up separation logic heap if necessary
   TypeNode sepLocType, sepDataType;
