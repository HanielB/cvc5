/******************************************************************************
 * Top contributors (to current version):
 *   Andrew Reynolds, Haniel Barbosa, Hans-Jörg Schurr
 *
 * This file is part of the cvc5 project.
 *
 * Copyright (c) 2009-2024 by the authors listed in the file AUTHORS
 * in the top-level source directory and their institutional affiliations.
 * All rights reserved.  See the file COPYING in the top-level source
 * directory for licensing information.
 * ****************************************************************************
 *
 * The module for processing proof nodes.
 */

#include <functional>

#include "cvc5_private.h"

#ifndef CVC5__SMT__PROOF_POST_PROCESSOR_H
#define CVC5__SMT__PROOF_POST_PROCESSOR_H

#include <map>
#include <sstream>
#include <unordered_set>

#include "proof/proof_node_updater.h"
#include "rewriter/rewrites.h"
#include "smt/env_obj.h"
#include "smt/proof_final_callback.h"
#include "smt/proof_post_processor_dsl.h"
#include "smt/witness_form.h"
#include "theory/inference_id.h"
#include "util/statistics_stats.h"

namespace cvc5::internal {
namespace smt {

/**
 * A callback class used by SolverEngine for post-processing proof nodes by
 * connecting proofs of preprocessing, and expanding macro ProofRule
 * applications.
 */
class ProofPostprocessCallback : public ProofNodeUpdaterCallback, protected EnvObj
{
 public:
  ProofPostprocessCallback(Env& env,
                           bool updateScopedAssumptions);
  ~ProofPostprocessCallback() {}
  /**
   * Initialize, called once for each new ProofNode to process. This initializes
   * static information to be used by successive calls to update.
   *
   * @param pppg The proof generator that has proofs of preprocessed assertions
   * (derived from input assertions).
   */
  void initializeUpdate(ProofGenerator* pppg);
  /**
   * Set eliminate rule, which adds rule to the list of rules we will eliminate
   * during update. This adds rule to d_elimRules. Supported rules for
   * elimination include MACRO_*, SUBS and REWRITE. Otherwise, this method
   * has no effect.
   */
  void setEliminateRule(ProofRule rule);
  /**
   * Set collecting all trusted rules. All proofs of trusted rules can be
   * obtained by getTrustedProofs below.
   */
  void setCollectAllTrustedRules();
  /**
   * Get trusted proofs, which is the set of all trusted proofs
<<<<<<< HEAD
   * that were encountered in the last call to process.
=======
   * that were encountered in the last call to process, collected at
   * post-order traversal.
>>>>>>> 231c5329
   */
  std::unordered_set<std::shared_ptr<ProofNode>>& getTrustedProofs();
  /** Should proof pn be updated? */
  bool shouldUpdate(std::shared_ptr<ProofNode> pn,
                    const std::vector<Node>& fa,
                    bool& continueUpdate) override;
  /** Should proof pn be updated? */
  bool shouldUpdatePost(std::shared_ptr<ProofNode> pn,
                        const std::vector<Node>& fa) override;
  /** Update the proof rule application. */
  bool update(Node res,
              ProofRule id,
              const std::vector<Node>& children,
              const std::vector<Node>& args,
              CDProof* cdp,
              bool& continueUpdate) override;

 private:
  /** Common constants */
  Node d_true;
  /** The proof checker we are using */
  ProofChecker* d_pc;
  /** The preprocessing proof generator */
  ProofGenerator* d_pppg;
  /** The witness form proof generator */
  WitnessFormGenerator d_wfpm;
  /** The witness form assumptions used in the proof */
  std::vector<Node> d_wfAssumptions;
  /** Kinds of proof rules we are eliminating */
  std::unordered_set<ProofRule, std::hash<ProofRule>> d_elimRules;
  /** Whether we are collecting all trusted rules */
  bool d_collectAllTrusted;
  /** Set of all proofs to attempt to reconstruct */
  std::unordered_set<std::shared_ptr<ProofNode>> d_trustedPfs;
  /** Whether we post-process assumptions in scope. */
  bool d_updateScopedAssumptions;
  //---------------------------------reset at the begining of each update
  /** Mapping assumptions to their proof from preprocessing */
  std::map<Node, std::shared_ptr<ProofNode> > d_assumpToProof;
  //---------------------------------end reset at the begining of each update
  /** Return true if id is a proof rule that we should expand */
  bool shouldExpand(ProofRule id) const;
  /**
   * Expand rules in the given application, add the expanded proof to cdp.
   * The set of rules we expand is configured by calls to setEliminateRule
   * above. This method calls update to perform possible post-processing in the
   * rules it introduces as a result of the expansion.
   *
   * @param id The rule of the application
   * @param children The children of the application
   * @param args The arguments of the application
   * @param cdp The proof to add to
   * @return The conclusion of the rule, or null if this rule is not eliminated.
   */
  Node expandMacros(ProofRule id,
                    const std::vector<Node>& children,
                    const std::vector<Node>& args,
                    CDProof* cdp,
                    Node res = Node::null());
  /**
   * Update the proof rule application, called during expand macros when
   * we wish to apply the update method. This method has the same behavior
   * as update apart from ignoring the continueUpdate flag.
   */
  bool updateInternal(Node res,
                      ProofRule id,
                      const std::vector<Node>& children,
                      const std::vector<Node>& args,
                      CDProof* cdp);
  /**
   * Add proof for witness form. This returns the equality t = toWitness(t)
   * and ensures that the proof of this equality has been added to cdp.
   * Notice the proof of this fact may have open assumptions of the form:
   *   k = toWitness(k)
   * where k is a skolem. Furthermore, note that all open assumptions of this
   * form are available via d_wfpm.getWitnessFormEqs() in the remainder of
   * the lifetime of this class.
   */
  Node addProofForWitnessForm(Node t, CDProof* cdp);
  /**
   * Apply transivity if necessary for the arguments. The nodes in
   * tchildren have been ordered such that they are legal arguments to TRANS.
   *
   * Returns the conclusion of the transitivity step, which is null if
   * tchildren is empty. Also note if tchildren contains a single element,
   * then no TRANS step is necessary to add to cdp.
   *
   * @param tchildren The children of a TRANS step
   * @param cdp The proof to add the TRANS step to
   * @return The conclusion of the TRANS step.
   */
  Node addProofForTrans(const std::vector<Node>& tchildren, CDProof* cdp);
  /**
   * Add proof for substitution step. Some substitutions are derived based
   * on viewing a formula as a Boolean assignment (see MethodId::SB_LITERAL for
   * example). This method ensures that the proof of var == subs exists
   * in cdp, where var, subs were derived from BuiltinProofRuleChecker's
   * getSubstitution method.
   *
   * @param var The variable of the substitution
   * @param subs The substituted term
   * @param assump The formula the substitution was derived from
   * @param cdp The proof to add to
   * @return var == subs, the conclusion of the substitution step.
   */
  Node addProofForSubsStep(Node var, Node subs, Node assump, CDProof* cdp);
  /** Add eq (or its symmetry) to transivity children, if not reflexive */
  bool addToTransChildren(Node eq,
                          std::vector<Node>& tchildren,
                          bool isSymm = false);

};

/**
 * The proof postprocessor module. This postprocesses the final proof
 * produced by an SolverEngine. Its main two tasks are to:
 * (1) Connect proofs of preprocessing,
 * (2) Expand macro ProofRule applications.
 */
class ProofPostprocess : protected EnvObj
{
 public:
  /**
   * @param env The environment we are using
   * @param updateScopedAssumptions Whether we post-process assumptions in
   * scope. Since doing so is sound and only problematic depending on who is
   * consuming the proof, it's true by default.
   */
  ProofPostprocess(Env& env,
                   rewriter::RewriteDb* rdb,
                   bool updateScopedAssumptions = true);
  ~ProofPostprocess();
  /** post-process
   *
   * @param pf The proof to process.
   * @param pppg The proof generator for pre-processing proofs.
   */
  void process(std::shared_ptr<ProofNode> pf, ProofGenerator* pppg);
  /** set eliminate rule */
  void setEliminateRule(ProofRule rule);
  /** set eliminate all trusted rules via DSL */
  void setEliminateAllTrustedRules();
  /**
   * Set assertions, which impacts which proofs can be merged during
   * post-processing. In particular, any proof having only free
   * assumptions in assertions can be used to replace another subproof
   * of the same formula.
   *
   * If doDebug is true, then the assertions are furthermore used to
   * debug whether the final proof is closed.
   */
  void setAssertions(const std::vector<Node>& assertions, bool doDebug);

 private:
  /** The post process callback */
  ProofPostprocessCallback d_cb;
  /** The DSL post processor */
  std::unique_ptr<ProofPostprocessDsl> d_ppdsl;
  /**
   * The updater, which is responsible for expanding macros in the final proof
   * and connecting preprocessed assumptions to input assumptions.
   */
  ProofNodeUpdater d_updater;
  /** The post process callback for finalization */
  ProofFinalCallback d_finalCb;
  /**
   * The finalizer, which is responsible for taking stats and checking for
   * (lazy) pedantic failures.
   */
  ProofNodeUpdater d_finalizer;
};

}  // namespace smt
}  // namespace cvc5::internal

#endif<|MERGE_RESOLUTION|>--- conflicted
+++ resolved
@@ -69,12 +69,8 @@
   void setCollectAllTrustedRules();
   /**
    * Get trusted proofs, which is the set of all trusted proofs
-<<<<<<< HEAD
-   * that were encountered in the last call to process.
-=======
    * that were encountered in the last call to process, collected at
    * post-order traversal.
->>>>>>> 231c5329
    */
   std::unordered_set<std::shared_ptr<ProofNode>>& getTrustedProofs();
   /** Should proof pn be updated? */
