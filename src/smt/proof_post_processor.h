/******************************************************************************
 * Top contributors (to current version):
 *   Andrew Reynolds, Haniel Barbosa, Aina Niemetz
 *
 * This file is part of the cvc5 project.
 *
 * Copyright (c) 2009-2022 by the authors listed in the file AUTHORS
 * in the top-level source directory and their institutional affiliations.
 * All rights reserved.  See the file COPYING in the top-level source
 * directory for licensing information.
 * ****************************************************************************
 *
 * The module for processing proof nodes.
 */

#include "cvc5_private.h"

#ifndef CVC5__SMT__PROOF_POST_PROCESSOR_H
#define CVC5__SMT__PROOF_POST_PROCESSOR_H

#include <map>
#include <sstream>
#include <unordered_set>

#include "proof/proof_node_updater.h"
<<<<<<< HEAD
#include "rewriter/rewrite_db_proof_cons.h"
#include "rewriter/rewrites.h"
=======
#include "smt/env_obj.h"
>>>>>>> dad5fa36
#include "smt/proof_final_callback.h"
#include "smt/witness_form.h"
#include "theory/inference_id.h"
#include "util/statistics_stats.h"

namespace cvc5::internal {

namespace rewriter {
class RewriteDb;
}

namespace smt {

/**
 * A callback class used by SolverEngine for post-processing proof nodes by
 * connecting proofs of preprocessing, and expanding macro PfRule applications.
 */
class ProofPostprocessCallback : public ProofNodeUpdaterCallback, protected EnvObj
{
 public:
  ProofPostprocessCallback(Env& env,
                           ProofGenerator* pppg,
                           rewriter::RewriteDb* rdb,
                           bool updateScopedAssumptions);
  ~ProofPostprocessCallback() {}
  /**
   * Initialize, called once for each new ProofNode to process. This initializes
   * static information to be used by successive calls to update.
   */
  void initializeUpdate();
  /**
   * Set eliminate rule, which adds rule to the list of rules we will eliminate
   * during update. This adds rule to d_elimRules. Supported rules for
   * elimination include MACRO_*, SUBS and REWRITE. Otherwise, this method
   * has no effect.
   */
  void setEliminateRule(PfRule rule);
  /** Should proof pn be updated? */
  bool shouldUpdate(std::shared_ptr<ProofNode> pn,
                    const std::vector<Node>& fa,
                    bool& continueUpdate) override;
  /** Update the proof rule application. */
  bool update(Node res,
              PfRule id,
              const std::vector<Node>& children,
              const std::vector<Node>& args,
              CDProof* cdp,
              bool& continueUpdate) override;

 private:
  /** Common constants */
  Node d_true;
  /** The preprocessing proof generator */
  ProofGenerator* d_pppg;
  /** The rewrite database proof generator */
  rewriter::RewriteDbProofCons d_rdbPc;
  /** The witness form proof generator */
  WitnessFormGenerator d_wfpm;
  /** The witness form assumptions used in the proof */
  std::vector<Node> d_wfAssumptions;
  /** Kinds of proof rules we are eliminating */
  std::unordered_set<PfRule, PfRuleHashFunction> d_elimRules;
  /** Whether we post-process assumptions in scope. */
  bool d_updateScopedAssumptions;
  //---------------------------------reset at the begining of each update
  /** Mapping assumptions to their proof from preprocessing */
  std::map<Node, std::shared_ptr<ProofNode> > d_assumpToProof;
  //---------------------------------end reset at the begining of each update
  /**
   * Expand rules in the given application, add the expanded proof to cdp.
   * The set of rules we expand is configured by calls to setEliminateRule
   * above. This method calls update to perform possible post-processing in the
   * rules it introduces as a result of the expansion.
   *
   * @param id The rule of the application
   * @param children The children of the application
   * @param args The arguments of the application
   * @param cdp The proof to add to
   * @return The conclusion of the rule, or null if this rule is not eliminated.
   */
  Node expandMacros(PfRule id,
                    const std::vector<Node>& children,
                    const std::vector<Node>& args,
                    CDProof* cdp);
  /**
   * Update the proof rule application, called during expand macros when
   * we wish to apply the update method. This method has the same behavior
   * as update apart from ignoring the continueUpdate flag.
   */
  bool updateInternal(Node res,
                      PfRule id,
                      const std::vector<Node>& children,
                      const std::vector<Node>& args,
                      CDProof* cdp);
  /**
   * Add proof for witness form. This returns the equality t = toWitness(t)
   * and ensures that the proof of this equality has been added to cdp.
   * Notice the proof of this fact may have open assumptions of the form:
   *   k = toWitness(k)
   * where k is a skolem. Furthermore, note that all open assumptions of this
   * form are available via d_wfpm.getWitnessFormEqs() in the remainder of
   * the lifetime of this class.
   */
  Node addProofForWitnessForm(Node t, CDProof* cdp);
  /**
   * Apply transivity if necessary for the arguments. The nodes in
   * tchildren have been ordered such that they are legal arguments to TRANS.
   *
   * Returns the conclusion of the transitivity step, which is null if
   * tchildren is empty. Also note if tchildren contains a single element,
   * then no TRANS step is necessary to add to cdp.
   *
   * @param tchildren The children of a TRANS step
   * @param cdp The proof to add the TRANS step to
   * @return The conclusion of the TRANS step.
   */
  Node addProofForTrans(const std::vector<Node>& tchildren, CDProof* cdp);
  /**
   * Add proof for substitution step. Some substitutions are derived based
   * on viewing a formula as a Boolean assignment (see MethodId::SB_LITERAL for
   * example). This method ensures that the proof of var == subs exists
   * in cdp, where var, subs were derived from BuiltinProofRuleChecker's
   * getSubstitution method.
   *
   * @param var The variable of the substitution
   * @param subs The substituted term
   * @param assump The formula the substitution was derived from
   * @param cdp The proof to add to
   * @return var == subs, the conclusion of the substitution step.
   */
  Node addProofForSubsStep(Node var, Node subs, Node assump, CDProof* cdp);
  /** Add eq (or its symmetry) to transivity children, if not reflexive */
  bool addToTransChildren(Node eq,
                          std::vector<Node>& tchildren,
                          bool isSymm = false);

  /**
   * When given children and args lead to different sets of literals in a
   * conclusion depending on whether macro resolution or chain resolution is
   * applied, the literals that appear in the chain resolution result, but not
   * in the macro resolution result, from now on "crowding literals", are
   * literals removed implicitly by macro resolution. For example
   *
   *      l0 v l0 v l0 v l1 v l2    ~l0 v l1   ~l1
   * (1)  ----------------------------------------- MACRO_RES
   *                 l2
   *
   * but
   *
   *      l0 v l0 v l0 v l1 v l2    ~l0 v l1   ~l1
   * (2)  ---------------------------------------- CHAIN_RES
   *                l0 v l0 v l1 v l2
   *
   * where l0 and l1 are crowding literals in the second proof.
   *
   * There are two views for how MACRO_RES implicitly removes the crowding
   * literal, i.e., how MACRO_RES can be expanded into CHAIN_RES so that
   * crowding literals are removed. The first is that (1) becomes
   *
   *  l0 v l0 v l0 v l1 v l2  ~l0 v l1  ~l0 v l1  ~l0 v l1  ~l1  ~l1  ~l1  ~l1
   *  ---------------------------------------------------------------- CHAIN_RES
   *                                 l2
   *
   * via the repetition of the premise responsible for removing more than one
   * occurrence of the crowding literal. The issue however is that this
   * expansion is exponential. Note that (2) has two occurrences of l0 and one
   * of l1 as crowding literals. However, by repeating ~l0 v l1 two times to
   * remove l0, the clause ~l1, which would originally need to be repeated only
   * one time, now has to be repeated two extra times on top of that one. With
   * multiple crowding literals and their elimination depending on premises that
   * themselves add crowding literals one can easily end up with resolution
   * chains going from dozens to thousands of premises. Such examples do occur
   * in practice, even in our regressions.
   *
   * The second way of expanding MACRO_RES, which avoids this exponential
   * behavior, is so that (1) becomes
   *
   *      l0 v l0 v l0 v l1 v l2
   * (4)  ---------------------- FACTORING
   *      l0 v l1 v l2                       ~l0 v l1
   *      ------------------------------------------- CHAIN_RES
   *                   l1 v l1 v l2
   *                  ------------- FACTORING
   *                     l1 v l2                   ~l1
   *                    ------------------------------ CHAIN_RES
   *                                 l2
   *
   * This method first determines what are the crowding literals by checking
   * what literals occur in clauseLits that do not occur in targetClauseLits
   * (the latter contains the literals from the original MACRO_RES conclusion
   * while the former the literals from a direct application of CHAIN_RES). Then
   * it builds a proof such as (4) and adds the steps to cdp. The final
   * conclusion is returned.
   *
   * Note that in the example the CHAIN_RES steps introduced had only two
   * premises, and could thus be replaced by a RESOLUTION step, but since we
   * general there can be more than two premises we always use CHAIN_RES.
   *
   * @param clauseLits literals in the conclusion of a CHAIN_RESOLUTION step
   * with children and args[1:]
   * @param clauseLits literals in the conclusion of a MACRO_RESOLUTION step
   * with children and args
   * @param children a list of clauses
   * @param args a list of arguments to a MACRO_RESOLUTION step
   * @param cdp a CDProof
   * @return The resulting node of transforming MACRO_RESOLUTION into
   * CHAIN_RESOLUTION according to the above idea.
   */
  Node eliminateCrowdingLits(const std::vector<Node>& clauseLits,
                             const std::vector<Node>& targetClauseLits,
                             const std::vector<Node>& children,
                             const std::vector<Node>& args,
                             CDProof* cdp);
};

/**
 * The proof postprocessor module. This postprocesses the final proof
 * produced by an SolverEngine. Its main two tasks are to:
 * (1) Connect proofs of preprocessing,
 * (2) Expand macro PfRule applications.
 */
class ProofPostprocess : protected EnvObj
{
 public:
  /**
   * @param env The environment we are using
   * @param pppg The proof generator for pre-processing proofs
   * @param updateScopedAssumptions Whether we post-process assumptions in
   * scope. Since doing so is sound and only problematic depending on who is
   * consuming the proof, it's true by default.
   */
<<<<<<< HEAD
  ProofPostproccess(ProofNodeManager* pnm,
                    SmtEngine* smte,
                    ProofGenerator* pppg,
                    rewriter::RewriteDb* rdb,
                    bool updateScopedAssumptions = true);
  ~ProofPostproccess();
=======
  ProofPostprocess(Env& env,
                   ProofGenerator* pppg,
                   rewriter::RewriteDb* rdb,
                   bool updateScopedAssumptions = true);
  ~ProofPostprocess();
>>>>>>> dad5fa36
  /** post-process */
  void process(std::shared_ptr<ProofNode> pf);
  /** set eliminate rule */
  void setEliminateRule(PfRule rule);
  /** Set assertions (for debugging whether the final proof is closed) */
  void setAssertions(const std::vector<Node>& assertions);

 private:
  /** The post process callback */
  ProofPostprocessCallback d_cb;
  /**
   * The updater, which is responsible for expanding macros in the final proof
   * and connecting preprocessed assumptions to input assumptions.
   */
  ProofNodeUpdater d_updater;
  /** The post process callback for finalization */
  ProofFinalCallback d_finalCb;
<<<<<<< HEAD

=======
>>>>>>> dad5fa36
  /**
   * The finalizer, which is responsible for taking stats and checking for
   * (lazy) pedantic failures.
   */
  ProofNodeUpdater d_finalizer;
};

}  // namespace smt
}  // namespace cvc5::internal

#endif<|MERGE_RESOLUTION|>--- conflicted
+++ resolved
@@ -23,12 +23,7 @@
 #include <unordered_set>
 
 #include "proof/proof_node_updater.h"
-<<<<<<< HEAD
-#include "rewriter/rewrite_db_proof_cons.h"
-#include "rewriter/rewrites.h"
-=======
 #include "smt/env_obj.h"
->>>>>>> dad5fa36
 #include "smt/proof_final_callback.h"
 #include "smt/witness_form.h"
 #include "theory/inference_id.h"
@@ -260,20 +255,11 @@
    * scope. Since doing so is sound and only problematic depending on who is
    * consuming the proof, it's true by default.
    */
-<<<<<<< HEAD
-  ProofPostproccess(ProofNodeManager* pnm,
-                    SmtEngine* smte,
-                    ProofGenerator* pppg,
-                    rewriter::RewriteDb* rdb,
-                    bool updateScopedAssumptions = true);
-  ~ProofPostproccess();
-=======
   ProofPostprocess(Env& env,
                    ProofGenerator* pppg,
                    rewriter::RewriteDb* rdb,
                    bool updateScopedAssumptions = true);
   ~ProofPostprocess();
->>>>>>> dad5fa36
   /** post-process */
   void process(std::shared_ptr<ProofNode> pf);
   /** set eliminate rule */
@@ -291,10 +277,6 @@
   ProofNodeUpdater d_updater;
   /** The post process callback for finalization */
   ProofFinalCallback d_finalCb;
-<<<<<<< HEAD
-
-=======
->>>>>>> dad5fa36
   /**
    * The finalizer, which is responsible for taking stats and checking for
    * (lazy) pedantic failures.
