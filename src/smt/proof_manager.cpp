/******************************************************************************
 * Top contributors (to current version):
 *   Andrew Reynolds, Haniel Barbosa, Gereon Kremer
 *
 * This file is part of the cvc5 project.
 *
 * Copyright (c) 2009-2022 by the authors listed in the file AUTHORS
 * in the top-level source directory and their institutional affiliations.
 * All rights reserved.  See the file COPYING in the top-level source
 * directory for licensing information.
 * ****************************************************************************
 *
 * The proof manager of the SMT engine.
 */

#include "smt/proof_manager.h"

#include "options/base_options.h"
#include "options/main_options.h"
#include "options/proof_options.h"
#include "options/smt_options.h"
#include "proof/alethe/alethe_node_converter.h"
#include "proof/alethe/alethe_post_processor.h"
#include "proof/alethe/alethe_printer.h"
#include "proof/dot/dot_printer.h"
#include "proof/lean/lean_post_processor.h"
#include "proof/lean/lean_printer.h"
#include "proof/lfsc/lfsc_post_processor.h"
#include "proof/lfsc/lfsc_printer.h"
#include "proof/proof_checker.h"
#include "proof/proof_node_algorithm.h"
#include "proof/proof_node_manager.h"
#include "rewriter/rewrite_db.h"
#include "smt/assertions.h"
#include "smt/difficulty_post_processor.h"
#include "smt/env.h"
#include "smt/preprocess_proof_generator.h"
#include "smt/proof_post_processor.h"

namespace cvc5::internal {
namespace smt {

PfManager::PfManager(Env& env)
    : EnvObj(env),
      d_rewriteDb(new rewriter::RewriteDb),
      d_pchecker(new ProofChecker(
<<<<<<< HEAD
          options().proof.proofCheck == options::ProofCheckMode::EAGER,
          static_cast<uint32_t>(options().proof.proofPedantic),
          d_rewriteDb.get())),
=======
          statisticsRegistry(),
          options().proof.proofCheck,
          static_cast<uint32_t>(options().proof.proofPedantic))),
>>>>>>> fd470cca
      d_pnm(new ProofNodeManager(
          env.getOptions(), env.getRewriter(), d_pchecker.get())),
      d_pppg(nullptr),
      d_pfpp(nullptr)
{
  // now construct preprocess proof generator
  d_pppg = std::make_unique<PreprocessProofGenerator>(
      env, env.getUserContext(), "smt::PreprocessProofGenerator");
  // Now, initialize the proof postprocessor with the environment.
  // By default the post-processor will update all assumptions, which
  // can lead to SCOPE subproofs of the form
  //   A
  //  ...
  //   B1    B2
  //  ...   ...
  // ------------
  //      C
  // ------------- SCOPE [B1, B2]
  // B1 ^ B2 => C
  //
  // where A is an available assumption from outside the scope (note
  // that B1 was an assumption of this SCOPE subproof but since it could
  // be inferred from A, it was updated). This shape is problematic for
  // the Alethe reconstruction, so we disable the update of scoped
  // assumptions (which would disable the update of B1 in this case).
  d_pfpp = std::make_unique<ProofPostproccess>(
      env,
      d_pppg.get(),
      d_rewriteDb.get(),
      options().proof.proofFormatMode != options::ProofFormatMode::ALETHE);

  // add rules to eliminate here
  if (options().proof.proofGranularityMode
      != options::ProofGranularityMode::MACRO)
  {
    d_pfpp->setEliminateRule(PfRule::MACRO_SR_EQ_INTRO);
    d_pfpp->setEliminateRule(PfRule::MACRO_SR_PRED_INTRO);
    d_pfpp->setEliminateRule(PfRule::MACRO_SR_PRED_ELIM);
    d_pfpp->setEliminateRule(PfRule::MACRO_SR_PRED_TRANSFORM);
    d_pfpp->setEliminateRule(PfRule::MACRO_RESOLUTION_TRUST);
    d_pfpp->setEliminateRule(PfRule::MACRO_RESOLUTION);
    if (options::proofFormatMode() != options::ProofFormatMode::ALETHE)
    {
      d_pfpp->setEliminateRule(PfRule::MACRO_ARITH_SCALE_SUM_UB);
    }
    if (options::proofGranularityMode()
        != options::ProofGranularityMode::REWRITE)
    {
      d_pfpp->setEliminateRule(PfRule::SUBS);
      d_pfpp->setEliminateRule(PfRule::REWRITE);
      if (options().proof.proofGranularityMode
          != options::ProofGranularityMode::THEORY_REWRITE)
      {
        // this eliminates theory rewriting steps with finer-grained DSL rules
        d_pfpp->setEliminateRule(PfRule::THEORY_REWRITE);
      }
    }
    // theory-specific lazy proof reconstruction
    d_pfpp->setEliminateRule(PfRule::STRING_INFERENCE);
    d_pfpp->setEliminateRule(PfRule::BV_BITBLAST);
  }
  d_false = NodeManager::currentNM()->mkConst(false);
}

PfManager::~PfManager() {}

std::shared_ptr<ProofNode> PfManager::connectProofToAssertions(
    std::shared_ptr<ProofNode> pfn, Assertions& as)
{
  // Note this assumes that connectProofToAssertions is only called once per
  // unsat response. This method would need to cache its result otherwise.
  Trace("smt-proof")
      << "SolverEngine::connectProofToAssertions(): get proof body...\n";

  if (TraceIsOn("smt-proof-debug"))
  {
    Trace("smt-proof-debug")
        << "SolverEngine::connectProofToAssertions(): Proof node for false:\n";
    Trace("smt-proof-debug") << *pfn.get() << std::endl;
    Trace("smt-proof-debug") << "=====" << std::endl;
  }

  std::vector<Node> assertions;
  getAssertions(as, assertions);

  if (TraceIsOn("smt-proof"))
  {
    Trace("smt-proof")
        << "SolverEngine::connectProofToAssertions(): get free assumptions..."
        << std::endl;
    std::vector<Node> fassumps;
    expr::getFreeAssumptions(pfn.get(), fassumps);
    Trace("smt-proof") << "SolverEngine::connectProofToAssertions(): initial "
                          "free assumptions are:\n";
    for (const Node& a : fassumps)
    {
      Trace("smt-proof") << "- " << a << std::endl;
    }

    Trace("smt-proof")
        << "SolverEngine::connectProofToAssertions(): assertions are:\n";
    for (const Node& n : assertions)
    {
      Trace("smt-proof") << "- " << n << std::endl;
    }
    Trace("smt-proof") << "=====" << std::endl;
  }

  Trace("smt-proof")
      << "SolverEngine::connectProofToAssertions(): postprocess...\n";
  Assert(d_pfpp != nullptr);
  d_pfpp->setAssertions(assertions);
  d_pfpp->process(pfn);

  Trace("smt-proof")
      << "SolverEngine::connectProofToAssertions(): make scope...\n";

  // Now make the final scope, which ensures that the only open leaves of the
  // proof are the assertions. If we are pruning the input, we will try to
  // minimize the used assertions.
  return d_pnm->mkScope(pfn, assertions, true, options().proof.proofPruneInput);
}

void PfManager::printProof(std::ostream& out, std::shared_ptr<ProofNode> fp)
{
  Trace("smt-proof") << "PfManager::printProof: start" << std::endl;
  // if we are in incremental mode, we don't want to invalidate the proof
  // nodes in fp, since these may be reused in further check-sat calls
  if (options().base.incrementalSolving
      && options().proof.proofFormatMode != options::ProofFormatMode::NONE)
  {
    fp = d_pnm->clone(fp);
  }

  // according to the proof format, post process and print the proof node
  if (options().proof.proofFormatMode == options::ProofFormatMode::DOT)
  {
    proof::DotPrinter dotPrinter(d_env);
    dotPrinter.print(out, fp.get());
  }
  else if (options().proof.proofFormatMode == options::ProofFormatMode::LEAN)
  {
    proof::LeanProofPostprocess lpfpp(d_env);
    std::vector<Node> assertions;
    getAssertions(as, assertions);
    lpfpp.process(fp);
    proof::LeanPrinter::print(out, assertions, fp);
  }
  else if (options().proof.proofFormatMode == options::ProofFormatMode::ALETHE)
  {
    proof::AletheNodeConverter anc;
    proof::AletheProofPostprocess vpfpp(
        d_env, anc, options().proof.proofAletheResPivots);
    vpfpp.process(fp);
    proof::AletheProofPrinter vpp(d_env);
    vpp.print(out, fp);
  }
  else if (options().proof.proofFormatMode == options::ProofFormatMode::LFSC)
  {
    Assert(fp->getRule() == PfRule::SCOPE);
    std::vector<Node> assertions = fp->getArguments();
    proof::LfscNodeConverter ltp;
    proof::LfscProofPostprocess lpp(d_env, ltp);
    lpp.process(fp);
    proof::LfscPrinter lp(ltp, d_rewriteDb.get());
    lp.print(out, assertions, fp.get());
  }
  else if (options().proof.proofFormatMode == options::ProofFormatMode::TPTP)
  {
    out << "% SZS output start Proof for " << options().driver.filename
        << std::endl;
    // TODO (proj #37) print in TPTP compliant format
    out << *fp << std::endl;
    out << "% SZS output end Proof for " << options().driver.filename
        << std::endl;
  }
  else
  {
    // otherwise, print using default printer
    out << "(proof\n";
    // we call the printing method explicitly because we may want to print the
    // final proof node with conclusions
    fp->printDebug(out, options().proof.proofPrintConclusion);
    out << "\n)\n";
  }
}

void PfManager::translateDifficultyMap(std::map<Node, Node>& dmap,
                                       Assertions& as)
{
  Trace("difficulty-proc") << "Translate difficulty start" << std::endl;
  Trace("difficulty") << "PfManager::translateDifficultyMap" << std::endl;
  if (dmap.empty())
  {
    return;
  }
  std::map<Node, Node> dmapp = dmap;
  dmap.clear();
  Trace("difficulty-proc") << "Get ppAsserts" << std::endl;
  std::vector<Node> ppAsserts;
  for (const std::pair<const Node, Node>& ppa : dmapp)
  {
    Trace("difficulty") << "  preprocess difficulty: " << ppa.second << " for "
                        << ppa.first << std::endl;
    // The difficulty manager should only report difficulty for preprocessed
    // assertions, or we will get an open proof below. This is ensured
    // internally by the difficuly manager.
    ppAsserts.push_back(ppa.first);
  }
  Trace("difficulty-proc") << "Make SAT refutation" << std::endl;
  // assume a SAT refutation from all input assertions that were marked
  // as having a difficulty
  CDProof cdp(d_env);
  Node fnode = NodeManager::currentNM()->mkConst(false);
  cdp.addStep(fnode, PfRule::SAT_REFUTATION, ppAsserts, {});
  std::shared_ptr<ProofNode> pf = cdp.getProofFor(fnode);
  Trace("difficulty-proc") << "Get final proof" << std::endl;
  std::shared_ptr<ProofNode> fpf = connectProofToAssertions(pf, as);
  Trace("difficulty-debug") << "Final proof is " << *fpf.get() << std::endl;
  Assert(fpf->getRule() == PfRule::SCOPE);
  fpf = fpf->getChildren()[0];
  // analyze proof
  Assert(fpf->getRule() == PfRule::SAT_REFUTATION);
  const std::vector<std::shared_ptr<ProofNode>>& children = fpf->getChildren();
  DifficultyPostprocessCallback dpc;
  ProofNodeUpdater dpnu(d_env, dpc);
  Trace("difficulty-proc") << "Compute accumulated difficulty" << std::endl;
  // For each child of SAT_REFUTATION, we increment the difficulty on all
  // "source" free assumptions (see DifficultyPostprocessCallback) by the
  // difficulty of the preprocessed assertion.
  for (const std::shared_ptr<ProofNode>& c : children)
  {
    Node res = c->getResult();
    Assert(dmapp.find(res) != dmapp.end());
    Trace("difficulty-debug") << "  process: " << res << std::endl;
    Trace("difficulty-debug") << "  .dvalue: " << dmapp[res] << std::endl;
    Trace("difficulty-debug") << "  ..proof: " << *c.get() << std::endl;
    if (!dpc.setCurrentDifficulty(dmapp[res]))
    {
      continue;
    }
    dpnu.process(c);
  }
  // get the accumulated difficulty map from the callback
  dpc.getDifficultyMap(dmap);
  Trace("difficulty-proc") << "Translate difficulty end" << std::endl;
}

ProofChecker* PfManager::getProofChecker() const { return d_pchecker.get(); }

ProofNodeManager* PfManager::getProofNodeManager() const { return d_pnm.get(); }

rewriter::RewriteDb* PfManager::getRewriteDatabase() const
{
  return d_rewriteDb.get();
}

smt::PreprocessProofGenerator* PfManager::getPreprocessProofGenerator() const
{
  return d_pppg.get();
}

void PfManager::getAssertions(Assertions& as,
                              std::vector<Node>& assertions)
{
  // note that the assertion list is always available
  const context::CDList<Node>& al = as.getAssertionList();
  for (const Node& a : al)
  {
    assertions.push_back(a);
  }
}

}  // namespace smt
}  // namespace cvc5::internal<|MERGE_RESOLUTION|>--- conflicted
+++ resolved
@@ -44,15 +44,10 @@
     : EnvObj(env),
       d_rewriteDb(new rewriter::RewriteDb),
       d_pchecker(new ProofChecker(
-<<<<<<< HEAD
-          options().proof.proofCheck == options::ProofCheckMode::EAGER,
+          statisticsRegistry(),
+          options().proof.proofCheck,
           static_cast<uint32_t>(options().proof.proofPedantic),
           d_rewriteDb.get())),
-=======
-          statisticsRegistry(),
-          options().proof.proofCheck,
-          static_cast<uint32_t>(options().proof.proofPedantic))),
->>>>>>> fd470cca
       d_pnm(new ProofNodeManager(
           env.getOptions(), env.getRewriter(), d_pchecker.get())),
       d_pppg(nullptr),
