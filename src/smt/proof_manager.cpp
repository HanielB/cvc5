--- conflicted
+++ resolved
@@ -75,13 +75,8 @@
   d_pfpp.reset(new ProofPostproccess(
       env,
       d_pppg.get(),
-<<<<<<< HEAD
       d_rewriteDb.get(),
-      options::proofFormatMode() != options::ProofFormatMode::ALETHE));
-=======
-      nullptr,
       options().proof.proofFormatMode != options::ProofFormatMode::ALETHE));
->>>>>>> b509f270
 
   // add rules to eliminate here
   if (options().proof.proofGranularityMode
@@ -187,8 +182,7 @@
     proof::DotPrinter dotPrinter;
     dotPrinter.print(out, fp.get());
   }
-<<<<<<< HEAD
-  else if (options::proofFormatMode() == options::ProofFormatMode::LEAN)
+  else if (options().proof.proofFormatMode == options::ProofFormatMode::LEAN)
   {
     proof::LeanProofPostprocess lpfpp(d_pnm.get());
     std::vector<Node> assertions;
@@ -196,10 +190,7 @@
     lpfpp.process(fp);
     proof::LeanPrinter::print(out, assertions, fp);
   }
-  else if (options::proofFormatMode() == options::ProofFormatMode::ALETHE)
-=======
   else if (options().proof.proofFormatMode == options::ProofFormatMode::ALETHE)
->>>>>>> b509f270
   {
     proof::AletheNodeConverter anc;
     proof::AletheProofPostprocess vpfpp(d_pnm.get(), anc);
@@ -208,7 +199,7 @@
                                   == options::ProofFormatMode::ALETHE);
     vpp.alethePrinter(out, fp);
   }
-  else if (options::proofFormatMode() == options::ProofFormatMode::LFSC)
+  else if (options().proof.proofFormatMode == options::ProofFormatMode::LFSC)
   {
     std::vector<Node> assertions;
     getAssertions(as, assertions);
