/******************************************************************************
 * Top contributors (to current version):
 *   Andrew Reynolds, Haniel Barbosa, Diego Della Rocca de Camargos
 *
 * This file is part of the cvc5 project.
 *
 * Copyright (c) 2009-2021 by the authors listed in the file AUTHORS
 * in the top-level source directory and their institutional affiliations.
 * All rights reserved.  See the file COPYING in the top-level source
 * directory for licensing information.
 * ****************************************************************************
 *
 * The proof manager of the SMT engine.
 */

#include "smt/proof_manager.h"

#include "expr/proof_checker.h"
#include "expr/proof_node_algorithm.h"
#include "expr/proof_node_manager.h"
#include "options/base_options.h"
#include "options/proof_options.h"
#include "options/smt_options.h"
#include "proof/dot/dot_printer.h"
#include "proof/lean/lean_post_processor.h"
#include "proof/lean/lean_printer.h"
#include "proof/lfsc/lfsc_post_processor.h"
#include "proof/lfsc/lfsc_printer.h"
#include "proof/verit/verit_post_processor.h"
#include "proof/verit/verit_printer.h"
#include "smt/assertions.h"
#include "smt/preprocess_proof_generator.h"
#include "smt/proof_post_processor.h"
#include "theory/rewrite_db.h"

namespace cvc5 {
namespace smt {

PfManager::PfManager(context::UserContext* u, SmtEngine* smte)
    : d_pchecker(new ProofChecker(options::proofPedantic())),
      d_pnm(new ProofNodeManager(d_pchecker.get())),
      d_rewriteDb(new theory::RewriteDb),
      d_pppg(new PreprocessProofGenerator(
          d_pnm.get(), u, "smt::PreprocessProofGenerator")),
      d_pfpp(new ProofPostproccess(
          d_pnm.get(),
          smte,
          d_pppg.get(),
          // by default the post-processor will update all assumptions, which
          // can lead to SCOPE subproofs of the form
          //   A
          //  ...
          //   B1    B2
          //  ...   ...
          // ------------
          //      C
          // ------------- SCOPE [B1, B2]
          // B1 ^ B2 => C
          //
          // where A is an available assumption from outside the scope (note
          // that B1 was an assumption of this SCOPE subproof but since it could
          // be inferred from A, it was updated). This shape is problematic for
          // the veriT reconstruction, so we disable the update of scoped
          // assumptions (which would disable the update of B1 in this case).
          options::proofFormatMode()
              != options::ProofFormatMode::VERIT_EXTENDED)),
      d_finalProof(nullptr)
{
  // add rules to eliminate here
  if (options::proofGranularityMode() != options::ProofGranularityMode::OFF)
  {
    d_pfpp->setEliminateRule(PfRule::MACRO_SR_EQ_INTRO);
    d_pfpp->setEliminateRule(PfRule::MACRO_SR_PRED_INTRO);
    d_pfpp->setEliminateRule(PfRule::MACRO_SR_PRED_ELIM);
    d_pfpp->setEliminateRule(PfRule::MACRO_SR_PRED_TRANSFORM);
    d_pfpp->setEliminateRule(PfRule::MACRO_RESOLUTION_TRUST);
    d_pfpp->setEliminateRule(PfRule::MACRO_RESOLUTION);
    d_pfpp->setEliminateRule(PfRule::MACRO_ARITH_SCALE_SUM_UB);
    if (options::proofGranularityMode()
        != options::ProofGranularityMode::REWRITE)
    {
      d_pfpp->setEliminateRule(PfRule::SUBS);
      d_pfpp->setEliminateRule(PfRule::REWRITE);
      if (options::proofGranularityMode()
          != options::ProofGranularityMode::THEORY_REWRITE)
      {
        // this eliminates theory rewriting steps with finer-grained DSL rules
        d_pfpp->setEliminateRule(PfRule::THEORY_REWRITE);
      }
    }
  }
  d_false = NodeManager::currentNM()->mkConst(false);
}

PfManager::~PfManager() {}

void PfManager::setFinalProof(std::shared_ptr<ProofNode> pfn, Assertions& as)
{
  // Note this assumes that setFinalProof is only called once per unsat
  // response. This method would need to cache its result otherwise.
  Trace("smt-proof") << "SmtEngine::setFinalProof(): get proof body...\n";

  if (Trace.isOn("smt-proof-debug"))
  {
    Trace("smt-proof-debug")
        << "SmtEngine::setFinalProof(): Proof node for false:\n";
    Trace("smt-proof-debug") << *pfn.get() << std::endl;
    Trace("smt-proof-debug") << "=====" << std::endl;
  }

  std::vector<Node> assertions;
  getAssertions(as, assertions);

  if (Trace.isOn("smt-proof"))
  {
    Trace("smt-proof") << "SmtEngine::setFinalProof(): get free assumptions..."
                       << std::endl;
    std::vector<Node> fassumps;
    expr::getFreeAssumptions(pfn.get(), fassumps);
    Trace("smt-proof")
        << "SmtEngine::setFinalProof(): initial free assumptions are:\n";
    for (const Node& a : fassumps)
    {
      Trace("smt-proof") << "- " << a << std::endl;
    }

    Trace("smt-proof") << "SmtEngine::setFinalProof(): assertions are:\n";
    for (const Node& n : assertions)
    {
      Trace("smt-proof") << "- " << n << std::endl;
    }
    Trace("smt-proof") << "=====" << std::endl;
  }

  Trace("smt-proof") << "SmtEngine::setFinalProof(): postprocess...\n";
  Assert(d_pfpp != nullptr);
  d_pfpp->setAssertions(assertions);
  d_pfpp->process(pfn);

  Trace("smt-proof") << "SmtEngine::setFinalProof(): make scope...\n";

  // Now make the final scope, which ensures that the only open leaves of the
  // proof are the assertions, unless we are doing proofs to generate unsat
  // cores, in which case we do not care.
  d_finalProof = d_pnm->mkScope(pfn, assertions, !options::unsatCores());
  Trace("smt-proof") << "SmtEngine::setFinalProof(): finished.\n";
}

void PfManager::printProof(std::ostream& out,
                           std::shared_ptr<ProofNode> pfn,
                           Assertions& as)
{
  Trace("smt-proof") << "PfManager::printProof: start" << std::endl;
  std::shared_ptr<ProofNode> fp = getFinalProof(pfn, as);
  // if we are in incremental mode, we don't want to invalidate the proof
  // nodes in fp, since these may be reused in further check-sat calls
  if (options::incrementalSolving()
      && options::proofFormatMode() != options::ProofFormatMode::NONE)
  {
    fp = d_pnm->clone(fp);
  }
  // TODO (proj #37) according to the proof format, post process the proof node
  // TODO (proj #37) according to the proof format, print the proof node

  if (options::proofFormatMode() == options::ProofFormatMode::DOT)
  {
    proof::DotPrinter::print(out, fp.get());
  }
  else if (options::proofFormatMode() == options::ProofFormatMode::LEAN)
  {
    proof::LeanProofPostprocess lpfpp(d_pnm.get());
    std::vector<Node> assertions;
<<<<<<< HEAD
    getAssertions(as, df, assertions);
    Trace("test-lean") << "Original proof: " << *fp.get() << "\n";
=======
    getAssertions(as, assertions);
>>>>>>> e149b07a
    lpfpp.process(fp);
    proof::LeanPrinter lp;
    lp.print(out, assertions, fp);
  }
  else if (options::proofFormatMode() == options::ProofFormatMode::VERIT
           || options::proofFormatMode()
                  == options::ProofFormatMode::VERIT_EXTENDED)
  {
    proof::VeritProofPostprocess vpfpp(d_pnm.get());
    vpfpp.process(fp);
    proof::VeritProofPrinter vpp(options::proofFormatMode()
                                 == options::ProofFormatMode::VERIT_EXTENDED);
    vpp.veritPrinter(out, fp);
  }
  else if (options::proofFormatMode() == options::ProofFormatMode::LFSC)
  {
    std::vector<Node> assertions;
    getAssertions(as, assertions);
    // NOTE: update permanent to fp, which could be reused in incremental mode
    proof::LfscNodeConverter ltp;
    proof::LfscProofPostprocess lpp(ltp, d_pnm.get());
    lpp.process(fp);
    proof::LfscPrinter lp(ltp);
    lp.print(out, assertions, fp.get());
  }
  else
  {
    out << "(proof\n";
    out << *fp;
    out << "\n)\n";
  }
}
void PfManager::checkProof(std::shared_ptr<ProofNode> pfn, Assertions& as)
{
  Trace("smt-proof") << "PfManager::checkProof: start" << std::endl;
  std::shared_ptr<ProofNode> fp = getFinalProof(pfn, as);
  Trace("smt-proof-debug") << "PfManager::checkProof: returned " << *fp.get()
                           << std::endl;
}

ProofChecker* PfManager::getProofChecker() const { return d_pchecker.get(); }

ProofNodeManager* PfManager::getProofNodeManager() const { return d_pnm.get(); }

theory::RewriteDb* PfManager::getRewriteDatabase() const
{
  return d_rewriteDb.get();
}

smt::PreprocessProofGenerator* PfManager::getPreprocessProofGenerator() const
{
  return d_pppg.get();
}

std::shared_ptr<ProofNode> PfManager::getFinalProof(
    std::shared_ptr<ProofNode> pfn, Assertions& as)
{
  setFinalProof(pfn, as);
  Assert(d_finalProof);
  return d_finalProof;
}

void PfManager::getAssertions(Assertions& as,
                              std::vector<Node>& assertions)
{
  context::CDList<Node>* al = as.getAssertionList();
  Assert(al != nullptr);
  for (context::CDList<Node>::const_iterator i = al->begin(); i != al->end();
       ++i)
  {
    assertions.push_back(*i);
  }
}

}  // namespace smt
}  // namespace cvc5<|MERGE_RESOLUTION|>--- conflicted
+++ resolved
@@ -170,12 +170,8 @@
   {
     proof::LeanProofPostprocess lpfpp(d_pnm.get());
     std::vector<Node> assertions;
-<<<<<<< HEAD
-    getAssertions(as, df, assertions);
     Trace("test-lean") << "Original proof: " << *fp.get() << "\n";
-=======
     getAssertions(as, assertions);
->>>>>>> e149b07a
     lpfpp.process(fp);
     proof::LeanPrinter lp;
     lp.print(out, assertions, fp);
