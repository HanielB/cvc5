--- conflicted
+++ resolved
@@ -22,10 +22,7 @@
 #include "proof/alethe/alethe_post_processor.h"
 #include "proof/alethe/alethe_printer.h"
 #include "proof/dot/dot_printer.h"
-<<<<<<< HEAD
 #include "proof/lean/lean_node_converter.h"
-=======
->>>>>>> d7de388d
 #include "proof/lean/lean_post_processor.h"
 #include "proof/lean/lean_printer.h"
 #include "proof/lfsc/lfsc_post_processor.h"
@@ -244,7 +241,6 @@
   }
   else if (mode == options::ProofFormatMode::LEAN)
   {
-<<<<<<< HEAD
     std::vector<Node> assertions;
     Trace("test-lean-pf") << "Original proof: " << *fp.get() << "\n";
     Trace("test-lean") << "Processing...\n";
@@ -253,13 +249,6 @@
     lpfpp.process(fp);
     proof::LeanPrinter lp(d_env, lnc);
     lp.print(out, fp);
-=======
-    Assert(fp->getRule() == PfRule::SCOPE);
-    std::vector<Node> assertions = fp->getArguments();
-    proof::LeanProofPostprocess lpfpp(d_env);
-    lpfpp.process(fp);
-    proof::LeanPrinter::print(out, assertions, fp);
->>>>>>> d7de388d
   }
   else if (mode == options::ProofFormatMode::ALETHE)
   {
