--- conflicted
+++ resolved
@@ -77,11 +77,7 @@
   d_pfpp.reset(new ProofPostproccess(
       env,
       d_pppg.get(),
-<<<<<<< HEAD
       d_rewriteDb.get(),
-=======
-      nullptr,
->>>>>>> 1e9c3dea
       options::proofFormatMode() != options::ProofFormatMode::ALETHE));
 
   // add rules to eliminate here
@@ -186,7 +182,6 @@
     proof::DotPrinter dotPrinter;
     dotPrinter.print(out, fp.get());
   }
-<<<<<<< HEAD
   else if (options::proofFormatMode() == options::ProofFormatMode::LEAN)
   {
     proof::LeanProofPostprocess lpfpp(d_pnm.get());
@@ -195,14 +190,11 @@
     lpfpp.process(fp);
     proof::LeanPrinter::print(out, assertions, fp);
   }
-=======
->>>>>>> 1e9c3dea
   else if (options::proofFormatMode() == options::ProofFormatMode::ALETHE)
   {
     proof::AletheNodeConverter anc;
     proof::AletheProofPostprocess vpfpp(d_pnm.get(), anc);
     vpfpp.process(fp);
-<<<<<<< HEAD
     proof::AletheProofPrinter vpp(options::proofFormatMode()
                                  == options::ProofFormatMode::ALETHE);
     vpp.alethePrinter(out, fp);
@@ -216,8 +208,6 @@
     lpp.process(fp);
     proof::LfscPrinter lp(ltp, d_rewriteDb.get());
     lp.print(out, assertions, fp.get());
-=======
->>>>>>> 1e9c3dea
   }
   else if (options::proofFormatMode() == options::ProofFormatMode::TPTP)
   {
