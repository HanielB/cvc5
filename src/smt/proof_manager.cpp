/******************************************************************************
 * Top contributors (to current version):
 *   Andrew Reynolds, Abdalrhman Mohamed, Haniel Barbosa
 *
 * This file is part of the cvc5 project.
 *
 * Copyright (c) 2009-2025 by the authors listed in the file AUTHORS
 * in the top-level source directory and their institutional affiliations.
 * All rights reserved.  See the file COPYING in the top-level source
 * directory for licensing information.
 * ****************************************************************************
 *
 * The proof manager of the SMT engine.
 */

#include "smt/proof_manager.h"

#include "options/base_options.h"
#include "options/main_options.h"
#include "options/smt_options.h"
#include "proof/alethe/alethe_node_converter.h"
#include "proof/alethe/alethe_post_processor.h"
#include "proof/alethe/alethe_printer.h"
#include "proof/alethe/alethe_proof_logger.h"
#include "proof/alf/alf_printer.h"
#include "proof/dot/dot_printer.h"
#include "proof/lfsc/lfsc_post_processor.h"
#include "proof/lfsc/lfsc_printer.h"
#include "proof/proof_checker.h"
#include "proof/proof_node_algorithm.h"
#include "proof/proof_node_manager.h"
#include "rewriter/rewrite_db.h"
#include "smt/assertions.h"
#include "smt/difficulty_post_processor.h"
#include "smt/env.h"
#include "smt/preprocess_proof_generator.h"
#include "smt/proof_logger.h"
#include "smt/proof_post_processor.h"
#include "smt/smt_solver.h"

using namespace cvc5::internal::rewriter;
namespace cvc5::internal {
namespace smt {

PfManager::PfManager(Env& env)
    : EnvObj(env),
      d_rewriteDb(nullptr),
      d_pchecker(nullptr),
      d_pnm(nullptr),
      d_pfpp(nullptr),
      d_pppg(nullptr),
      d_finalCb(env),
      d_finalizer(env, d_finalCb)
{
  // construct the rewrite db only if DSL rewrites are enabled
  if (options().proof.proofGranularityMode
          == options::ProofGranularityMode::DSL_REWRITE
      || options().proof.proofGranularityMode
             == options::ProofGranularityMode::DSL_REWRITE_STRICT)
  {
    d_rewriteDb.reset(new RewriteDb);
    // maybe output rare rules?
    bool isNormalOut = isOutputOn(OutputTag::RARE_DB);
    bool isExpertOut = isOutputOn(OutputTag::RARE_DB_EXPERT);
    if (isNormalOut || isExpertOut)
    {
      if (options().proof.proofFormatMode != options::ProofFormatMode::CPC)
      {
        Warning()
            << "WARNING: Assuming --proof-format=cpc when printing the RARE "
               "database with -o rare-db(-expert)"
            << std::endl;
      }
      proof::AlfNodeConverter atp(nodeManager());
      proof::AlfPrinter alfp(d_env, atp, d_rewriteDb.get());
      const std::map<ProofRewriteRule, RewriteProofRule>& rules =
          d_rewriteDb->getAllRules();
      for (const std::pair<const ProofRewriteRule, RewriteProofRule>& r : rules)
      {
        // only output if the signature level is what we want
        Level l = r.second.getSignatureLevel();
        if (l == Level::NORMAL && isNormalOut)
        {
          std::ostream& os = output(OutputTag::RARE_DB);
          alfp.printDslRule(os, r.first);
        }
        else if (l == Level::EXPERT && isExpertOut)
        {
          std::ostream& os = output(OutputTag::RARE_DB_EXPERT);
          alfp.printDslRule(os, r.first);
        }
      }
    }
  }

  // enable the proof checker and the proof node manager
  d_pchecker.reset(
      new ProofChecker(statisticsRegistry(),
                       options().proof.proofCheck,
                       static_cast<uint32_t>(options().proof.proofPedantic),
                       d_rewriteDb.get()));
  d_pnm.reset(new ProofNodeManager(
      env.getOptions(), env.getRewriter(), d_pchecker.get()));
  // Now, initialize the proof postprocessor with the environment.
  // By default the post-processor will update all assumptions, which
  // can lead to SCOPE subproofs of the form
  //   A
  //  ...
  //   B1    B2
  //  ...   ...
  // ------------
  //      C
  // ------------- SCOPE [B1, B2]
  // B1 ^ B2 => C
  //
  // where A is an available assumption from outside the scope (note
  // that B1 was an assumption of this SCOPE subproof but since it could
  // be inferred from A, it was updated). This shape is problematic for
  // the Alethe reconstruction, so we disable the update of scoped
  // assumptions (which would disable the update of B1 in this case).
  d_pfpp = std::make_unique<ProofPostprocess>(
      env,
      d_rewriteDb.get(),
      options().proof.proofFormatMode != options::ProofFormatMode::ALETHE);

  // add rules to eliminate here
  if (options().proof.proofGranularityMode
      != options::ProofGranularityMode::MACRO)
  {
    d_pfpp->setEliminateRule(ProofRule::MACRO_SR_EQ_INTRO);
    d_pfpp->setEliminateRule(ProofRule::MACRO_SR_PRED_INTRO);
    d_pfpp->setEliminateRule(ProofRule::MACRO_SR_PRED_ELIM);
    d_pfpp->setEliminateRule(ProofRule::MACRO_SR_PRED_TRANSFORM);
    // Alethe does not require macro resolution to be expanded
    if (options().proof.proofFormatMode != options::ProofFormatMode::ALETHE)
    {
      d_pfpp->setEliminateRule(ProofRule::MACRO_RESOLUTION_TRUST);
      d_pfpp->setEliminateRule(ProofRule::MACRO_RESOLUTION);
    }
    d_pfpp->setEliminateRule(ProofRule::MACRO_ARITH_SCALE_SUM_UB);
    if (options().proof.proofGranularityMode
        != options::ProofGranularityMode::REWRITE)
    {
      d_pfpp->setEliminateRule(ProofRule::SUBS);
      d_pfpp->setEliminateRule(ProofRule::MACRO_REWRITE);
      // if in a DSL rewrite mode
      if (options().proof.proofGranularityMode
          != options::ProofGranularityMode::THEORY_REWRITE)
      {
        // this eliminates theory rewriting steps with finer-grained DSL rules
        d_pfpp->setEliminateAllTrustedRules();
      }
    }
    // theory-specific lazy proof reconstruction
    d_pfpp->setEliminateRule(ProofRule::MACRO_STRING_INFERENCE);
    d_pfpp->setEliminateRule(ProofRule::MACRO_BV_BITBLAST);
    // we only try to eliminate TRUST if not macro level
    d_pfpp->setEliminateRule(ProofRule::TRUST);
  }
  d_false = nodeManager()->mkConst(false);

  d_pppg = std::make_unique<PreprocessProofGenerator>(
      d_env, userContext(), "smt::PreprocessProofGenerator");
}

PfManager::~PfManager() {}

// TODO: Remove in favor of `std::erase_if` with C++ 20+ (see cvc5-wishues#137).
template <class T, class Alloc, class Pred>
constexpr typename std::vector<T, Alloc>::size_type erase_if(
    std::vector<T, Alloc>& c, Pred pred)
{
  typename std::vector<T, Alloc>::iterator it =
      std::remove_if(c.begin(), c.end(), pred);
  typename std::vector<T, Alloc>::size_type r = std::distance(it, c.end());
  c.erase(it, c.end());
  return r;
}

void PfManager::startProofLogging(std::ostream& out, Assertions& as)
{
<<<<<<< HEAD
  if (options().proof.proofFormatMode == options::ProofFormatMode::ALETHE)
  {
    d_plog.reset(
        new proof::AletheProofLogger(d_env, out, this, as, d_pfpp.get()));
    return;
  }
=======
>>>>>>> a69fba76
  // by default, CPC proof logger
  d_plog.reset(new ProofLoggerCpc(d_env, out, this, as, d_pfpp.get()));
}

std::shared_ptr<ProofNode> PfManager::connectProofToAssertions(
    std::shared_ptr<ProofNode> pfn, Assertions& as, ProofScopeMode scopeMode)
{
  // Note this assumes that connectProofToAssertions is only called once per
  // unsat response. This method would need to cache its result otherwise.
  Trace("smt-proof")
      << "SolverEngine::connectProofToAssertions(): get proof body...\n";

  if (TraceIsOn("smt-proof-debug"))
  {
    Trace("smt-proof-debug")
        << "SolverEngine::connectProofToAssertions(): Proof node for false:\n";
    Trace("smt-proof-debug") << *pfn.get() << std::endl;
    Trace("smt-proof-debug") << "=====" << std::endl;
  }
  std::vector<Node> assertions;
  getAssertions(as, assertions);

  if (TraceIsOn("smt-proof"))
  {
    Trace("smt-proof")
        << "SolverEngine::connectProofToAssertions(): get free assumptions..."
        << std::endl;
    std::vector<Node> fassumps;
    expr::getFreeAssumptions(pfn.get(), fassumps);
    Trace("smt-proof") << "SolverEngine::connectProofToAssertions(): initial "
                          "free assumptions are:\n";
    for (const Node& a : fassumps)
    {
      Trace("smt-proof") << "- " << a << std::endl;
    }

    Trace("smt-proof")
        << "SolverEngine::connectProofToAssertions(): assertions are:\n";
    for (const Node& n : assertions)
    {
      Trace("smt-proof") << "- " << n << std::endl;
    }
    Trace("smt-proof") << "=====" << std::endl;
  }

  Trace("smt-proof")
      << "SolverEngine::connectProofToAssertions(): postprocess...\n";
  Assert(d_pfpp != nullptr);
  // Note that in incremental mode, we cannot set assertions here, as it
  // permits the postprocessor to merge subproofs at a higher user context
  // level into proofs that are used in a lower user context level.
  if (!options().base.incrementalSolving)
  {
    d_pfpp->setAssertions(assertions, false);
  }
  d_pfpp->process(pfn, d_pppg.get());

  switch (scopeMode)
  {
    case ProofScopeMode::NONE:
    {
      return pfn;
    }
    // Now make the final scope(s), which ensure(s) that the only open leaves
    // of the proof are the assertions (and definitions). If we are pruning
    // the input, we will try to minimize the used assertions (and definitions).
    case ProofScopeMode::UNIFIED:
    {
      Trace("smt-proof") << "SolverEngine::connectProofToAssertions(): make "
                            "unified scope...\n";
      return d_pnm->mkScope(
          pfn, assertions, true, options().proof.proofPruneInput);
    }
    case ProofScopeMode::DEFINITIONS_AND_ASSERTIONS:
    {
      Trace("smt-proof")
          << "SolverEngine::connectProofToAssertions(): make split scope...\n";
      // To support proof pruning for nested scopes, we need to:
      // 1. Minimize assertions of closed unified scope.
      std::vector<Node> unifiedAssertions;
      getAssertions(as, unifiedAssertions);
      Pf pf = d_pnm->mkScope(
          pfn, unifiedAssertions, true, options().proof.proofPruneInput);
      // if this is violated, there is unsoundness since we have shown
      // false that does not depend on the input.
      AlwaysAssert(pf->getRule() == ProofRule::SCOPE);
      // 2. Extract minimum unified assertions from the scope node.
      std::unordered_set<Node> minUnifiedAssertions;
      minUnifiedAssertions.insert(pf->getArguments().cbegin(),
                                  pf->getArguments().cend());
      // 3. Split those assertions into minimized definitions and assertions.
      std::vector<Node> minDefinitions;
      std::vector<Node> minAssertions;
      getDefinitionsAndAssertions(as, minDefinitions, minAssertions);
      std::function<bool(Node)> predicate = [&minUnifiedAssertions](Node n) {
        return minUnifiedAssertions.find(n) == minUnifiedAssertions.cend();
      };
      erase_if(minDefinitions, predicate);
      erase_if(minAssertions, predicate);
      // 4. Extract proof from unified scope and encapsulate it with split
      // scopes introducing minimized definitions and assertions.
      return d_pnm->mkNode(
          ProofRule::SCOPE,
          {d_pnm->mkNode(ProofRule::SCOPE, pf->getChildren(), minAssertions)},
          minDefinitions);
    }
    default: Unreachable();
  }
}

void PfManager::checkFinalProof(std::shared_ptr<ProofNode> pfn)
{
  // take stats and check pedantic
  d_finalCb.initializeUpdate();
  d_finalizer.process(pfn);

  std::stringstream serr;
  bool wasPedanticFailure = d_finalCb.wasPedanticFailure(serr);
  if (wasPedanticFailure)
  {
    AlwaysAssert(!wasPedanticFailure)
        << "ProofPostprocess::process: pedantic failure:" << std::endl
        << serr.str();
  }
}

void PfManager::printProof(std::ostream& out,
                           std::shared_ptr<ProofNode> fp,
                           options::ProofFormatMode mode,
                           ProofScopeMode scopeMode,
                           const std::map<Node, std::string>& assertionNames)
{
  Trace("smt-proof") << "PfManager::printProof: start " << mode << std::endl;
  // We don't want to invalidate the proof nodes in fp, since these may be
  // reused in further check-sat calls, or they may be used again if the
  // user asks for the proof again (in non-incremental mode). We don't need to
  // clone if the printing below does not modify the proof, which is the case
  // for proof formats ALF and NONE.
  if (mode != options::ProofFormatMode::CPC
      && mode != options::ProofFormatMode::NONE)
  {
    fp = fp->clone();
  }

  // according to the proof format, post process and print the proof node
  if (mode == options::ProofFormatMode::DOT)
  {
    proof::DotPrinter dotPrinter(d_env);
    dotPrinter.print(out, fp.get());
  }
  else if (mode == options::ProofFormatMode::CPC)
  {
    proof::AlfNodeConverter atp(nodeManager());
    proof::AlfPrinter alfp(d_env, atp, d_rewriteDb.get());
    alfp.print(out, fp, scopeMode);
  }
  else if (mode == options::ProofFormatMode::ALETHE)
  {
    options::ProofCheckMode oldMode = options().proof.proofCheck;
    d_pnm->getChecker()->setProofCheckMode(options::ProofCheckMode::NONE);
    proof::AletheNodeConverter anc(nodeManager(),
                                   options().proof.proofAletheDefineSkolems);
    proof::AletheProofPostprocess vpfpp(d_env, anc);
    if (vpfpp.process(fp))
    {
      proof::AletheProofPrinter vpp(d_env, anc);
      vpp.print(out, fp, assertionNames);
    }
    else
    {
      out << "(error " << vpfpp.getError() << ")";
    }
    d_pnm->getChecker()->setProofCheckMode(oldMode);
  }
  else if (mode == options::ProofFormatMode::LFSC)
  {
    Assert(fp->getRule() == ProofRule::SCOPE);
    proof::LfscNodeConverter ltp(nodeManager());
    proof::LfscProofPostprocess lpp(d_env, ltp);
    lpp.process(fp);
    proof::LfscPrinter lp(d_env, ltp, d_rewriteDb.get());
    lp.print(out, fp.get());
  }
  else
  {
    // otherwise, print using default printer
    // we call the printing method explicitly because we may want to print the
    // final proof node with conclusions
    fp->printDebug(out, options().proof.proofPrintConclusion);
  }
}

void PfManager::translateDifficultyMap(std::map<Node, Node>& dmap,
                                       Assertions& as)
{
  Trace("difficulty-proc") << "Translate difficulty start" << std::endl;
  Trace("difficulty") << "PfManager::translateDifficultyMap" << std::endl;
  if (dmap.empty())
  {
    return;
  }
  std::map<Node, Node> dmapp = dmap;
  dmap.clear();
  Trace("difficulty-proc") << "Get ppAsserts" << std::endl;
  std::vector<Node> ppAsserts;
  for (const std::pair<const Node, Node>& ppa : dmapp)
  {
    Trace("difficulty") << "  preprocess difficulty: " << ppa.second << " for "
                        << ppa.first << std::endl;
    // The difficulty manager should only report difficulty for preprocessed
    // assertions, or we will get an open proof below. This is ensured
    // internally by the difficuly manager.
    ppAsserts.push_back(ppa.first);
  }
  Trace("difficulty-proc") << "Make SAT refutation" << std::endl;
  // assume a SAT refutation from all input assertions that were marked
  // as having a difficulty
  CDProof cdp(d_env);
  Node fnode = nodeManager()->mkConst(false);
  cdp.addStep(fnode, ProofRule::SAT_REFUTATION, ppAsserts, {});
  std::shared_ptr<ProofNode> pf = cdp.getProofFor(fnode);
  Trace("difficulty-proc") << "Get final proof" << std::endl;
  std::shared_ptr<ProofNode> fpf = connectProofToAssertions(pf, as);
  Trace("difficulty-debug") << "Final proof is " << *fpf.get() << std::endl;
  // We are typically a SCOPE here, although if we are not, then the proofs
  // have no free assumptions. If this is the case, then the only difficulty
  // was incremented on auxiliary lemmas added during preprocessing. Since
  // there are no dependencies, then the difficulty map is empty.
  if (fpf->getRule() != ProofRule::SCOPE)
  {
    return;
  }
  fpf = fpf->getChildren()[0];
  // analyze proof
  Assert(fpf->getRule() == ProofRule::SAT_REFUTATION);
  const std::vector<std::shared_ptr<ProofNode>>& children = fpf->getChildren();
  DifficultyPostprocessCallback dpc;
  ProofNodeUpdater dpnu(d_env, dpc);
  Trace("difficulty-proc") << "Compute accumulated difficulty" << std::endl;
  // For each child of SAT_REFUTATION, we increment the difficulty on all
  // "source" free assumptions (see DifficultyPostprocessCallback) by the
  // difficulty of the preprocessed assertion.
  for (const std::shared_ptr<ProofNode>& c : children)
  {
    Node res = c->getResult();
    Assert(dmapp.find(res) != dmapp.end());
    Trace("difficulty-debug") << "  process: " << res << std::endl;
    Trace("difficulty-debug") << "  .dvalue: " << dmapp[res] << std::endl;
    Trace("difficulty-debug") << "  ..proof: " << *c.get() << std::endl;
    if (!dpc.setCurrentDifficulty(dmapp[res]))
    {
      continue;
    }
    dpnu.process(c);
  }
  // get the accumulated difficulty map from the callback
  dpc.getDifficultyMap(dmap);
  Trace("difficulty-proc") << "Translate difficulty end" << std::endl;
}

ProofChecker* PfManager::getProofChecker() const { return d_pchecker.get(); }

ProofNodeManager* PfManager::getProofNodeManager() const { return d_pnm.get(); }

ProofLogger* PfManager::getProofLogger() const { return d_plog.get(); }

rewriter::RewriteDb* PfManager::getRewriteDatabase() const
{
  return d_rewriteDb.get();
}

PreprocessProofGenerator* PfManager::getPreprocessProofGenerator() const
{
  return d_pppg.get();
}

void PfManager::getAssertions(Assertions& as, std::vector<Node>& assertions)
{
  // note that the assertion list is always available
  const context::CDList<Node>& al = as.getAssertionList();
  for (const Node& a : al)
  {
    assertions.push_back(a);
  }
}

void PfManager::getDefinitionsAndAssertions(Assertions& as,
                                            std::vector<Node>& definitions,
                                            std::vector<Node>& assertions)
{
  const context::CDList<Node>& defs = as.getAssertionListDefinitions();
  for (const Node& d : defs)
  {
    // Keep treating (mutually) recursive functions as declarations +
    // assertions.
    if (d.getKind() == Kind::EQUAL)
    {
      definitions.push_back(d);
    }
  }
  const context::CDList<Node>& asserts = as.getAssertionList();
  for (const Node& a : asserts)
  {
    if (std::find(definitions.cbegin(), definitions.cend(), a)
        == definitions.cend())
    {
      assertions.push_back(a);
    }
  }
}

}  // namespace smt
}  // namespace cvc5::internal<|MERGE_RESOLUTION|>--- conflicted
+++ resolved
@@ -179,15 +179,12 @@
 
 void PfManager::startProofLogging(std::ostream& out, Assertions& as)
 {
-<<<<<<< HEAD
   if (options().proof.proofFormatMode == options::ProofFormatMode::ALETHE)
   {
     d_plog.reset(
         new proof::AletheProofLogger(d_env, out, this, as, d_pfpp.get()));
     return;
   }
-=======
->>>>>>> a69fba76
   // by default, CPC proof logger
   d_plog.reset(new ProofLoggerCpc(d_env, out, this, as, d_pfpp.get()));
 }
