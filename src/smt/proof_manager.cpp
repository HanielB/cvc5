/******************************************************************************
 * Top contributors (to current version):
 *   Andrew Reynolds, Abdalrhman Mohamed, Haniel Barbosa
 *
 * This file is part of the cvc5 project.
 *
 * Copyright (c) 2009-2024 by the authors listed in the file AUTHORS
 * in the top-level source directory and their institutional affiliations.
 * All rights reserved.  See the file COPYING in the top-level source
 * directory for licensing information.
 * ****************************************************************************
 *
 * The proof manager of the SMT engine.
 */

#include "smt/proof_manager.h"

#include "options/base_options.h"
#include "options/main_options.h"
#include "options/proof_options.h"
#include "options/smt_options.h"
#include "proof/alethe/alethe_node_converter.h"
#include "proof/alethe/alethe_post_processor.h"
#include "proof/alethe/alethe_printer.h"
#include "proof/alf/alf_printer.h"
#include "proof/dot/dot_printer.h"
#include "proof/lean/lean_post_processor.h"
#include "proof/lean/lean_printer.h"
#include "proof/lfsc/lfsc_post_processor.h"
#include "proof/lfsc/lfsc_printer.h"
#include "proof/proof_checker.h"
#include "proof/proof_node_algorithm.h"
#include "proof/proof_node_manager.h"
#include "rewriter/rewrite_db.h"
#include "smt/assertions.h"
#include "smt/difficulty_post_processor.h"
#include "smt/env.h"
#include "smt/preprocess_proof_generator.h"
#include "smt/proof_post_processor.h"
#include "smt/smt_solver.h"

namespace cvc5::internal {
namespace smt {

PfManager::PfManager(Env& env)
    : EnvObj(env),
      d_rewriteDb(nullptr),
      d_pchecker(nullptr),
      d_pnm(nullptr),
      d_pfpp(nullptr)
{
  // construct the rewrite db only if DSL rewrites are enabled
  if (options().proof.proofGranularityMode
      == options::ProofGranularityMode::DSL_REWRITE)
  {
    d_rewriteDb.reset(new rewriter::RewriteDb);
  }
  // enable the proof checker and the proof node manager
  d_pchecker.reset(
      new ProofChecker(statisticsRegistry(),
                       options().proof.proofCheck,
                       static_cast<uint32_t>(options().proof.proofPedantic),
                       d_rewriteDb.get()));
  d_pnm.reset(new ProofNodeManager(
      env.getOptions(), env.getRewriter(), d_pchecker.get()));
  // Now, initialize the proof postprocessor with the environment.
  // By default the post-processor will update all assumptions, which
  // can lead to SCOPE subproofs of the form
  //   A
  //  ...
  //   B1    B2
  //  ...   ...
  // ------------
  //      C
  // ------------- SCOPE [B1, B2]
  // B1 ^ B2 => C
  //
  // where A is an available assumption from outside the scope (note
  // that B1 was an assumption of this SCOPE subproof but since it could
  // be inferred from A, it was updated). This shape is problematic for
  // the Alethe reconstruction, so we disable the update of scoped
  // assumptions (which would disable the update of B1 in this case).
  d_pfpp = std::make_unique<ProofPostprocess>(
      env,
      d_rewriteDb.get(),
      options().proof.proofFormatMode != options::ProofFormatMode::ALETHE);

  // add rules to eliminate here
  if (options().proof.proofGranularityMode
      != options::ProofGranularityMode::MACRO)
  {
    d_pfpp->setEliminateRule(ProofRule::MACRO_SR_EQ_INTRO);
    d_pfpp->setEliminateRule(ProofRule::MACRO_SR_PRED_INTRO);
    d_pfpp->setEliminateRule(ProofRule::MACRO_SR_PRED_ELIM);
    d_pfpp->setEliminateRule(ProofRule::MACRO_SR_PRED_TRANSFORM);
    d_pfpp->setEliminateRule(ProofRule::MACRO_RESOLUTION_TRUST);
    d_pfpp->setEliminateRule(ProofRule::MACRO_RESOLUTION);
    d_pfpp->setEliminateRule(ProofRule::MACRO_ARITH_SCALE_SUM_UB);
    if (options().proof.proofGranularityMode
        != options::ProofGranularityMode::REWRITE)
    {
      d_pfpp->setEliminateRule(ProofRule::SUBS);
      d_pfpp->setEliminateRule(ProofRule::MACRO_REWRITE);
      if (options().proof.proofGranularityMode
          != options::ProofGranularityMode::THEORY_REWRITE)
      {
        // this eliminates theory rewriting steps with finer-grained DSL rules
        d_pfpp->setEliminateAllTrustedRules();
      }
    }
    // theory-specific lazy proof reconstruction
    d_pfpp->setEliminateRule(ProofRule::MACRO_STRING_INFERENCE);
    d_pfpp->setEliminateRule(ProofRule::MACRO_BV_BITBLAST);
  }
  d_false = nodeManager()->mkConst(false);
}

PfManager::~PfManager() {}

// TODO: Remove in favor of `std::erase_if` with C++ 20+ (see cvc5-wishues#137).
template <class T, class Alloc, class Pred>
constexpr typename std::vector<T, Alloc>::size_type erase_if(
    std::vector<T, Alloc>& c, Pred pred)
{
  typename std::vector<T, Alloc>::iterator it =
      std::remove_if(c.begin(), c.end(), pred);
  typename std::vector<T, Alloc>::size_type r = std::distance(it, c.end());
  c.erase(it, c.end());
  return r;
}

std::shared_ptr<ProofNode> PfManager::connectProofToAssertions(
    std::shared_ptr<ProofNode> pfn, SmtSolver& smt, ProofScopeMode scopeMode)
{
  Assertions& as = smt.getAssertions();
  PreprocessProofGenerator* pppg =
      smt.getPreprocessor()->getPreprocessProofGenerator();
  // Note this assumes that connectProofToAssertions is only called once per
  // unsat response. This method would need to cache its result otherwise.
  Trace("smt-proof")
      << "SolverEngine::connectProofToAssertions(): get proof body...\n";

  if (TraceIsOn("smt-proof-debug"))
  {
    Trace("smt-proof-debug")
        << "SolverEngine::connectProofToAssertions(): Proof node for false:\n";
    Trace("smt-proof-debug") << *pfn.get() << std::endl;
    Trace("smt-proof-debug") << "=====" << std::endl;
  }
  std::vector<Node> assertions;
  getAssertions(as, assertions);

  if (TraceIsOn("smt-proof"))
  {
    Trace("smt-proof")
        << "SolverEngine::connectProofToAssertions(): get free assumptions..."
        << std::endl;
    std::vector<Node> fassumps;
    expr::getFreeAssumptions(pfn.get(), fassumps);
    Trace("smt-proof") << "SolverEngine::connectProofToAssertions(): initial "
                          "free assumptions are:\n";
    for (const Node& a : fassumps)
    {
      Trace("smt-proof") << "- " << a << std::endl;
    }

    Trace("smt-proof")
        << "SolverEngine::connectProofToAssertions(): assertions are:\n";
    for (const Node& n : assertions)
    {
      Trace("smt-proof") << "- " << n << std::endl;
    }
    Trace("smt-proof") << "=====" << std::endl;
  }

  Trace("smt-proof")
      << "SolverEngine::connectProofToAssertions(): postprocess...\n";
  Assert(d_pfpp != nullptr);
  // Note that in incremental mode, we cannot set assertions here, as it
  // permits the postprocessor to merge subproofs at a higher user context
  // level into proofs that are used in a lower user context level.
  if (!options().base.incrementalSolving)
  {
    d_pfpp->setAssertions(assertions, false);
  }
  d_pfpp->process(pfn, pppg);

  switch (scopeMode)
  {
    case ProofScopeMode::NONE:
    {
      return pfn;
    }
    // Now make the final scope(s), which ensure(s) that the only open leaves
    // of the proof are the assertions (and definitions). If we are pruning
    // the input, we will try to minimize the used assertions (and definitions).
    case ProofScopeMode::UNIFIED:
    {
      Trace("smt-proof") << "SolverEngine::connectProofToAssertions(): make "
                            "unified scope...\n";
      return d_pnm->mkScope(
          pfn, assertions, true, options().proof.proofPruneInput);
    }
    case ProofScopeMode::DEFINITIONS_AND_ASSERTIONS:
    {
      Trace("smt-proof")
          << "SolverEngine::connectProofToAssertions(): make split scope...\n";
      // To support proof pruning for nested scopes, we need to:
      // 1. Minimize assertions of closed unified scope.
      std::vector<Node> unifiedAssertions;
      getAssertions(as, unifiedAssertions);
      Pf pf = d_pnm->mkScope(
          pfn, unifiedAssertions, true, options().proof.proofPruneInput);
      // if this is violated, there is unsoundness since we have shown
      // false that does not depend on the input.
      AlwaysAssert(pf->getRule() == ProofRule::SCOPE);
      // 2. Extract minimum unified assertions from the scope node.
      std::unordered_set<Node> minUnifiedAssertions;
      minUnifiedAssertions.insert(pf->getArguments().cbegin(),
                                  pf->getArguments().cend());
      // 3. Split those assertions into minimized definitions and assertions.
      std::vector<Node> minDefinitions;
      std::vector<Node> minAssertions;
      getDefinitionsAndAssertions(as, minDefinitions, minAssertions);
      std::function<bool(Node)> predicate = [&minUnifiedAssertions](Node n) {
        return minUnifiedAssertions.find(n) == minUnifiedAssertions.cend();
      };
      erase_if(minDefinitions, predicate);
      erase_if(minAssertions, predicate);
      // 4. Extract proof from unified scope and encapsulate it with split
      // scopes introducing minimized definitions and assertions.
      return d_pnm->mkNode(
          ProofRule::SCOPE,
          {d_pnm->mkNode(ProofRule::SCOPE, pf->getChildren(), minAssertions)},
          minDefinitions);
    }
    default: Unreachable();
  }
}

void PfManager::printProof(std::ostream& out,
                           std::shared_ptr<ProofNode> fp,
                           options::ProofFormatMode mode,
                           const std::map<Node, std::string>& assertionNames)
{
  Trace("smt-proof") << "PfManager::printProof: start" << std::endl;
  // We don't want to invalidate the proof nodes in fp, since these may be
  // reused in further check-sat calls, or they may be used again if the
  // user asks for the proof again (in non-incremental mode). We don't need to
  // clone if the printing below does not modify the proof, which is the case
  // for proof formats ALF and NONE.
  if (mode != options::ProofFormatMode::ALF
      && mode != options::ProofFormatMode::NONE)
  {
    fp = fp->clone();
  }

  // according to the proof format, post process and print the proof node
  if (mode == options::ProofFormatMode::DOT)
  {
    proof::DotPrinter dotPrinter(d_env);
    dotPrinter.print(out, fp.get());
  }
  else if (mode == options::ProofFormatMode::LEAN)
  {
    Assert(fp->getRule() == ProofRule::SCOPE);
    std::vector<Node> assertions = fp->getArguments();
    proof::LeanProofPostprocess lpfpp(d_env);
    lpfpp.process(fp);
    proof::LeanPrinter::print(out, assertions, fp);
  }
  else if (mode == options::ProofFormatMode::ALF)
  {
    Assert(fp->getRule() == ProofRule::SCOPE);
    proof::AlfNodeConverter atp(nodeManager());
    proof::AlfPrinter alfp(d_env, atp);
    alfp.print(out, fp);
  }
  else if (mode == options::ProofFormatMode::ALETHE_ALF)
  {
<<<<<<< HEAD
    // convert using Alethe post-processor
    std::string reasonForConversionFailure;
    proof::AletheNodeConverter anc;
=======
    proof::AletheNodeConverter anc(nodeManager());
>>>>>>> 5b16cf51
    proof::AletheProofPostprocess vpfpp(
        d_env, anc, options().proof.proofAletheResPivots);
    if (vpfpp.process(fp, reasonForConversionFailure))
    {
      // print using ALF printer
      proof::AlfPrinter alfp(d_env, anc);
      alfp.print(out, fp);
    }
    else
    {
      out << "(error \"" << reasonForConversionFailure << "\")";
    }
  }
  else if (mode == options::ProofFormatMode::ALETHE)
  {
    options::ProofCheckMode oldMode = options().proof.proofCheck;
    d_pnm->getChecker()->setProofCheckMode(options::ProofCheckMode::NONE);
    std::string reasonForConversionFailure;
    proof::AletheNodeConverter anc(options().proof.proofDefineSkolems);
    proof::AletheProofPostprocess vpfpp(
        d_env, anc, options().proof.proofAletheResPivots);
    if (vpfpp.process(fp, reasonForConversionFailure))
    {
      proof::AletheProofPrinter vpp(d_env, anc);
      vpp.print(out, fp, assertionNames);
    }
    else
    {
      out << "(error " << reasonForConversionFailure << ")";
    }
    d_pnm->getChecker()->setProofCheckMode(oldMode);
  }
  else if (mode == options::ProofFormatMode::LFSC)
  {
    Assert(fp->getRule() == ProofRule::SCOPE);
    proof::LfscNodeConverter ltp(nodeManager());
    proof::LfscProofPostprocess lpp(d_env, ltp);
    lpp.process(fp);
    proof::LfscPrinter lp(d_env, ltp, d_rewriteDb.get());
    lp.print(out, fp.get());
  }
  else
  {
    // otherwise, print using default printer
    // we call the printing method explicitly because we may want to print the
    // final proof node with conclusions
    fp->printDebug(out, options().proof.proofPrintConclusion);
  }
}

void PfManager::translateDifficultyMap(std::map<Node, Node>& dmap,
                                       SmtSolver& smt)
{
  Trace("difficulty-proc") << "Translate difficulty start" << std::endl;
  Trace("difficulty") << "PfManager::translateDifficultyMap" << std::endl;
  if (dmap.empty())
  {
    return;
  }
  std::map<Node, Node> dmapp = dmap;
  dmap.clear();
  Trace("difficulty-proc") << "Get ppAsserts" << std::endl;
  std::vector<Node> ppAsserts;
  for (const std::pair<const Node, Node>& ppa : dmapp)
  {
    Trace("difficulty") << "  preprocess difficulty: " << ppa.second << " for "
                        << ppa.first << std::endl;
    // The difficulty manager should only report difficulty for preprocessed
    // assertions, or we will get an open proof below. This is ensured
    // internally by the difficuly manager.
    ppAsserts.push_back(ppa.first);
  }
  Trace("difficulty-proc") << "Make SAT refutation" << std::endl;
  // assume a SAT refutation from all input assertions that were marked
  // as having a difficulty
  CDProof cdp(d_env);
  Node fnode = nodeManager()->mkConst(false);
  cdp.addStep(fnode, ProofRule::SAT_REFUTATION, ppAsserts, {});
  std::shared_ptr<ProofNode> pf = cdp.getProofFor(fnode);
  Trace("difficulty-proc") << "Get final proof" << std::endl;
  std::shared_ptr<ProofNode> fpf = connectProofToAssertions(pf, smt);
  Trace("difficulty-debug") << "Final proof is " << *fpf.get() << std::endl;
  // We are typically a SCOPE here, although if we are not, then the proofs
  // have no free assumptions. If this is the case, then the only difficulty
  // was incremented on auxiliary lemmas added during preprocessing. Since
  // there are no dependencies, then the difficulty map is empty.
  if (fpf->getRule() != ProofRule::SCOPE)
  {
    return;
  }
  fpf = fpf->getChildren()[0];
  // analyze proof
  Assert(fpf->getRule() == ProofRule::SAT_REFUTATION);
  const std::vector<std::shared_ptr<ProofNode>>& children = fpf->getChildren();
  DifficultyPostprocessCallback dpc;
  ProofNodeUpdater dpnu(d_env, dpc);
  Trace("difficulty-proc") << "Compute accumulated difficulty" << std::endl;
  // For each child of SAT_REFUTATION, we increment the difficulty on all
  // "source" free assumptions (see DifficultyPostprocessCallback) by the
  // difficulty of the preprocessed assertion.
  for (const std::shared_ptr<ProofNode>& c : children)
  {
    Node res = c->getResult();
    Assert(dmapp.find(res) != dmapp.end());
    Trace("difficulty-debug") << "  process: " << res << std::endl;
    Trace("difficulty-debug") << "  .dvalue: " << dmapp[res] << std::endl;
    Trace("difficulty-debug") << "  ..proof: " << *c.get() << std::endl;
    if (!dpc.setCurrentDifficulty(dmapp[res]))
    {
      continue;
    }
    dpnu.process(c);
  }
  // get the accumulated difficulty map from the callback
  dpc.getDifficultyMap(dmap);
  Trace("difficulty-proc") << "Translate difficulty end" << std::endl;
}

ProofChecker* PfManager::getProofChecker() const { return d_pchecker.get(); }

ProofNodeManager* PfManager::getProofNodeManager() const { return d_pnm.get(); }

rewriter::RewriteDb* PfManager::getRewriteDatabase() const
{
  return d_rewriteDb.get();
}

void PfManager::getAssertions(Assertions& as, std::vector<Node>& assertions)
{
  // note that the assertion list is always available
  const context::CDList<Node>& al = as.getAssertionList();
  for (const Node& a : al)
  {
    assertions.push_back(a);
  }
}

void PfManager::getDefinitionsAndAssertions(Assertions& as,
                                            std::vector<Node>& definitions,
                                            std::vector<Node>& assertions)
{
  const context::CDList<Node>& defs = as.getAssertionListDefinitions();
  for (const Node& d : defs)
  {
    // Keep treating (mutually) recursive functions as declarations +
    // assertions.
    if (d.getKind() == Kind::EQUAL)
    {
      definitions.push_back(d);
    }
  }
  const context::CDList<Node>& asserts = as.getAssertionList();
  for (const Node& a : asserts)
  {
    if (std::find(definitions.cbegin(), definitions.cend(), a)
        == definitions.cend())
    {
      assertions.push_back(a);
    }
  }
}

}  // namespace smt
}  // namespace cvc5::internal<|MERGE_RESOLUTION|>--- conflicted
+++ resolved
@@ -278,13 +278,10 @@
   }
   else if (mode == options::ProofFormatMode::ALETHE_ALF)
   {
-<<<<<<< HEAD
     // convert using Alethe post-processor
     std::string reasonForConversionFailure;
-    proof::AletheNodeConverter anc;
-=======
     proof::AletheNodeConverter anc(nodeManager());
->>>>>>> 5b16cf51
+
     proof::AletheProofPostprocess vpfpp(
         d_env, anc, options().proof.proofAletheResPivots);
     if (vpfpp.process(fp, reasonForConversionFailure))
@@ -303,7 +300,7 @@
     options::ProofCheckMode oldMode = options().proof.proofCheck;
     d_pnm->getChecker()->setProofCheckMode(options::ProofCheckMode::NONE);
     std::string reasonForConversionFailure;
-    proof::AletheNodeConverter anc(options().proof.proofDefineSkolems);
+    proof::AletheNodeConverter anc(nodeManager(), options().proof.proofDefineSkolems);
     proof::AletheProofPostprocess vpfpp(
         d_env, anc, options().proof.proofAletheResPivots);
     if (vpfpp.process(fp, reasonForConversionFailure))
