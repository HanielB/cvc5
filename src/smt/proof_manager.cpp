--- conflicted
+++ resolved
@@ -300,7 +300,6 @@
     // convert using Alethe post-processor
     std::string reasonForConversionFailure;
     proof::AletheNodeConverter anc(nodeManager());
-<<<<<<< HEAD
 
     proof::AletheProofPostprocess vpfpp(d_env, anc);
     if (vpfpp.process(fp, reasonForConversionFailure))
@@ -319,7 +318,7 @@
     options::ProofCheckMode oldMode = options().proof.proofCheck;
     d_pnm->getChecker()->setProofCheckMode(options::ProofCheckMode::NONE);
     std::string reasonForConversionFailure;
-    proof::AletheNodeConverter anc(nodeManager(), options().proof.proofDefineSkolems);
+    proof::AletheNodeConverter anc(nodeManager(), options().proof.proofAletheDefineSkolems);
     proof::AletheProofPostprocess vpfpp(d_env, anc);
     if (vpfpp.process(fp, reasonForConversionFailure))
     {
@@ -331,13 +330,6 @@
       out << "(error " << reasonForConversionFailure << ")";
     }
     d_pnm->getChecker()->setProofCheckMode(oldMode);
-=======
-    proof::AletheProofPostprocess vpfpp(
-        d_env, anc, options().proof.proofAletheResPivots);
-    vpfpp.process(fp);
-    proof::AletheProofPrinter vpp(d_env, anc);
-    vpp.print(out, fp, assertionNames);
->>>>>>> 3b05cdbf
   }
   else if (mode == options::ProofFormatMode::LFSC)
   {
