/******************************************************************************
 * Top contributors (to current version):
 *   Andrew Reynolds, Gereon Kremer, Haniel Barbosa
 *
 * This file is part of the cvc5 project.
 *
 * Copyright (c) 2009-2023 by the authors listed in the file AUTHORS
 * in the top-level source directory and their institutional affiliations.
 * All rights reserved.  See the file COPYING in the top-level source
 * directory for licensing information.
 * ****************************************************************************
 *
 * Implementation of setting default options.
 */

#include "smt/set_defaults.h"

#include <sstream>

#include "base/output.h"
#include "options/arith_options.h"
#include "options/arrays_options.h"
#include "options/base_options.h"
#include "options/booleans_options.h"
#include "options/bv_options.h"
#include "options/datatypes_options.h"
#include "options/decision_options.h"
#include "options/language.h"
#include "options/main_options.h"
#include "options/option_exception.h"
#include "options/parallel_options.h"
#include "options/printer_options.h"
#include "options/proof_options.h"
#include "options/prop_options.h"
#include "options/quantifiers_options.h"
#include "options/sep_options.h"
#include "options/smt_options.h"
#include "options/strings_options.h"
#include "options/theory_options.h"
#include "options/uf_options.h"
#include "smt/logic_exception.h"
#include "theory/theory.h"

using namespace cvc5::internal::theory;

namespace cvc5::internal {
namespace smt {

/**
 * Set domain.optName to value due to reason. Notify if value changes.
 * Note this macro should be used if the value is concrete.
 */
#define SET_AND_NOTIFY(domain, optName, value, reason) \
  if (opts.write##domain().optName != value)           \
  {                                                    \
    notifyModifyOption(#optName, #value, reason);      \
    opts.write##domain().optName = value;              \
  }
/**
 * Set domain.optName to value due to reason. Notify if value changes.
 *
 * Note this macro should be used if the value passed to the macro is not
 * concrete (i.e., stored in a variable).
 */
#define SET_AND_NOTIFY_VAL_SYM(domain, optName, value, reason) \
  if (opts.write##domain().optName != value)                   \
  {                                                            \
    std::stringstream sstmp;                                   \
    sstmp << value;                                            \
    notifyModifyOption(#optName, sstmp.str(), reason);         \
    opts.write##domain().optName = value;                      \
  }
/**
 * Set domain.optName to value due to reason if the option was not already set
 * by the user. Notify if value changes.
 * Note this macro should be used if the value is concrete.
 */
#define SET_AND_NOTIFY_IF_NOT_USER(domain, optName, value, reason) \
  if (!opts.write##domain().optName##WasSetByUser                  \
      && opts.write##domain().optName != value)                    \
  {                                                                \
    notifyModifyOption(#optName, #value, reason);                  \
    opts.write##domain().optName = value;                          \
  }
/**
 * Set domain.optName to value due to reason if the option was not already set
 * by the user. Notify if value changes.
 */
#define SET_AND_NOTIFY_IF_NOT_USER_VAL_SYM(domain, optName, value, reason) \
  if (!opts.write##domain().optName##WasSetByUser                          \
      && opts.write##domain().optName != value)                            \
  {                                                                        \
    std::stringstream sstmp;                                               \
    sstmp << value;                                                        \
    notifyModifyOption(#optName, sstmp.str(), reason);                     \
    opts.write##domain().optName = value;                                  \
  }

SetDefaults::SetDefaults(Env& env, bool isInternalSubsolver)
    : EnvObj(env), d_isInternalSubsolver(isInternalSubsolver)
{
}

void SetDefaults::setDefaults(LogicInfo& logic, Options& opts)
{
  // initial changes that are independent of logic, and may impact the logic
  setDefaultsPre(opts);
  // now, finalize the logic
  finalizeLogic(logic, opts);
  // further changes to options based on the logic
  setDefaultsPost(logic, opts);
}

void SetDefaults::setDefaultsPre(Options& opts)
{
  // TEMPORARY for testing
  if (opts.proof.proofReq && !opts.smt.produceProofs)
  {
    AlwaysAssert(false) << "Fail due to --proof-req "
                        << opts.smt.produceProofsWasSetByUser;
  }
  // implied options
  if (opts.smt.debugCheckModels)
  {
    SET_AND_NOTIFY(Smt, checkModels, true, "debugCheckModels");
  }
  if (opts.smt.checkModels || opts.driver.dumpModels)
  {
    SET_AND_NOTIFY(Smt, produceModels, true, "check or dump models");
  }
  if (opts.smt.checkModels)
  {
    SET_AND_NOTIFY(Smt, produceAssignments, true, "checkModels");
  }
  // unsat cores and proofs shenanigans
  if (opts.driver.dumpDifficulty)
  {
    SET_AND_NOTIFY(Smt, produceDifficulty, true, "dumpDifficulty");
  }
  if (opts.smt.checkUnsatCores || opts.driver.dumpUnsatCores
      || opts.driver.dumpUnsatCoresLemmas || opts.smt.unsatAssumptions
      || opts.smt.minimalUnsatCores
      || opts.smt.unsatCoresMode != options::UnsatCoresMode::OFF)
  {
    SET_AND_NOTIFY(
        Smt, produceUnsatCores, true, "option requiring unsat cores");
  }
  if (opts.smt.produceUnsatCores
      && opts.smt.unsatCoresMode == options::UnsatCoresMode::OFF)
  {
    SET_AND_NOTIFY(Smt,
                   unsatCoresMode,
                   options::UnsatCoresMode::ASSUMPTIONS,
                   "enabling unsat cores");
  }
  if (opts.proof.checkProofSteps)
  {
    SET_AND_NOTIFY(Smt, checkProofs, true, "check-proof-steps");
    // maximize the granularity
    SET_AND_NOTIFY_IF_NOT_USER(Proof,
                               proofGranularityMode,
                               options::ProofGranularityMode::DSL_REWRITE,
                               "check-proof-steps");
  }
  // if check-proofs, dump-proofs, or proof-mode=full, then proofs being fully
  // enabled is implied
  if (opts.smt.checkProofs || opts.driver.dumpProofs
      || opts.smt.proofMode == options::ProofMode::FULL)
  {
    SET_AND_NOTIFY(Smt, produceProofs, true, "option requiring proofs");
  }

  // this check assumes the user has requested *full* proofs
  if (opts.smt.produceProofs)
  {
    // if the user requested proofs, proof mode is full
    SET_AND_NOTIFY(Smt, proofMode, options::ProofMode::FULL, "enabling proofs");
    // unsat cores are available due to proofs being enabled
    if (opts.smt.unsatCoresMode != options::UnsatCoresMode::SAT_PROOF)
    {
      SET_AND_NOTIFY(Smt, produceUnsatCores, true, "enabling proofs");
      SET_AND_NOTIFY(Smt,
                     unsatCoresMode,
                     options::UnsatCoresMode::SAT_PROOF,
                     "enabling proofs");
    }
<<<<<<< HEAD
=======
    // note that this test assumes that granularity modes are ordered and
    // THEORY_REWRITE is gonna be, in the enum, after the lower granularity
    // levels
>>>>>>> 1dc8d6e9
    if (opts.proof.proofFormatMode == options::ProofFormatMode::ALETHE
        && opts.proof.proofGranularityMode
               < options::ProofGranularityMode::THEORY_REWRITE)
    {
      SET_AND_NOTIFY(Proof,
                     proofGranularityMode,
                     options::ProofGranularityMode::THEORY_REWRITE,
                     "Alethe requires granularity at least theory-rewrite");
    }
  }
  if (!opts.smt.produceProofs)
  {
    if (opts.smt.proofMode != options::ProofMode::OFF)
    {
      // if (expert) user set proof mode to something other than off, enable
      // proofs
      SET_AND_NOTIFY(Smt, produceProofs, true, "proof mode");
    }
    // if proofs weren't enabled by user, and we are producing difficulty
    if (opts.smt.produceDifficulty)
    {
      SET_AND_NOTIFY(Smt, produceProofs, true, "produce difficulty");
      // ensure at least preprocessing proofs are enabled
      if (opts.smt.proofMode == options::ProofMode::OFF)
      {
        SET_AND_NOTIFY(
            Smt, proofMode, options::ProofMode::PP_ONLY, "produce difficulty");
      }
    }
    // if proofs weren't enabled by user, and we are producing unsat cores
    if (opts.smt.produceUnsatCores)
    {
      SET_AND_NOTIFY(Smt, produceProofs, true, "unsat cores");
      if (opts.smt.unsatCoresMode == options::UnsatCoresMode::SAT_PROOF)
      {
        // if requested to be based on proofs, we produce (preprocessing +) SAT
        // proofs
        SET_AND_NOTIFY(
            Smt, proofMode, options::ProofMode::SAT, "unsat cores SAT proof");
      }
      else if (opts.smt.proofMode == options::ProofMode::OFF)
      {
        // otherwise, we always produce preprocessing proofs
        SET_AND_NOTIFY(
            Smt, proofMode, options::ProofMode::PP_ONLY, "unsat cores");
      }
    }
  }

  // if unsat cores are disabled, then unsat cores mode should be OFF. Similarly
  // for proof mode.
  Assert(opts.smt.produceUnsatCores
         == (opts.smt.unsatCoresMode != options::UnsatCoresMode::OFF));
  Assert(opts.smt.produceProofs
         == (opts.smt.proofMode != options::ProofMode::OFF));

  // if we requiring disabling proofs, disable them now
  if (opts.smt.produceProofs)
  {
    std::stringstream reasonNoProofs;
    if (incompatibleWithProofs(opts, reasonNoProofs))
    {
      std::stringstream ss;
      ss << reasonNoProofs.str() << " not supported with proofs or unsat cores";
      throw OptionException(ss.str());
    }
  }
  if (d_isInternalSubsolver)
  {
    // these options must be disabled on internal subsolvers, as they are
    // used by the user to rephrase the input.
    SET_AND_NOTIFY(Quantifiers, sygusInference, false, "internal subsolver");
    // deep restart does not work with internal subsolvers?
    SET_AND_NOTIFY(Smt,
                   deepRestartMode,
                   options::DeepRestartMode::NONE,
                   "internal subsolver");
  }
}

void SetDefaults::finalizeLogic(LogicInfo& logic, Options& opts) const
{
  if (opts.quantifiers.sygusInstWasSetByUser)
  {
    if (opts.quantifiers.sygusInst && isSygus(opts))
    {
      throw OptionException(std::string(
          "SyGuS instantiation quantifiers module cannot be enabled "
          "for SyGuS inputs."));
    }
  }
  else if (!isSygus(opts) && logic.isQuantified()
           && (logic.isPure(THEORY_FP)
               || (logic.isPure(THEORY_ARITH) && !logic.isLinear()
                   && logic.areIntegersUsed()))
           && !opts.base.incrementalSolving)
  {
    SET_AND_NOTIFY(Quantifiers, sygusInst, true, "logic");
  }

  if (opts.bv.bitblastMode == options::BitblastMode::EAGER)
  {
    if (opts.smt.produceModels
        && (logic.isTheoryEnabled(THEORY_ARRAYS)
            || logic.isTheoryEnabled(THEORY_UF)))
    {
      if (opts.bv.bitblastModeWasSetByUser
          || opts.smt.produceModelsWasSetByUser)
      {
        throw OptionException(std::string(
            "Eager bit-blasting currently does not support model generation "
            "for the combination of bit-vectors with arrays or uinterpreted "
            "functions. Try --bitblast=lazy"));
      }
      SET_AND_NOTIFY(
          Bv, bitblastMode, options::BitblastMode::LAZY, "model generation");
    }
    else if (!opts.base.incrementalSolving)
    {
      // if not incremental, we rely on ackermann to eliminate other theories.
      SET_AND_NOTIFY(Smt, ackermann, true, "bit-blast eager");
    }
    else if (logic.isQuantified() || !logic.isPure(THEORY_BV))
    {
      // requested bitblast=eager in incremental mode, must be QF_BV only.
      throw OptionException(
          std::string("Eager bit-blasting is only support in incremental mode "
                      "if the logic is quantifier-free bit-vectors"));
    }
  }

  if (opts.smt.solveIntAsBV > 0)
  {
    // Int to BV currently always eliminates arithmetic completely (or otherwise
    // fails). Thus, it is safe to eliminate arithmetic. Also, bit-vectors
    // are required.
    logic = logic.getUnlockedCopy();
    logic.enableTheory(THEORY_BV);
    logic.disableTheory(THEORY_ARITH);
    logic.lock();
  }

  if (opts.smt.solveBVAsInt != options::SolveBVAsIntMode::OFF)
  {
    if (opts.bv.boolToBitvector != options::BoolToBVMode::OFF)
    {
      throw OptionException(
          "solving bitvectors as integers is incompatible with --bool-to-bv.");
    }
    if (logic.isTheoryEnabled(THEORY_BV))
    {
      logic = logic.getUnlockedCopy();
      logic.enableTheory(THEORY_ARITH);
      logic.arithNonLinear();
      logic.lock();
    }
  }

  // set options about ackermannization
  if (opts.smt.ackermann && opts.smt.produceModels
      && (logic.isTheoryEnabled(THEORY_ARRAYS)
          || logic.isTheoryEnabled(THEORY_UF)))
  {
    if (opts.smt.produceModelsWasSetByUser)
    {
      throw OptionException(std::string(
          "Ackermannization currently does not support model generation."));
    }
    SET_AND_NOTIFY(Smt, ackermann, false, "model generation");
    // we are not relying on ackermann to eliminate theories in this case
    Assert(opts.bv.bitblastMode != options::BitblastMode::EAGER);
  }

  if (opts.smt.ackermann)
  {
    if (logic.isTheoryEnabled(THEORY_UF))
    {
      logic = logic.getUnlockedCopy();
      logic.disableTheory(THEORY_UF);
      logic.lock();
    }
  }

  // Set default options associated with strings-exp, which is enabled by
  // default if the logic includes strings. Note that enabling stringExp
  // enables quantifiers in the logic, and enables the bounded integer
  // quantifiers module for processing *only* bounded quantifiers generated by
  // the strings theory. It should not have an impact otherwise.
  if (logic.isTheoryEnabled(THEORY_STRINGS)
      && !options().strings.stringExpWasSetByUser)
  {
    SET_AND_NOTIFY(Strings, stringExp, true, "logic including strings");
  }
  // If strings-exp is enabled, we require quantifiers. We also enable them
  // if we are using eager string preprocessing or aggressive regular expression
  // elimination, which may introduce quantified formulas at preprocess time.
  if (opts.strings.stringExp || !opts.strings.stringLazyPreproc
      || opts.strings.regExpElim == options::RegExpElimMode::AGG)
  {
    // We require quantifiers since extended functions reduce using them.
    if (!logic.isQuantified())
    {
      logic = logic.getUnlockedCopy();
      logic.enableQuantifiers();
      logic.lock();
      Trace("smt") << "turning on quantifier logic, for strings-exp"
                   << std::endl;
    }
    // Note we allow E-matching by default to support combinations of sequences
    // and quantifiers. We also do not enable fmfBound here, which would
    // enable bounded integer instantiation for *all* quantifiers. Instead,
    // the bounded integers module will always process internally generated
    // quantifiers (those marked with InternalQuantAttribute).
  }

  if (opts.arrays.arraysExp)
  {
    if (!logic.isQuantified())
    {
      logic = logic.getUnlockedCopy();
      logic.enableQuantifiers();
      logic.lock();
    }
  }

  // We now know whether the input uses sygus. Update the logic to incorporate
  // the theories we need internally for handling sygus problems.
  if (usesSygus(opts))
  {
    logic = logic.getUnlockedCopy();
    logic.enableSygus();
    logic.lock();
  }

  // widen the logic
  widenLogic(logic, opts);

  // check if we have any options that are not supported with quantified logics
  if (logic.isQuantified())
  {
    std::stringstream reasonNoQuant;
    if (incompatibleWithQuantifiers(opts, reasonNoQuant))
    {
      std::stringstream ss;
      ss << reasonNoQuant.str() << " not supported in quantified logics.";
      throw OptionException(ss.str());
    }
  }
  // check if we have separation logic heap types
  if (d_env.hasSepHeap())
  {
    std::stringstream reasonNoSepLogic;
    if (incompatibleWithSeparationLogic(opts, reasonNoSepLogic))
    {
      std::stringstream ss;
      ss << reasonNoSepLogic.str()
         << " not supported when using separation logic.";
      throw OptionException(ss.str());
    }
  }
}

void SetDefaults::setDefaultsPost(const LogicInfo& logic, Options& opts) const
{
  SET_AND_NOTIFY(Smt, produceAssertions, true, "always enabled");

  if (opts.smt.solveBVAsInt != options::SolveBVAsIntMode::OFF)
  {
    /**
     * Operations on 1 bits are better handled as Boolean operations
     * than as integer operations.
     * Therefore, we enable bv-to-bool, which runs before
     * the translation to integers.
     */
    SET_AND_NOTIFY(Bv, bitvectorToBool, true, "solve-bv-as-int");
  }

  // Disable options incompatible with incremental solving, or output an error
  // if enabled explicitly.
  if (opts.base.incrementalSolving)
  {
    std::stringstream reasonNoInc;
    std::stringstream suggestNoInc;
    if (incompatibleWithIncremental(logic, opts, reasonNoInc, suggestNoInc))
    {
      std::stringstream ss;
      ss << reasonNoInc.str() << " not supported with incremental solving. "
         << suggestNoInc.str();
      throw OptionException(ss.str());
    }
  }

  // Disable options incompatible with unsat cores or output an error if enabled
  // explicitly
  if (opts.smt.produceUnsatCores)
  {
    // check if the options are not compatible with unsat cores
    std::stringstream reasonNoUc;
    if (incompatibleWithUnsatCores(opts, reasonNoUc))
    {
      std::stringstream ss;
      ss << reasonNoUc.str() << " not supported with unsat cores";
      throw OptionException(ss.str());
    }
  }
  else
  {
    // Turn on unconstrained simplification for QF_AUFBV
    if (!opts.smt.unconstrainedSimpWasSetByUser
        && !opts.base.incrementalSolving)
    {
      // It is also currently incompatible with arithmetic, force the option
      // off.
      bool uncSimp = !opts.base.incrementalSolving && !logic.isQuantified()
                     && !opts.smt.produceModels && !opts.smt.produceAssignments
                     && !opts.smt.checkModels
                     && logic.isTheoryEnabled(THEORY_ARRAYS)
                     && logic.isTheoryEnabled(THEORY_BV)
                     && !logic.isTheoryEnabled(THEORY_ARITH);
      SET_AND_NOTIFY_VAL_SYM(
          Smt, unconstrainedSimp, uncSimp, "logic and options");
    }

    // by default, nonclausal simplification is off for QF_SAT
    if (!opts.smt.simplificationModeWasSetByUser)
    {
      bool qf_sat = logic.isPure(THEORY_BOOL) && !logic.isQuantified();
      // simplification=none works better for SMT LIB benchmarks with
      // quantifiers, not others
      if (qf_sat)
      {
        SET_AND_NOTIFY(Smt,
                       simplificationMode,
                       options::SimplificationMode::NONE,
                       "logic");
      }
      else
      {
        SET_AND_NOTIFY(Smt,
                       simplificationMode,
                       options::SimplificationMode::BATCH,
                       "logic");
      }
    }
  }

  if (opts.quantifiers.cegqiBv && logic.isQuantified())
  {
    if (opts.bv.boolToBitvector != options::BoolToBVMode::OFF)
    {
      if (opts.bv.boolToBitvectorWasSetByUser)
      {
        throw OptionException(
            "bool-to-bv != off not supported with CEGQI BV for quantified "
            "logics");
      }
      SET_AND_NOTIFY(
          Bv, boolToBitvector, options::BoolToBVMode::OFF, "cegqiBv");
    }
  }

  // cases where we need produce models
  if (opts.smt.produceAssignments || usesSygus(opts))
  {
    SET_AND_NOTIFY(Smt, produceModels, true, "produce assignments or sygus");
  }

  // --ite-simp is an experimental option designed for QF_LIA/nec. This
  // technique is experimental. This benchmark set also requires removing ITEs
  // during preprocessing, before repeating simplification. Hence, we enable
  // this by default.
  if (opts.smt.doITESimp)
  {
    SET_AND_NOTIFY_IF_NOT_USER(Smt, earlyIteRemoval, true, "doITESimp");
  }

  // Set the options for the theoryOf
  if (!opts.theory.theoryOfModeWasSetByUser)
  {
    if (logic.isSharingEnabled() && !logic.isTheoryEnabled(THEORY_BV)
        && !logic.isTheoryEnabled(THEORY_STRINGS)
        && !logic.isTheoryEnabled(THEORY_SETS)
        && !logic.isTheoryEnabled(THEORY_BAGS)
        && !(logic.isTheoryEnabled(THEORY_ARITH) && !logic.isLinear()
             && !logic.isQuantified()))
    {
      SET_AND_NOTIFY(Theory,
                     theoryOfMode,
                     options::TheoryOfMode::THEORY_OF_TERM_BASED,
                     "logic");
    }
  }

  // by default, symmetry breaker is on only for non-incremental QF_UF
  if (!opts.uf.ufSymmetryBreakerWasSetByUser)
  {
    // we disable this technique for *any* unsat core production, since it
    // uses a non-standard implementation that sends (unsound) lemmas during
    // presolve.
    bool qf_uf_noinc = logic.isPure(THEORY_UF) && !logic.isQuantified()
                       && !opts.base.incrementalSolving
                       && !opts.smt.produceUnsatCores;
    SET_AND_NOTIFY_VAL_SYM(
        Uf, ufSymmetryBreaker, qf_uf_noinc, "logic and options");
  }

  // If in arrays, set the UF handler to arrays
  if (logic.isTheoryEnabled(THEORY_ARRAYS) && !logic.isHigherOrder()
      && !opts.quantifiers.finiteModelFind
      && (!logic.isQuantified()
          || (logic.isQuantified() && !logic.isTheoryEnabled(THEORY_UF))))
  {
    d_env.setUninterpretedSortOwner(THEORY_ARRAYS);
  }
  else
  {
    d_env.setUninterpretedSortOwner(THEORY_UF);
  }

  if (!opts.smt.simplifyWithCareEnabledWasSetByUser)
  {
    bool qf_aufbv =
        !logic.isQuantified() && logic.isTheoryEnabled(THEORY_ARRAYS)
        && logic.isTheoryEnabled(THEORY_UF) && logic.isTheoryEnabled(THEORY_BV);
    SET_AND_NOTIFY_VAL_SYM(Smt, simplifyWithCareEnabled, qf_aufbv, "logic");
  }
  // Turn off array eager index splitting for QF_AUFLIA
  if (!opts.arrays.arraysEagerIndexSplittingWasSetByUser)
  {
    if (not logic.isQuantified() && logic.isTheoryEnabled(THEORY_ARRAYS)
        && logic.isTheoryEnabled(THEORY_UF)
        && logic.isTheoryEnabled(THEORY_ARITH))
    {
      SET_AND_NOTIFY(Arrays, arraysEagerIndexSplitting, false, "logic");
    }
  }
  // Turn on multiple-pass non-clausal simplification for QF_AUFBV
  if (!opts.smt.repeatSimpWasSetByUser)
  {
    bool repeatSimp = !logic.isQuantified()
                      && (logic.isTheoryEnabled(THEORY_ARRAYS)
                          && logic.isTheoryEnabled(THEORY_UF)
                          && logic.isTheoryEnabled(THEORY_BV))
                      && !safeUnsatCores(opts);
    SET_AND_NOTIFY_VAL_SYM(Smt, repeatSimp, repeatSimp, "logic");
  }

  /* Disable bit-level propagation by default for the BITBLAST solver. */
  if (opts.bv.bvSolver == options::BVSolver::BITBLAST)
  {
    SET_AND_NOTIFY(Bv, bitvectorPropagate, false, "bitblast solver");
  }

  if (opts.bv.boolToBitvector == options::BoolToBVMode::ALL
      && !logic.isTheoryEnabled(THEORY_BV))
  {
    if (opts.bv.boolToBitvectorWasSetByUser)
    {
      throw OptionException(
          "bool-to-bv=all not supported for non-bitvector logics.");
    }
    SET_AND_NOTIFY(
        Bv, boolToBitvector, options::BoolToBVMode::OFF, "non-BV logic");
  }

  // Turn on arith rewrite equalities only for pure arithmetic
  if (!opts.arith.arithRewriteEqWasSetByUser)
  {
    bool arithRewriteEq =
        logic.isPure(THEORY_ARITH) && logic.isLinear() && !logic.isQuantified();
    SET_AND_NOTIFY_VAL_SYM(Arith, arithRewriteEq, arithRewriteEq, "logic");
  }
  if (!opts.arith.arithHeuristicPivotsWasSetByUser)
  {
    int16_t heuristicPivots = 5;
    if (logic.isPure(THEORY_ARITH) && !logic.isQuantified())
    {
      if (logic.isDifferenceLogic())
      {
        heuristicPivots = -1;
      }
      else if (!logic.areIntegersUsed())
      {
        heuristicPivots = 0;
      }
    }
    SET_AND_NOTIFY_VAL_SYM(
        Arith, arithHeuristicPivots, heuristicPivots, "logic");
  }
  if (!opts.arith.arithPivotThresholdWasSetByUser)
  {
    uint16_t pivotThreshold = 2;
    if (logic.isPure(THEORY_ARITH) && !logic.isQuantified())
    {
      if (logic.isDifferenceLogic())
      {
        pivotThreshold = 16;
      }
    }
    SET_AND_NOTIFY_VAL_SYM(Arith, arithPivotThreshold, pivotThreshold, "logic");
  }
  if (!opts.arith.arithStandardCheckVarOrderPivotsWasSetByUser)
  {
    int16_t varOrderPivots = -1;
    if (logic.isPure(THEORY_ARITH) && !logic.isQuantified())
    {
      varOrderPivots = 200;
    }
    SET_AND_NOTIFY_VAL_SYM(
        Arith, arithStandardCheckVarOrderPivots, varOrderPivots, "logic");
  }
  if (logic.isPure(THEORY_ARITH) && !logic.areRealsUsed())
  {
    SET_AND_NOTIFY(
        Arith, nlExtTangentPlanesInterleave, true, "pure integer logic");
  }
  if (!opts.arith.nlRlvAssertBoundsWasSetByUser)
  {
    bool val = !logic.isQuantified();
    // use bound inference to determine when bounds are irrelevant only when
    // the logic is quantifier-free
    SET_AND_NOTIFY_VAL_SYM(
        Arith, nlRlvAssertBounds, val, "non-quantified logic");
  }

  // set the default decision mode
  setDefaultDecisionMode(logic, opts);

  // set up of central equality engine
  if (opts.theory.eeMode == options::EqEngineMode::CENTRAL)
  {
    // use the arithmetic equality solver by default
    SET_AND_NOTIFY_IF_NOT_USER(
        Arith, arithEqSolver, true, "central equality engine");
  }

  if (logic.isHigherOrder())
  {
    SET_AND_NOTIFY(Theory, assignFunctionValues, true, "higher-order logic");
  }

  // if Alethe proofs, print lambda applications in non-curried manner
  if (opts.proof.proofFormatMode == options::ProofFormatMode::ALETHE)
  {
    options::ioutils::setDefaultFlattenHOChains(true);
  }

  // set all defaults in the quantifiers theory, which includes sygus
  setDefaultsQuantifiers(logic, opts);

  // shared selectors are generally not good to combine with standard
  // quantifier techniques e.g. E-matching
  if (logic.isQuantified() && !usesSygus(opts))
  {
    SET_AND_NOTIFY_IF_NOT_USER(
        Datatypes, dtSharedSelectors, false, "quantified logic without SyGuS");
  }

  if (opts.prop.minisatSimpMode == options::MinisatSimpMode::ALL)
  {
    // cannot use minisat variable elimination for logics where a theory solver
    // introduces new literals into the search, or for parametric theories
    // which may introduce Boolean term variables. This includes quantifiers
    // (quantifier instantiation), and the lemma schemas used in non-linear
    // and sets. We also can't use it if models are enabled.
    if (logic.isTheoryEnabled(THEORY_SETS) || logic.isTheoryEnabled(THEORY_BAGS)
        || logic.isTheoryEnabled(THEORY_ARRAYS)
        || logic.isTheoryEnabled(THEORY_STRINGS)
        || logic.isTheoryEnabled(THEORY_DATATYPES) || logic.isQuantified()
        || opts.smt.produceModels || opts.smt.produceAssignments
        || opts.smt.checkModels
        || (logic.isTheoryEnabled(THEORY_ARITH) && !logic.isLinear()))
    {
      SET_AND_NOTIFY_IF_NOT_USER(Prop,
                                 minisatSimpMode,
                                 options::MinisatSimpMode::CLAUSE_ELIM,
                                 "non-basic logic");
    }
  }

  if (logic.isTheoryEnabled(THEORY_ARITH) && !logic.isLinear()
      && opts.arith.nlRlvMode != options::NlRlvMode::NONE)
  {
    SET_AND_NOTIFY(Theory, relevanceFilter, true, "nl relevance mode");
  }

  // For now, these array theory optimizations do not support model-building
  if (opts.smt.produceModels || opts.smt.produceAssignments
      || opts.smt.checkModels)
  {
    SET_AND_NOTIFY(Arrays, arraysOptimizeLinear, false, "models");
  }

  if (opts.strings.stringFMF)
  {
    SET_AND_NOTIFY_IF_NOT_USER(Strings,
                               stringProcessLoopMode,
                               options::ProcessLoopMode::SIMPLE,
                               "strings-fmf");
  }

  // !!! All options that require disabling models go here
  std::stringstream reasonNoModel;
  if (incompatibleWithModels(opts, reasonNoModel))
  {
    std::string sOptNoModel = reasonNoModel.str();
    if (opts.smt.produceModels)
    {
      if (opts.smt.produceModelsWasSetByUser)
      {
        std::stringstream ss;
        ss << "Cannot use " << sOptNoModel << " with model generation.";
        throw OptionException(ss.str());
      }
      SET_AND_NOTIFY(Smt, produceModels, false, sOptNoModel);
    }
    if (opts.smt.produceAssignments)
    {
      if (opts.smt.produceAssignmentsWasSetByUser)
      {
        std::stringstream ss;
        ss << "Cannot use " << sOptNoModel
           << " with model generation (produce-assignments).";
        throw OptionException(ss.str());
      }
      SET_AND_NOTIFY(Smt, produceAssignments, false, sOptNoModel);
    }
    if (opts.smt.checkModels)
    {
      if (opts.smt.checkModelsWasSetByUser)
      {
        std::stringstream ss;
        ss << "Cannot use " << sOptNoModel
           << " with model generation (check-models).";
        throw OptionException(ss.str());
      }
      SET_AND_NOTIFY(Smt, checkModels, false, sOptNoModel);
    }
  }

  if (opts.bv.bitblastMode == options::BitblastMode::EAGER
      && !logic.isPure(THEORY_BV) && logic.getLogicString() != "QF_UFBV")
  {
    throw OptionException(
        "Eager bit-blasting does not currently support theory combination with "
        "any theory other than UF. "
        "Note that in a QF_BV problem UF symbols can be introduced for "
        "division. "
        "Try --bv-div-zero-const to interpret division by zero as a constant.");
  }

#ifdef CVC5_USE_POLY
  if (logic == LogicInfo("QF_UFNRA"))
  {
    if (!opts.arith.nlCov && !opts.arith.nlCovWasSetByUser)
    {
      SET_AND_NOTIFY(Arith, nlCov, true, "QF_UFNRA");
      SET_AND_NOTIFY_IF_NOT_USER(
          Arith, nlExt, options::NlExtMode::LIGHT, "QF_UFNRA");
    }
  }
  else if (logic.isQuantified() && logic.isTheoryEnabled(theory::THEORY_ARITH)
           && logic.areRealsUsed() && !logic.areIntegersUsed()
           && !logic.areTranscendentalsUsed())
  {
    if (!opts.arith.nlCov && !opts.arith.nlCovWasSetByUser)
    {
      SET_AND_NOTIFY(Arith, nlCov, true, "logic with reals");
      SET_AND_NOTIFY_IF_NOT_USER(
          Arith, nlExt, options::NlExtMode::LIGHT, "logic with reals");
    }
  }
#else
  if (opts.arith.nlCov)
  {
    if (opts.arith.nlCovWasSetByUser)
    {
      throw OptionException(
          "Cannot use --nl-cov without configuring with --poly.");
    }
    else
    {
      SET_AND_NOTIFY(Arith, nlCov, false, "no support for libpoly");
      SET_AND_NOTIFY(
          Arith, nlExt, options::NlExtMode::FULL, "no support for libpoly");
    }
  }
#endif
  if (logic.isTheoryEnabled(theory::THEORY_ARITH) && logic.areTranscendentalsUsed())
  {
    SET_AND_NOTIFY_IF_NOT_USER(
        Arith, nlExt, options::NlExtMode::FULL, "logic with transcendentals");
  }
}

bool SetDefaults::isSygus(const Options& opts) const
{
  if (opts.quantifiers.sygus)
  {
    return true;
  }
  if (!d_isInternalSubsolver)
  {
    if (opts.smt.produceAbducts || opts.smt.produceInterpolants
        || opts.quantifiers.sygusInference)
    {
      // since we are trying to recast as sygus, we assume the input is sygus
      return true;
    }
  }
  return false;
}

bool SetDefaults::usesSygus(const Options& opts) const
{
  if (isSygus(opts))
  {
    return true;
  }
  if (!d_isInternalSubsolver && opts.quantifiers.sygusInst)
  {
    // sygus instantiation uses sygus, but it is not a sygus problem
    return true;
  }
  return false;
}

bool SetDefaults::usesInputConversion(const Options& opts,
                                      std::ostream& reason) const
{
  if (opts.smt.solveBVAsInt != options::SolveBVAsIntMode::OFF)
  {
    reason << "solveBVAsInt";
    return true;
  }
  if (opts.smt.solveIntAsBV > 0)
  {
    reason << "solveIntAsBV";
    return true;
  }
  if (opts.smt.solveRealAsInt)
  {
    reason << "solveRealAsInt";
    return true;
  }
  return false;
}

bool SetDefaults::incompatibleWithProofs(Options& opts,
                                         std::ostream& reason) const
{
  if (opts.quantifiers.globalNegate)
  {
    // When global negate answers "unsat", it is not due to showing a set of
    // formulas is unsat. Thus, proofs do not apply.
    reason << "global-negate";
    return true;
  }
  if (isSygus(opts))
  {
    // we don't support proofs with SyGuS. One issue is that SyGuS evaluation
    // functions are incompatible with our equality proofs. Moreover, enabling
    // proofs for sygus (sub)solvers is irrelevant, since they are not given
    // check-sat queries. Note however that we allow proofs in non-full modes
    // (e.g. unsat cores).
    if (opts.smt.proofMode == options::ProofMode::FULL)
    {
      reason << "sygus";
      return true;
    }
  }
  // options that are automatically set to support proofs
  if (opts.bv.bvAssertInput)
  {
    SET_AND_NOTIFY(Bv, bvAssertInput, false, "proofs");
  }
  // If proofs are required and the user did not specify a specific BV solver,
  // we make sure to use the proof producing BITBLAST_INTERNAL solver.
  if (opts.smt.proofMode == options::ProofMode::FULL)
  {
    SET_AND_NOTIFY_IF_NOT_USER(
        Bv, bvSolver, options::BVSolver::BITBLAST_INTERNAL, "proofs");
  }
  SET_AND_NOTIFY_IF_NOT_USER(Arith, nlCovVarElim, false, "proofs");
  if (opts.smt.deepRestartMode != options::DeepRestartMode::NONE)
  {
    reason << "deep restarts";
    return true;
  }
  return false;
}

bool SetDefaults::incompatibleWithModels(const Options& opts,
                                         std::ostream& reason) const
{
  if (opts.smt.unconstrainedSimpWasSetByUser && opts.smt.unconstrainedSimp)
  {
    reason << "unconstrained-simp";
    return true;
  }
  else if (opts.smt.sortInference)
  {
    reason << "sort-inference";
    return true;
  }
  else if (opts.prop.minisatSimpMode == options::MinisatSimpMode::ALL)
  {
    reason << "minisat-simplification";
    return true;
  }
  else if (opts.quantifiers.globalNegate)
  {
    reason << "global-negate";
    return true;
  }
  else if (opts.arrays.arraysWeakEquivalence)
  {
    reason << "arrays-weak-equiv";
    return true;
  }
  return false;
}

bool SetDefaults::incompatibleWithIncremental(const LogicInfo& logic,
                                              Options& opts,
                                              std::ostream& reason,
                                              std::ostream& suggest) const
{
  if (d_env.hasSepHeap())
  {
    reason << "separation logic";
    return true;
  }
  if (opts.smt.ackermann)
  {
    reason << "ackermann";
    return true;
  }
  if (opts.smt.unconstrainedSimp)
  {
    if (opts.smt.unconstrainedSimpWasSetByUser)
    {
      reason << "unconstrained simplification";
      return true;
    }
    SET_AND_NOTIFY(Smt, unconstrainedSimp, false, "incremental solving");
  }
  if (opts.bv.bitblastMode == options::BitblastMode::EAGER
      && !logic.isPure(THEORY_BV))
  {
    reason << "eager bit-blasting in non-QF_BV logic";
    suggest << "Try --bitblast=lazy.";
    return true;
  }
  if (opts.quantifiers.sygusInference)
  {
    if (opts.quantifiers.sygusInferenceWasSetByUser)
    {
      reason << "sygus inference";
      return true;
    }
    SET_AND_NOTIFY(Quantifiers, sygusInference, false, "incremental solving");
  }
  if (opts.quantifiers.sygusInst)
  {
    if (opts.quantifiers.sygusInstWasSetByUser)
    {
      reason << "sygus inst";
      return true;
    }
    SET_AND_NOTIFY(Quantifiers, sygusInst, false, "incremental solving");
  }
  if (opts.smt.solveIntAsBV > 0)
  {
    reason << "solveIntAsBV";
    return true;
  }
  if (opts.smt.deepRestartMode != options::DeepRestartMode::NONE)
  {
    reason << "deep restarts";
    return true;
  }
  if (opts.parallel.computePartitions > 1)
  {
    reason << "compute partitions";
    return true;
  }

  // disable modes not supported by incremental
  SET_AND_NOTIFY(Smt, sortInference, false, "incremental solving");
  SET_AND_NOTIFY(Uf, ufssFairnessMonotone, false, "incremental solving");
  SET_AND_NOTIFY(Quantifiers, globalNegate, false, "incremental solving");
  SET_AND_NOTIFY(Quantifiers, cegqiNestedQE, false, "incremental solving");
  SET_AND_NOTIFY(Arith, arithMLTrick, false, "incremental solving");
  return false;
}

bool SetDefaults::incompatibleWithUnsatCores(Options& opts,
                                             std::ostream& reason) const
{
  // All techniques that are incompatible with unsat cores are listed here.
  // A preprocessing pass is incompatible with unsat cores if
  // (A) its reasoning is not local, i.e. it may replace an assertion A by A'
  // where A does not imply A', or if it adds new assertions B that are not
  // tautologies, AND
  // (B) it does not track proofs.
  if (opts.smt.deepRestartMode != options::DeepRestartMode::NONE)
  {
    if (opts.smt.deepRestartModeWasSetByUser)
    {
      reason << "deep restarts";
      return true;
    }
    SET_AND_NOTIFY(
        Smt, deepRestartMode, options::DeepRestartMode::NONE, "unsat cores");
  }
  if (opts.smt.learnedRewrite)
  {
    if (opts.smt.learnedRewriteWasSetByUser)
    {
      reason << "learned rewrites";
      return true;
    }
    SET_AND_NOTIFY(Smt, learnedRewrite, false, "unsat cores");
  }
  // most static learning techniques are local, although arithmetic static
  // learning is not.
  if (opts.arith.arithStaticLearning)
  {
    if (opts.arith.arithStaticLearningWasSetByUser)
    {
      reason << "arith static learning";
      return true;
    }
    SET_AND_NOTIFY(Arith, arithStaticLearning, false, "unsat cores");
  }

  if (opts.arith.pbRewrites)
  {
    if (opts.arith.pbRewritesWasSetByUser)
    {
      reason << "pseudoboolean rewrites";
      return true;
    }
    SET_AND_NOTIFY(Arith, pbRewrites, false, "unsat cores");
  }

  if (opts.quantifiers.globalNegate)
  {
    if (opts.quantifiers.globalNegateWasSetByUser)
    {
      reason << "global-negate";
      return true;
    }
    SET_AND_NOTIFY(Quantifiers, globalNegate, false, "unsat cores");
  }

  if (opts.smt.doITESimp)
  {
    reason << "ITE simp";
    return true;
  }
  return false;
}

bool SetDefaults::safeUnsatCores(const Options& opts) const
{
  // whether we want to force safe unsat cores, i.e., if we are in the default
  // ASSUMPTIONS mode, since other ones are experimental
  return opts.smt.unsatCoresMode == options::UnsatCoresMode::ASSUMPTIONS;
}

bool SetDefaults::incompatibleWithSygus(const Options& opts,
                                        std::ostream& reason) const
{
  // sygus should not be combined with preprocessing passes that convert the
  // input
  if (usesInputConversion(opts, reason))
  {
    return true;
  }
  if (opts.smt.deepRestartMode != options::DeepRestartMode::NONE)
  {
    reason << "deep restarts";
    return true;
  }
  if (opts.quantifiers.globalNegate)
  {
    reason << "global negate";
    return true;
  }
  return false;
}

bool SetDefaults::incompatibleWithQuantifiers(const Options& opts,
                                              std::ostream& reason) const
{
  if (opts.smt.ackermann)
  {
    reason << "ackermann";
    return true;
  }
  if (opts.arith.nlRlvMode != options::NlRlvMode::NONE)
  {
    // Theory relevance is incompatible with CEGQI and SyQI, since there is no
    // appropriate policy for the relevance of counterexample lemmas (when their
    // guard is entailed to be false, the entire lemma is relevant, not just the
    // guard). Hence, we throw an option exception if quantifiers are enabled.
    reason << "--nl-ext-rlv";
    return true;
  }
  return false;
}

bool SetDefaults::incompatibleWithSeparationLogic(Options& opts,
                                                  std::ostream& reason) const
{
  // Spatial formulas in separation logic have a semantics that depends on
  // their position in the AST (e.g. their nesting beneath separation
  // conjunctions). Thus, we cannot apply BCP as a substitution for spatial
  // predicates to the input formula. We disable this option altogether to
  // ensure this is the case
  SET_AND_NOTIFY(Smt, simplificationBoolConstProp, false, "separation logic");
  return false;
}

void SetDefaults::widenLogic(LogicInfo& logic, const Options& opts) const
{
  bool needsUf = false;
  // strings require LIA, UF; widen the logic
  if (logic.isTheoryEnabled(THEORY_STRINGS))
  {
    LogicInfo log(logic.getUnlockedCopy());
    // Strings requires arith for length constraints, and also UF
    needsUf = true;
    if (!logic.isTheoryEnabled(THEORY_ARITH) || logic.isDifferenceLogic())
    {
      verbose(1)
          << "Enabling linear integer arithmetic because strings are enabled"
          << std::endl;
      log.enableTheory(THEORY_ARITH);
      log.enableIntegers();
      log.arithOnlyLinear();
    }
    else if (!logic.areIntegersUsed())
    {
      verbose(1) << "Enabling integer arithmetic because strings are enabled"
                 << std::endl;
      log.enableIntegers();
    }
    logic = log;
    logic.lock();
  }
  if (opts.quantifiers.globalNegate)
  {
    LogicInfo log(logic.getUnlockedCopy());
    log.enableQuantifiers();
    logic = log;
    logic.lock();
  }
  if (opts.quantifiers.preSkolemQuantNested
      && opts.quantifiers.preSkolemQuantNestedWasSetByUser)
  {
    // if pre-skolem nested is explictly set, then we require UF. If it is
    // not explicitly set, it is disabled below if UF is not present.
    verbose(1) << "Enabling UF because preSkolemQuantNested requires it."
               << std::endl;
    needsUf = true;
  }
  if (needsUf
      // Arrays, datatypes and sets permit Boolean terms and thus require UF
      || logic.isTheoryEnabled(THEORY_ARRAYS)
      || logic.isTheoryEnabled(THEORY_DATATYPES)
      || logic.isTheoryEnabled(THEORY_SETS)
      || logic.isTheoryEnabled(THEORY_BAGS)
      // Non-linear arithmetic requires UF to deal with division/mod because
      // their expansion introduces UFs for the division/mod-by-zero case.
      // If we are eliminating non-linear arithmetic via solve-int-as-bv,
      // then this is not required, since non-linear arithmetic will be
      // eliminated altogether (or otherwise fail at preprocessing).
      || (logic.isTheoryEnabled(THEORY_ARITH) && !logic.isLinear()
          && opts.smt.solveIntAsBV == 0)
      // If arithmetic and bv are enabled, it is possible to use bv2nat and
      // int2bv, which require the UF theory.
      || (logic.isTheoryEnabled(THEORY_ARITH)
          && logic.isTheoryEnabled(THEORY_BV))
      // FP requires UF since there are multiple operators that are partially
      // defined (see http://smtlib.cs.uiowa.edu/papers/BTRW15.pdf for more
      // details).
      || logic.isTheoryEnabled(THEORY_FP))
  {
    if (!logic.isTheoryEnabled(THEORY_UF))
    {
      LogicInfo log(logic.getUnlockedCopy());
      if (!needsUf)
      {
        verbose(1) << "Enabling UF because " << logic << " requires it."
                   << std::endl;
      }
      log.enableTheory(THEORY_UF);
      logic = log;
      logic.lock();
    }
  }
  if (opts.arith.arithMLTrick)
  {
    if (!logic.areIntegersUsed())
    {
      // enable integers
      LogicInfo log(logic.getUnlockedCopy());
      verbose(1) << "Enabling integers because arithMLTrick requires it."
                 << std::endl;
      log.enableIntegers();
      logic = log;
      logic.lock();
    }
  }
}

void SetDefaults::setDefaultsQuantifiers(const LogicInfo& logic,
                                         Options& opts) const
{
  if (opts.quantifiers.fullSaturateQuant)
  {
    SET_AND_NOTIFY(Quantifiers, enumInst, true, "full-saturate-quant");
  }
  if (opts.arrays.arraysExp)
  {
    // Allows to answer sat more often by default.
    SET_AND_NOTIFY_IF_NOT_USER(Quantifiers, fmfBound, true, "arrays-exp");
  }
  if (logic.hasCardinalityConstraints())
  {
    // must have finite model finding on
    SET_AND_NOTIFY(Quantifiers,
                   finiteModelFind,
                   true,
                   "logic with cardinality constraints");
  }
  if (opts.quantifiers.instMaxLevel != -1)
  {
    SET_AND_NOTIFY(Quantifiers, cegqi, false, "instMaxLevel");
  }
  if (opts.quantifiers.mbqi)
  {
    // MBQI is an alternative to CEGQI/SyQI
    SET_AND_NOTIFY_IF_NOT_USER(Quantifiers, cegqi, false, "mbqi");
    SET_AND_NOTIFY_IF_NOT_USER(Quantifiers, sygusInst, false, "mbqi");
  }

  if (opts.quantifiers.fmfBoundLazy)
  {
    SET_AND_NOTIFY_IF_NOT_USER(Quantifiers, fmfBound, true, "fmfBoundLazy");
  }
  // now have determined whether fmfBound is on/off
  // apply fmfBound options
  if (opts.quantifiers.fmfBound)
  {
    // if bounded integers are set, use no MBQI by default
    SET_AND_NOTIFY_IF_NOT_USER(
        Quantifiers, fmfMbqiMode, options::FmfMbqiMode::NONE, "fmfBound");
    SET_AND_NOTIFY_IF_NOT_USER(
        Quantifiers, prenexQuant, options::PrenexQuantMode::NONE, "fmfBound");
  }
  if (logic.isHigherOrder())
  {
    // if higher-order, then current variants of model-based instantiation
    // cannot be used
    SET_AND_NOTIFY(Quantifiers,
                   fmfMbqiMode,
                   options::FmfMbqiMode::NONE,
                   "higher-order logic");
    // by default, use store axioms only if --ho-elim is set
    SET_AND_NOTIFY_IF_NOT_USER_VAL_SYM(Quantifiers,
                                       hoElimStoreAx,
                                       opts.quantifiers.hoElim,
                                       "higher-order logic");
    // Cannot use macros, since lambda lifting and macro elimination are inverse
    // operations.
    SET_AND_NOTIFY(Quantifiers, macrosQuant, false, "higher-order logic");
  }
  if (opts.quantifiers.fmfFunWellDefinedRelevant)
  {
    SET_AND_NOTIFY_IF_NOT_USER(
        Quantifiers, fmfFunWellDefined, true, "fmfFunWellDefinedRelevant");
  }
  if (opts.quantifiers.fmfFunWellDefined)
  {
    SET_AND_NOTIFY_IF_NOT_USER(
        Quantifiers, finiteModelFind, true, "fmfFunWellDefined");
  }

  // now, have determined whether finite model find is on/off
  // apply finite model finding options
  if (opts.quantifiers.finiteModelFind)
  {
    // apply conservative quantifiers splitting
    SET_AND_NOTIFY_IF_NOT_USER(Quantifiers,
                               quantDynamicSplit,
                               options::QuantDSplitMode::DEFAULT,
                               "finiteModelFind");
    // do not use E-matching by default. For E-matching + FMF, the user should
    // specify --finite-model-find --e-matching.
    SET_AND_NOTIFY_IF_NOT_USER(
        Quantifiers, eMatching, false, "finiteModelFind");
    // instantiate only on last call
    if (opts.quantifiers.eMatching)
    {
      SET_AND_NOTIFY_IF_NOT_USER(Quantifiers,
                                 instWhenMode,
                                 options::InstWhenMode::LAST_CALL,
                                 "finiteModelFind");
    }
  }

  // apply sygus options
  // if we are attempting to rewrite everything to SyGuS, use sygus()
  if (isSygus(opts))
  {
    std::stringstream reasonNoSygus;
    if (incompatibleWithSygus(opts, reasonNoSygus))
    {
      std::stringstream ss;
      ss << reasonNoSygus.str() << " not supported in sygus.";
      throw OptionException(ss.str());
    }
    // now, set defaults based on sygus
    setDefaultsSygus(opts);
  }
  // counterexample-guided instantiation for non-sygus
  // enable if any possible quantifiers with arithmetic, datatypes or bitvectors
  if ((logic.isQuantified()
       && (logic.isTheoryEnabled(THEORY_ARITH)
           || logic.isTheoryEnabled(THEORY_DATATYPES)
           || logic.isTheoryEnabled(THEORY_BV)
           || logic.isTheoryEnabled(THEORY_FP)))
      || opts.quantifiers.cegqiAll)
  {
    SET_AND_NOTIFY_IF_NOT_USER(Quantifiers, cegqi, true, "logic");
    // check whether we should apply full cbqi
    if (logic.isPure(THEORY_BV))
    {
      SET_AND_NOTIFY_IF_NOT_USER(
          Quantifiers, cegqiFullEffort, true, "pure BV logic");
    }
  }
  if (opts.quantifiers.cegqi)
  {
    if (logic.isPure(THEORY_ARITH) || logic.isPure(THEORY_BV))
    {
      SET_AND_NOTIFY_IF_NOT_USER(
          Quantifiers, conflictBasedInst, false, "cegqi pure logic");
      SET_AND_NOTIFY_IF_NOT_USER(
          Quantifiers, instNoEntail, false, "cegqi pure logic");
      // only instantiation should happen at last call when model is avaiable
      SET_AND_NOTIFY_IF_NOT_USER(Quantifiers,
                                 instWhenMode,
                                 options::InstWhenMode::LAST_CALL,
                                 "cegqi pure logic");
    }
    else
    {
      // only supported in pure arithmetic or pure BV
      SET_AND_NOTIFY(Quantifiers, cegqiNestedQE, false, "cegqi non-pure logic");
    }
    if (opts.quantifiers.globalNegate)
    {
      SET_AND_NOTIFY_IF_NOT_USER(Quantifiers,
                                 prenexQuant,
                                 options::PrenexQuantMode::NONE,
                                 "globalNegate");
    }
  }
  // implied options...
  if (opts.quantifiers.cbqiModeWasSetByUser || opts.quantifiers.cbqiTConstraint)
  {
    SET_AND_NOTIFY(Quantifiers, conflictBasedInst, true, "cbqi option");
  }
  if (opts.quantifiers.cegqiNestedQE)
  {
    SET_AND_NOTIFY(Quantifiers, prenexQuantUser, true, "cegqiNestedQE");
    SET_AND_NOTIFY_IF_NOT_USER(Quantifiers,
                               preSkolemQuant,
                               options::PreSkolemQuantMode::ON,
                               "cegqiNestedQE");
  }
  // for induction techniques
  if (opts.quantifiers.quantInduction)
  {
    SET_AND_NOTIFY_IF_NOT_USER(
        Quantifiers, dtStcInduction, true, "quantInduction");
    SET_AND_NOTIFY_IF_NOT_USER(
        Quantifiers, intWfInduction, true, "quantInduction");
  }
  if (opts.quantifiers.dtStcInduction)
  {
    // try to remove ITEs from quantified formulas
    SET_AND_NOTIFY_IF_NOT_USER(
        Quantifiers, iteDtTesterSplitQuant, true, "dtStcInduction");
    SET_AND_NOTIFY_IF_NOT_USER(Quantifiers,
                               iteLiftQuant,
                               options::IteLiftQuantMode::ALL,
                               "dtStcInduction");
  }
  if (opts.quantifiers.intWfInduction)
  {
    SET_AND_NOTIFY_IF_NOT_USER(
        Quantifiers, purifyTriggers, true, "intWfInduction");
  }
  if (opts.quantifiers.conjectureGenPerRoundWasSetByUser)
  {
    bool conjNZero = (opts.quantifiers.conjectureGenPerRound > 0);
    SET_AND_NOTIFY_VAL_SYM(
        Quantifiers, conjectureGen, conjNZero, "conjectureGenPerRound");
  }
  // can't pre-skolemize nested quantifiers without UF theory
  if (!logic.isTheoryEnabled(THEORY_UF)
      && opts.quantifiers.preSkolemQuant != options::PreSkolemQuantMode::OFF)
  {
    SET_AND_NOTIFY_IF_NOT_USER(
        Quantifiers, preSkolemQuantNested, false, "preSkolemQuant");
  }
  if (!logic.isTheoryEnabled(THEORY_DATATYPES))
  {
    SET_AND_NOTIFY(Quantifiers,
                   quantDynamicSplit,
                   options::QuantDSplitMode::NONE,
                   "non-datatypes logic");
  }
  if (opts.quantifiers.globalNegate)
  {
    SET_AND_NOTIFY(
        Smt, deepRestartMode, options::DeepRestartMode::NONE, "globalNegate");
  }
}

void SetDefaults::setDefaultsSygus(Options& opts) const
{
  SET_AND_NOTIFY(Quantifiers, sygus, true, "enabling sygus");
  // must use Ferrante/Rackoff for real arithmetic
  SET_AND_NOTIFY(Quantifiers, cegqiMidpoint, true, "sygus");
  // must disable cegqi-bv since it may introduce witness terms, which
  // cannot appear in synthesis solutions
  SET_AND_NOTIFY_IF_NOT_USER(Quantifiers, cegqiBv, false, "sygus");
  if (opts.quantifiers.sygusRepairConst)
  {
    SET_AND_NOTIFY_IF_NOT_USER(Quantifiers, cegqi, true, "sygusRepairConst");
  }
  if (opts.quantifiers.sygusInference)
  {
    // optimization: apply preskolemization, makes it succeed more often
    SET_AND_NOTIFY_IF_NOT_USER(Quantifiers,
                               preSkolemQuant,
                               options::PreSkolemQuantMode::ON,
                               "sygusInference");
    SET_AND_NOTIFY_IF_NOT_USER(
        Quantifiers, preSkolemQuantNested, true, "sygusInference");
  }
  // counterexample-guided instantiation for sygus
  SET_AND_NOTIFY_IF_NOT_USER(Quantifiers,
                             cegqiSingleInvMode,
                             options::CegqiSingleInvMode::USE,
                             "sygus");
  SET_AND_NOTIFY_IF_NOT_USER(Quantifiers, conflictBasedInst, false, "sygus");
  SET_AND_NOTIFY_IF_NOT_USER(Quantifiers, instNoEntail, false, "sygus");
  // should use full effort cbqi for single invocation and repair const
  SET_AND_NOTIFY_IF_NOT_USER(Quantifiers, cegqiFullEffort, true, "sygus");
  // Whether we must use "basic" sygus algorithms. A non-basic sygus algorithm
  // is one that is specialized for returning a single solution. Non-basic
  // sygus algorithms currently include the PBE solver, UNIF+PI, static
  // template inference for invariant synthesis, and single invocation
  // techniques.
  bool reqBasicSygus = false;
  if (opts.smt.produceAbducts)
  {
    // if doing abduction, we should filter strong solutions
    SET_AND_NOTIFY_IF_NOT_USER(Quantifiers,
                               sygusFilterSolMode,
                               options::SygusFilterSolMode::STRONG,
                               "produceAbducts");
    // we must use basic sygus algorithms, since e.g. we require checking
    // a sygus side condition for consistency with axioms.
    reqBasicSygus = true;
  }
  if (opts.quantifiers.sygusStream || opts.base.incrementalSolving)
  {
    // Streaming and incremental mode are incompatible with techniques that
    // focus the search towards finding a single solution.
    reqBasicSygus = true;
  }
  // Now, disable options for non-basic sygus algorithms, if necessary.
  if (reqBasicSygus)
  {
    SET_AND_NOTIFY_IF_NOT_USER(Quantifiers, sygusUnifPbe, false, "basic sygus");
    SET_AND_NOTIFY_IF_NOT_USER(Quantifiers,
                               sygusUnifPi,
                               options::SygusUnifPiMode::NONE,
                               "basic sygus");
    SET_AND_NOTIFY_IF_NOT_USER(Quantifiers,
                               sygusInvTemplMode,
                               options::SygusInvTemplMode::NONE,
                               "basic sygus");
    SET_AND_NOTIFY_IF_NOT_USER(Quantifiers,
                               cegqiSingleInvMode,
                               options::CegqiSingleInvMode::NONE,
                               "basic sygus");
  }
  // do not miniscope
  SET_AND_NOTIFY_IF_NOT_USER(
      Quantifiers, miniscopeQuant, options::MiniscopeQuantMode::OFF, "sygus");
  // do not do macros
  SET_AND_NOTIFY_IF_NOT_USER(Quantifiers, macrosQuant, false, "sygus");
}
void SetDefaults::setDefaultDecisionMode(const LogicInfo& logic,
                                         Options& opts) const
{
  // Set decision mode based on logic (if not set by user)
  if (opts.decision.decisionModeWasSetByUser)
  {
    return;
  }
  options::DecisionMode decMode =
      // anything that uses sygus uses internal
      usesSygus(opts) ? options::DecisionMode::INTERNAL :
                      // ALL or its supersets
          logic.hasEverything()
              ? options::DecisionMode::JUSTIFICATION
              : (  // QF_BV
                    (not logic.isQuantified() && logic.isPure(THEORY_BV)) ||
                            // QF_AUFBV or QF_ABV or QF_UFBV
                            (not logic.isQuantified()
                             && (logic.isTheoryEnabled(THEORY_ARRAYS)
                                 || logic.isTheoryEnabled(THEORY_UF))
                             && logic.isTheoryEnabled(THEORY_BV))
                            ||
                            // QF_AUFLIA (and may be ends up enabling
                            // QF_AUFLRA?)
                            (not logic.isQuantified()
                             && logic.isTheoryEnabled(THEORY_ARRAYS)
                             && logic.isTheoryEnabled(THEORY_UF)
                             && logic.isTheoryEnabled(THEORY_ARITH))
                            ||
                            // QF_LRA
                            (not logic.isQuantified()
                             && logic.isPure(THEORY_ARITH) && logic.isLinear()
                             && !logic.isDifferenceLogic()
                             && !logic.areIntegersUsed())
                            ||
                            // Quantifiers
                            logic.isQuantified() ||
                            // Strings
                            logic.isTheoryEnabled(THEORY_STRINGS)
                        ? options::DecisionMode::JUSTIFICATION
                        : options::DecisionMode::INTERNAL);

  bool stoponly =
      // ALL or its supersets
      logic.hasEverything() || logic.isTheoryEnabled(THEORY_STRINGS)
          ? false
          : (  // QF_AUFLIA
                (not logic.isQuantified()
                 && logic.isTheoryEnabled(THEORY_ARRAYS)
                 && logic.isTheoryEnabled(THEORY_UF)
                 && logic.isTheoryEnabled(THEORY_ARITH))
                        ||
                        // QF_LRA
                        (not logic.isQuantified() && logic.isPure(THEORY_ARITH)
                         && logic.isLinear() && !logic.isDifferenceLogic()
                         && !logic.areIntegersUsed())
                    ? true
                    : false);

  if (stoponly)
  {
    if (decMode == options::DecisionMode::JUSTIFICATION)
    {
      decMode = options::DecisionMode::STOPONLY;
    }
    else
    {
      Assert(decMode == options::DecisionMode::INTERNAL);
    }
  }
  SET_AND_NOTIFY_VAL_SYM(Decision, decisionMode, decMode, "logic");
}

void SetDefaults::notifyModifyOption(const std::string& x,
                                     const std::string& val,
                                     const std::string& reason) const
{
  verbose(1) << "SetDefaults: setting " << x << " to " << val;
  if (!reason.empty())
  {
    verbose(1) << " due to " << reason;
  }
  verbose(1) << std::endl;
}

void SetDefaults::disableChecking(Options& opts)
{
  opts.writeSmt().checkUnsatCores = false;
  opts.writeSmt().produceProofs = false;
  opts.writeSmt().checkProofs = false;
  opts.writeSmt().debugCheckModels = false;
  opts.writeSmt().checkModels = false;
  opts.writeProof().checkProofSteps = false;
  opts.writeProof().proofReq = false;
}

}  // namespace smt
}  // namespace cvc5::internal<|MERGE_RESOLUTION|>--- conflicted
+++ resolved
@@ -184,12 +184,9 @@
                      options::UnsatCoresMode::SAT_PROOF,
                      "enabling proofs");
     }
-<<<<<<< HEAD
-=======
     // note that this test assumes that granularity modes are ordered and
     // THEORY_REWRITE is gonna be, in the enum, after the lower granularity
     // levels
->>>>>>> 1dc8d6e9
     if (opts.proof.proofFormatMode == options::ProofFormatMode::ALETHE
         && opts.proof.proofGranularityMode
                < options::ProofGranularityMode::THEORY_REWRITE)
