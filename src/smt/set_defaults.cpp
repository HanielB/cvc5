/******************************************************************************
 * Top contributors (to current version):
 *   Andrew Reynolds, Andres Noetzli, Haniel Barbosa
 *
 * This file is part of the cvc5 project.
 *
 * Copyright (c) 2009-2021 by the authors listed in the file AUTHORS
 * in the top-level source directory and their institutional affiliations.
 * All rights reserved.  See the file COPYING in the top-level source
 * directory for licensing information.
 * ****************************************************************************
 *
 * Implementation of setting default options.
 */

#include "smt/set_defaults.h"

#include <sstream>

#include "base/output.h"
#include "options/arith_options.h"
#include "options/arrays_options.h"
#include "options/base_options.h"
#include "options/booleans_options.h"
#include "options/bv_options.h"
#include "options/datatypes_options.h"
#include "options/decision_options.h"
#include "options/language.h"
#include "options/main_options.h"
#include "options/open_ostream.h"
#include "options/option_exception.h"
#include "options/printer_options.h"
#include "options/proof_options.h"
#include "options/prop_options.h"
#include "options/quantifiers_options.h"
#include "options/sep_options.h"
#include "options/set_language.h"
#include "options/smt_options.h"
#include "options/strings_options.h"
#include "options/theory_options.h"
#include "options/uf_options.h"
#include "smt/logic_exception.h"
#include "theory/theory.h"

using namespace cvc5::theory;

namespace cvc5 {
namespace smt {

void setDefaults(LogicInfo& logic, bool isInternalSubsolver)
{
<<<<<<< HEAD
  // TEMPORARY for testing
  if (options::proofReq() && !options::produceProofs())
  {
    AlwaysAssert(false) << "Fail due to --proof-req "
                        << options::produceProofs.wasSetByUser();
  }

=======
  Options& opts = Options::current();
>>>>>>> c32f952b
  // implied options
  if (options::debugCheckModels())
  {
    opts.set(options::checkModels, true);
  }
  if (options::checkModels() || options::dumpModels())
  {
    opts.set(options::produceModels, true);
  }
  if (options::checkModels())
  {
    opts.set(options::produceAssignments, true);
  }
  // unsat cores and proofs shenanigans
  if (options::dumpUnsatCoresFull())
  {
    opts.set(options::dumpUnsatCores, true);
  }
  if (options::checkUnsatCores() || options::dumpUnsatCores()
      || options::unsatAssumptions()
      || options::unsatCoresMode() != options::UnsatCoresMode::OFF)
  {
    opts.set(options::unsatCores, true);
  }
  if (options::unsatCores()
      && options::unsatCoresMode() == options::UnsatCoresMode::OFF)
  {
    if (opts.wasSetByUser(options::unsatCoresMode))
    {
      Notice()
          << "Overriding OFF unsat-core mode since cores were requested..\n";
    }
    opts.set(options::unsatCoresMode, options::UnsatCoresMode::OLD_PROOF);
  }

  if (options::checkProofs() || options::dumpProofs())
  {
    opts.set(options::produceProofs, true);
  }

  if (options::produceProofs()
      && options::unsatCoresMode() != options::UnsatCoresMode::FULL_PROOF)
  {
<<<<<<< HEAD
    if (options::unsatCores() || !options::unsatCores.wasSetByUser())
=======
    if (opts.wasSetByUser(options::unsatCoresMode))
>>>>>>> c32f952b
    {
      if (options::unsatCoresMode.wasSetByUser())
      {
        Notice() << "Forcing full-proof mode for unsat cores mode since proofs "
                    "were requested.\n";
      }
      // enable unsat cores, because they are available as a consequence of
      // proofs
      options::unsatCores.set(true);
      options::unsatCoresMode.set(options::UnsatCoresMode::FULL_PROOF);
    }
<<<<<<< HEAD
=======
    // enable unsat cores, because they are available as a consequence of proofs
    opts.set(options::unsatCores, true);
    opts.set(options::unsatCoresMode, options::UnsatCoresMode::FULL_PROOF);
>>>>>>> c32f952b
  }

  // set proofs on if not yet set
  if (options::unsatCores() && !options::produceProofs()
      && options::unsatCoresMode() != options::UnsatCoresMode::OLD_PROOF)
  {
    if (opts.wasSetByUser(options::produceProofs))
    {
      Notice()
          << "Forcing proof production since new unsat cores were requested.\n";
    }
    opts.set(options::produceProofs, true);
  }

  // if unsat cores are disabled, then unsat cores mode should be OFF
  Assert(options::unsatCores()
         == (options::unsatCoresMode() != options::UnsatCoresMode::OFF));

  if (opts.wasSetByUser(options::bitvectorAigSimplifications))
  {
    Notice() << "SmtEngine: setting bitvectorAig" << std::endl;
    opts.set(options::bitvectorAig, true);
  }
  if (opts.wasSetByUser(options::bitvectorAlgebraicBudget))
  {
    Notice() << "SmtEngine: setting bitvectorAlgebraicSolver" << std::endl;
    opts.set(options::bitvectorAlgebraicSolver, true);
  }

  bool isSygus = language::isInputLangSygus(options::inputLanguage());
  bool usesSygus = isSygus;

  if (options::bitblastMode() == options::BitblastMode::EAGER)
  {
    if (options::produceModels()
        && (logic.isTheoryEnabled(THEORY_ARRAYS)
            || logic.isTheoryEnabled(THEORY_UF)))
    {
      if (opts.wasSetByUser(options::bitblastMode)
          || opts.wasSetByUser(options::produceModels))
      {
        throw OptionException(std::string(
            "Eager bit-blasting currently does not support model generation "
            "for the combination of bit-vectors with arrays or uinterpreted "
            "functions. Try --bitblast=lazy"));
      }
      Notice() << "SmtEngine: setting bit-blast mode to lazy to support model"
               << "generation" << std::endl;
      opts.set(options::bitblastMode, options::BitblastMode::LAZY);
    }
    else if (!options::incrementalSolving())
    {
      opts.set(options::ackermann, true);
    }

    if (options::incrementalSolving() && !logic.isPure(THEORY_BV))
    {
      throw OptionException(
          "Incremental eager bit-blasting is currently "
          "only supported for QF_BV. Try --bitblast=lazy.");
    }

    // Force lazy solver since we don't handle EAGER_ATOMS in the
    // BVSolver::BITBLAST solver.
    opts.set(options::bvSolver, options::BVSolver::LAZY);
  }

  /* Only BVSolver::LAZY natively supports int2bv and nat2bv, for other solvers
   * we need to eagerly eliminate the operators. */
  if (options::bvSolver() == options::BVSolver::SIMPLE
      || options::bvSolver() == options::BVSolver::BITBLAST)
  {
    opts.set(options::bvLazyReduceExtf, false);
    opts.set(options::bvLazyRewriteExtf, false);
  }

  /* Disable bit-level propagation by default for the BITBLAST solver. */
  if (options::bvSolver() == options::BVSolver::BITBLAST)
  {
    opts.set(options::bitvectorPropagate, false);
  }

  if (options::solveIntAsBV() > 0)
  {
    // not compatible with incremental
    if (options::incrementalSolving())
    {
      throw OptionException(
          "solving integers as bitvectors is currently not supported "
          "when solving incrementally.");
    }
    // Int to BV currently always eliminates arithmetic completely (or otherwise
    // fails). Thus, it is safe to eliminate arithmetic. Also, bit-vectors
    // are required.
    logic = logic.getUnlockedCopy();
    logic.enableTheory(THEORY_BV);
    logic.disableTheory(THEORY_ARITH);
    logic.lock();
  }

  if (options::solveBVAsInt() != options::SolveBVAsIntMode::OFF)
  {
    if (options::boolToBitvector() != options::BoolToBVMode::OFF)
    {
      throw OptionException(
          "solving bitvectors as integers is incompatible with --bool-to-bv.");
    }
    if (options::BVAndIntegerGranularity() > 8)
    {
      /**
       * The granularity sets the size of the ITE in each element
       * of the sum that is generated for bitwise operators.
       * The size of the ITE is 2^{2*granularity}.
       * Since we don't want to introduce ITEs with unbounded size,
       * we bound the granularity.
       */
      throw OptionException("solve-bv-as-int accepts values from 0 to 8.");
    }
    if (logic.isTheoryEnabled(THEORY_BV))
    {
      logic = logic.getUnlockedCopy();
      logic.enableTheory(THEORY_ARITH);
      logic.arithNonLinear();
      logic.lock();
    }
  }

  // set options about ackermannization
  if (options::ackermann() && options::produceModels()
      && (logic.isTheoryEnabled(THEORY_ARRAYS)
          || logic.isTheoryEnabled(THEORY_UF)))
  {
    if (opts.wasSetByUser(options::produceModels))
    {
      throw OptionException(std::string(
          "Ackermannization currently does not support model generation."));
    }
    Notice() << "SmtEngine: turn off ackermannization to support model"
             << "generation" << std::endl;
    opts.set(options::ackermann, false);
  }

  if (options::ackermann())
  {
    if (options::incrementalSolving())
    {
      throw OptionException(
          "Incremental Ackermannization is currently not supported.");
    }

    if (logic.isQuantified())
    {
      throw LogicException("Cannot use Ackermannization on quantified formula");
    }

    if (logic.isTheoryEnabled(THEORY_UF))
    {
      logic = logic.getUnlockedCopy();
      logic.disableTheory(THEORY_UF);
      logic.lock();
    }
    if (logic.isTheoryEnabled(THEORY_ARRAYS))
    {
      logic = logic.getUnlockedCopy();
      logic.disableTheory(THEORY_ARRAYS);
      logic.lock();
    }
  }

  // --ite-simp is an experimental option designed for QF_LIA/nec. This
  // technique is experimental. This benchmark set also requires removing ITEs
  // during preprocessing, before repeating simplification. Hence, we enable
  // this by default.
  if (options::doITESimp())
  {
    if (!opts.wasSetByUser(options::earlyIteRemoval))
    {
      opts.set(options::earlyIteRemoval, true);
    }
  }

  // Set default options associated with strings-exp. We also set these options
  // if we are using eager string preprocessing, which may introduce quantified
  // formulas at preprocess time.
  if (!logic.hasEverything() && logic.isTheoryEnabled(THEORY_STRINGS))
  {
    // If the user explicitly set a logic that includes strings, but is not
    // the generic "ALL" logic, then enable stringsExp.
    opts.set(options::stringExp, true);
  }
  if (options::stringExp() || !options::stringLazyPreproc())
  {
    // We require quantifiers since extended functions reduce using them.
    if (!logic.isQuantified())
    {
      logic = logic.getUnlockedCopy();
      logic.enableQuantifiers();
      logic.lock();
      Trace("smt") << "turning on quantifier logic, for strings-exp"
                   << std::endl;
    }
    // We require bounded quantifier handling.
    if (!opts.wasSetByUser(options::fmfBound))
    {
      opts.set(options::fmfBound, true);
      Trace("smt") << "turning on fmf-bound-int, for strings-exp" << std::endl;
    }
    // Note we allow E-matching by default to support combinations of sequences
    // and quantifiers.
  }
  // whether we must disable proofs
  bool disableProofs = false;
  if (options::globalNegate())
  {
    // When global negate answers "unsat", it is not due to showing a set of
    // formulas is unsat. Thus, proofs do not apply.
    disableProofs = true;
  }

  // new unsat core specific restrictions for proofs
  if (options::unsatCores()
      && options::unsatCoresMode() != options::UnsatCoresMode::OLD_PROOF
      && options::unsatCoresMode() != options::UnsatCoresMode::FULL_PROOF)
  {
    // no fine-graininess
    if (!opts.wasSetByUser(options::proofGranularityMode))
    {
      opts.set(options::proofGranularityMode, options::ProofGranularityMode::OFF);
    }
  }

  if (options::arraysExp())
  {
    if (!logic.isQuantified())
    {
      logic = logic.getUnlockedCopy();
      logic.enableQuantifiers();
      logic.lock();
    }
    // Allows to answer sat more often by default.
    if (!opts.wasSetByUser(options::fmfBound))
    {
      opts.set(options::fmfBound, true);
      Trace("smt") << "turning on fmf-bound, for arrays-exp" << std::endl;
    }
  }

  // sygus inference may require datatypes
  if (!isInternalSubsolver)
  {
    if (options::produceAbducts()
        || options::produceInterpols() != options::ProduceInterpols::NONE
        || options::sygusInference() || options::sygusRewSynthInput())
    {
      // since we are trying to recast as sygus, we assume the input is sygus
      isSygus = true;
      usesSygus = true;
    }
    else if (options::sygusInst())
    {
      // sygus instantiation uses sygus, but it is not a sygus problem
      usesSygus = true;
    }
  }

  // We now know whether the input uses sygus. Update the logic to incorporate
  // the theories we need internally for handling sygus problems.
  if (usesSygus)
  {
    logic = logic.getUnlockedCopy();
    logic.enableSygus();
    logic.lock();
    if (isSygus)
    {
      // When sygus answers "unsat", it is not due to showing a set of
      // formulas is unsat in the standard way. Thus, proofs do not apply.
      disableProofs = true;
    }
  }

  // if we requiring disabling proofs, disable them now
  if (disableProofs && options::produceProofs())
  {
<<<<<<< HEAD
    options::unsatCores.set(false);
    options::checkUnsatCores.set(false);
    options::dumpUnsatCores.set(false);
    options::unsatCoresMode.set(options::UnsatCoresMode::OFF);
=======
    opts.set(options::unsatCores, false);
    opts.set(options::unsatCoresMode, options::UnsatCoresMode::OFF);
>>>>>>> c32f952b
    if (options::produceProofs())
    {
      Notice() << "SmtEngine: turning off produce-proofs." << std::endl;
    }
<<<<<<< HEAD
    options::produceProofs.set(false);
    options::checkProofs.set(false);
    options::dumpProofs.set(false);
    options::proofReq.set(false);
    options::proofEagerChecking.set(false);
=======
    opts.set(options::produceProofs, false);
    opts.set(options::checkProofs, false);
    opts.set(options::proofEagerChecking, false);
>>>>>>> c32f952b
  }

  // sygus core connective requires unsat cores
  if (options::sygusCoreConnective())
  {
    opts.set(options::unsatCores, true);
    if (options::unsatCoresMode() == options::UnsatCoresMode::OFF)
    {
      opts.set(options::unsatCoresMode, options::UnsatCoresMode::OLD_PROOF);
    }
  }

  if ((options::checkModels() || options::checkSynthSol()
       || options::produceAbducts()
       || options::produceInterpols() != options::ProduceInterpols::NONE
       || options::modelCoresMode() != options::ModelCoresMode::NONE
       || options::blockModelsMode() != options::BlockModelsMode::NONE
       || options::produceProofs())
      && !options::produceAssertions())
  {
    Notice() << "SmtEngine: turning on produce-assertions to support "
             << "option requiring assertions." << std::endl;
    opts.set(options::produceAssertions, true);
  }

  // whether we want to force safe unsat cores, current all on proof-new are
  // safe
  bool safeUnsatCores =
      options::unsatCoresMode() == options::UnsatCoresMode::OLD_PROOF;

  // Disable options incompatible with incremental solving, unsat cores or
  // output an error if enabled explicitly. It is also currently incompatible
  // with arithmetic, force the option off.
  if (options::incrementalSolving() || safeUnsatCores)
  {
    if (options::unconstrainedSimp())
    {
      if (opts.wasSetByUser(options::unconstrainedSimp))
      {
        throw OptionException(
            "unconstrained simplification not supported with old unsat "
            "cores/incremental solving");
      }
      Notice() << "SmtEngine: turning off unconstrained simplification to "
                  "support old unsat cores/incremental solving"
               << std::endl;
      opts.set(options::unconstrainedSimp, false);
    }
  }
  else
  {
    // Turn on unconstrained simplification for QF_AUFBV
    if (!opts.wasSetByUser(options::unconstrainedSimp))
    {
      bool uncSimp = !logic.isQuantified() && !options::produceModels()
                     && !options::produceAssignments()
                     && !options::checkModels()
                     && logic.isTheoryEnabled(THEORY_ARRAYS)
                     && logic.isTheoryEnabled(THEORY_BV)
                     && !logic.isTheoryEnabled(THEORY_ARITH);
      Trace("smt") << "setting unconstrained simplification to " << uncSimp
                   << std::endl;
      opts.set(options::unconstrainedSimp, uncSimp);
    }
  }

  if (options::incrementalSolving())
  {
    if (options::sygusInference())
    {
      if (opts.wasSetByUser(options::sygusInference))
      {
        throw OptionException(
            "sygus inference not supported with incremental solving");
      }
      Notice() << "SmtEngine: turning off sygus inference to support "
                  "incremental solving"
               << std::endl;
      opts.set(options::sygusInference, false);
    }
  }

  if (options::solveBVAsInt() != options::SolveBVAsIntMode::OFF)
  {
    /**
     * Operations on 1 bits are better handled as Boolean operations
     * than as integer operations.
     * Therefore, we enable bv-to-bool, which runs before
     * the translation to integers.
     */
    opts.set(options::bitvectorToBool, true);
  }

  // Disable options incompatible with unsat cores or output an error if enabled
  // explicitly
  if (safeUnsatCores)
  {
    // TODO only disable if not in proof new, since new proofs support it
    if (options::simplificationMode() != options::SimplificationMode::NONE)
    {
      if (opts.wasSetByUser(options::simplificationMode))
      {
        throw OptionException(
            "simplification not supported with old unsat cores");
      }
      Notice() << "SmtEngine: turning off simplification to support unsat "
                  "cores"
               << std::endl;
      opts.set(options::simplificationMode, options::SimplificationMode::NONE);
    }

    if (options::pbRewrites())
    {
      if (opts.wasSetByUser(options::pbRewrites))
      {
        throw OptionException(
            "pseudoboolean rewrites not supported with old unsat cores");
      }
      Notice() << "SmtEngine: turning off pseudoboolean rewrites to support "
                  "old unsat cores\n";
      opts.set(options::pbRewrites, false);
    }

    if (options::sortInference())
    {
      if (opts.wasSetByUser(options::sortInference))
      {
        throw OptionException(
            "sort inference not supported with old unsat cores");
      }
      Notice() << "SmtEngine: turning off sort inference to support old unsat "
                  "cores\n";
      opts.set(options::sortInference, false);
    }

    if (options::preSkolemQuant())
    {
      if (opts.wasSetByUser(options::preSkolemQuant))
      {
        throw OptionException(
            "pre-skolemization not supported with old unsat cores");
      }
      Notice() << "SmtEngine: turning off pre-skolemization to support old "
                  "unsat cores\n";
      opts.set(options::preSkolemQuant, false);
    }

    if (options::bitvectorToBool())
    {
      if (opts.wasSetByUser(options::bitvectorToBool))
      {
        throw OptionException("bv-to-bool not supported with old unsat cores");
      }
      Notice() << "SmtEngine: turning off bitvector-to-bool to support old "
                  "unsat cores\n";
      opts.set(options::bitvectorToBool, false);
    }

    if (options::boolToBitvector() != options::BoolToBVMode::OFF)
    {
      if (opts.wasSetByUser(options::boolToBitvector))
      {
        throw OptionException(
            "bool-to-bv != off not supported with old unsat cores");
      }
      Notice()
          << "SmtEngine: turning off bool-to-bv to support old unsat cores\n";
      opts.set(options::boolToBitvector, options::BoolToBVMode::OFF);
    }

    if (options::bvIntroducePow2())
    {
      if (opts.wasSetByUser(options::bvIntroducePow2))
      {
        throw OptionException(
            "bv-intro-pow2 not supported with old unsat cores");
      }
      Notice()
          << "SmtEngine: turning off bv-intro-pow2 to support old unsat cores";
      opts.set(options::bvIntroducePow2, false);
    }

    // TODO only disable if not in proof new, since new proofs support it
    if (options::repeatSimp())
    {
      if (opts.wasSetByUser(options::repeatSimp))
      {
        throw OptionException("repeat-simp not supported with old unsat cores");
      }
      Notice()
          << "SmtEngine: turning off repeat-simp to support old unsat cores\n";
      opts.set(options::repeatSimp, false);
    }

    if (options::globalNegate())
    {
      if (opts.wasSetByUser(options::globalNegate))
      {
        throw OptionException(
            "global-negate not supported with old unsat cores");
      }
      Notice() << "SmtEngine: turning off global-negate to support old unsat "
                  "cores\n";
      opts.set(options::globalNegate, false);
    }

    if (options::bitvectorAig())
    {
      throw OptionException("bitblast-aig not supported with old unsat cores");
    }

    if (options::doITESimp())
    {
      throw OptionException("ITE simp not supported with old unsat cores");
    }
  }
  else
  {
    // by default, nonclausal simplification is off for QF_SAT
    if (!opts.wasSetByUser(options::simplificationMode))
    {
      bool qf_sat = logic.isPure(THEORY_BOOL) && !logic.isQuantified();
      Trace("smt") << "setting simplification mode to <"
                   << logic.getLogicString() << "> " << (!qf_sat) << std::endl;
      // simplification=none works better for SMT LIB benchmarks with
      // quantifiers, not others opts.set(options::simplificationMode, qf_sat ||
      // quantifiers ? options::SimplificationMode::NONE :
      // options::SimplificationMode::BATCH);
      opts.set(options::simplificationMode, qf_sat
                                          ? options::SimplificationMode::NONE
                                          : options::SimplificationMode::BATCH);
    }
  }

  if (options::cegqiBv() && logic.isQuantified())
  {
    if (options::boolToBitvector() != options::BoolToBVMode::OFF)
    {
      if (opts.wasSetByUser(options::boolToBitvector))
      {
        throw OptionException(
            "bool-to-bv != off not supported with CBQI BV for quantified "
            "logics");
      }
      Notice() << "SmtEngine: turning off bool-to-bitvector to support CBQI BV"
               << std::endl;
      opts.set(options::boolToBitvector, options::BoolToBVMode::OFF);
    }
  }

  // cases where we need produce models
  if (!options::produceModels()
      && (options::produceAssignments() || options::sygusRewSynthCheck()
          || usesSygus))
  {
    Notice() << "SmtEngine: turning on produce-models" << std::endl;
    opts.set(options::produceModels, true);
  }

  /////////////////////////////////////////////////////////////////////////////
  // Theory widening
  //
  // Some theories imply the use of other theories to handle certain operators,
  // e.g. UF to handle partial functions.
  /////////////////////////////////////////////////////////////////////////////
  bool needsUf = false;
  // strings require LIA, UF; widen the logic
  if (logic.isTheoryEnabled(THEORY_STRINGS))
  {
    LogicInfo log(logic.getUnlockedCopy());
    // Strings requires arith for length constraints, and also UF
    needsUf = true;
    if (!logic.isTheoryEnabled(THEORY_ARITH) || logic.isDifferenceLogic())
    {
      Notice()
          << "Enabling linear integer arithmetic because strings are enabled"
          << std::endl;
      log.enableTheory(THEORY_ARITH);
      log.enableIntegers();
      log.arithOnlyLinear();
    }
    else if (!logic.areIntegersUsed())
    {
      Notice() << "Enabling integer arithmetic because strings are enabled"
               << std::endl;
      log.enableIntegers();
    }
    logic = log;
    logic.lock();
  }
  if (options::bvAbstraction())
  {
    // bv abstraction may require UF
    Notice() << "Enabling UF because bvAbstraction requires it." << std::endl;
    needsUf = true;
  }
  else if (options::preSkolemQuantNested()
           && opts.wasSetByUser(options::preSkolemQuantNested))
  {
    // if pre-skolem nested is explictly set, then we require UF. If it is
    // not explicitly set, it is disabled below if UF is not present.
    Notice() << "Enabling UF because preSkolemQuantNested requires it."
             << std::endl;
    needsUf = true;
  }
  if (needsUf
      // Arrays, datatypes and sets permit Boolean terms and thus require UF
      || logic.isTheoryEnabled(THEORY_ARRAYS)
      || logic.isTheoryEnabled(THEORY_DATATYPES)
      || logic.isTheoryEnabled(THEORY_SETS)
      || logic.isTheoryEnabled(THEORY_BAGS)
      // Non-linear arithmetic requires UF to deal with division/mod because
      // their expansion introduces UFs for the division/mod-by-zero case.
      // If we are eliminating non-linear arithmetic via solve-int-as-bv,
      // then this is not required, since non-linear arithmetic will be
      // eliminated altogether (or otherwise fail at preprocessing).
      || (logic.isTheoryEnabled(THEORY_ARITH) && !logic.isLinear()
          && options::solveIntAsBV() == 0)
      // FP requires UF since there are multiple operators that are partially
      // defined (see http://smtlib.cs.uiowa.edu/papers/BTRW15.pdf for more
      // details).
      || logic.isTheoryEnabled(THEORY_FP))
  {
    if (!logic.isTheoryEnabled(THEORY_UF))
    {
      LogicInfo log(logic.getUnlockedCopy());
      if (!needsUf)
      {
        Notice() << "Enabling UF because " << logic << " requires it."
                 << std::endl;
      }
      log.enableTheory(THEORY_UF);
      logic = log;
      logic.lock();
    }
  }
  if (options::arithMLTrick())
  {
    if (!logic.areIntegersUsed())
    {
      // enable integers
      LogicInfo log(logic.getUnlockedCopy());
      Notice() << "Enabling integers because arithMLTrick requires it."
               << std::endl;
      log.enableIntegers();
      logic = log;
      logic.lock();
    }
  }
  /////////////////////////////////////////////////////////////////////////////

  // Set the options for the theoryOf
  if (!opts.wasSetByUser(options::theoryOfMode))
  {
    if (logic.isSharingEnabled() && !logic.isTheoryEnabled(THEORY_BV)
        && !logic.isTheoryEnabled(THEORY_STRINGS)
        && !logic.isTheoryEnabled(THEORY_SETS)
        && !logic.isTheoryEnabled(THEORY_BAGS)
        && !(logic.isTheoryEnabled(THEORY_ARITH) && !logic.isLinear()
             && !logic.isQuantified()))
    {
      Trace("smt") << "setting theoryof-mode to term-based" << std::endl;
      opts.set(options::theoryOfMode, options::TheoryOfMode::THEORY_OF_TERM_BASED);
    }
  }

  // by default, symmetry breaker is on only for non-incremental QF_UF
  if (!opts.wasSetByUser(options::ufSymmetryBreaker))
  {
    // we disable this technique for *any* unsat core production, since it
    // uses a non-standard implementation that sends (unsound) lemmas during
    // presolve.
    bool qf_uf_noinc = logic.isPure(THEORY_UF) && !logic.isQuantified()
                       && !options::incrementalSolving()
                       && !options::unsatCores();
    Trace("smt") << "setting uf symmetry breaker to " << qf_uf_noinc
                 << std::endl;
    opts.set(options::ufSymmetryBreaker, qf_uf_noinc);
  }

  // If in arrays, set the UF handler to arrays
  if (logic.isTheoryEnabled(THEORY_ARRAYS) && !options::ufHo()
      && !options::finiteModelFind()
      && (!logic.isQuantified()
          || (logic.isQuantified() && !logic.isTheoryEnabled(THEORY_UF))))
  {
    Theory::setUninterpretedSortOwner(THEORY_ARRAYS);
  }
  else
  {
    Theory::setUninterpretedSortOwner(THEORY_UF);
  }

  if (!opts.wasSetByUser(options::simplifyWithCareEnabled))
  {
    bool qf_aufbv =
        !logic.isQuantified() && logic.isTheoryEnabled(THEORY_ARRAYS)
        && logic.isTheoryEnabled(THEORY_UF) && logic.isTheoryEnabled(THEORY_BV);

    bool withCare = qf_aufbv;
    Trace("smt") << "setting ite simplify with care to " << withCare
                 << std::endl;
    opts.set(options::simplifyWithCareEnabled, withCare);
  }
  // Turn off array eager index splitting for QF_AUFLIA
  if (!opts.wasSetByUser(options::arraysEagerIndexSplitting))
  {
    if (not logic.isQuantified() && logic.isTheoryEnabled(THEORY_ARRAYS)
        && logic.isTheoryEnabled(THEORY_UF)
        && logic.isTheoryEnabled(THEORY_ARITH))
    {
      Trace("smt") << "setting array eager index splitting to false"
                   << std::endl;
      opts.set(options::arraysEagerIndexSplitting, false);
    }
  }
  // Turn on multiple-pass non-clausal simplification for QF_AUFBV
  if (!opts.wasSetByUser(options::repeatSimp))
  {
    bool repeatSimp = !logic.isQuantified()
                      && (logic.isTheoryEnabled(THEORY_ARRAYS)
                          && logic.isTheoryEnabled(THEORY_UF)
                          && logic.isTheoryEnabled(THEORY_BV))
                      && !safeUnsatCores;
    Trace("smt") << "setting repeat simplification to " << repeatSimp
                 << std::endl;
    opts.set(options::repeatSimp, repeatSimp);
  }

  if (options::boolToBitvector() == options::BoolToBVMode::ALL
      && !logic.isTheoryEnabled(THEORY_BV))
  {
    if (opts.wasSetByUser(options::boolToBitvector))
    {
      throw OptionException(
          "bool-to-bv=all not supported for non-bitvector logics.");
    }
    Notice() << "SmtEngine: turning off bool-to-bv for non-bv logic: "
             << logic.getLogicString() << std::endl;
    opts.set(options::boolToBitvector, options::BoolToBVMode::OFF);
  }

  if (!opts.wasSetByUser(options::bvEagerExplanations)
      && logic.isTheoryEnabled(THEORY_ARRAYS)
      && logic.isTheoryEnabled(THEORY_BV))
  {
    Trace("smt") << "enabling eager bit-vector explanations " << std::endl;
    opts.set(options::bvEagerExplanations, true);
  }

  // Turn on arith rewrite equalities only for pure arithmetic
  if (!opts.wasSetByUser(options::arithRewriteEq))
  {
    bool arithRewriteEq =
        logic.isPure(THEORY_ARITH) && logic.isLinear() && !logic.isQuantified();
    Trace("smt") << "setting arith rewrite equalities " << arithRewriteEq
                 << std::endl;
    opts.set(options::arithRewriteEq, arithRewriteEq);
  }
  if (!opts.wasSetByUser(options::arithHeuristicPivots))
  {
    int16_t heuristicPivots = 5;
    if (logic.isPure(THEORY_ARITH) && !logic.isQuantified())
    {
      if (logic.isDifferenceLogic())
      {
        heuristicPivots = -1;
      }
      else if (!logic.areIntegersUsed())
      {
        heuristicPivots = 0;
      }
    }
    Trace("smt") << "setting arithHeuristicPivots  " << heuristicPivots
                 << std::endl;
    opts.set(options::arithHeuristicPivots, heuristicPivots);
  }
  if (!opts.wasSetByUser(options::arithPivotThreshold))
  {
    uint16_t pivotThreshold = 2;
    if (logic.isPure(THEORY_ARITH) && !logic.isQuantified())
    {
      if (logic.isDifferenceLogic())
      {
        pivotThreshold = 16;
      }
    }
    Trace("smt") << "setting arith arithPivotThreshold  " << pivotThreshold
                 << std::endl;
    opts.set(options::arithPivotThreshold, pivotThreshold);
  }
  if (!opts.wasSetByUser(options::arithStandardCheckVarOrderPivots))
  {
    int16_t varOrderPivots = -1;
    if (logic.isPure(THEORY_ARITH) && !logic.isQuantified())
    {
      varOrderPivots = 200;
    }
    Trace("smt") << "setting arithStandardCheckVarOrderPivots  "
                 << varOrderPivots << std::endl;
    opts.set(options::arithStandardCheckVarOrderPivots, varOrderPivots);
  }
  if (logic.isPure(THEORY_ARITH) && !logic.areRealsUsed())
  {
    if (!opts.wasSetByUser(options::nlExtTangentPlanesInterleave))
    {
      Trace("smt") << "setting nlExtTangentPlanesInterleave to true"
                   << std::endl;
      opts.set(options::nlExtTangentPlanesInterleave, true);
    }
  }

  // Set decision mode based on logic (if not set by user)
  if (!opts.wasSetByUser(options::decisionMode))
  {
    options::DecisionMode decMode =
        // anything that uses sygus uses internal
        usesSygus ? options::DecisionMode::INTERNAL :
                  // ALL
            logic.hasEverything()
                ? options::DecisionMode::JUSTIFICATION
                : (  // QF_BV
                      (not logic.isQuantified() && logic.isPure(THEORY_BV)) ||
                              // QF_AUFBV or QF_ABV or QF_UFBV
                              (not logic.isQuantified()
                               && (logic.isTheoryEnabled(THEORY_ARRAYS)
                                   || logic.isTheoryEnabled(THEORY_UF))
                               && logic.isTheoryEnabled(THEORY_BV))
                              ||
                              // QF_AUFLIA (and may be ends up enabling
                              // QF_AUFLRA?)
                              (not logic.isQuantified()
                               && logic.isTheoryEnabled(THEORY_ARRAYS)
                               && logic.isTheoryEnabled(THEORY_UF)
                               && logic.isTheoryEnabled(THEORY_ARITH))
                              ||
                              // QF_LRA
                              (not logic.isQuantified()
                               && logic.isPure(THEORY_ARITH) && logic.isLinear()
                               && !logic.isDifferenceLogic()
                               && !logic.areIntegersUsed())
                              ||
                              // Quantifiers
                              logic.isQuantified() ||
                              // Strings
                              logic.isTheoryEnabled(THEORY_STRINGS)
                          ? options::DecisionMode::JUSTIFICATION
                          : options::DecisionMode::INTERNAL);

    bool stoponly =
        // ALL
        logic.hasEverything() || logic.isTheoryEnabled(THEORY_STRINGS)
            ? false
            : (  // QF_AUFLIA
                  (not logic.isQuantified()
                   && logic.isTheoryEnabled(THEORY_ARRAYS)
                   && logic.isTheoryEnabled(THEORY_UF)
                   && logic.isTheoryEnabled(THEORY_ARITH))
                          ||
                          // QF_LRA
                          (not logic.isQuantified()
                           && logic.isPure(THEORY_ARITH) && logic.isLinear()
                           && !logic.isDifferenceLogic()
                           && !logic.areIntegersUsed())
                      ? true
                      : false);

    Trace("smt") << "setting decision mode to " << decMode << std::endl;
    opts.set(options::decisionMode, decMode);
    opts.set(options::decisionStopOnly, stoponly);
  }
  if (options::incrementalSolving())
  {
    // disable modes not supported by incremental
    opts.set(options::sortInference, false);
    opts.set(options::ufssFairnessMonotone, false);
    opts.set(options::globalNegate, false);
    opts.set(options::bvAbstraction, false);
    opts.set(options::arithMLTrick, false);
  }
  if (logic.hasCardinalityConstraints())
  {
    // must have finite model finding on
    opts.set(options::finiteModelFind, true);
  }

  if (options::instMaxLevel() != -1)
  {
    Notice() << "SmtEngine: turning off cbqi to support instMaxLevel"
             << std::endl;
    opts.set(options::cegqi, false);
  }

  if ((opts.wasSetByUser(options::fmfBoundLazy) && options::fmfBoundLazy())
      || (opts.wasSetByUser(options::fmfBoundInt) && options::fmfBoundInt()))
  {
    opts.set(options::fmfBound, true);
  }
  // now have determined whether fmfBoundInt is on/off
  // apply fmfBoundInt options
  if (options::fmfBound())
  {
    if (!opts.wasSetByUser(options::mbqiMode)
        || (options::mbqiMode() != options::MbqiMode::NONE
            && options::mbqiMode() != options::MbqiMode::FMC))
    {
      // if bounded integers are set, use no MBQI by default
      opts.set(options::mbqiMode, options::MbqiMode::NONE);
    }
    if (!opts.wasSetByUser(options::prenexQuant))
    {
      opts.set(options::prenexQuant, options::PrenexQuantMode::NONE);
    }
  }
  if (options::ufHo())
  {
    // if higher-order, then current variants of model-based instantiation
    // cannot be used
    if (options::mbqiMode() != options::MbqiMode::NONE)
    {
      opts.set(options::mbqiMode, options::MbqiMode::NONE);
    }
    if (!opts.wasSetByUser(options::hoElimStoreAx))
    {
      // by default, use store axioms only if --ho-elim is set
      opts.set(options::hoElimStoreAx, options::hoElim());
    }
    if (!options::assignFunctionValues())
    {
      // must assign function values
      opts.set(options::assignFunctionValues, true);
    }
    // Cannot use macros, since lambda lifting and macro elimination are inverse
    // operations.
    if (options::macrosQuant())
    {
      opts.set(options::macrosQuant, false);
    }
  }
  if (options::fmfFunWellDefinedRelevant())
  {
    if (!opts.wasSetByUser(options::fmfFunWellDefined))
    {
      opts.set(options::fmfFunWellDefined, true);
    }
  }
  if (options::fmfFunWellDefined())
  {
    if (!opts.wasSetByUser(options::finiteModelFind))
    {
      opts.set(options::finiteModelFind, true);
    }
  }

  // now, have determined whether finite model find is on/off
  // apply finite model finding options
  if (options::finiteModelFind())
  {
    // apply conservative quantifiers splitting
    if (!opts.wasSetByUser(options::quantDynamicSplit))
    {
      opts.set(options::quantDynamicSplit, options::QuantDSplitMode::DEFAULT);
    }
    if (!opts.wasSetByUser(options::eMatching))
    {
      opts.set(options::eMatching, options::fmfInstEngine());
    }
    if (!opts.wasSetByUser(options::instWhenMode))
    {
      // instantiate only on last call
      if (options::eMatching())
      {
        opts.set(options::instWhenMode, options::InstWhenMode::LAST_CALL);
      }
    }
  }

  // apply sygus options
  // if we are attempting to rewrite everything to SyGuS, use sygus()
  if (usesSygus)
  {
    if (!options::sygus())
    {
      Trace("smt") << "turning on sygus" << std::endl;
    }
    opts.set(options::sygus, true);
    // must use Ferrante/Rackoff for real arithmetic
    if (!opts.wasSetByUser(options::cegqiMidpoint))
    {
      opts.set(options::cegqiMidpoint, true);
    }
    // must disable cegqi-bv since it may introduce witness terms, which
    // cannot appear in synthesis solutions
    if (!opts.wasSetByUser(options::cegqiBv))
    {
      opts.set(options::cegqiBv, false);
    }
    if (options::sygusRepairConst())
    {
      if (!opts.wasSetByUser(options::cegqi))
      {
        opts.set(options::cegqi, true);
      }
    }
    if (options::sygusInference())
    {
      // optimization: apply preskolemization, makes it succeed more often
      if (!opts.wasSetByUser(options::preSkolemQuant))
      {
        opts.set(options::preSkolemQuant, true);
      }
      if (!opts.wasSetByUser(options::preSkolemQuantNested))
      {
        opts.set(options::preSkolemQuantNested, true);
      }
    }
    // counterexample-guided instantiation for sygus
    if (!opts.wasSetByUser(options::cegqiSingleInvMode))
    {
      opts.set(options::cegqiSingleInvMode, options::CegqiSingleInvMode::USE);
    }
    if (!opts.wasSetByUser(options::quantConflictFind))
    {
      opts.set(options::quantConflictFind, false);
    }
    if (!opts.wasSetByUser(options::instNoEntail))
    {
      opts.set(options::instNoEntail, false);
    }
    if (!opts.wasSetByUser(options::cegqiFullEffort))
    {
      // should use full effort cbqi for single invocation and repair const
      opts.set(options::cegqiFullEffort, true);
    }
    if (options::sygusRew())
    {
      opts.set(options::sygusRewSynth, true);
      opts.set(options::sygusRewVerify, true);
    }
    if (options::sygusRewSynthInput())
    {
      // If we are using synthesis rewrite rules from input, we use
      // sygusRewSynth after preprocessing. See passes/synth_rew_rules.h for
      // details on this technique.
      opts.set(options::sygusRewSynth, true);
      // we should not use the extended rewriter, since we are interested
      // in rewrites that are not in the main rewriter
      if (!opts.wasSetByUser(options::sygusExtRew))
      {
        opts.set(options::sygusExtRew, false);
      }
    }
    // Whether we must use "basic" sygus algorithms. A non-basic sygus algorithm
    // is one that is specialized for returning a single solution. Non-basic
    // sygus algorithms currently include the PBE solver, UNIF+PI, static
    // template inference for invariant synthesis, and single invocation
    // techniques.
    bool reqBasicSygus = false;
    if (options::produceAbducts())
    {
      // if doing abduction, we should filter strong solutions
      if (!opts.wasSetByUser(options::sygusFilterSolMode))
      {
        opts.set(options::sygusFilterSolMode, options::SygusFilterSolMode::STRONG);
      }
      // we must use basic sygus algorithms, since e.g. we require checking
      // a sygus side condition for consistency with axioms.
      reqBasicSygus = true;
    }
    if (options::sygusRewSynth() || options::sygusRewVerify()
        || options::sygusQueryGen())
    {
      // rewrite rule synthesis implies that sygus stream must be true
      opts.set(options::sygusStream, true);
    }
    if (options::sygusStream() || options::incrementalSolving())
    {
      // Streaming and incremental mode are incompatible with techniques that
      // focus the search towards finding a single solution.
      reqBasicSygus = true;
    }
    // Now, disable options for non-basic sygus algorithms, if necessary.
    if (reqBasicSygus)
    {
      if (!opts.wasSetByUser(options::sygusUnifPbe))
      {
        opts.set(options::sygusUnifPbe, false);
      }
      if (opts.wasSetByUser(options::sygusUnifPi))
      {
        opts.set(options::sygusUnifPi, options::SygusUnifPiMode::NONE);
      }
      if (!opts.wasSetByUser(options::sygusInvTemplMode))
      {
        opts.set(options::sygusInvTemplMode, options::SygusInvTemplMode::NONE);
      }
      if (!opts.wasSetByUser(options::cegqiSingleInvMode))
      {
        opts.set(options::cegqiSingleInvMode, options::CegqiSingleInvMode::NONE);
      }
    }
    if (!opts.wasSetByUser(options::dtRewriteErrorSel))
    {
      opts.set(options::dtRewriteErrorSel, true);
    }
    // do not miniscope
    if (!opts.wasSetByUser(options::miniscopeQuant))
    {
      opts.set(options::miniscopeQuant, false);
    }
    if (!opts.wasSetByUser(options::miniscopeQuantFreeVar))
    {
      opts.set(options::miniscopeQuantFreeVar, false);
    }
    if (!opts.wasSetByUser(options::quantSplit))
    {
      opts.set(options::quantSplit, false);
    }
    // do not do macros
    if (!opts.wasSetByUser(options::macrosQuant))
    {
      opts.set(options::macrosQuant, false);
    }
    // use tangent planes by default, since we want to put effort into
    // the verification step for sygus queries with non-linear arithmetic
    if (!opts.wasSetByUser(options::nlExtTangentPlanes))
    {
      opts.set(options::nlExtTangentPlanes, true);
    }
  }
  // counterexample-guided instantiation for non-sygus
  // enable if any possible quantifiers with arithmetic, datatypes or bitvectors
  if ((logic.isQuantified()
       && (logic.isTheoryEnabled(THEORY_ARITH)
           || logic.isTheoryEnabled(THEORY_DATATYPES)
           || logic.isTheoryEnabled(THEORY_BV)
           || logic.isTheoryEnabled(THEORY_FP)))
      || options::cegqiAll())
  {
    if (!opts.wasSetByUser(options::cegqi))
    {
      opts.set(options::cegqi, true);
    }
    // check whether we should apply full cbqi
    if (logic.isPure(THEORY_BV))
    {
      if (!opts.wasSetByUser(options::cegqiFullEffort))
      {
        opts.set(options::cegqiFullEffort, true);
      }
    }
  }
  if (options::cegqi())
  {
    if (options::incrementalSolving())
    {
      // cannot do nested quantifier elimination in incremental mode
      opts.set(options::cegqiNestedQE, false);
    }
    if (logic.isPure(THEORY_ARITH) || logic.isPure(THEORY_BV))
    {
      if (!opts.wasSetByUser(options::quantConflictFind))
      {
        opts.set(options::quantConflictFind, false);
      }
      if (!opts.wasSetByUser(options::instNoEntail))
      {
        opts.set(options::instNoEntail, false);
      }
      if (!opts.wasSetByUser(options::instWhenMode) && options::cegqiModel())
      {
        // only instantiation should happen at last call when model is avaiable
        opts.set(options::instWhenMode, options::InstWhenMode::LAST_CALL);
      }
    }
    else
    {
      // only supported in pure arithmetic or pure BV
      opts.set(options::cegqiNestedQE, false);
    }
    if (options::globalNegate())
    {
      if (!opts.wasSetByUser(options::prenexQuant))
      {
        opts.set(options::prenexQuant, options::PrenexQuantMode::NONE);
      }
    }
  }
  // implied options...
  if (options::strictTriggers())
  {
    if (!opts.wasSetByUser(options::userPatternsQuant))
    {
      opts.set(options::userPatternsQuant, options::UserPatMode::TRUST);
    }
  }
  if (opts.wasSetByUser(options::qcfMode) || options::qcfTConstraint())
  {
    opts.set(options::quantConflictFind, true);
  }
  if (options::cegqiNestedQE())
  {
    opts.set(options::prenexQuantUser, true);
    if (!opts.wasSetByUser(options::preSkolemQuant))
    {
      opts.set(options::preSkolemQuant, true);
    }
  }
  // for induction techniques
  if (options::quantInduction())
  {
    if (!opts.wasSetByUser(options::dtStcInduction))
    {
      opts.set(options::dtStcInduction, true);
    }
    if (!opts.wasSetByUser(options::intWfInduction))
    {
      opts.set(options::intWfInduction, true);
    }
  }
  if (options::dtStcInduction())
  {
    // try to remove ITEs from quantified formulas
    if (!opts.wasSetByUser(options::iteDtTesterSplitQuant))
    {
      opts.set(options::iteDtTesterSplitQuant, true);
    }
    if (!opts.wasSetByUser(options::iteLiftQuant))
    {
      opts.set(options::iteLiftQuant, options::IteLiftQuantMode::ALL);
    }
  }
  if (options::intWfInduction())
  {
    if (!opts.wasSetByUser(options::purifyTriggers))
    {
      opts.set(options::purifyTriggers, true);
    }
  }
  if (options::conjectureNoFilter())
  {
    if (!opts.wasSetByUser(options::conjectureFilterActiveTerms))
    {
      opts.set(options::conjectureFilterActiveTerms, false);
    }
    if (!opts.wasSetByUser(options::conjectureFilterCanonical))
    {
      opts.set(options::conjectureFilterCanonical, false);
    }
    if (!opts.wasSetByUser(options::conjectureFilterModel))
    {
      opts.set(options::conjectureFilterModel, false);
    }
  }
  if (opts.wasSetByUser(options::conjectureGenPerRound))
  {
    if (options::conjectureGenPerRound() > 0)
    {
      opts.set(options::conjectureGen, true);
    }
    else
    {
      opts.set(options::conjectureGen, false);
    }
  }
  // can't pre-skolemize nested quantifiers without UF theory
  if (!logic.isTheoryEnabled(THEORY_UF) && options::preSkolemQuant())
  {
    if (!opts.wasSetByUser(options::preSkolemQuantNested))
    {
      opts.set(options::preSkolemQuantNested, false);
    }
  }
  if (!logic.isTheoryEnabled(THEORY_DATATYPES))
  {
    opts.set(options::quantDynamicSplit, options::QuantDSplitMode::NONE);
  }

  // until bugs 371,431 are fixed
  if (!opts.wasSetByUser(options::minisatUseElim))
  {
    // cannot use minisat elimination for logics where a theory solver
    // introduces new literals into the search. This includes quantifiers
    // (quantifier instantiation), and the lemma schemas used in non-linear
    // and sets. We also can't use it if models are enabled.
    if (logic.isTheoryEnabled(THEORY_SETS)
        || logic.isTheoryEnabled(THEORY_BAGS)
        || logic.isQuantified()
        || options::produceModels() || options::produceAssignments()
        || options::checkModels()
        || (logic.isTheoryEnabled(THEORY_ARITH) && !logic.isLinear()))
    {
      opts.set(options::minisatUseElim, false);
    }
  }

  if (logic.isTheoryEnabled(THEORY_ARITH) && !logic.isLinear()
      && options::nlRlvMode() != options::NlRlvMode::NONE)
  {
    if (!options::relevanceFilter())
    {
      if (opts.wasSetByUser(options::relevanceFilter))
      {
        Warning() << "SmtEngine: turning on relevance filtering to support "
                     "--nl-ext-rlv="
                  << options::nlRlvMode() << std::endl;
      }
      // must use relevance filtering techniques
      opts.set(options::relevanceFilter, true);
    }
  }

  // For now, these array theory optimizations do not support model-building
  if (options::produceModels() || options::produceAssignments()
      || options::checkModels())
  {
    opts.set(options::arraysOptimizeLinear, false);
  }

  if (!options::bitvectorEqualitySolver())
  {
    if (options::bvLazyRewriteExtf())
    {
      if (opts.wasSetByUser(options::bvLazyRewriteExtf))
      {
        throw OptionException(
            "--bv-lazy-rewrite-extf requires --bv-eq-solver to be set");
      }
    }
    Trace("smt")
        << "disabling bvLazyRewriteExtf since equality solver is disabled"
        << std::endl;
    opts.set(options::bvLazyRewriteExtf, false);
  }

  if (options::stringFMF() && !opts.wasSetByUser(options::stringProcessLoopMode))
  {
    Trace("smt") << "settting stringProcessLoopMode to 'simple' since "
                    "--strings-fmf enabled"
                 << std::endl;
    opts.set(options::stringProcessLoopMode, options::ProcessLoopMode::SIMPLE);
  }

  // !!! All options that require disabling models go here
  bool disableModels = false;
  std::string sOptNoModel;
  if (opts.wasSetByUser(options::unconstrainedSimp) && options::unconstrainedSimp())
  {
    disableModels = true;
    sOptNoModel = "unconstrained-simp";
  }
  else if (options::sortInference())
  {
    disableModels = true;
    sOptNoModel = "sort-inference";
  }
  else if (options::minisatUseElim())
  {
    disableModels = true;
    sOptNoModel = "minisat-elimination";
  }
  else if (options::globalNegate())
  {
    disableModels = true;
    sOptNoModel = "global-negate";
  }
  if (disableModels)
  {
    if (options::produceModels())
    {
      if (opts.wasSetByUser(options::produceModels))
      {
        std::stringstream ss;
        ss << "Cannot use " << sOptNoModel << " with model generation.";
        throw OptionException(ss.str());
      }
      Notice() << "SmtEngine: turning off produce-models to support "
               << sOptNoModel << std::endl;
      opts.set(options::produceModels, false);
    }
    if (options::produceAssignments())
    {
      if (opts.wasSetByUser(options::produceAssignments))
      {
        std::stringstream ss;
        ss << "Cannot use " << sOptNoModel
           << " with model generation (produce-assignments).";
        throw OptionException(ss.str());
      }
      Notice() << "SmtEngine: turning off produce-assignments to support "
               << sOptNoModel << std::endl;
      opts.set(options::produceAssignments, false);
    }
    if (options::checkModels())
    {
      if (opts.wasSetByUser(options::checkModels))
      {
        std::stringstream ss;
        ss << "Cannot use " << sOptNoModel
           << " with model generation (check-models).";
        throw OptionException(ss.str());
      }
      Notice() << "SmtEngine: turning off check-models to support "
               << sOptNoModel << std::endl;
      opts.set(options::checkModels, false);
    }
  }

  if (options::bitblastMode() == options::BitblastMode::EAGER
      && !logic.isPure(THEORY_BV) && logic.getLogicString() != "QF_UFBV"
      && logic.getLogicString() != "QF_ABV")
  {
    throw OptionException(
        "Eager bit-blasting does not currently support theory combination. "
        "Note that in a QF_BV problem UF symbols can be introduced for "
        "division. "
        "Try --bv-div-zero-const to interpret division by zero as a constant.");
  }

  if (logic == LogicInfo("QF_UFNRA"))
  {
#ifdef CVC5_USE_POLY
    if (!options::nlCad() && !opts.wasSetByUser(options::nlCad))
    {
      opts.set(options::nlCad, true);
      if (!opts.wasSetByUser(options::nlExt))
      {
        opts.set(options::nlExt, false);
      }
      if (!opts.wasSetByUser(options::nlRlvMode))
      {
        opts.set(options::nlRlvMode, options::NlRlvMode::INTERLEAVE);
      }
    }
#endif
  }
#ifndef CVC5_USE_POLY
  if (options::nlCad())
  {
    if (opts.wasSetByUser(options::nlCad))
    {
      std::stringstream ss;
      ss << "Cannot use " << options::nlCad.name << " without configuring with --poly.";
      throw OptionException(ss.str());
    }
    else
    {
      Notice() << "Cannot use --" << options::nlCad.name
               << " without configuring with --poly." << std::endl;
      opts.set(options::nlCad, false);
      opts.set(options::nlExt, true);
    }
  }
#endif
}

}  // namespace smt
}  // namespace cvc5<|MERGE_RESOLUTION|>--- conflicted
+++ resolved
@@ -49,17 +49,13 @@
 
 void setDefaults(LogicInfo& logic, bool isInternalSubsolver)
 {
-<<<<<<< HEAD
+  Options& opts = Options::current();
   // TEMPORARY for testing
   if (options::proofReq() && !options::produceProofs())
   {
     AlwaysAssert(false) << "Fail due to --proof-req "
                         << options::produceProofs.wasSetByUser();
   }
-
-=======
-  Options& opts = Options::current();
->>>>>>> c32f952b
   // implied options
   if (options::debugCheckModels())
   {
@@ -103,11 +99,7 @@
   if (options::produceProofs()
       && options::unsatCoresMode() != options::UnsatCoresMode::FULL_PROOF)
   {
-<<<<<<< HEAD
     if (options::unsatCores() || !options::unsatCores.wasSetByUser())
-=======
-    if (opts.wasSetByUser(options::unsatCoresMode))
->>>>>>> c32f952b
     {
       if (options::unsatCoresMode.wasSetByUser())
       {
@@ -119,12 +111,6 @@
       options::unsatCores.set(true);
       options::unsatCoresMode.set(options::UnsatCoresMode::FULL_PROOF);
     }
-<<<<<<< HEAD
-=======
-    // enable unsat cores, because they are available as a consequence of proofs
-    opts.set(options::unsatCores, true);
-    opts.set(options::unsatCoresMode, options::UnsatCoresMode::FULL_PROOF);
->>>>>>> c32f952b
   }
 
   // set proofs on if not yet set
@@ -408,30 +394,19 @@
   // if we requiring disabling proofs, disable them now
   if (disableProofs && options::produceProofs())
   {
-<<<<<<< HEAD
-    options::unsatCores.set(false);
-    options::checkUnsatCores.set(false);
-    options::dumpUnsatCores.set(false);
-    options::unsatCoresMode.set(options::UnsatCoresMode::OFF);
-=======
     opts.set(options::unsatCores, false);
+    opts.set(options::checkUnsatCores, false);
+    opts.set(options::dumpUnsatCores, false);
     opts.set(options::unsatCoresMode, options::UnsatCoresMode::OFF);
->>>>>>> c32f952b
     if (options::produceProofs())
     {
       Notice() << "SmtEngine: turning off produce-proofs." << std::endl;
     }
-<<<<<<< HEAD
-    options::produceProofs.set(false);
-    options::checkProofs.set(false);
-    options::dumpProofs.set(false);
-    options::proofReq.set(false);
-    options::proofEagerChecking.set(false);
-=======
     opts.set(options::produceProofs, false);
     opts.set(options::checkProofs, false);
+    opts.set(options::dumpProofs, false);
+    opts.set(options::proofReq, false);
     opts.set(options::proofEagerChecking, false);
->>>>>>> c32f952b
   }
 
   // sygus core connective requires unsat cores
