/******************************************************************************
 * Top contributors (to current version):
 *   Andrew Reynolds, Andres Noetzli, Haniel Barbosa
 *
 * This file is part of the cvc5 project.
 *
 * Copyright (c) 2009-2021 by the authors listed in the file AUTHORS
 * in the top-level source directory and their institutional affiliations.
 * All rights reserved.  See the file COPYING in the top-level source
 * directory for licensing information.
 * ****************************************************************************
 *
 * Implementation of setting default options.
 */

#include "smt/set_defaults.h"

#include <sstream>

#include "base/output.h"
#include "options/arith_options.h"
#include "options/arrays_options.h"
#include "options/base_options.h"
#include "options/booleans_options.h"
#include "options/bv_options.h"
#include "options/datatypes_options.h"
#include "options/decision_options.h"
#include "options/language.h"
#include "options/main_options.h"
#include "options/option_exception.h"
#include "options/printer_options.h"
#include "options/proof_options.h"
#include "options/prop_options.h"
#include "options/quantifiers_options.h"
#include "options/sep_options.h"
#include "options/smt_options.h"
#include "options/strings_options.h"
#include "options/theory_options.h"
#include "options/uf_options.h"
#include "smt/logic_exception.h"
#include "theory/theory.h"

using namespace cvc5::theory;

namespace cvc5 {
namespace smt {

SetDefaults::SetDefaults(Env& env, bool isInternalSubsolver)
    : EnvObj(env), d_isInternalSubsolver(isInternalSubsolver)
{
}

void SetDefaults::setDefaults(LogicInfo& logic, Options& opts)
{
  // initial changes that are independent of logic, and may impact the logic
  setDefaultsPre(opts);
  // now, finalize the logic
  finalizeLogic(logic, opts);
  // further changes to options based on the logic
  setDefaultsPost(logic, opts);
}

void SetDefaults::setDefaultsPre(Options& opts)
{
  // TEMPORARY for testing
  if (opts.proof.proofReq && !opts.smt.produceProofs)
  {
    AlwaysAssert(false) << "Fail due to --proof-req "
                        << opts.smt.produceProofsWasSetByUser;
  }
  // internal-only options
  if (opts.smt.unsatCoresMode == options::UnsatCoresMode::PP_ONLY)
  {
    throw OptionException(
        std::string("Unsat core mode pp-only is for internal use only."));
  }
  // implied options
  if (opts.smt.debugCheckModels)
  {
    opts.smt.checkModels = true;
  }
  if (opts.smt.checkModels || opts.driver.dumpModels)
  {
    opts.smt.produceModels = true;
  }
  if (opts.smt.checkModels)
  {
    opts.smt.produceAssignments = true;
  }
  // unsat cores and proofs shenanigans
  if (opts.driver.dumpDifficulty)
  {
    opts.smt.produceDifficulty = true;
  }
  if (opts.smt.produceDifficulty)
  {
    if (opts.smt.unsatCoresMode == options::UnsatCoresMode::OFF)
    {
      opts.smt.unsatCoresMode = options::UnsatCoresMode::PP_ONLY;
    }
  }
  if (opts.smt.checkUnsatCores || opts.driver.dumpUnsatCores
      || opts.smt.unsatAssumptions || opts.smt.minimalUnsatCores
      || opts.smt.unsatCoresMode != options::UnsatCoresMode::OFF)
  {
    opts.smt.unsatCores = true;
  }
  if (opts.smt.unsatCores
      && opts.smt.unsatCoresMode == options::UnsatCoresMode::OFF)
  {
    if (opts.smt.unsatCoresModeWasSetByUser)
    {
      notifyModifyOption(
          "unsatCoresMode", "assumptions", "enabling unsat cores");
    }
    opts.smt.unsatCoresMode = options::UnsatCoresMode::ASSUMPTIONS;
  }

  if (opts.smt.checkProofs || opts.driver.dumpProofs)
  {
    opts.smt.produceProofs = true;
  }

  if (opts.smt.produceProofs
      && opts.smt.unsatCoresMode != options::UnsatCoresMode::FULL_PROOF)
  {
    if (opts.smt.unsatCores || !opts.smt.unsatCoresModeWasSetByUser)
    {
<<<<<<< HEAD
      if (opts.smt.unsatCoresModeWasSetByUser)
      {
        verbose(1)
            << "Forcing full-proof mode for unsat cores mode since proofs "
               "were requested.\n";
      }
      // enable unsat cores, because they are available as a consequence of
      // proofs
      opts.smt.unsatCores = true;
      opts.smt.unsatCoresMode = options::UnsatCoresMode::FULL_PROOF;
=======
      notifyModifyOption("unsatCoresMode", "full-proof", "enabling proofs");
>>>>>>> 67708218
    }
  }

  // set proofs on if not yet set
  if (opts.smt.unsatCores && !opts.smt.produceProofs)
  {
    if (opts.smt.produceProofsWasSetByUser)
    {
      notifyModifyOption("produceProofs", "true", "enabling unsat cores");
    }
    opts.smt.produceProofs = true;
  }

  // if unsat cores are disabled, then unsat cores mode should be OFF
  Assert(opts.smt.unsatCores
         == (opts.smt.unsatCoresMode != options::UnsatCoresMode::OFF));

  // if we requiring disabling proofs, disable them now
  if (opts.smt.produceProofs)
  {
    std::stringstream reasonNoProofs;
    if (incompatibleWithProofs(opts, reasonNoProofs))
    {
      opts.smt.unsatCores = false;
      opts.smt.unsatCoresMode = options::UnsatCoresMode::OFF;
      notifyModifyOption(
          "produceProofs and unsatCores", "false", reasonNoProofs.str());
      opts.smt.produceProofs = false;
      opts.proof.proofReq = false;
      opts.smt.checkProofs = false;
    }
  }
  if (d_isInternalSubsolver)
  {
    // these options must be disabled on internal subsolvers, as they are
    // used by the user to rephrase the input.
    opts.quantifiers.sygusInference = false;
    opts.quantifiers.sygusRewSynthInput = false;
  }
}

void SetDefaults::finalizeLogic(LogicInfo& logic, Options& opts) const
{
  if (opts.quantifiers.sygusInstWasSetByUser)
  {
    if (isSygus(opts))
    {
      throw OptionException(std::string(
          "SyGuS instantiation quantifiers module cannot be enabled "
          "for SyGuS inputs."));
    }
  }
  else if (!isSygus(opts) && logic.isQuantified()
           && (logic.isPure(THEORY_FP)
               || (logic.isPure(THEORY_ARITH) && !logic.isLinear()
                   && logic.areIntegersUsed()))
           && !opts.base.incrementalSolving)
  {
    opts.quantifiers.sygusInst = true;
  }

  if (opts.bv.bitblastMode == options::BitblastMode::EAGER)
  {
    if (opts.smt.produceModels
        && (logic.isTheoryEnabled(THEORY_ARRAYS)
            || logic.isTheoryEnabled(THEORY_UF)))
    {
      if (opts.bv.bitblastModeWasSetByUser
          || opts.smt.produceModelsWasSetByUser)
      {
        throw OptionException(std::string(
            "Eager bit-blasting currently does not support model generation "
            "for the combination of bit-vectors with arrays or uinterpreted "
            "functions. Try --bitblast=lazy"));
      }
      notifyModifyOption("bitblastMode", "lazy", "model generation");
      opts.bv.bitblastMode = options::BitblastMode::LAZY;
    }
    else if (!opts.base.incrementalSolving)
    {
      opts.smt.ackermann = true;
    }
  }

  if (opts.smt.solveIntAsBV > 0)
  {
    // Int to BV currently always eliminates arithmetic completely (or otherwise
    // fails). Thus, it is safe to eliminate arithmetic. Also, bit-vectors
    // are required.
    logic = logic.getUnlockedCopy();
    logic.enableTheory(THEORY_BV);
    logic.disableTheory(THEORY_ARITH);
    logic.lock();
  }

  if (opts.smt.solveBVAsInt != options::SolveBVAsIntMode::OFF)
  {
    if (opts.bv.boolToBitvector != options::BoolToBVMode::OFF)
    {
      throw OptionException(
          "solving bitvectors as integers is incompatible with --bool-to-bv.");
    }
    if (opts.smt.BVAndIntegerGranularity > 8)
    {
      /**
       * The granularity sets the size of the ITE in each element
       * of the sum that is generated for bitwise operators.
       * The size of the ITE is 2^{2*granularity}.
       * Since we don't want to introduce ITEs with unbounded size,
       * we bound the granularity.
       */
      throw OptionException("solve-bv-as-int accepts values from 0 to 8.");
    }
    if (logic.isTheoryEnabled(THEORY_BV))
    {
      logic = logic.getUnlockedCopy();
      logic.enableTheory(THEORY_ARITH);
      logic.arithNonLinear();
      logic.lock();
    }
  }

  // set options about ackermannization
  if (opts.smt.ackermann && opts.smt.produceModels
      && (logic.isTheoryEnabled(THEORY_ARRAYS)
          || logic.isTheoryEnabled(THEORY_UF)))
  {
    if (opts.smt.produceModelsWasSetByUser)
    {
      throw OptionException(std::string(
          "Ackermannization currently does not support model generation."));
    }
    notifyModifyOption("ackermann", "false", "model generation");
    opts.smt.ackermann = false;
  }

  if (opts.smt.ackermann)
  {
    if (logic.isTheoryEnabled(THEORY_UF))
    {
      logic = logic.getUnlockedCopy();
      logic.disableTheory(THEORY_UF);
      logic.lock();
    }
    if (logic.isTheoryEnabled(THEORY_ARRAYS))
    {
      logic = logic.getUnlockedCopy();
      logic.disableTheory(THEORY_ARRAYS);
      logic.lock();
    }
  }

  // Set default options associated with strings-exp. We also set these options
  // if we are using eager string preprocessing, which may introduce quantified
  // formulas at preprocess time.
  //
  // We don't want to set this option when we are in logics that contain ALL.
  //
  // We also must enable stringExp if reElimAgg is true, since this introduces
  // bounded quantifiers during preprocessing.
  if ((!logic.hasEverything() && logic.isTheoryEnabled(THEORY_STRINGS))
      || opts.strings.regExpElimAgg)
  {
    // If the user explicitly set a logic that includes strings, but is not
    // the generic "ALL" logic, then enable stringsExp.
    opts.strings.stringExp = true;
    Trace("smt") << "Turning stringExp on since logic does not have everything "
                    "and string theory is enabled\n";
  }
  if (opts.strings.stringExp || !opts.strings.stringLazyPreproc)
  {
    // We require quantifiers since extended functions reduce using them.
    if (!logic.isQuantified())
    {
      logic = logic.getUnlockedCopy();
      logic.enableQuantifiers();
      logic.lock();
      Trace("smt") << "turning on quantifier logic, for strings-exp"
                   << std::endl;
    }
    // Note we allow E-matching by default to support combinations of sequences
    // and quantifiers. We also do not enable fmfBound here, which would
    // enable bounded integer instantiation for *all* quantifiers. Instead,
    // the bounded integers module will always process internally generated
    // quantifiers (those marked with InternalQuantAttribute).
  }

  if (opts.arrays.arraysExp)
  {
    if (!logic.isQuantified())
    {
      logic = logic.getUnlockedCopy();
      logic.enableQuantifiers();
      logic.lock();
    }
  }

  // We now know whether the input uses sygus. Update the logic to incorporate
  // the theories we need internally for handling sygus problems.
  if (usesSygus(opts))
  {
    logic = logic.getUnlockedCopy();
    logic.enableSygus();
    logic.lock();
  }

  // widen the logic
  widenLogic(logic, opts);

  // check if we have any options that are not supported with quantified logics
  if (logic.isQuantified())
  {
    std::stringstream reasonNoQuant;
    if (incompatibleWithQuantifiers(opts, reasonNoQuant))
    {
      std::stringstream ss;
      ss << reasonNoQuant.str() << " not supported in quantified logics.";
      throw OptionException(ss.str());
    }
  }
}

void SetDefaults::setDefaultsPost(const LogicInfo& logic, Options& opts) const
{
  if ((opts.smt.checkModels || opts.smt.checkSynthSol || opts.smt.produceAbducts
       || opts.smt.produceInterpols != options::ProduceInterpols::NONE
       || opts.smt.modelCoresMode != options::ModelCoresMode::NONE
       || opts.smt.blockModelsMode != options::BlockModelsMode::NONE
       || opts.smt.produceProofs || isSygus(opts))
      && !opts.smt.produceAssertions)
  {
    verbose(1) << "SolverEngine: turning on produce-assertions to support "
               << "option requiring assertions." << std::endl;
    opts.smt.produceAssertions = true;
  }

  if (opts.smt.solveBVAsInt != options::SolveBVAsIntMode::OFF)
  {
    /**
     * Operations on 1 bits are better handled as Boolean operations
     * than as integer operations.
     * Therefore, we enable bv-to-bool, which runs before
     * the translation to integers.
     */
    opts.bv.bitvectorToBool = true;
  }

  // Disable options incompatible with incremental solving, or output an error
  // if enabled explicitly.
  if (opts.base.incrementalSolving)
  {
    std::stringstream reasonNoInc;
    std::stringstream suggestNoInc;
    if (incompatibleWithIncremental(logic, opts, reasonNoInc, suggestNoInc))
    {
      std::stringstream ss;
      ss << reasonNoInc.str() << " not supported with incremental solving. "
         << suggestNoInc.str();
      throw OptionException(ss.str());
    }
  }

  // Disable options incompatible with unsat cores or output an error if enabled
  // explicitly
  if (safeUnsatCores(opts))
  {
    // check if the options are not compatible with unsat cores
    std::stringstream reasonNoUc;
    if (incompatibleWithUnsatCores(opts, reasonNoUc))
    {
      std::stringstream ss;
      ss << reasonNoUc.str() << " not supported with unsat cores";
      throw OptionException(ss.str());
    }
  }
  else
  {
    // Turn on unconstrained simplification for QF_AUFBV
    if (!opts.smt.unconstrainedSimpWasSetByUser
        && !opts.base.incrementalSolving)
    {
      // It is also currently incompatible with arithmetic, force the option
      // off.
      bool uncSimp = !opts.base.incrementalSolving && !logic.isQuantified()
                     && !opts.smt.produceModels && !opts.smt.produceAssignments
                     && !opts.smt.checkModels
                     && logic.isTheoryEnabled(THEORY_ARRAYS)
                     && logic.isTheoryEnabled(THEORY_BV)
                     && !logic.isTheoryEnabled(THEORY_ARITH);
      Trace("smt") << "setting unconstrained simplification to " << uncSimp
                   << std::endl;
      opts.smt.unconstrainedSimp = uncSimp;
    }

    // by default, nonclausal simplification is off for QF_SAT
    if (!opts.smt.simplificationModeWasSetByUser)
    {
      bool qf_sat = logic.isPure(THEORY_BOOL) && !logic.isQuantified();
      Trace("smt") << "setting simplification mode to <"
                   << logic.getLogicString() << "> " << (!qf_sat) << std::endl;
      // simplification=none works better for SMT LIB benchmarks with
      // quantifiers, not others opts.set(options::simplificationMode, qf_sat ||
      // quantifiers ? options::SimplificationMode::NONE :
      // options::SimplificationMode::BATCH);
      opts.smt.simplificationMode = qf_sat ? options::SimplificationMode::NONE
                                           : options::SimplificationMode::BATCH;
    }
  }

  if (opts.quantifiers.cegqiBv && logic.isQuantified())
  {
    if (opts.bv.boolToBitvector != options::BoolToBVMode::OFF)
    {
      if (opts.bv.boolToBitvectorWasSetByUser)
      {
        throw OptionException(
            "bool-to-bv != off not supported with CBQI BV for quantified "
            "logics");
      }
      verbose(1)
          << "SolverEngine: turning off bool-to-bitvector to support CBQI BV"
          << std::endl;
      opts.bv.boolToBitvector = options::BoolToBVMode::OFF;
    }
  }

  // cases where we need produce models
  if (!opts.smt.produceModels
      && (opts.smt.produceAssignments || opts.quantifiers.sygusRewSynthCheck
          || usesSygus(opts)))
  {
    verbose(1) << "SolverEngine: turning on produce-models" << std::endl;
    opts.smt.produceModels = true;
  }

  // --ite-simp is an experimental option designed for QF_LIA/nec. This
  // technique is experimental. This benchmark set also requires removing ITEs
  // during preprocessing, before repeating simplification. Hence, we enable
  // this by default.
  if (opts.smt.doITESimp)
  {
    if (!opts.smt.earlyIteRemovalWasSetByUser)
    {
      opts.smt.earlyIteRemoval = true;
    }
  }

  // Set the options for the theoryOf
  if (!opts.theory.theoryOfModeWasSetByUser)
  {
    if (logic.isSharingEnabled() && !logic.isTheoryEnabled(THEORY_BV)
        && !logic.isTheoryEnabled(THEORY_STRINGS)
        && !logic.isTheoryEnabled(THEORY_SETS)
        && !logic.isTheoryEnabled(THEORY_BAGS)
        && !(logic.isTheoryEnabled(THEORY_ARITH) && !logic.isLinear()
             && !logic.isQuantified()))
    {
      Trace("smt") << "setting theoryof-mode to term-based" << std::endl;
      opts.theory.theoryOfMode = options::TheoryOfMode::THEORY_OF_TERM_BASED;
    }
  }

  // by default, symmetry breaker is on only for non-incremental QF_UF
  if (!opts.uf.ufSymmetryBreakerWasSetByUser)
  {
    // we disable this technique for *any* unsat core production, since it
    // uses a non-standard implementation that sends (unsound) lemmas during
    // presolve.
    bool qf_uf_noinc = logic.isPure(THEORY_UF) && !logic.isQuantified()
                       && !opts.base.incrementalSolving && !opts.smt.unsatCores;
    Trace("smt") << "setting uf symmetry breaker to " << qf_uf_noinc
                 << std::endl;
    opts.uf.ufSymmetryBreaker = qf_uf_noinc;
  }

  // If in arrays, set the UF handler to arrays
  if (logic.isTheoryEnabled(THEORY_ARRAYS) && !logic.isHigherOrder()
      && !opts.quantifiers.finiteModelFind
      && (!logic.isQuantified()
          || (logic.isQuantified() && !logic.isTheoryEnabled(THEORY_UF))))
  {
    Theory::setUninterpretedSortOwner(THEORY_ARRAYS);
  }
  else
  {
    Theory::setUninterpretedSortOwner(THEORY_UF);
  }

  if (!opts.smt.simplifyWithCareEnabledWasSetByUser)
  {
    bool qf_aufbv =
        !logic.isQuantified() && logic.isTheoryEnabled(THEORY_ARRAYS)
        && logic.isTheoryEnabled(THEORY_UF) && logic.isTheoryEnabled(THEORY_BV);

    bool withCare = qf_aufbv;
    Trace("smt") << "setting ite simplify with care to " << withCare
                 << std::endl;
    opts.smt.simplifyWithCareEnabled = withCare;
  }
  // Turn off array eager index splitting for QF_AUFLIA
  if (!opts.arrays.arraysEagerIndexSplittingWasSetByUser)
  {
    if (not logic.isQuantified() && logic.isTheoryEnabled(THEORY_ARRAYS)
        && logic.isTheoryEnabled(THEORY_UF)
        && logic.isTheoryEnabled(THEORY_ARITH))
    {
      Trace("smt") << "setting array eager index splitting to false"
                   << std::endl;
      opts.arrays.arraysEagerIndexSplitting = false;
    }
  }
  // Turn on multiple-pass non-clausal simplification for QF_AUFBV
  if (!opts.smt.repeatSimpWasSetByUser)
  {
    bool repeatSimp = !logic.isQuantified()
                      && (logic.isTheoryEnabled(THEORY_ARRAYS)
                          && logic.isTheoryEnabled(THEORY_UF)
                          && logic.isTheoryEnabled(THEORY_BV))
                      && !safeUnsatCores(opts);
    Trace("smt") << "setting repeat simplification to " << repeatSimp
                 << std::endl;
    opts.smt.repeatSimp = repeatSimp;
  }

  /* Disable bit-level propagation by default for the BITBLAST solver. */
  if (opts.bv.bvSolver == options::BVSolver::BITBLAST)
  {
    opts.bv.bitvectorPropagate = false;
  }

  if (opts.bv.boolToBitvector == options::BoolToBVMode::ALL
      && !logic.isTheoryEnabled(THEORY_BV))
  {
    if (opts.bv.boolToBitvectorWasSetByUser)
    {
      throw OptionException(
          "bool-to-bv=all not supported for non-bitvector logics.");
    }
    verbose(1) << "SolverEngine: turning off bool-to-bv for non-bv logic: "
               << logic.getLogicString() << std::endl;
    opts.bv.boolToBitvector = options::BoolToBVMode::OFF;
  }

  // Turn on arith rewrite equalities only for pure arithmetic
  if (!opts.arith.arithRewriteEqWasSetByUser)
  {
    bool arithRewriteEq =
        logic.isPure(THEORY_ARITH) && logic.isLinear() && !logic.isQuantified();
    Trace("smt") << "setting arith rewrite equalities " << arithRewriteEq
                 << std::endl;
    opts.arith.arithRewriteEq = arithRewriteEq;
  }
  if (!opts.arith.arithHeuristicPivotsWasSetByUser)
  {
    int16_t heuristicPivots = 5;
    if (logic.isPure(THEORY_ARITH) && !logic.isQuantified())
    {
      if (logic.isDifferenceLogic())
      {
        heuristicPivots = -1;
      }
      else if (!logic.areIntegersUsed())
      {
        heuristicPivots = 0;
      }
    }
    Trace("smt") << "setting arithHeuristicPivots  " << heuristicPivots
                 << std::endl;
    opts.arith.arithHeuristicPivots = heuristicPivots;
  }
  if (!opts.arith.arithPivotThresholdWasSetByUser)
  {
    uint16_t pivotThreshold = 2;
    if (logic.isPure(THEORY_ARITH) && !logic.isQuantified())
    {
      if (logic.isDifferenceLogic())
      {
        pivotThreshold = 16;
      }
    }
    Trace("smt") << "setting arith arithPivotThreshold  " << pivotThreshold
                 << std::endl;
    opts.arith.arithPivotThreshold = pivotThreshold;
  }
  if (!opts.arith.arithStandardCheckVarOrderPivotsWasSetByUser)
  {
    int16_t varOrderPivots = -1;
    if (logic.isPure(THEORY_ARITH) && !logic.isQuantified())
    {
      varOrderPivots = 200;
    }
    Trace("smt") << "setting arithStandardCheckVarOrderPivots  "
                 << varOrderPivots << std::endl;
    opts.arith.arithStandardCheckVarOrderPivots = varOrderPivots;
  }
  if (logic.isPure(THEORY_ARITH) && !logic.areRealsUsed())
  {
    if (!opts.arith.nlExtTangentPlanesInterleaveWasSetByUser)
    {
      Trace("smt") << "setting nlExtTangentPlanesInterleave to true"
                   << std::endl;
      opts.arith.nlExtTangentPlanesInterleave = true;
    }
  }
  if (!opts.arith.nlRlvAssertBoundsWasSetByUser)
  {
    // use bound inference to determine when bounds are irrelevant only when
    // the logic is quantifier-free
    opts.arith.nlRlvAssertBounds = !logic.isQuantified();
  }

  // set the default decision mode
  setDefaultDecisionMode(logic, opts);

  // set up of central equality engine
  if (opts.theory.eeMode == options::EqEngineMode::CENTRAL)
  {
    if (!opts.arith.arithEqSolverWasSetByUser)
    {
      // use the arithmetic equality solver by default
      opts.arith.arithEqSolver = true;
    }
  }
  if (opts.arith.arithEqSolver)
  {
    if (!opts.arith.arithCongManWasSetByUser)
    {
      // if we are using the arithmetic equality solver, do not use the
      // arithmetic congruence manager by default
      opts.arith.arithCongMan = false;
    }
  }

  if (logic.isHigherOrder())
  {
    if (!opts.theory.assignFunctionValues)
    {
      // must assign function values
      opts.theory.assignFunctionValues = true;
    }
  }

  // set all defaults in the quantifiers theory, which includes sygus
  setDefaultsQuantifiers(logic, opts);

  // shared selectors are generally not good to combine with standard
  // quantifier techniques e.g. E-matching
  if (!opts.datatypes.dtSharedSelectorsWasSetByUser)
  {
    if (logic.isQuantified() && !usesSygus(opts))
    {
      Trace("smt")
          << "Disabling shared selectors for quantified logic without SyGuS"
          << std::endl;
      opts.datatypes.dtSharedSelectors = false;
    }
  }

  // until bugs 371,431 are fixed
  if (!opts.prop.minisatUseElimWasSetByUser)
  {
    // cannot use minisat elimination for logics where a theory solver
    // introduces new literals into the search. This includes quantifiers
    // (quantifier instantiation), and the lemma schemas used in non-linear
    // and sets. We also can't use it if models are enabled.
    if (logic.isTheoryEnabled(THEORY_SETS) || logic.isTheoryEnabled(THEORY_BAGS)
        || logic.isQuantified() || opts.smt.produceModels
        || opts.smt.produceAssignments || opts.smt.checkModels
        || (logic.isTheoryEnabled(THEORY_ARITH) && !logic.isLinear()))
    {
      opts.prop.minisatUseElim = false;
    }
  }

  if (logic.isTheoryEnabled(THEORY_ARITH) && !logic.isLinear()
      && opts.arith.nlRlvMode != options::NlRlvMode::NONE)
  {
    if (!opts.theory.relevanceFilter)
    {
      if (opts.theory.relevanceFilterWasSetByUser)
      {
        Trace("smt") << "SolverEngine: turning on relevance filtering to support "
                     "--nl-ext-rlv="
                  << opts.arith.nlRlvMode << std::endl;
      }
      // must use relevance filtering techniques
      opts.theory.relevanceFilter = true;
    }
  }

  // For now, these array theory optimizations do not support model-building
  if (opts.smt.produceModels || opts.smt.produceAssignments
      || opts.smt.checkModels)
  {
    opts.arrays.arraysOptimizeLinear = false;
  }

  if (opts.strings.stringFMF && !opts.strings.stringProcessLoopModeWasSetByUser)
  {
    Trace("smt") << "settting stringProcessLoopMode to 'simple' since "
                    "--strings-fmf enabled"
                 << std::endl;
    opts.strings.stringProcessLoopMode = options::ProcessLoopMode::SIMPLE;
  }

  // !!! All options that require disabling models go here
  std::stringstream reasonNoModel;
  if (incompatibleWithModels(opts, reasonNoModel))
  {
    std::string sOptNoModel = reasonNoModel.str();
    if (opts.smt.produceModels)
    {
      if (opts.smt.produceModelsWasSetByUser)
      {
        std::stringstream ss;
        ss << "Cannot use " << sOptNoModel << " with model generation.";
        throw OptionException(ss.str());
      }
      verbose(1) << "SolverEngine: turning off produce-models to support "
                 << sOptNoModel << std::endl;
      opts.smt.produceModels = false;
    }
    if (opts.smt.produceAssignments)
    {
      if (opts.smt.produceAssignmentsWasSetByUser)
      {
        std::stringstream ss;
        ss << "Cannot use " << sOptNoModel
           << " with model generation (produce-assignments).";
        throw OptionException(ss.str());
      }
      verbose(1) << "SolverEngine: turning off produce-assignments to support "
                 << sOptNoModel << std::endl;
      opts.smt.produceAssignments = false;
    }
    if (opts.smt.checkModels)
    {
      if (opts.smt.checkModelsWasSetByUser)
      {
        std::stringstream ss;
        ss << "Cannot use " << sOptNoModel
           << " with model generation (check-models).";
        throw OptionException(ss.str());
      }
      verbose(1) << "SolverEngine: turning off check-models to support "
                 << sOptNoModel << std::endl;
      opts.smt.checkModels = false;
    }
  }

  if (opts.bv.bitblastMode == options::BitblastMode::EAGER
      && !logic.isPure(THEORY_BV) && logic.getLogicString() != "QF_UFBV"
      && logic.getLogicString() != "QF_ABV")
  {
    throw OptionException(
        "Eager bit-blasting does not currently support theory combination. "
        "Note that in a QF_BV problem UF symbols can be introduced for "
        "division. "
        "Try --bv-div-zero-const to interpret division by zero as a constant.");
  }

#ifdef CVC5_USE_POLY
  if (logic == LogicInfo("QF_UFNRA"))
  {
    if (!opts.arith.nlCad && !opts.arith.nlCadWasSetByUser)
    {
      opts.arith.nlCad = true;
      opts.arith.nlCadVarElim = true;
      if (!opts.arith.nlExtWasSetByUser)
      {
        opts.arith.nlExt = options::NlExtMode::LIGHT;
      }
      if (!opts.arith.nlRlvModeWasSetByUser)
      {
        opts.arith.nlRlvMode = options::NlRlvMode::INTERLEAVE;
      }
    }
  }
  else if (logic.isQuantified() && logic.isTheoryEnabled(theory::THEORY_ARITH)
           && logic.areRealsUsed() && !logic.areIntegersUsed())
  {
    if (!opts.arith.nlCad && !opts.arith.nlCadWasSetByUser)
    {
      opts.arith.nlCad = true;
      opts.arith.nlCadVarElim = true;
      if (!opts.arith.nlExtWasSetByUser)
      {
        opts.arith.nlExt = options::NlExtMode::LIGHT;
      }
    }
  }
#else
  if (opts.arith.nlCad)
  {
    if (opts.arith.nlCadWasSetByUser)
    {
      throw OptionException(
          "Cannot use --nl-cad without configuring with --poly.");
    }
    else
    {
      verbose(1) << "Cannot use --nl-cad without configuring with --poly."
                 << std::endl;
      opts.arith.nlCad = false;
      opts.arith.nlExt = options::NlExtMode::FULL;
    }
  }
#endif
}

bool SetDefaults::isSygus(const Options& opts) const
{
  if (language::isLangSygus(opts.base.inputLanguage))
  {
    return true;
  }
  if (!d_isInternalSubsolver)
  {
    if (opts.smt.produceAbducts
        || opts.smt.produceInterpols != options::ProduceInterpols::NONE
        || opts.quantifiers.sygusInference
        || opts.quantifiers.sygusRewSynthInput)
    {
      // since we are trying to recast as sygus, we assume the input is sygus
      return true;
    }
  }
  return false;
}

bool SetDefaults::usesSygus(const Options& opts) const
{
  if (isSygus(opts))
  {
    return true;
  }
  if (!d_isInternalSubsolver && opts.quantifiers.sygusInst)
  {
    // sygus instantiation uses sygus, but it is not a sygus problem
    return true;
  }
  return false;
}

bool SetDefaults::incompatibleWithProofs(Options& opts,
                                         std::ostream& reason) const
{
  if (opts.quantifiers.globalNegate)
  {
    // When global negate answers "unsat", it is not due to showing a set of
    // formulas is unsat. Thus, proofs do not apply.
    reason << "global-negate";
    return true;
  }
  if (isSygus(opts))
  {
    // When sygus answers "unsat", it is not due to showing a set of
    // formulas is unsat in the standard way. Thus, proofs do not apply.
    reason << "sygus";
    return true;
  }
  // options that are automatically set to support proofs
  if (opts.bv.bvAssertInput)
  {
    verbose(1)
        << "Disabling bv-assert-input since it is incompatible with proofs."
        << std::endl;
    opts.bv.bvAssertInput = false;
  }
  // If proofs are required and the user did not specify a specific BV solver,
  // we make sure to use the proof producing BITBLAST_INTERNAL solver.
  if (opts.bv.bvSolver != options::BVSolver::BITBLAST_INTERNAL
      && !opts.bv.bvSolverWasSetByUser)
  {
    verbose(1) << "Forcing internal bit-vector solver due to proof production."
               << std::endl;
    opts.bv.bvSolver = options::BVSolver::BITBLAST_INTERNAL;
  }
  return false;
}

bool SetDefaults::incompatibleWithModels(const Options& opts,
                                         std::ostream& reason) const
{
  if (opts.smt.unconstrainedSimpWasSetByUser && opts.smt.unconstrainedSimp)
  {
    reason << "unconstrained-simp";
    return true;
  }
  else if (opts.smt.sortInference)
  {
    reason << "sort-inference";
    return true;
  }
  else if (opts.prop.minisatUseElim)
  {
    reason << "minisat-elimination";
    return true;
  }
  else if (opts.quantifiers.globalNegate)
  {
    reason << "global-negate";
    return true;
  }
  return false;
}

bool SetDefaults::incompatibleWithIncremental(const LogicInfo& logic,
                                              Options& opts,
                                              std::ostream& reason,
                                              std::ostream& suggest) const
{
  if (opts.smt.ackermann)
  {
    reason << "ackermann";
    return true;
  }
  if (opts.smt.unconstrainedSimp)
  {
    if (opts.smt.unconstrainedSimpWasSetByUser)
    {
      reason << "unconstrained simplification";
      return true;
    }
    notifyModifyOption("unconstrainedSimp", "false", "incremental solving");
    opts.smt.unconstrainedSimp = false;
  }
  if (opts.bv.bitblastMode == options::BitblastMode::EAGER
      && !logic.isPure(THEORY_BV))
  {
    reason << "eager bit-blasting in non-QF_BV logic";
    suggest << "Try --bitblast=lazy.";
    return true;
  }
  if (opts.quantifiers.sygusInference)
  {
    if (opts.quantifiers.sygusInferenceWasSetByUser)
    {
      reason << "sygus inference";
      return true;
    }
    notifyModifyOption("sygusInference", "false", "incremental solving");
    opts.quantifiers.sygusInference = false;
  }
  if (opts.quantifiers.sygusInst)
  {
    if (opts.quantifiers.sygusInstWasSetByUser)
    {
      reason << "sygus inst";
      return true;
    }
    notifyModifyOption("sygusInst", "false", "incremental solving");
    opts.quantifiers.sygusInst = false;
  }
  if (opts.smt.solveIntAsBV > 0)
  {
    reason << "solveIntAsBV";
    return true;
  }

  // disable modes not supported by incremental
  notifyModifyOption("sortInference", "false", "incremental solving");
  opts.smt.sortInference = false;
  opts.uf.ufssFairnessMonotone = false;
  notifyModifyOption("globalNegate", "false", "incremental solving");
  opts.quantifiers.globalNegate = false;
  notifyModifyOption("cegqiNestedQE", "false", "incremental solving");
  opts.quantifiers.cegqiNestedQE = false;
  opts.arith.arithMLTrick = false;

  return false;
}

bool SetDefaults::incompatibleWithUnsatCores(Options& opts,
                                             std::ostream& reason) const
{
  if (opts.smt.simplificationMode != options::SimplificationMode::NONE)
  {
    if (opts.smt.simplificationModeWasSetByUser)
    {
      reason << "simplification";
      return true;
    }
    notifyModifyOption("simplificationMode", "none", "unsat cores");
    opts.smt.simplificationMode = options::SimplificationMode::NONE;
  }

  if (opts.smt.learnedRewrite)
  {
    if (opts.smt.learnedRewriteWasSetByUser)
    {
      reason << "learned rewrites";
      return true;
    }
    notifyModifyOption("learnedRewrite", "false", "unsat cores");
    opts.smt.learnedRewrite = false;
  }

  if (opts.arith.pbRewrites)
  {
    if (opts.arith.pbRewritesWasSetByUser)
    {
      reason << "pseudoboolean rewrites";
      return true;
    }
    notifyModifyOption("pbRewrites", "false", "unsat cores");
    opts.arith.pbRewrites = false;
  }

  if (opts.smt.sortInference)
  {
    if (opts.smt.sortInferenceWasSetByUser)
    {
      reason << "sort inference";
      return true;
    }
    notifyModifyOption("sortInference", "false", "unsat cores");
    opts.smt.sortInference = false;
  }

  if (opts.quantifiers.preSkolemQuant)
  {
    if (opts.quantifiers.preSkolemQuantWasSetByUser)
    {
      reason << "pre-skolemization";
      return true;
    }
    notifyModifyOption("preSkolemQuant", "false", "unsat cores");
    opts.quantifiers.preSkolemQuant = false;
  }

  if (opts.bv.bitvectorToBool)
  {
    if (opts.bv.bitvectorToBoolWasSetByUser)
    {
      reason << "bv-to-bool";
      return true;
    }
    notifyModifyOption("bitvectorToBool", "false", "unsat cores");
    opts.bv.bitvectorToBool = false;
  }

  if (opts.bv.boolToBitvector != options::BoolToBVMode::OFF)
  {
    if (opts.bv.boolToBitvectorWasSetByUser)
    {
      reason << "bool-to-bv != off";
      return true;
    }
    notifyModifyOption("boolToBitvector", "off", "unsat cores");
    opts.bv.boolToBitvector = options::BoolToBVMode::OFF;
  }

  if (opts.bv.bvIntroducePow2)
  {
    if (opts.bv.bvIntroducePow2WasSetByUser)
    {
      reason << "bv-intro-pow2";
      return true;
    }
    notifyModifyOption("bvIntroducePow2", "false", "unsat cores");
    opts.bv.bvIntroducePow2 = false;
  }

  if (opts.smt.repeatSimp)
  {
    if (opts.smt.repeatSimpWasSetByUser)
    {
      reason << "repeat-simp";
      return true;
    }
    notifyModifyOption("repeatSimp", "false", "unsat cores");
    opts.smt.repeatSimp = false;
  }

  if (opts.quantifiers.globalNegate)
  {
    if (opts.quantifiers.globalNegateWasSetByUser)
    {
      reason << "global-negate";
      return true;
    }
    notifyModifyOption("globalNegate", "false", "unsat cores");
    opts.quantifiers.globalNegate = false;
  }

  if (opts.smt.doITESimp)
  {
    reason << "ITE simp";
    return true;
  }
  if (opts.smt.unconstrainedSimp)
  {
    if (opts.smt.unconstrainedSimpWasSetByUser)
    {
      reason << "unconstrained simplification";
      return true;
    }
    notifyModifyOption("unconstrainedSimp", "false", "unsat cores");
    opts.smt.unconstrainedSimp = false;
  }
  return false;
}

bool SetDefaults::safeUnsatCores(const Options& opts) const
{
  // whether we want to force safe unsat cores, i.e., if we are in the default
  // ASSUMPTIONS mode, since other ones are experimental
  return opts.smt.unsatCoresMode == options::UnsatCoresMode::ASSUMPTIONS;
}

bool SetDefaults::incompatibleWithQuantifiers(Options& opts,
                                              std::ostream& reason) const
{
  if (opts.smt.ackermann)
  {
    reason << "ackermann";
    return true;
  }
  if (opts.arith.nlRlvMode != options::NlRlvMode::NONE)
  {
    // Theory relevance is incompatible with CEGQI and SyQI, since there is no
    // appropriate policy for the relevance of counterexample lemmas (when their
    // guard is entailed to be false, the entire lemma is relevant, not just the
    // guard). Hence, we throw an option exception if quantifiers are enabled.
    reason << "--nl-ext-rlv";
    return true;
  }
  return false;
}

void SetDefaults::widenLogic(LogicInfo& logic, const Options& opts) const
{
  bool needsUf = false;
  // strings require LIA, UF; widen the logic
  if (logic.isTheoryEnabled(THEORY_STRINGS))
  {
    LogicInfo log(logic.getUnlockedCopy());
    // Strings requires arith for length constraints, and also UF
    needsUf = true;
    if (!logic.isTheoryEnabled(THEORY_ARITH) || logic.isDifferenceLogic())
    {
      verbose(1)
          << "Enabling linear integer arithmetic because strings are enabled"
          << std::endl;
      log.enableTheory(THEORY_ARITH);
      log.enableIntegers();
      log.arithOnlyLinear();
    }
    else if (!logic.areIntegersUsed())
    {
      verbose(1) << "Enabling integer arithmetic because strings are enabled"
                 << std::endl;
      log.enableIntegers();
    }
    logic = log;
    logic.lock();
  }
  if (opts.quantifiers.preSkolemQuantNested
      && opts.quantifiers.preSkolemQuantNestedWasSetByUser)
  {
    // if pre-skolem nested is explictly set, then we require UF. If it is
    // not explicitly set, it is disabled below if UF is not present.
    verbose(1) << "Enabling UF because preSkolemQuantNested requires it."
               << std::endl;
    needsUf = true;
  }
  if (needsUf
      // Arrays, datatypes and sets permit Boolean terms and thus require UF
      || logic.isTheoryEnabled(THEORY_ARRAYS)
      || logic.isTheoryEnabled(THEORY_DATATYPES)
      || logic.isTheoryEnabled(THEORY_SETS)
      || logic.isTheoryEnabled(THEORY_BAGS)
      // Non-linear arithmetic requires UF to deal with division/mod because
      // their expansion introduces UFs for the division/mod-by-zero case.
      // If we are eliminating non-linear arithmetic via solve-int-as-bv,
      // then this is not required, since non-linear arithmetic will be
      // eliminated altogether (or otherwise fail at preprocessing).
      || (logic.isTheoryEnabled(THEORY_ARITH) && !logic.isLinear()
          && opts.smt.solveIntAsBV == 0)
      // FP requires UF since there are multiple operators that are partially
      // defined (see http://smtlib.cs.uiowa.edu/papers/BTRW15.pdf for more
      // details).
      || logic.isTheoryEnabled(THEORY_FP))
  {
    if (!logic.isTheoryEnabled(THEORY_UF))
    {
      LogicInfo log(logic.getUnlockedCopy());
      if (!needsUf)
      {
        verbose(1) << "Enabling UF because " << logic << " requires it."
                   << std::endl;
      }
      log.enableTheory(THEORY_UF);
      logic = log;
      logic.lock();
    }
  }
  if (opts.arith.arithMLTrick)
  {
    if (!logic.areIntegersUsed())
    {
      // enable integers
      LogicInfo log(logic.getUnlockedCopy());
      verbose(1) << "Enabling integers because arithMLTrick requires it."
                 << std::endl;
      log.enableIntegers();
      logic = log;
      logic.lock();
    }
  }
}

void SetDefaults::setDefaultsQuantifiers(const LogicInfo& logic,
                                         Options& opts) const
{
  if (opts.quantifiers.fullSaturateQuant)
  {
    Trace("smt") << "enabling enum-inst for full-saturate-quant" << std::endl;
    opts.quantifiers.enumInst = true;
  }
  if (opts.arrays.arraysExp)
  {
    // Allows to answer sat more often by default.
    if (!opts.quantifiers.fmfBoundWasSetByUser)
    {
      notifyModifyOption("fmfBound", "true", "arrays-exp");
      opts.quantifiers.fmfBound = true;
    }
  }
  if (logic.hasCardinalityConstraints())
  {
    // must have finite model finding on
    opts.quantifiers.finiteModelFind = true;
  }

  if (opts.quantifiers.instMaxLevel != -1)
  {
    verbose(1) << "SolverEngine: turning off cbqi to support instMaxLevel"
               << std::endl;
    opts.quantifiers.cegqi = false;
  }

  if ((opts.quantifiers.fmfBoundLazyWasSetByUser
       && opts.quantifiers.fmfBoundLazy)
      || (opts.quantifiers.fmfBoundIntWasSetByUser
          && opts.quantifiers.fmfBoundInt))
  {
    opts.quantifiers.fmfBound = true;
    Trace("smt")
        << "turning on fmf-bound, for fmf-bound-int or fmf-bound-lazy\n";
  }
  // now have determined whether fmfBound is on/off
  // apply fmfBound options
  if (opts.quantifiers.fmfBound)
  {
    if (!opts.quantifiers.mbqiModeWasSetByUser
        || (opts.quantifiers.mbqiMode != options::MbqiMode::NONE
            && opts.quantifiers.mbqiMode != options::MbqiMode::FMC))
    {
      // if bounded integers are set, use no MBQI by default
      opts.quantifiers.mbqiMode = options::MbqiMode::NONE;
    }
    if (!opts.quantifiers.prenexQuantUserWasSetByUser)
    {
      opts.quantifiers.prenexQuant = options::PrenexQuantMode::NONE;
    }
  }
  if (logic.isHigherOrder())
  {
    // if higher-order, then current variants of model-based instantiation
    // cannot be used
    if (opts.quantifiers.mbqiMode != options::MbqiMode::NONE)
    {
      opts.quantifiers.mbqiMode = options::MbqiMode::NONE;
    }
    if (!opts.quantifiers.hoElimStoreAxWasSetByUser)
    {
      // by default, use store axioms only if --ho-elim is set
      opts.quantifiers.hoElimStoreAx = opts.quantifiers.hoElim;
    }
    // Cannot use macros, since lambda lifting and macro elimination are inverse
    // operations.
    if (opts.quantifiers.macrosQuant)
    {
      opts.quantifiers.macrosQuant = false;
    }
  }
  if (opts.quantifiers.fmfFunWellDefinedRelevant)
  {
    if (!opts.quantifiers.fmfFunWellDefinedWasSetByUser)
    {
      opts.quantifiers.fmfFunWellDefined = true;
    }
  }
  if (opts.quantifiers.fmfFunWellDefined)
  {
    if (!opts.quantifiers.finiteModelFindWasSetByUser)
    {
      opts.quantifiers.finiteModelFind = true;
    }
  }

  // now, have determined whether finite model find is on/off
  // apply finite model finding options
  if (opts.quantifiers.finiteModelFind)
  {
    // apply conservative quantifiers splitting
    if (!opts.quantifiers.quantDynamicSplitWasSetByUser)
    {
      opts.quantifiers.quantDynamicSplit = options::QuantDSplitMode::DEFAULT;
    }
    if (!opts.quantifiers.eMatchingWasSetByUser)
    {
      opts.quantifiers.eMatching = opts.quantifiers.fmfInstEngine;
    }
    if (!opts.quantifiers.instWhenModeWasSetByUser)
    {
      // instantiate only on last call
      if (opts.quantifiers.eMatching)
      {
        opts.quantifiers.instWhenMode = options::InstWhenMode::LAST_CALL;
      }
    }
  }

  // apply sygus options
  // if we are attempting to rewrite everything to SyGuS, use sygus()
  if (usesSygus(opts))
  {
    setDefaultsSygus(opts);
  }
  // counterexample-guided instantiation for non-sygus
  // enable if any possible quantifiers with arithmetic, datatypes or bitvectors
  if ((logic.isQuantified()
       && (logic.isTheoryEnabled(THEORY_ARITH)
           || logic.isTheoryEnabled(THEORY_DATATYPES)
           || logic.isTheoryEnabled(THEORY_BV)
           || logic.isTheoryEnabled(THEORY_FP)))
      || opts.quantifiers.cegqiAll)
  {
    if (!opts.quantifiers.cegqiWasSetByUser)
    {
      opts.quantifiers.cegqi = true;
    }
    // check whether we should apply full cbqi
    if (logic.isPure(THEORY_BV))
    {
      if (!opts.quantifiers.cegqiFullEffortWasSetByUser)
      {
        opts.quantifiers.cegqiFullEffort = true;
      }
    }
  }
  if (opts.quantifiers.cegqi)
  {
    if (logic.isPure(THEORY_ARITH) || logic.isPure(THEORY_BV))
    {
      if (!opts.quantifiers.quantConflictFindWasSetByUser)
      {
        opts.quantifiers.quantConflictFind = false;
      }
      if (!opts.quantifiers.instNoEntailWasSetByUser)
      {
        opts.quantifiers.instNoEntail = false;
      }
      if (!opts.quantifiers.instWhenModeWasSetByUser
          && opts.quantifiers.cegqiModel)
      {
        // only instantiation should happen at last call when model is avaiable
        opts.quantifiers.instWhenMode = options::InstWhenMode::LAST_CALL;
      }
    }
    else
    {
      // only supported in pure arithmetic or pure BV
      opts.quantifiers.cegqiNestedQE = false;
    }
    if (opts.quantifiers.globalNegate)
    {
      if (!opts.quantifiers.prenexQuantWasSetByUser)
      {
        opts.quantifiers.prenexQuant = options::PrenexQuantMode::NONE;
      }
    }
  }
  // implied options...
  if (opts.quantifiers.qcfModeWasSetByUser || opts.quantifiers.qcfTConstraint)
  {
    opts.quantifiers.quantConflictFind = true;
  }
  if (opts.quantifiers.cegqiNestedQE)
  {
    opts.quantifiers.prenexQuantUser = true;
    if (!opts.quantifiers.preSkolemQuantWasSetByUser)
    {
      opts.quantifiers.preSkolemQuant = true;
    }
  }
  // for induction techniques
  if (opts.quantifiers.quantInduction)
  {
    if (!opts.quantifiers.dtStcInductionWasSetByUser)
    {
      opts.quantifiers.dtStcInduction = true;
    }
    if (!opts.quantifiers.intWfInductionWasSetByUser)
    {
      opts.quantifiers.intWfInduction = true;
    }
  }
  if (opts.quantifiers.dtStcInduction)
  {
    // try to remove ITEs from quantified formulas
    if (!opts.quantifiers.iteDtTesterSplitQuantWasSetByUser)
    {
      opts.quantifiers.iteDtTesterSplitQuant = true;
    }
    if (!opts.quantifiers.iteLiftQuantWasSetByUser)
    {
      opts.quantifiers.iteLiftQuant = options::IteLiftQuantMode::ALL;
    }
  }
  if (opts.quantifiers.intWfInduction)
  {
    if (!opts.quantifiers.purifyTriggersWasSetByUser)
    {
      opts.quantifiers.purifyTriggers = true;
    }
  }
  if (opts.quantifiers.conjectureNoFilter)
  {
    if (!opts.quantifiers.conjectureFilterActiveTermsWasSetByUser)
    {
      opts.quantifiers.conjectureFilterActiveTerms = false;
    }
    if (!opts.quantifiers.conjectureFilterCanonicalWasSetByUser)
    {
      opts.quantifiers.conjectureFilterCanonical = false;
    }
    if (!opts.quantifiers.conjectureFilterModelWasSetByUser)
    {
      opts.quantifiers.conjectureFilterModel = false;
    }
  }
  if (opts.quantifiers.conjectureGenPerRoundWasSetByUser)
  {
    if (opts.quantifiers.conjectureGenPerRound > 0)
    {
      opts.quantifiers.conjectureGen = true;
    }
    else
    {
      opts.quantifiers.conjectureGen = false;
    }
  }
  // can't pre-skolemize nested quantifiers without UF theory
  if (!logic.isTheoryEnabled(THEORY_UF) && opts.quantifiers.preSkolemQuant)
  {
    if (!opts.quantifiers.preSkolemQuantNestedWasSetByUser)
    {
      opts.quantifiers.preSkolemQuantNested = false;
    }
  }
  if (!logic.isTheoryEnabled(THEORY_DATATYPES))
  {
    opts.quantifiers.quantDynamicSplit = options::QuantDSplitMode::NONE;
  }
}

void SetDefaults::setDefaultsSygus(Options& opts) const
{
  if (!opts.quantifiers.sygus)
  {
    notifyModifyOption("sygus", "true", "");
    opts.quantifiers.sygus = true;
  }
  // must use Ferrante/Rackoff for real arithmetic
  if (!opts.quantifiers.cegqiMidpointWasSetByUser)
  {
    opts.quantifiers.cegqiMidpoint = true;
  }
  // must disable cegqi-bv since it may introduce witness terms, which
  // cannot appear in synthesis solutions
  if (!opts.quantifiers.cegqiBvWasSetByUser)
  {
    opts.quantifiers.cegqiBv = false;
  }
  if (opts.quantifiers.sygusRepairConst)
  {
    if (!opts.quantifiers.cegqiWasSetByUser)
    {
      opts.quantifiers.cegqi = true;
    }
  }
  if (opts.quantifiers.sygusInference)
  {
    // optimization: apply preskolemization, makes it succeed more often
    if (!opts.quantifiers.preSkolemQuantWasSetByUser)
    {
      opts.quantifiers.preSkolemQuant = true;
    }
    if (!opts.quantifiers.preSkolemQuantNestedWasSetByUser)
    {
      opts.quantifiers.preSkolemQuantNested = true;
    }
  }
  // counterexample-guided instantiation for sygus
  if (!opts.quantifiers.cegqiSingleInvModeWasSetByUser)
  {
    opts.quantifiers.cegqiSingleInvMode = options::CegqiSingleInvMode::USE;
  }
  if (!opts.quantifiers.quantConflictFindWasSetByUser)
  {
    opts.quantifiers.quantConflictFind = false;
  }
  if (!opts.quantifiers.instNoEntailWasSetByUser)
  {
    opts.quantifiers.instNoEntail = false;
  }
  if (!opts.quantifiers.cegqiFullEffortWasSetByUser)
  {
    // should use full effort cbqi for single invocation and repair const
    opts.quantifiers.cegqiFullEffort = true;
  }
  if (opts.quantifiers.sygusRew)
  {
    opts.quantifiers.sygusRewSynth = true;
    opts.quantifiers.sygusRewVerify = true;
  }
  if (opts.quantifiers.sygusRewSynthInput)
  {
    // If we are using synthesis rewrite rules from input, we use
    // sygusRewSynth after preprocessing. See passes/synth_rew_rules.h for
    // details on this technique.
    opts.quantifiers.sygusRewSynth = true;
    // we should not use the extended rewriter, since we are interested
    // in rewrites that are not in the main rewriter
    if (!opts.datatypes.sygusRewriterWasSetByUser)
    {
      opts.datatypes.sygusRewriter = options::SygusRewriterMode::BASIC;
    }
  }
  // Whether we must use "basic" sygus algorithms. A non-basic sygus algorithm
  // is one that is specialized for returning a single solution. Non-basic
  // sygus algorithms currently include the PBE solver, UNIF+PI, static
  // template inference for invariant synthesis, and single invocation
  // techniques.
  bool reqBasicSygus = false;
  if (opts.smt.produceAbducts)
  {
    // if doing abduction, we should filter strong solutions
    if (!opts.quantifiers.sygusFilterSolModeWasSetByUser)
    {
      opts.quantifiers.sygusFilterSolMode = options::SygusFilterSolMode::STRONG;
    }
    // we must use basic sygus algorithms, since e.g. we require checking
    // a sygus side condition for consistency with axioms.
    reqBasicSygus = true;
  }
  if (opts.quantifiers.sygusRewSynth || opts.quantifiers.sygusRewVerify
      || opts.quantifiers.sygusQueryGen != options::SygusQueryGenMode::NONE)
  {
    // rewrite rule synthesis implies that sygus stream must be true
    opts.quantifiers.sygusStream = true;
  }
  if (opts.quantifiers.sygusStream || opts.base.incrementalSolving)
  {
    // Streaming and incremental mode are incompatible with techniques that
    // focus the search towards finding a single solution.
    reqBasicSygus = true;
  }
  // Now, disable options for non-basic sygus algorithms, if necessary.
  if (reqBasicSygus)
  {
    if (!opts.quantifiers.sygusUnifPbeWasSetByUser)
    {
      opts.quantifiers.sygusUnifPbe = false;
    }
    if (opts.quantifiers.sygusUnifPiWasSetByUser)
    {
      opts.quantifiers.sygusUnifPi = options::SygusUnifPiMode::NONE;
    }
    if (!opts.quantifiers.sygusInvTemplModeWasSetByUser)
    {
      opts.quantifiers.sygusInvTemplMode = options::SygusInvTemplMode::NONE;
    }
    if (!opts.quantifiers.cegqiSingleInvModeWasSetByUser)
    {
      opts.quantifiers.cegqiSingleInvMode = options::CegqiSingleInvMode::NONE;
    }
  }
  // do not miniscope
  if (!opts.quantifiers.miniscopeQuantWasSetByUser)
  {
    opts.quantifiers.miniscopeQuant = false;
  }
  if (!opts.quantifiers.miniscopeQuantFreeVarWasSetByUser)
  {
    opts.quantifiers.miniscopeQuantFreeVar = false;
  }
  if (!opts.quantifiers.quantSplitWasSetByUser)
  {
    opts.quantifiers.quantSplit = false;
  }
  // do not do macros
  if (!opts.quantifiers.macrosQuantWasSetByUser)
  {
    opts.quantifiers.macrosQuant = false;
  }
}
void SetDefaults::setDefaultDecisionMode(const LogicInfo& logic,
                                         Options& opts) const
{
  // Set decision mode based on logic (if not set by user)
  if (opts.decision.decisionModeWasSetByUser)
  {
    return;
  }
  options::DecisionMode decMode =
      // anything that uses sygus uses internal
      usesSygus(opts) ? options::DecisionMode::INTERNAL :
                      // ALL or its supersets
          logic.hasEverything()
              ? options::DecisionMode::JUSTIFICATION
              : (  // QF_BV
                    (not logic.isQuantified() && logic.isPure(THEORY_BV)) ||
                            // QF_AUFBV or QF_ABV or QF_UFBV
                            (not logic.isQuantified()
                             && (logic.isTheoryEnabled(THEORY_ARRAYS)
                                 || logic.isTheoryEnabled(THEORY_UF))
                             && logic.isTheoryEnabled(THEORY_BV))
                            ||
                            // QF_AUFLIA (and may be ends up enabling
                            // QF_AUFLRA?)
                            (not logic.isQuantified()
                             && logic.isTheoryEnabled(THEORY_ARRAYS)
                             && logic.isTheoryEnabled(THEORY_UF)
                             && logic.isTheoryEnabled(THEORY_ARITH))
                            ||
                            // QF_LRA
                            (not logic.isQuantified()
                             && logic.isPure(THEORY_ARITH) && logic.isLinear()
                             && !logic.isDifferenceLogic()
                             && !logic.areIntegersUsed())
                            ||
                            // Quantifiers
                            logic.isQuantified() ||
                            // Strings
                            logic.isTheoryEnabled(THEORY_STRINGS)
                        ? options::DecisionMode::JUSTIFICATION
                        : options::DecisionMode::INTERNAL);

  bool stoponly =
      // ALL or its supersets
      logic.hasEverything() || logic.isTheoryEnabled(THEORY_STRINGS)
          ? false
          : (  // QF_AUFLIA
                (not logic.isQuantified()
                 && logic.isTheoryEnabled(THEORY_ARRAYS)
                 && logic.isTheoryEnabled(THEORY_UF)
                 && logic.isTheoryEnabled(THEORY_ARITH))
                        ||
                        // QF_LRA
                        (not logic.isQuantified() && logic.isPure(THEORY_ARITH)
                         && logic.isLinear() && !logic.isDifferenceLogic()
                         && !logic.areIntegersUsed())
                    ? true
                    : false);

  opts.decision.decisionMode = decMode;
  if (stoponly)
  {
    if (opts.decision.decisionMode == options::DecisionMode::JUSTIFICATION)
    {
      opts.decision.decisionMode = options::DecisionMode::STOPONLY;
    }
    else
    {
      Assert(opts.decision.decisionMode == options::DecisionMode::INTERNAL);
    }
  }
  Trace("smt") << "setting decision mode to " << opts.decision.decisionMode
               << std::endl;
}

void SetDefaults::notifyModifyOption(const std::string& x,
                                     const std::string& val,
                                     const std::string& reason) const
{
  verbose(1) << "SetDefaults: setting " << x << " to " << val;
  if (!reason.empty())
  {
    verbose(1) << " due to " << reason;
  }
  verbose(1) << std::endl;
}

}  // namespace smt
}  // namespace cvc5<|MERGE_RESOLUTION|>--- conflicted
+++ resolved
@@ -121,26 +121,17 @@
     opts.smt.produceProofs = true;
   }
 
+
   if (opts.smt.produceProofs
       && opts.smt.unsatCoresMode != options::UnsatCoresMode::FULL_PROOF)
   {
-    if (opts.smt.unsatCores || !opts.smt.unsatCoresModeWasSetByUser)
-    {
-<<<<<<< HEAD
-      if (opts.smt.unsatCoresModeWasSetByUser)
-      {
-        verbose(1)
-            << "Forcing full-proof mode for unsat cores mode since proofs "
-               "were requested.\n";
-      }
-      // enable unsat cores, because they are available as a consequence of
-      // proofs
-      opts.smt.unsatCores = true;
-      opts.smt.unsatCoresMode = options::UnsatCoresMode::FULL_PROOF;
-=======
+    if (opts.smt.unsatCoresModeWasSetByUser)
+    {
       notifyModifyOption("unsatCoresMode", "full-proof", "enabling proofs");
->>>>>>> 67708218
-    }
+    }
+    // enable unsat cores, because they are available as a consequence of proofs
+    opts.smt.unsatCores = true;
+    opts.smt.unsatCoresMode = options::UnsatCoresMode::FULL_PROOF;
   }
 
   // set proofs on if not yet set
