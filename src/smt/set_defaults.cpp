/******************************************************************************
 * Top contributors (to current version):
 *   Andrew Reynolds, Andres Noetzli, Haniel Barbosa
 *
 * This file is part of the cvc5 project.
 *
 * Copyright (c) 2009-2021 by the authors listed in the file AUTHORS
 * in the top-level source directory and their institutional affiliations.
 * All rights reserved.  See the file COPYING in the top-level source
 * directory for licensing information.
 * ****************************************************************************
 *
 * Implementation of setting default options.
 */

#include "smt/set_defaults.h"

#include <sstream>

#include "base/output.h"
#include "options/arith_options.h"
#include "options/arrays_options.h"
#include "options/base_options.h"
#include "options/booleans_options.h"
#include "options/bv_options.h"
#include "options/datatypes_options.h"
#include "options/decision_options.h"
#include "options/language.h"
#include "options/main_options.h"
#include "options/option_exception.h"
#include "options/printer_options.h"
#include "options/proof_options.h"
#include "options/prop_options.h"
#include "options/quantifiers_options.h"
#include "options/sep_options.h"
#include "options/smt_options.h"
#include "options/strings_options.h"
#include "options/theory_options.h"
#include "options/uf_options.h"
#include "smt/logic_exception.h"
#include "theory/theory.h"

using namespace cvc5::theory;

namespace cvc5 {
namespace smt {

SetDefaults::SetDefaults(Env& env, bool isInternalSubsolver)
    : EnvObj(env), d_isInternalSubsolver(isInternalSubsolver)
{
}

void SetDefaults::setDefaults(LogicInfo& logic, Options& opts)
{
  // initial changes that are independent of logic, and may impact the logic
  setDefaultsPre(opts);
  // now, finalize the logic
  finalizeLogic(logic, opts);
  // further changes to options based on the logic
  setDefaultsPost(logic, opts);
}

void SetDefaults::setDefaultsPre(Options& opts)
{
  // TEMPORARY for testing
  if (opts.proof.proofReq && !opts.smt.produceProofs)
  {
    AlwaysAssert(false) << "Fail due to --proof-req "
                        << opts.smt.produceProofsWasSetByUser;
  }
  // implied options
  if (opts.smt.debugCheckModels)
  {
    opts.smt.checkModels = true;
  }
  if (opts.smt.checkModels || opts.driver.dumpModels)
  {
    opts.smt.produceModels = true;
  }
  if (opts.smt.checkModels)
  {
    opts.smt.produceAssignments = true;
  }
  // unsat cores and proofs shenanigans
  if (opts.driver.dumpDifficulty)
  {
    opts.smt.produceDifficulty = true;
  }
  if (opts.smt.checkUnsatCores || opts.driver.dumpUnsatCores
      || opts.smt.unsatAssumptions || opts.smt.minimalUnsatCores
      || opts.smt.unsatCoresMode != options::UnsatCoresMode::OFF)
  {
    opts.smt.unsatCores = true;
  }
  if (opts.smt.unsatCores
      && opts.smt.unsatCoresMode == options::UnsatCoresMode::OFF)
  {
    if (opts.smt.unsatCoresModeWasSetByUser)
    {
      notifyModifyOption(
          "unsatCoresMode", "assumptions", "enabling unsat cores");
    }
    opts.smt.unsatCoresMode = options::UnsatCoresMode::ASSUMPTIONS;
  }
  // if check-proofs, dump-proofs, or proof-mode=full, then proofs being fully
  // enabled is implied
  if (opts.smt.checkProofs || opts.driver.dumpProofs
      || opts.smt.proofMode == options::ProofMode::FULL)
  {
    opts.smt.produceProofs = true;
  }

  // this check assumes the user has requested *full* proofs
  if (opts.smt.produceProofs)
  {
    // if the user requested proofs, proof mode is full
    opts.smt.proofMode = options::ProofMode::FULL;
    // unsat cores are available due to proofs being enabled
    if (opts.smt.unsatCoresMode != options::UnsatCoresMode::SAT_PROOF)
    {
      if (opts.smt.unsatCoresModeWasSetByUser)
      {
        notifyModifyOption("unsatCoresMode", "sat-proof", "enabling proofs");
      }
      opts.smt.unsatCores = true;
      opts.smt.unsatCoresMode = options::UnsatCoresMode::SAT_PROOF;
    }
  }
  if (!opts.smt.produceProofs)
  {
    if (opts.smt.proofMode != options::ProofMode::OFF)
    {
      // if (expert) user set proof mode to something other than off, enable
      // proofs
      opts.smt.produceProofs = true;
    }
    // if proofs weren't enabled by user, and we are producing difficulty
    if (opts.smt.produceDifficulty)
    {
      opts.smt.produceProofs = true;
      // ensure at least preprocessing proofs are enabled
      if (opts.smt.proofMode == options::ProofMode::OFF)
      {
        opts.smt.proofMode = options::ProofMode::PP_ONLY;
      }
    }
    // if proofs weren't enabled by user, and we are producing unsat cores
    if (opts.smt.unsatCores)
    {
      opts.smt.produceProofs = true;
      if (opts.smt.unsatCoresMode == options::UnsatCoresMode::SAT_PROOF)
      {
        // if requested to be based on proofs, we produce (preprocessing +) SAT
        // proofs
        opts.smt.proofMode = options::ProofMode::SAT;
      }
      else if (opts.smt.proofMode == options::ProofMode::OFF)
      {
        // otherwise, we always produce preprocessing proofs
        opts.smt.proofMode = options::ProofMode::PP_ONLY;
      }
    }
  }

  // if unsat cores are disabled, then unsat cores mode should be OFF. Similarly
  // for proof mode.
  Assert(opts.smt.unsatCores
         == (opts.smt.unsatCoresMode != options::UnsatCoresMode::OFF));
  Assert(opts.smt.produceProofs
         == (opts.smt.proofMode != options::ProofMode::OFF));

  // if we requiring disabling proofs, disable them now
  if (opts.smt.produceProofs)
  {
    std::stringstream reasonNoProofs;
    if (incompatibleWithProofs(opts, reasonNoProofs))
    {
      // different on proof-new we silently disable
      opts.smt.unsatCores = false;
      opts.smt.unsatCoresMode = options::UnsatCoresMode::OFF;
      notifyModifyOption(
          "produceProofs and unsatCores", "false", reasonNoProofs.str());
      opts.smt.produceProofs = false;
      opts.proof.proofReq = false;
      opts.smt.checkProofs = false;
      opts.smt.proofMode = options::ProofMode::OFF;
    }
  }
  if (d_isInternalSubsolver)
  {
    // these options must be disabled on internal subsolvers, as they are
    // used by the user to rephrase the input.
    opts.quantifiers.sygusInference = false;
    opts.quantifiers.sygusRewSynthInput = false;
  }
}

void SetDefaults::finalizeLogic(LogicInfo& logic, Options& opts) const
{
  if (opts.quantifiers.sygusInstWasSetByUser)
  {
    if (isSygus(opts))
    {
      throw OptionException(std::string(
          "SyGuS instantiation quantifiers module cannot be enabled "
          "for SyGuS inputs."));
    }
  }
  else if (!isSygus(opts) && logic.isQuantified()
           && (logic.isPure(THEORY_FP)
               || (logic.isPure(THEORY_ARITH) && !logic.isLinear()
                   && logic.areIntegersUsed()))
           && !opts.base.incrementalSolving)
  {
    opts.quantifiers.sygusInst = true;
  }

  if (opts.bv.bitblastMode == options::BitblastMode::EAGER)
  {
    if (opts.smt.produceModels
        && (logic.isTheoryEnabled(THEORY_ARRAYS)
            || logic.isTheoryEnabled(THEORY_UF)))
    {
      if (opts.bv.bitblastModeWasSetByUser
          || opts.smt.produceModelsWasSetByUser)
      {
        throw OptionException(std::string(
            "Eager bit-blasting currently does not support model generation "
            "for the combination of bit-vectors with arrays or uinterpreted "
            "functions. Try --bitblast=lazy"));
      }
      notifyModifyOption("bitblastMode", "lazy", "model generation");
      opts.bv.bitblastMode = options::BitblastMode::LAZY;
    }
    else if (!opts.base.incrementalSolving)
    {
      opts.smt.ackermann = true;
    }
  }

  if (opts.smt.solveIntAsBV > 0)
  {
    // Int to BV currently always eliminates arithmetic completely (or otherwise
    // fails). Thus, it is safe to eliminate arithmetic. Also, bit-vectors
    // are required.
    logic = logic.getUnlockedCopy();
    logic.enableTheory(THEORY_BV);
    logic.disableTheory(THEORY_ARITH);
    logic.lock();
  }

  if (opts.smt.solveBVAsInt != options::SolveBVAsIntMode::OFF)
  {
    if (opts.bv.boolToBitvector != options::BoolToBVMode::OFF)
    {
      throw OptionException(
          "solving bitvectors as integers is incompatible with --bool-to-bv.");
    }
    if (opts.smt.BVAndIntegerGranularity > 8)
    {
      /**
       * The granularity sets the size of the ITE in each element
       * of the sum that is generated for bitwise operators.
       * The size of the ITE is 2^{2*granularity}.
       * Since we don't want to introduce ITEs with unbounded size,
       * we bound the granularity.
       */
      throw OptionException("solve-bv-as-int accepts values from 0 to 8.");
    }
    if (logic.isTheoryEnabled(THEORY_BV))
    {
      logic = logic.getUnlockedCopy();
      logic.enableTheory(THEORY_ARITH);
      logic.arithNonLinear();
      logic.lock();
    }
  }

  // set options about ackermannization
  if (opts.smt.ackermann && opts.smt.produceModels
      && (logic.isTheoryEnabled(THEORY_ARRAYS)
          || logic.isTheoryEnabled(THEORY_UF)))
  {
    if (opts.smt.produceModelsWasSetByUser)
    {
      throw OptionException(std::string(
          "Ackermannization currently does not support model generation."));
    }
    notifyModifyOption("ackermann", "false", "model generation");
    opts.smt.ackermann = false;
  }

  if (opts.smt.ackermann)
  {
    if (logic.isTheoryEnabled(THEORY_UF))
    {
      logic = logic.getUnlockedCopy();
      logic.disableTheory(THEORY_UF);
      logic.lock();
    }
    if (logic.isTheoryEnabled(THEORY_ARRAYS))
    {
      logic = logic.getUnlockedCopy();
      logic.disableTheory(THEORY_ARRAYS);
      logic.lock();
    }
  }

  // Set default options associated with strings-exp. We also set these options
  // if we are using eager string preprocessing, which may introduce quantified
  // formulas at preprocess time.
  //
  // We don't want to set this option when we are in logics that contain ALL.
  //
  // We also must enable stringExp if reElim is aggressive, since this
  // introduces bounded quantifiers during preprocessing.
  if ((!logic.hasEverything() && logic.isTheoryEnabled(THEORY_STRINGS))
      || opts.strings.regExpElim == options::RegExpElimMode::AGG)
  {
    // If the user explicitly set a logic that includes strings, but is not
    // the generic "ALL" logic, then enable stringsExp.
    opts.strings.stringExp = true;
    Trace("smt") << "Turning stringExp on since logic does not have everything "
                    "and string theory is enabled\n";
  }
  if (opts.strings.stringExp || !opts.strings.stringLazyPreproc)
  {
    // We require quantifiers since extended functions reduce using them.
    if (!logic.isQuantified())
    {
      logic = logic.getUnlockedCopy();
      logic.enableQuantifiers();
      logic.lock();
      Trace("smt") << "turning on quantifier logic, for strings-exp"
                   << std::endl;
    }
    // Note we allow E-matching by default to support combinations of sequences
    // and quantifiers. We also do not enable fmfBound here, which would
    // enable bounded integer instantiation for *all* quantifiers. Instead,
    // the bounded integers module will always process internally generated
    // quantifiers (those marked with InternalQuantAttribute).
  }

  if (opts.arrays.arraysExp)
  {
    if (!logic.isQuantified())
    {
      logic = logic.getUnlockedCopy();
      logic.enableQuantifiers();
      logic.lock();
    }
  }

  // We now know whether the input uses sygus. Update the logic to incorporate
  // the theories we need internally for handling sygus problems.
  if (usesSygus(opts))
  {
    logic = logic.getUnlockedCopy();
    logic.enableSygus();
    logic.lock();
  }

  // widen the logic
  widenLogic(logic, opts);

  // check if we have any options that are not supported with quantified logics
  if (logic.isQuantified())
  {
    std::stringstream reasonNoQuant;
    if (incompatibleWithQuantifiers(opts, reasonNoQuant))
    {
      std::stringstream ss;
      ss << reasonNoQuant.str() << " not supported in quantified logics.";
      throw OptionException(ss.str());
    }
  }
}

void SetDefaults::setDefaultsPost(const LogicInfo& logic, Options& opts) const
{
  if (!opts.smt.produceAssertions)
  {
    verbose(1) << "SolverEngine: turning on produce-assertions." << std::endl;
    opts.smt.produceAssertions = true;
  }

  if (opts.smt.solveBVAsInt != options::SolveBVAsIntMode::OFF)
  {
    /**
     * Operations on 1 bits are better handled as Boolean operations
     * than as integer operations.
     * Therefore, we enable bv-to-bool, which runs before
     * the translation to integers.
     */
    opts.bv.bitvectorToBool = true;
  }

  // Disable options incompatible with incremental solving, or output an error
  // if enabled explicitly.
  if (opts.base.incrementalSolving)
  {
    std::stringstream reasonNoInc;
    std::stringstream suggestNoInc;
    if (incompatibleWithIncremental(logic, opts, reasonNoInc, suggestNoInc))
    {
      std::stringstream ss;
      ss << reasonNoInc.str() << " not supported with incremental solving. "
         << suggestNoInc.str();
      throw OptionException(ss.str());
    }
  }

  // Disable options incompatible with unsat cores or output an error if enabled
  // explicitly
  if (safeUnsatCores(opts))
  {
    // check if the options are not compatible with unsat cores
    std::stringstream reasonNoUc;
    if (incompatibleWithUnsatCores(opts, reasonNoUc))
    {
      std::stringstream ss;
      ss << reasonNoUc.str() << " not supported with unsat cores";
      throw OptionException(ss.str());
    }
  }
  else
  {
    // Turn on unconstrained simplification for QF_AUFBV
    if (!opts.smt.unconstrainedSimpWasSetByUser
        && !opts.base.incrementalSolving)
    {
      // It is also currently incompatible with arithmetic, force the option
      // off.
      bool uncSimp = !opts.base.incrementalSolving && !logic.isQuantified()
                     && !opts.smt.produceModels && !opts.smt.produceAssignments
                     && !opts.smt.checkModels
                     && logic.isTheoryEnabled(THEORY_ARRAYS)
                     && logic.isTheoryEnabled(THEORY_BV)
                     && !logic.isTheoryEnabled(THEORY_ARITH);
      Trace("smt") << "setting unconstrained simplification to " << uncSimp
                   << std::endl;
      opts.smt.unconstrainedSimp = uncSimp;
    }

    // by default, nonclausal simplification is off for QF_SAT
    if (!opts.smt.simplificationModeWasSetByUser)
    {
      bool qf_sat = logic.isPure(THEORY_BOOL) && !logic.isQuantified();
      Trace("smt") << "setting simplification mode to <"
                   << logic.getLogicString() << "> " << (!qf_sat) << std::endl;
      // simplification=none works better for SMT LIB benchmarks with
      // quantifiers, not others opts.set(options::simplificationMode, qf_sat ||
      // quantifiers ? options::SimplificationMode::NONE :
      // options::SimplificationMode::BATCH);
      opts.smt.simplificationMode = qf_sat ? options::SimplificationMode::NONE
                                           : options::SimplificationMode::BATCH;
    }
  }

  if (opts.quantifiers.cegqiBv && logic.isQuantified())
  {
    if (opts.bv.boolToBitvector != options::BoolToBVMode::OFF)
    {
      if (opts.bv.boolToBitvectorWasSetByUser)
      {
        throw OptionException(
            "bool-to-bv != off not supported with CBQI BV for quantified "
            "logics");
      }
      verbose(1)
          << "SolverEngine: turning off bool-to-bitvector to support CBQI BV"
          << std::endl;
      opts.bv.boolToBitvector = options::BoolToBVMode::OFF;
    }
  }

  // cases where we need produce models
  if (!opts.smt.produceModels
      && (opts.smt.produceAssignments || usesSygus(opts)))
  {
    verbose(1) << "SolverEngine: turning on produce-models" << std::endl;
    opts.smt.produceModels = true;
  }

  // --ite-simp is an experimental option designed for QF_LIA/nec. This
  // technique is experimental. This benchmark set also requires removing ITEs
  // during preprocessing, before repeating simplification. Hence, we enable
  // this by default.
  if (opts.smt.doITESimp)
  {
    if (!opts.smt.earlyIteRemovalWasSetByUser)
    {
      opts.smt.earlyIteRemoval = true;
    }
  }

  // Set the options for the theoryOf
  if (!opts.theory.theoryOfModeWasSetByUser)
  {
    if (logic.isSharingEnabled() && !logic.isTheoryEnabled(THEORY_BV)
        && !logic.isTheoryEnabled(THEORY_STRINGS)
        && !logic.isTheoryEnabled(THEORY_SETS)
        && !logic.isTheoryEnabled(THEORY_BAGS)
        && !(logic.isTheoryEnabled(THEORY_ARITH) && !logic.isLinear()
             && !logic.isQuantified()))
    {
      Trace("smt") << "setting theoryof-mode to term-based" << std::endl;
      opts.theory.theoryOfMode = options::TheoryOfMode::THEORY_OF_TERM_BASED;
    }
  }

  // by default, symmetry breaker is on only for non-incremental QF_UF
  if (!opts.uf.ufSymmetryBreakerWasSetByUser)
  {
    // we disable this technique for *any* unsat core production, since it
    // uses a non-standard implementation that sends (unsound) lemmas during
    // presolve.
    bool qf_uf_noinc = logic.isPure(THEORY_UF) && !logic.isQuantified()
                       && !opts.base.incrementalSolving && !opts.smt.unsatCores;
    Trace("smt") << "setting uf symmetry breaker to " << qf_uf_noinc
                 << std::endl;
    opts.uf.ufSymmetryBreaker = qf_uf_noinc;
  }

  // If in arrays, set the UF handler to arrays
  if (logic.isTheoryEnabled(THEORY_ARRAYS) && !logic.isHigherOrder()
      && !opts.quantifiers.finiteModelFind
      && (!logic.isQuantified()
          || (logic.isQuantified() && !logic.isTheoryEnabled(THEORY_UF))))
  {
    d_env.setUninterpretedSortOwner(THEORY_ARRAYS);
  }
  else
  {
    d_env.setUninterpretedSortOwner(THEORY_UF);
  }

  if (!opts.smt.simplifyWithCareEnabledWasSetByUser)
  {
    bool qf_aufbv =
        !logic.isQuantified() && logic.isTheoryEnabled(THEORY_ARRAYS)
        && logic.isTheoryEnabled(THEORY_UF) && logic.isTheoryEnabled(THEORY_BV);

    bool withCare = qf_aufbv;
    Trace("smt") << "setting ite simplify with care to " << withCare
                 << std::endl;
    opts.smt.simplifyWithCareEnabled = withCare;
  }
  // Turn off array eager index splitting for QF_AUFLIA
  if (!opts.arrays.arraysEagerIndexSplittingWasSetByUser)
  {
    if (not logic.isQuantified() && logic.isTheoryEnabled(THEORY_ARRAYS)
        && logic.isTheoryEnabled(THEORY_UF)
        && logic.isTheoryEnabled(THEORY_ARITH))
    {
      Trace("smt") << "setting array eager index splitting to false"
                   << std::endl;
      opts.arrays.arraysEagerIndexSplitting = false;
    }
  }
  // Turn on multiple-pass non-clausal simplification for QF_AUFBV
  if (!opts.smt.repeatSimpWasSetByUser)
  {
    bool repeatSimp = !logic.isQuantified()
                      && (logic.isTheoryEnabled(THEORY_ARRAYS)
                          && logic.isTheoryEnabled(THEORY_UF)
                          && logic.isTheoryEnabled(THEORY_BV))
                      && !safeUnsatCores(opts);
    Trace("smt") << "setting repeat simplification to " << repeatSimp
                 << std::endl;
    opts.smt.repeatSimp = repeatSimp;
  }

  /* Disable bit-level propagation by default for the BITBLAST solver. */
  if (opts.bv.bvSolver == options::BVSolver::BITBLAST)
  {
    opts.bv.bitvectorPropagate = false;
  }

  if (opts.bv.boolToBitvector == options::BoolToBVMode::ALL
      && !logic.isTheoryEnabled(THEORY_BV))
  {
    if (opts.bv.boolToBitvectorWasSetByUser)
    {
      throw OptionException(
          "bool-to-bv=all not supported for non-bitvector logics.");
    }
    verbose(1) << "SolverEngine: turning off bool-to-bv for non-bv logic: "
               << logic.getLogicString() << std::endl;
    opts.bv.boolToBitvector = options::BoolToBVMode::OFF;
  }

  // Turn on arith rewrite equalities only for pure arithmetic
  if (!opts.arith.arithRewriteEqWasSetByUser)
  {
    bool arithRewriteEq =
        logic.isPure(THEORY_ARITH) && logic.isLinear() && !logic.isQuantified();
    Trace("smt") << "setting arith rewrite equalities " << arithRewriteEq
                 << std::endl;
    opts.arith.arithRewriteEq = arithRewriteEq;
  }
  if (!opts.arith.arithHeuristicPivotsWasSetByUser)
  {
    int16_t heuristicPivots = 5;
    if (logic.isPure(THEORY_ARITH) && !logic.isQuantified())
    {
      if (logic.isDifferenceLogic())
      {
        heuristicPivots = -1;
      }
      else if (!logic.areIntegersUsed())
      {
        heuristicPivots = 0;
      }
    }
    Trace("smt") << "setting arithHeuristicPivots  " << heuristicPivots
                 << std::endl;
    opts.arith.arithHeuristicPivots = heuristicPivots;
  }
  if (!opts.arith.arithPivotThresholdWasSetByUser)
  {
    uint16_t pivotThreshold = 2;
    if (logic.isPure(THEORY_ARITH) && !logic.isQuantified())
    {
      if (logic.isDifferenceLogic())
      {
        pivotThreshold = 16;
      }
    }
    Trace("smt") << "setting arith arithPivotThreshold  " << pivotThreshold
                 << std::endl;
    opts.arith.arithPivotThreshold = pivotThreshold;
  }
  if (!opts.arith.arithStandardCheckVarOrderPivotsWasSetByUser)
  {
    int16_t varOrderPivots = -1;
    if (logic.isPure(THEORY_ARITH) && !logic.isQuantified())
    {
      varOrderPivots = 200;
    }
    Trace("smt") << "setting arithStandardCheckVarOrderPivots  "
                 << varOrderPivots << std::endl;
    opts.arith.arithStandardCheckVarOrderPivots = varOrderPivots;
  }
  if (logic.isPure(THEORY_ARITH) && !logic.areRealsUsed())
  {
    if (!opts.arith.nlExtTangentPlanesInterleaveWasSetByUser)
    {
      Trace("smt") << "setting nlExtTangentPlanesInterleave to true"
                   << std::endl;
      opts.arith.nlExtTangentPlanesInterleave = true;
    }
  }
  if (!opts.arith.nlRlvAssertBoundsWasSetByUser)
  {
    // use bound inference to determine when bounds are irrelevant only when
    // the logic is quantifier-free
    opts.arith.nlRlvAssertBounds = !logic.isQuantified();
  }

  // set the default decision mode
  setDefaultDecisionMode(logic, opts);

  // set up of central equality engine
  if (opts.theory.eeMode == options::EqEngineMode::CENTRAL)
  {
    if (!opts.arith.arithEqSolverWasSetByUser)
    {
      // use the arithmetic equality solver by default
      opts.arith.arithEqSolver = true;
    }
  }
  if (opts.arith.arithEqSolver)
  {
    if (!opts.arith.arithCongManWasSetByUser)
    {
      // if we are using the arithmetic equality solver, do not use the
      // arithmetic congruence manager by default
      opts.arith.arithCongMan = false;
    }
  }

  if (logic.isHigherOrder())
  {
    if (!opts.theory.assignFunctionValues)
    {
      // must assign function values
      opts.theory.assignFunctionValues = true;
    }
  }

  // set all defaults in the quantifiers theory, which includes sygus
  setDefaultsQuantifiers(logic, opts);

  // shared selectors are generally not good to combine with standard
  // quantifier techniques e.g. E-matching
  if (!opts.datatypes.dtSharedSelectorsWasSetByUser)
  {
    if (logic.isQuantified() && !usesSygus(opts))
    {
      Trace("smt")
          << "Disabling shared selectors for quantified logic without SyGuS"
          << std::endl;
      opts.datatypes.dtSharedSelectors = false;
    }
  }

  if (!opts.prop.minisatSimpModeWasSetByUser
      && opts.prop.minisatSimpMode == options::MinisatSimpMode::ALL)
  {
    // cannot use minisat variable elimination for logics where a theory solver
    // introduces new literals into the search. This includes quantifiers
    // (quantifier instantiation), and the lemma schemas used in non-linear
    // and sets. We also can't use it if models are enabled.
    if (logic.isTheoryEnabled(THEORY_SETS) || logic.isTheoryEnabled(THEORY_BAGS)
        || logic.isQuantified() || opts.smt.produceModels
        || opts.smt.produceAssignments || opts.smt.checkModels
        || (logic.isTheoryEnabled(THEORY_ARITH) && !logic.isLinear()))
    {
      opts.prop.minisatSimpMode = options::MinisatSimpMode::CLAUSE_ELIM;
    }
  }

  if (logic.isTheoryEnabled(THEORY_ARITH) && !logic.isLinear()
      && opts.arith.nlRlvMode != options::NlRlvMode::NONE)
  {
    if (!opts.theory.relevanceFilter)
    {
      if (opts.theory.relevanceFilterWasSetByUser)
      {
        Trace("smt") << "SolverEngine: turning on relevance filtering to support "
                     "--nl-ext-rlv="
                  << opts.arith.nlRlvMode << std::endl;
      }
      // must use relevance filtering techniques
      opts.theory.relevanceFilter = true;
    }
  }

  // For now, these array theory optimizations do not support model-building
  if (opts.smt.produceModels || opts.smt.produceAssignments
      || opts.smt.checkModels)
  {
    opts.arrays.arraysOptimizeLinear = false;
  }

  if (opts.strings.stringFMF && !opts.strings.stringProcessLoopModeWasSetByUser)
  {
    Trace("smt") << "settting stringProcessLoopMode to 'simple' since "
                    "--strings-fmf enabled"
                 << std::endl;
    opts.strings.stringProcessLoopMode = options::ProcessLoopMode::SIMPLE;
  }

  // !!! All options that require disabling models go here
  std::stringstream reasonNoModel;
  if (incompatibleWithModels(opts, reasonNoModel))
  {
    std::string sOptNoModel = reasonNoModel.str();
    if (opts.smt.produceModels)
    {
      if (opts.smt.produceModelsWasSetByUser)
      {
        std::stringstream ss;
        ss << "Cannot use " << sOptNoModel << " with model generation.";
        throw OptionException(ss.str());
      }
      verbose(1) << "SolverEngine: turning off produce-models to support "
                 << sOptNoModel << std::endl;
      opts.smt.produceModels = false;
    }
    if (opts.smt.produceAssignments)
    {
      if (opts.smt.produceAssignmentsWasSetByUser)
      {
        std::stringstream ss;
        ss << "Cannot use " << sOptNoModel
           << " with model generation (produce-assignments).";
        throw OptionException(ss.str());
      }
      verbose(1) << "SolverEngine: turning off produce-assignments to support "
                 << sOptNoModel << std::endl;
      opts.smt.produceAssignments = false;
    }
    if (opts.smt.checkModels)
    {
      if (opts.smt.checkModelsWasSetByUser)
      {
        std::stringstream ss;
        ss << "Cannot use " << sOptNoModel
           << " with model generation (check-models).";
        throw OptionException(ss.str());
      }
      verbose(1) << "SolverEngine: turning off check-models to support "
                 << sOptNoModel << std::endl;
      opts.smt.checkModels = false;
    }
  }

  if (opts.bv.bitblastMode == options::BitblastMode::EAGER
      && !logic.isPure(THEORY_BV) && logic.getLogicString() != "QF_UFBV"
      && logic.getLogicString() != "QF_ABV")
  {
    throw OptionException(
        "Eager bit-blasting does not currently support theory combination. "
        "Note that in a QF_BV problem UF symbols can be introduced for "
        "division. "
        "Try --bv-div-zero-const to interpret division by zero as a constant.");
  }

#ifdef CVC5_USE_POLY
  if (logic == LogicInfo("QF_UFNRA"))
  {
    if (!opts.arith.nlCov && !opts.arith.nlCovWasSetByUser)
    {
      opts.arith.nlCov = true;
      if (!opts.arith.nlExtWasSetByUser)
      {
        opts.arith.nlExt = options::NlExtMode::LIGHT;
      }
      if (!opts.arith.nlRlvModeWasSetByUser)
      {
        opts.arith.nlRlvMode = options::NlRlvMode::INTERLEAVE;
      }
    }
  }
  else if (logic.isQuantified() && logic.isTheoryEnabled(theory::THEORY_ARITH)
           && logic.areRealsUsed() && !logic.areIntegersUsed())
  {
    if (!opts.arith.nlCov && !opts.arith.nlCovWasSetByUser)
    {
      opts.arith.nlCov = true;
      if (!opts.arith.nlExtWasSetByUser)
      {
        opts.arith.nlExt = options::NlExtMode::LIGHT;
      }
    }
  }
#else
  if (opts.arith.nlCov)
  {
    if (opts.arith.nlCovWasSetByUser)
    {
      throw OptionException(
          "Cannot use --nl-cov without configuring with --poly.");
    }
    else
    {
      verbose(1) << "Cannot use --nl-cov without configuring with --poly."
                 << std::endl;
      opts.arith.nlCov = false;
      opts.arith.nlExt = options::NlExtMode::FULL;
    }
  }
#endif
  if (logic.isTheoryEnabled(theory::THEORY_ARITH) && logic.areTranscendentalsUsed())
  {
      if (!opts.arith.nlExtWasSetByUser)
      {
        opts.arith.nlExt = options::NlExtMode::FULL;
      }
  }
}

bool SetDefaults::isSygus(const Options& opts) const
{
  if (opts.quantifiers.sygus)
  {
    return true;
  }
  if (!d_isInternalSubsolver)
  {
    if (opts.smt.produceAbducts
        || opts.smt.produceInterpols != options::ProduceInterpols::NONE
        || opts.quantifiers.sygusInference
        || opts.quantifiers.sygusRewSynthInput)
    {
      // since we are trying to recast as sygus, we assume the input is sygus
      return true;
    }
  }
  return false;
}

bool SetDefaults::usesSygus(const Options& opts) const
{
  if (isSygus(opts))
  {
    return true;
  }
  if (!d_isInternalSubsolver && opts.quantifiers.sygusInst)
  {
    // sygus instantiation uses sygus, but it is not a sygus problem
    return true;
  }
  return false;
}

bool SetDefaults::usesInputConversion(const Options& opts,
                                      std::ostream& reason) const
{
  if (opts.smt.solveBVAsInt != options::SolveBVAsIntMode::OFF)
  {
    reason << "solveBVAsInt";
    return true;
  }
  if (opts.smt.solveIntAsBV > 0)
  {
    reason << "solveIntAsBV";
    return true;
  }
  if (opts.smt.solveRealAsInt)
  {
    reason << "solveRealAsInt";
    return true;
  }
  return false;
}

bool SetDefaults::incompatibleWithProofs(Options& opts,
                                         std::ostream& reason) const
{
  if (opts.quantifiers.globalNegate)
  {
    // When global negate answers "unsat", it is not due to showing a set of
    // formulas is unsat. Thus, proofs do not apply.
    reason << "global-negate";
    return true;
  }
  if (isSygus(opts))
  {
    // we don't support proofs with SyGuS. One issue is that SyGuS evaluation
<<<<<<< HEAD
    // functions are incompatible with our equality proofs.
=======
    // functions are incompatible with our equality proofs. Moreover, enabling
    // proofs for sygus (sub)solvers is irrelevant, since they are not given
    // check-sat queries.
>>>>>>> bc7d8b49
    reason << "sygus";
    return true;
  }
  // options that are automatically set to support proofs
  if (opts.bv.bvAssertInput)
  {
    verbose(1)
        << "Disabling bv-assert-input since it is incompatible with proofs."
        << std::endl;
    opts.bv.bvAssertInput = false;
  }
  // If proofs are required and the user did not specify a specific BV solver,
  // we make sure to use the proof producing BITBLAST_INTERNAL solver.
  if (opts.bv.bvSolver != options::BVSolver::BITBLAST_INTERNAL
      && !opts.bv.bvSolverWasSetByUser)
  {
    verbose(1) << "Forcing internal bit-vector solver due to proof production."
               << std::endl;
    opts.bv.bvSolver = options::BVSolver::BITBLAST_INTERNAL;
  }
  if (opts.arith.nlCovVarElim && !opts.arith.nlCovVarElimWasSetByUser)
  {
    verbose(1)
        << "Disabling nl-cov-var-elim since it is incompatible with proofs."
        << std::endl;
    opts.arith.nlCovVarElim = false;
  }
  return false;
}

bool SetDefaults::incompatibleWithModels(const Options& opts,
                                         std::ostream& reason) const
{
  if (opts.smt.unconstrainedSimpWasSetByUser && opts.smt.unconstrainedSimp)
  {
    reason << "unconstrained-simp";
    return true;
  }
  else if (opts.smt.sortInference)
  {
    reason << "sort-inference";
    return true;
  }
  else if (opts.prop.minisatSimpMode == options::MinisatSimpMode::ALL)
  {
    reason << "minisat-simplification";
    return true;
  }
  else if (opts.quantifiers.globalNegate)
  {
    reason << "global-negate";
    return true;
  }
  else if (opts.arrays.arraysWeakEquivalence)
  {
    reason << "arrays-weak-equiv";
    return true;
  }
  return false;
}

bool SetDefaults::incompatibleWithIncremental(const LogicInfo& logic,
                                              Options& opts,
                                              std::ostream& reason,
                                              std::ostream& suggest) const
{
  if (opts.smt.ackermann)
  {
    reason << "ackermann";
    return true;
  }
  if (opts.smt.unconstrainedSimp)
  {
    if (opts.smt.unconstrainedSimpWasSetByUser)
    {
      reason << "unconstrained simplification";
      return true;
    }
    notifyModifyOption("unconstrainedSimp", "false", "incremental solving");
    opts.smt.unconstrainedSimp = false;
  }
  if (opts.bv.bitblastMode == options::BitblastMode::EAGER
      && !logic.isPure(THEORY_BV))
  {
    reason << "eager bit-blasting in non-QF_BV logic";
    suggest << "Try --bitblast=lazy.";
    return true;
  }
  if (opts.quantifiers.sygusInference)
  {
    if (opts.quantifiers.sygusInferenceWasSetByUser)
    {
      reason << "sygus inference";
      return true;
    }
    notifyModifyOption("sygusInference", "false", "incremental solving");
    opts.quantifiers.sygusInference = false;
  }
  if (opts.quantifiers.sygusInst)
  {
    if (opts.quantifiers.sygusInstWasSetByUser)
    {
      reason << "sygus inst";
      return true;
    }
    notifyModifyOption("sygusInst", "false", "incremental solving");
    opts.quantifiers.sygusInst = false;
  }
  if (opts.smt.solveIntAsBV > 0)
  {
    reason << "solveIntAsBV";
    return true;
  }

  // disable modes not supported by incremental
  notifyModifyOption("sortInference", "false", "incremental solving");
  opts.smt.sortInference = false;
  opts.uf.ufssFairnessMonotone = false;
  notifyModifyOption("globalNegate", "false", "incremental solving");
  opts.quantifiers.globalNegate = false;
  notifyModifyOption("cegqiNestedQE", "false", "incremental solving");
  opts.quantifiers.cegqiNestedQE = false;
  opts.arith.arithMLTrick = false;

  return false;
}

bool SetDefaults::incompatibleWithUnsatCores(Options& opts,
                                             std::ostream& reason) const
{
  if (opts.smt.simplificationMode != options::SimplificationMode::NONE)
  {
    if (opts.smt.simplificationModeWasSetByUser)
    {
      reason << "simplification";
      return true;
    }
    notifyModifyOption("simplificationMode", "none", "unsat cores");
    opts.smt.simplificationMode = options::SimplificationMode::NONE;
  }

  if (opts.smt.learnedRewrite)
  {
    if (opts.smt.learnedRewriteWasSetByUser)
    {
      reason << "learned rewrites";
      return true;
    }
    notifyModifyOption("learnedRewrite", "false", "unsat cores");
    opts.smt.learnedRewrite = false;
  }

  if (opts.arith.pbRewrites)
  {
    if (opts.arith.pbRewritesWasSetByUser)
    {
      reason << "pseudoboolean rewrites";
      return true;
    }
    notifyModifyOption("pbRewrites", "false", "unsat cores");
    opts.arith.pbRewrites = false;
  }

  if (opts.smt.sortInference)
  {
    if (opts.smt.sortInferenceWasSetByUser)
    {
      reason << "sort inference";
      return true;
    }
    notifyModifyOption("sortInference", "false", "unsat cores");
    opts.smt.sortInference = false;
  }

  if (opts.quantifiers.preSkolemQuant != options::PreSkolemQuantMode::OFF)
  {
    if (opts.quantifiers.preSkolemQuantWasSetByUser)
    {
      reason << "pre-skolemization";
      return true;
    }
    notifyModifyOption("preSkolemQuant", "off", "unsat cores");
    opts.quantifiers.preSkolemQuant = options::PreSkolemQuantMode::OFF;
  }

  if (opts.bv.bitvectorToBool)
  {
    if (opts.bv.bitvectorToBoolWasSetByUser)
    {
      reason << "bv-to-bool";
      return true;
    }
    notifyModifyOption("bitvectorToBool", "false", "unsat cores");
    opts.bv.bitvectorToBool = false;
  }

  if (opts.bv.boolToBitvector != options::BoolToBVMode::OFF)
  {
    if (opts.bv.boolToBitvectorWasSetByUser)
    {
      reason << "bool-to-bv != off";
      return true;
    }
    notifyModifyOption("boolToBitvector", "off", "unsat cores");
    opts.bv.boolToBitvector = options::BoolToBVMode::OFF;
  }

  if (opts.bv.bvIntroducePow2)
  {
    if (opts.bv.bvIntroducePow2WasSetByUser)
    {
      reason << "bv-intro-pow2";
      return true;
    }
    notifyModifyOption("bvIntroducePow2", "false", "unsat cores");
    opts.bv.bvIntroducePow2 = false;
  }

  if (opts.smt.repeatSimp)
  {
    if (opts.smt.repeatSimpWasSetByUser)
    {
      reason << "repeat-simp";
      return true;
    }
    notifyModifyOption("repeatSimp", "false", "unsat cores");
    opts.smt.repeatSimp = false;
  }

  if (opts.quantifiers.globalNegate)
  {
    if (opts.quantifiers.globalNegateWasSetByUser)
    {
      reason << "global-negate";
      return true;
    }
    notifyModifyOption("globalNegate", "false", "unsat cores");
    opts.quantifiers.globalNegate = false;
  }

  if (opts.smt.doITESimp)
  {
    reason << "ITE simp";
    return true;
  }
  if (opts.smt.unconstrainedSimp)
  {
    if (opts.smt.unconstrainedSimpWasSetByUser)
    {
      reason << "unconstrained simplification";
      return true;
    }
    notifyModifyOption("unconstrainedSimp", "false", "unsat cores");
    opts.smt.unconstrainedSimp = false;
  }
  return false;
}

bool SetDefaults::safeUnsatCores(const Options& opts) const
{
  // whether we want to force safe unsat cores, i.e., if we are in the default
  // ASSUMPTIONS mode, since other ones are experimental
  return opts.smt.unsatCoresMode == options::UnsatCoresMode::ASSUMPTIONS;
}

bool SetDefaults::incompatibleWithSygus(Options& opts,
                                        std::ostream& reason) const
{
  // sygus should not be combined with preprocessing passes that convert the
  // input
  if (usesInputConversion(opts, reason))
  {
    return true;
  }
  return false;
}

bool SetDefaults::incompatibleWithQuantifiers(Options& opts,
                                              std::ostream& reason) const
{
  if (opts.smt.ackermann)
  {
    reason << "ackermann";
    return true;
  }
  if (opts.arith.nlRlvMode != options::NlRlvMode::NONE)
  {
    // Theory relevance is incompatible with CEGQI and SyQI, since there is no
    // appropriate policy for the relevance of counterexample lemmas (when their
    // guard is entailed to be false, the entire lemma is relevant, not just the
    // guard). Hence, we throw an option exception if quantifiers are enabled.
    reason << "--nl-ext-rlv";
    return true;
  }
  return false;
}

void SetDefaults::widenLogic(LogicInfo& logic, const Options& opts) const
{
  bool needsUf = false;
  // strings require LIA, UF; widen the logic
  if (logic.isTheoryEnabled(THEORY_STRINGS))
  {
    LogicInfo log(logic.getUnlockedCopy());
    // Strings requires arith for length constraints, and also UF
    needsUf = true;
    if (!logic.isTheoryEnabled(THEORY_ARITH) || logic.isDifferenceLogic())
    {
      verbose(1)
          << "Enabling linear integer arithmetic because strings are enabled"
          << std::endl;
      log.enableTheory(THEORY_ARITH);
      log.enableIntegers();
      log.arithOnlyLinear();
    }
    else if (!logic.areIntegersUsed())
    {
      verbose(1) << "Enabling integer arithmetic because strings are enabled"
                 << std::endl;
      log.enableIntegers();
    }
    logic = log;
    logic.lock();
  }
  if (opts.quantifiers.preSkolemQuantNested
      && opts.quantifiers.preSkolemQuantNestedWasSetByUser)
  {
    // if pre-skolem nested is explictly set, then we require UF. If it is
    // not explicitly set, it is disabled below if UF is not present.
    verbose(1) << "Enabling UF because preSkolemQuantNested requires it."
               << std::endl;
    needsUf = true;
  }
  if (needsUf
      // Arrays, datatypes and sets permit Boolean terms and thus require UF
      || logic.isTheoryEnabled(THEORY_ARRAYS)
      || logic.isTheoryEnabled(THEORY_DATATYPES)
      || logic.isTheoryEnabled(THEORY_SETS)
      || logic.isTheoryEnabled(THEORY_BAGS)
      // Non-linear arithmetic requires UF to deal with division/mod because
      // their expansion introduces UFs for the division/mod-by-zero case.
      // If we are eliminating non-linear arithmetic via solve-int-as-bv,
      // then this is not required, since non-linear arithmetic will be
      // eliminated altogether (or otherwise fail at preprocessing).
      || (logic.isTheoryEnabled(THEORY_ARITH) && !logic.isLinear()
          && opts.smt.solveIntAsBV == 0)
      // FP requires UF since there are multiple operators that are partially
      // defined (see http://smtlib.cs.uiowa.edu/papers/BTRW15.pdf for more
      // details).
      || logic.isTheoryEnabled(THEORY_FP))
  {
    if (!logic.isTheoryEnabled(THEORY_UF))
    {
      LogicInfo log(logic.getUnlockedCopy());
      if (!needsUf)
      {
        verbose(1) << "Enabling UF because " << logic << " requires it."
                   << std::endl;
      }
      log.enableTheory(THEORY_UF);
      logic = log;
      logic.lock();
    }
  }
  if (opts.arith.arithMLTrick)
  {
    if (!logic.areIntegersUsed())
    {
      // enable integers
      LogicInfo log(logic.getUnlockedCopy());
      verbose(1) << "Enabling integers because arithMLTrick requires it."
                 << std::endl;
      log.enableIntegers();
      logic = log;
      logic.lock();
    }
  }
}

void SetDefaults::setDefaultsQuantifiers(const LogicInfo& logic,
                                         Options& opts) const
{
  if (opts.quantifiers.fullSaturateQuant)
  {
    Trace("smt") << "enabling enum-inst for full-saturate-quant" << std::endl;
    opts.quantifiers.enumInst = true;
  }
  if (opts.arrays.arraysExp)
  {
    // Allows to answer sat more often by default.
    if (!opts.quantifiers.fmfBoundWasSetByUser)
    {
      notifyModifyOption("fmfBound", "true", "arrays-exp");
      opts.quantifiers.fmfBound = true;
    }
  }
  if (logic.hasCardinalityConstraints())
  {
    // must have finite model finding on
    opts.quantifiers.finiteModelFind = true;
  }

  if (opts.quantifiers.instMaxLevel != -1)
  {
    verbose(1) << "SolverEngine: turning off cbqi to support instMaxLevel"
               << std::endl;
    opts.quantifiers.cegqi = false;
  }

  if ((opts.quantifiers.fmfBoundLazyWasSetByUser
       && opts.quantifiers.fmfBoundLazy)
      || (opts.quantifiers.fmfBoundIntWasSetByUser
          && opts.quantifiers.fmfBoundInt))
  {
    opts.quantifiers.fmfBound = true;
    Trace("smt")
        << "turning on fmf-bound, for fmf-bound-int or fmf-bound-lazy\n";
  }
  // now have determined whether fmfBound is on/off
  // apply fmfBound options
  if (opts.quantifiers.fmfBound)
  {
    if (!opts.quantifiers.mbqiModeWasSetByUser
        || (opts.quantifiers.mbqiMode != options::MbqiMode::NONE
            && opts.quantifiers.mbqiMode != options::MbqiMode::FMC))
    {
      // if bounded integers are set, use no MBQI by default
      opts.quantifiers.mbqiMode = options::MbqiMode::NONE;
    }
    if (!opts.quantifiers.prenexQuantUserWasSetByUser)
    {
      opts.quantifiers.prenexQuant = options::PrenexQuantMode::NONE;
    }
  }
  if (logic.isHigherOrder())
  {
    // if higher-order, then current variants of model-based instantiation
    // cannot be used
    if (opts.quantifiers.mbqiMode != options::MbqiMode::NONE)
    {
      opts.quantifiers.mbqiMode = options::MbqiMode::NONE;
    }
    if (!opts.quantifiers.hoElimStoreAxWasSetByUser)
    {
      // by default, use store axioms only if --ho-elim is set
      opts.quantifiers.hoElimStoreAx = opts.quantifiers.hoElim;
    }
    // Cannot use macros, since lambda lifting and macro elimination are inverse
    // operations.
    if (opts.quantifiers.macrosQuant)
    {
      opts.quantifiers.macrosQuant = false;
    }
  }
  if (opts.quantifiers.fmfFunWellDefinedRelevant)
  {
    if (!opts.quantifiers.fmfFunWellDefinedWasSetByUser)
    {
      opts.quantifiers.fmfFunWellDefined = true;
    }
  }
  if (opts.quantifiers.fmfFunWellDefined)
  {
    if (!opts.quantifiers.finiteModelFindWasSetByUser)
    {
      opts.quantifiers.finiteModelFind = true;
    }
  }

  // now, have determined whether finite model find is on/off
  // apply finite model finding options
  if (opts.quantifiers.finiteModelFind)
  {
    // apply conservative quantifiers splitting
    if (!opts.quantifiers.quantDynamicSplitWasSetByUser)
    {
      opts.quantifiers.quantDynamicSplit = options::QuantDSplitMode::DEFAULT;
    }
    if (!opts.quantifiers.eMatchingWasSetByUser)
    {
      // do not use E-matching by default. For E-matching + FMF, the user should
      // specify --finite-model-find --e-matching.
      opts.quantifiers.eMatching = false;
    }
    if (!opts.quantifiers.instWhenModeWasSetByUser)
    {
      // instantiate only on last call
      if (opts.quantifiers.eMatching)
      {
        opts.quantifiers.instWhenMode = options::InstWhenMode::LAST_CALL;
      }
    }
  }

  // apply sygus options
  // if we are attempting to rewrite everything to SyGuS, use sygus()
  if (isSygus(opts))
  {
    std::stringstream reasonNoSygus;
    if (incompatibleWithSygus(opts, reasonNoSygus))
    {
      std::stringstream ss;
      ss << reasonNoSygus.str() << " not supported in sygus.";
      throw OptionException(ss.str());
    }
    // now, set defaults based on sygus
    setDefaultsSygus(opts);
  }
  // counterexample-guided instantiation for non-sygus
  // enable if any possible quantifiers with arithmetic, datatypes or bitvectors
  if ((logic.isQuantified()
       && (logic.isTheoryEnabled(THEORY_ARITH)
           || logic.isTheoryEnabled(THEORY_DATATYPES)
           || logic.isTheoryEnabled(THEORY_BV)
           || logic.isTheoryEnabled(THEORY_FP)))
      || opts.quantifiers.cegqiAll)
  {
    if (!opts.quantifiers.cegqiWasSetByUser)
    {
      opts.quantifiers.cegqi = true;
    }
    // check whether we should apply full cbqi
    if (logic.isPure(THEORY_BV))
    {
      if (!opts.quantifiers.cegqiFullEffortWasSetByUser)
      {
        opts.quantifiers.cegqiFullEffort = true;
      }
    }
  }
  if (opts.quantifiers.cegqi)
  {
    if (logic.isPure(THEORY_ARITH) || logic.isPure(THEORY_BV))
    {
      if (!opts.quantifiers.conflictBasedInstWasSetByUser)
      {
        opts.quantifiers.conflictBasedInst = false;
      }
      if (!opts.quantifiers.instNoEntailWasSetByUser)
      {
        opts.quantifiers.instNoEntail = false;
      }
      if (!opts.quantifiers.instWhenModeWasSetByUser)
      {
        // only instantiation should happen at last call when model is avaiable
        opts.quantifiers.instWhenMode = options::InstWhenMode::LAST_CALL;
      }
    }
    else
    {
      // only supported in pure arithmetic or pure BV
      opts.quantifiers.cegqiNestedQE = false;
    }
    if (opts.quantifiers.globalNegate)
    {
      if (!opts.quantifiers.prenexQuantWasSetByUser)
      {
        opts.quantifiers.prenexQuant = options::PrenexQuantMode::NONE;
      }
    }
  }
  // implied options...
  if (opts.quantifiers.cbqiModeWasSetByUser || opts.quantifiers.cbqiTConstraint)
  {
    opts.quantifiers.conflictBasedInst = true;
  }
  if (opts.quantifiers.cegqiNestedQE)
  {
    opts.quantifiers.prenexQuantUser = true;
    if (!opts.quantifiers.preSkolemQuantWasSetByUser)
    {
      opts.quantifiers.preSkolemQuant = options::PreSkolemQuantMode::ON;
    }
  }
  // for induction techniques
  if (opts.quantifiers.quantInduction)
  {
    if (!opts.quantifiers.dtStcInductionWasSetByUser)
    {
      opts.quantifiers.dtStcInduction = true;
    }
    if (!opts.quantifiers.intWfInductionWasSetByUser)
    {
      opts.quantifiers.intWfInduction = true;
    }
  }
  if (opts.quantifiers.dtStcInduction)
  {
    // try to remove ITEs from quantified formulas
    if (!opts.quantifiers.iteDtTesterSplitQuantWasSetByUser)
    {
      opts.quantifiers.iteDtTesterSplitQuant = true;
    }
    if (!opts.quantifiers.iteLiftQuantWasSetByUser)
    {
      opts.quantifiers.iteLiftQuant = options::IteLiftQuantMode::ALL;
    }
  }
  if (opts.quantifiers.intWfInduction)
  {
    if (!opts.quantifiers.purifyTriggersWasSetByUser)
    {
      opts.quantifiers.purifyTriggers = true;
    }
  }
  if (opts.quantifiers.conjectureNoFilter)
  {
    if (!opts.quantifiers.conjectureFilterActiveTermsWasSetByUser)
    {
      opts.quantifiers.conjectureFilterActiveTerms = false;
    }
    if (!opts.quantifiers.conjectureFilterCanonicalWasSetByUser)
    {
      opts.quantifiers.conjectureFilterCanonical = false;
    }
    if (!opts.quantifiers.conjectureFilterModelWasSetByUser)
    {
      opts.quantifiers.conjectureFilterModel = false;
    }
  }
  if (opts.quantifiers.conjectureGenPerRoundWasSetByUser)
  {
    if (opts.quantifiers.conjectureGenPerRound > 0)
    {
      opts.quantifiers.conjectureGen = true;
    }
    else
    {
      opts.quantifiers.conjectureGen = false;
    }
  }
  // can't pre-skolemize nested quantifiers without UF theory
  if (!logic.isTheoryEnabled(THEORY_UF)
      && opts.quantifiers.preSkolemQuant != options::PreSkolemQuantMode::OFF)
  {
    if (!opts.quantifiers.preSkolemQuantNestedWasSetByUser)
    {
      opts.quantifiers.preSkolemQuantNested = false;
    }
  }
  if (!logic.isTheoryEnabled(THEORY_DATATYPES))
  {
    opts.quantifiers.quantDynamicSplit = options::QuantDSplitMode::NONE;
  }
}

void SetDefaults::setDefaultsSygus(Options& opts) const
{
  if (!opts.quantifiers.sygus)
  {
    notifyModifyOption("sygus", "true", "");
    opts.quantifiers.sygus = true;
  }
  // must use Ferrante/Rackoff for real arithmetic
  if (!opts.quantifiers.cegqiMidpointWasSetByUser)
  {
    opts.quantifiers.cegqiMidpoint = true;
  }
  // must disable cegqi-bv since it may introduce witness terms, which
  // cannot appear in synthesis solutions
  if (!opts.quantifiers.cegqiBvWasSetByUser)
  {
    opts.quantifiers.cegqiBv = false;
  }
  if (opts.quantifiers.sygusRepairConst)
  {
    if (!opts.quantifiers.cegqiWasSetByUser)
    {
      opts.quantifiers.cegqi = true;
    }
  }
  if (opts.quantifiers.sygusInference)
  {
    // optimization: apply preskolemization, makes it succeed more often
    if (!opts.quantifiers.preSkolemQuantWasSetByUser)
    {
      opts.quantifiers.preSkolemQuant = options::PreSkolemQuantMode::ON;
    }
    if (!opts.quantifiers.preSkolemQuantNestedWasSetByUser)
    {
      opts.quantifiers.preSkolemQuantNested = true;
    }
  }
  // counterexample-guided instantiation for sygus
  if (!opts.quantifiers.cegqiSingleInvModeWasSetByUser)
  {
    opts.quantifiers.cegqiSingleInvMode = options::CegqiSingleInvMode::USE;
  }
  if (!opts.quantifiers.conflictBasedInstWasSetByUser)
  {
    opts.quantifiers.conflictBasedInst = false;
  }
  if (!opts.quantifiers.instNoEntailWasSetByUser)
  {
    opts.quantifiers.instNoEntail = false;
  }
  if (!opts.quantifiers.cegqiFullEffortWasSetByUser)
  {
    // should use full effort cbqi for single invocation and repair const
    opts.quantifiers.cegqiFullEffort = true;
  }
  if (opts.quantifiers.sygusRewSynthInput)
  {
    // If we are using synthesis rewrite rules from input, we use
    // sygusRewSynth after preprocessing. See passes/synth_rew_rules.h for
    // details on this technique.
    opts.quantifiers.sygusRewSynth = true;
    // we should not use the extended rewriter, since we are interested
    // in rewrites that are not in the main rewriter
    if (!opts.datatypes.sygusRewriterWasSetByUser)
    {
      opts.datatypes.sygusRewriter = options::SygusRewriterMode::BASIC;
    }
  }
  // Whether we must use "basic" sygus algorithms. A non-basic sygus algorithm
  // is one that is specialized for returning a single solution. Non-basic
  // sygus algorithms currently include the PBE solver, UNIF+PI, static
  // template inference for invariant synthesis, and single invocation
  // techniques.
  bool reqBasicSygus = false;
  if (opts.smt.produceAbducts)
  {
    // if doing abduction, we should filter strong solutions
    if (!opts.quantifiers.sygusFilterSolModeWasSetByUser)
    {
      opts.quantifiers.sygusFilterSolMode = options::SygusFilterSolMode::STRONG;
    }
    // we must use basic sygus algorithms, since e.g. we require checking
    // a sygus side condition for consistency with axioms.
    reqBasicSygus = true;
  }
  if (opts.quantifiers.sygusRewSynth || opts.quantifiers.sygusRewVerify
      || opts.quantifiers.sygusQueryGen != options::SygusQueryGenMode::NONE)
  {
    // rewrite rule synthesis implies that sygus stream must be true
    opts.quantifiers.sygusStream = true;
  }
  if (opts.quantifiers.sygusStream || opts.base.incrementalSolving)
  {
    // Streaming and incremental mode are incompatible with techniques that
    // focus the search towards finding a single solution.
    reqBasicSygus = true;
  }
  // Now, disable options for non-basic sygus algorithms, if necessary.
  if (reqBasicSygus)
  {
    if (!opts.quantifiers.sygusUnifPbeWasSetByUser)
    {
      opts.quantifiers.sygusUnifPbe = false;
    }
    if (opts.quantifiers.sygusUnifPiWasSetByUser)
    {
      opts.quantifiers.sygusUnifPi = options::SygusUnifPiMode::NONE;
    }
    if (!opts.quantifiers.sygusInvTemplModeWasSetByUser)
    {
      opts.quantifiers.sygusInvTemplMode = options::SygusInvTemplMode::NONE;
    }
    if (!opts.quantifiers.cegqiSingleInvModeWasSetByUser)
    {
      opts.quantifiers.cegqiSingleInvMode = options::CegqiSingleInvMode::NONE;
    }
  }
  // do not miniscope
  if (!opts.quantifiers.miniscopeQuantWasSetByUser)
  {
    opts.quantifiers.miniscopeQuant = options::MiniscopeQuantMode::OFF;
  }
  // do not do macros
  if (!opts.quantifiers.macrosQuantWasSetByUser)
  {
    opts.quantifiers.macrosQuant = false;
  }
}
void SetDefaults::setDefaultDecisionMode(const LogicInfo& logic,
                                         Options& opts) const
{
  // Set decision mode based on logic (if not set by user)
  if (opts.decision.decisionModeWasSetByUser)
  {
    return;
  }
  options::DecisionMode decMode =
      // anything that uses sygus uses internal
      usesSygus(opts) ? options::DecisionMode::INTERNAL :
                      // ALL or its supersets
          logic.hasEverything()
              ? options::DecisionMode::JUSTIFICATION
              : (  // QF_BV
                    (not logic.isQuantified() && logic.isPure(THEORY_BV)) ||
                            // QF_AUFBV or QF_ABV or QF_UFBV
                            (not logic.isQuantified()
                             && (logic.isTheoryEnabled(THEORY_ARRAYS)
                                 || logic.isTheoryEnabled(THEORY_UF))
                             && logic.isTheoryEnabled(THEORY_BV))
                            ||
                            // QF_AUFLIA (and may be ends up enabling
                            // QF_AUFLRA?)
                            (not logic.isQuantified()
                             && logic.isTheoryEnabled(THEORY_ARRAYS)
                             && logic.isTheoryEnabled(THEORY_UF)
                             && logic.isTheoryEnabled(THEORY_ARITH))
                            ||
                            // QF_LRA
                            (not logic.isQuantified()
                             && logic.isPure(THEORY_ARITH) && logic.isLinear()
                             && !logic.isDifferenceLogic()
                             && !logic.areIntegersUsed())
                            ||
                            // Quantifiers
                            logic.isQuantified() ||
                            // Strings
                            logic.isTheoryEnabled(THEORY_STRINGS)
                        ? options::DecisionMode::JUSTIFICATION
                        : options::DecisionMode::INTERNAL);

  bool stoponly =
      // ALL or its supersets
      logic.hasEverything() || logic.isTheoryEnabled(THEORY_STRINGS)
          ? false
          : (  // QF_AUFLIA
                (not logic.isQuantified()
                 && logic.isTheoryEnabled(THEORY_ARRAYS)
                 && logic.isTheoryEnabled(THEORY_UF)
                 && logic.isTheoryEnabled(THEORY_ARITH))
                        ||
                        // QF_LRA
                        (not logic.isQuantified() && logic.isPure(THEORY_ARITH)
                         && logic.isLinear() && !logic.isDifferenceLogic()
                         && !logic.areIntegersUsed())
                    ? true
                    : false);

  opts.decision.decisionMode = decMode;
  if (stoponly)
  {
    if (opts.decision.decisionMode == options::DecisionMode::JUSTIFICATION)
    {
      opts.decision.decisionMode = options::DecisionMode::STOPONLY;
    }
    else
    {
      Assert(opts.decision.decisionMode == options::DecisionMode::INTERNAL);
    }
  }
  Trace("smt") << "setting decision mode to " << opts.decision.decisionMode
               << std::endl;
}

void SetDefaults::notifyModifyOption(const std::string& x,
                                     const std::string& val,
                                     const std::string& reason) const
{
  verbose(1) << "SetDefaults: setting " << x << " to " << val;
  if (!reason.empty())
  {
    verbose(1) << " due to " << reason;
  }
  verbose(1) << std::endl;
}

}  // namespace smt
}  // namespace cvc5<|MERGE_RESOLUTION|>--- conflicted
+++ resolved
@@ -930,13 +930,9 @@
   if (isSygus(opts))
   {
     // we don't support proofs with SyGuS. One issue is that SyGuS evaluation
-<<<<<<< HEAD
-    // functions are incompatible with our equality proofs.
-=======
     // functions are incompatible with our equality proofs. Moreover, enabling
     // proofs for sygus (sub)solvers is irrelevant, since they are not given
     // check-sat queries.
->>>>>>> bc7d8b49
     reason << "sygus";
     return true;
   }
