/*********************                                                        */
/*! \file smt_engine.h
 ** \verbatim
 ** Top contributors (to current version):
 **   Morgan Deters, Andrew Reynolds, Aina Niemetz
 ** This file is part of the CVC4 project.
 ** Copyright (c) 2009-2020 by the authors listed in the file AUTHORS
 ** in the top-level source directory) and their institutional affiliations.
 ** All rights reserved.  See the file COPYING in the top-level source
 ** directory for licensing information.\endverbatim
 **
 ** \brief SmtEngine: the main public entry point of libcvc4.
 **
 ** SmtEngine: the main public entry point of libcvc4.
 **/

#include "cvc4_public.h"

#ifndef CVC4__SMT_ENGINE_H
#define CVC4__SMT_ENGINE_H

#include <string>
#include <vector>

#include "base/modal_exception.h"
#include "context/cdhashmap_forward.h"
#include "context/cdhashset_forward.h"
#include "context/cdlist_forward.h"
#include "expr/expr.h"
#include "expr/expr_manager.h"
#include "options/options.h"
#include "proof/unsat_core.h"
#include "smt/logic_exception.h"
#include "theory/logic_info.h"
#include "util/hash.h"
#include "util/proof.h"
#include "util/result.h"
#include "util/sexpr.h"
#include "util/statistics.h"
#include "util/unsafe_interrupt_exception.h"

// In terms of abstraction, this is below (and provides services to)
// ValidityChecker and above (and requires the services of)
// PropEngine.

namespace CVC4 {

template <bool ref_count> class NodeTemplate;
typedef NodeTemplate<true> Node;
typedef NodeTemplate<false> TNode;
struct NodeHashFunction;

class Command;
class GetModelCommand;

class SmtEngine;
class DecisionEngine;
class TheoryEngine;

class ProofNode;
class ProofManager;
class ProofChecker;
class ProofNodeManager;
class CDProof;

class Model;
class LogicRequest;
class StatisticsRegistry;

/* -------------------------------------------------------------------------- */

namespace api {
class Solver;
}  // namespace api

/* -------------------------------------------------------------------------- */

namespace context {
  class Context;
  class UserContext;
}/* CVC4::context namespace */

/* -------------------------------------------------------------------------- */

namespace preprocessing {
class PreprocessingPassContext;
}

/* -------------------------------------------------------------------------- */

namespace prop {
  class PropEngine;
}/* CVC4::prop namespace */

/* -------------------------------------------------------------------------- */

namespace smt {
<<<<<<< HEAD
  /**
   * Representation of a defined function.  We keep these around in
   * SmtEngine to permit expanding definitions late (and lazily), to
   * support getValue() over defined functions, to support user output
   * in terms of defined functions, etc.
   */
  class DefinedFunction;

  struct SmtEngineStatistics;
  class SmtEnginePrivate;
  class SmtScope;
  class ProcessAssertions;
  class PfManager;

  ProofManager* currentProofManager();

  struct CommandCleanup;
  typedef context::CDList<Command*, CommandCleanup> CommandList;
=======
/** Subsolvers */
class AbductionSolver;
/**
 * Representation of a defined function.  We keep these around in
 * SmtEngine to permit expanding definitions late (and lazily), to
 * support getValue() over defined functions, to support user output
 * in terms of defined functions, etc.
 */
class DefinedFunction;

struct SmtEngineStatistics;
class SmtEnginePrivate;
class SmtScope;
class ProcessAssertions;

ProofManager* currentProofManager();

struct CommandCleanup;
typedef context::CDList<Command*, CommandCleanup> CommandList;
>>>>>>> 699af177
}/* CVC4::smt namespace */

/* -------------------------------------------------------------------------- */

namespace theory {
  class TheoryModel;
  class Rewriter;
  class RewriteDb;
}/* CVC4::theory namespace */

// TODO: SAT layer (esp. CNF- versus non-clausal solvers under the
// hood): use a type parameter and have check() delegate, or subclass
// SmtEngine and override check()?
//
// Probably better than that is to have a configuration object that
// indicates which passes are desired.  The configuration occurs
// elsewhere (and can even occur at runtime).  A simple "pass manager"
// of sorts determines check()'s behavior.
//
// The CNF conversion can go on in PropEngine.

/* -------------------------------------------------------------------------- */

class CVC4_PUBLIC SmtEngine
{
  friend class ::CVC4::api::Solver;
  // TODO (Issue #1096): Remove this friend relationship.
  friend class ::CVC4::preprocessing::PreprocessingPassContext;
  friend class ::CVC4::smt::SmtEnginePrivate;
  friend class ::CVC4::smt::SmtScope;
  friend class ::CVC4::smt::ProcessAssertions;
  friend ProofManager* ::CVC4::smt::currentProofManager();
  friend class ::CVC4::LogicRequest;
  friend class ::CVC4::Model;  // to access d_modelCommands
  friend class ::CVC4::theory::TheoryModel;
  friend class ::CVC4::theory::Rewriter;

  /* .......................................................................  */
 public:
  /* .......................................................................  */

  /**
   * The current mode of the solver, which is an extension of Figure 4.1 on
   * page 52 of the SMT-LIB version 2.6 standard
   * http://smtlib.cs.uiowa.edu/papers/smt-lib-reference-v2.6-r2017-07-18.pdf
   */
  enum SmtMode
  {
    // the initial state of the solver
    SMT_MODE_START,
    // normal state of the solver, after assert/push/pop/declare/define
    SMT_MODE_ASSERT,
    // immediately after a check-sat returning "sat"
    SMT_MODE_SAT,
    // immediately after a check-sat returning "unknown"
    SMT_MODE_SAT_UNKNOWN,
    // immediately after a check-sat returning "unsat"
    SMT_MODE_UNSAT,
    // immediately after a successful call to get-abduct
    SMT_MODE_ABDUCT,
    // immediately after a successful call to get-interpol
    SMT_MODE_INTERPOL
  };

  /**
   * Construct an SmtEngine with the given expression manager.
   * If provided, optr is a pointer to a set of options that should initialize the values
   * of the options object owned by this class.
   */
  SmtEngine(ExprManager* em, Options* optr = nullptr);
  /** Destruct the SMT engine.  */
  ~SmtEngine();

  /**
   * Return true if this SmtEngine is fully initialized (post-construction).
   * This post-construction initialization is automatically triggered by the
   * use of the SmtEngine; e.g. when the first formula is asserted, a call
   * to simplify() is issued, a scope is pushed, etc.
   */
  bool isFullyInited() { return d_fullyInited; }

  /**
   * Return true if a checkEntailed() or checkSatisfiability() has been made.
   */
  bool isQueryMade() { return d_queryMade; }

  /** Return the user context level.  */
  size_t getNumUserLevels() { return d_userLevels.size(); }

  /** Return the current mode of the solver. */
  SmtMode getSmtMode() { return d_smtMode; }

  /**
   * Set the logic of the script.
   * @throw ModalException, LogicException
   */
  void setLogic(const std::string& logic);

  /**
   * Set the logic of the script.
   * @throw ModalException, LogicException
   */
  void setLogic(const char* logic);

  /**
   * Set the logic of the script.
   * @throw ModalException
   */
  void setLogic(const LogicInfo& logic);

  /** Get the logic information currently set. */
  LogicInfo getLogicInfo() const;

  /** Get the logic information set by the user. */
  LogicInfo getUserLogicInfo() const;

  /**
   * Set information about the script executing.
   * @throw OptionException, ModalException
   */
  void setInfo(const std::string& key, const CVC4::SExpr& value);

  /** Return true if given keyword is a valid SMT-LIB v2 get-info flag. */
  bool isValidGetInfoFlag(const std::string& key) const;

  /** Query information about the SMT environment.  */
  CVC4::SExpr getInfo(const std::string& key) const;

  /**
   * Set an aspect of the current SMT execution environment.
   * @throw OptionException, ModalException
   */
  void setOption(const std::string& key, const CVC4::SExpr& value);

  /** Set is internal subsolver.
   *
   * This function is called on SmtEngine objects that are created internally.
   * It is used to mark that this SmtEngine should not perform preprocessing
   * passes that rephrase the input, such as --sygus-rr-synth-input or
   * --sygus-abduct.
   */
  void setIsInternalSubsolver();
  /** Is this an internal subsolver? */
  bool isInternalSubsolver() const;

  /**
   * Notify that we are now parsing the input with the given filename.
   * This call sets the filename maintained by this SmtEngine for bookkeeping
   * and also makes a copy of the current options of this SmtEngine. This
   * is required so that the SMT-LIB command (reset) returns the SmtEngine
   * to a state where its options were prior to parsing but after e.g.
   * reading command line options.
   */
  void notifyStartParsing(std::string filename);
  /** return the input name (if any) */
  std::string getFilename() const;

  /**
   * Get the model (only if immediately preceded by a SAT or NOT_ENTAILED
   * query).  Only permitted if produce-models is on.
   */
  Model* getModel();

  /**
   * Block the current model. Can be called only if immediately preceded by
   * a SAT or INVALID query. Only permitted if produce-models is on, and the
   * block-models option is set to a mode other than "none".
   *
   * This adds an assertion to the assertion stack that blocks the current
   * model based on the current options configured by CVC4.
   *
   * The return value has the same meaning as that of assertFormula.
   */
  Result blockModel();

  /**
   * Block the current model values of (at least) the values in exprs.
   * Can be called only if immediately preceded by a SAT or NOT_ENTAILED query.
   * Only permitted if produce-models is on, and the block-models option is set
   * to a mode other than "none".
   *
   * This adds an assertion to the assertion stack of the form:
   *  (or (not (= exprs[0] M0)) ... (not (= exprs[n] Mn)))
   * where M0 ... Mn are the current model values of exprs[0] ... exprs[n].
   *
   * The return value has the same meaning as that of assertFormula.
   */
  Result blockModelValues(const std::vector<Expr>& exprs);

  /** When using separation logic, obtain the expression for the heap.  */
  Expr getSepHeapExpr();

  /** When using separation logic, obtain the expression for nil.  */
  Expr getSepNilExpr();

  /**
   * Get an aspect of the current SMT execution environment.
   * @throw OptionException
   */
  CVC4::SExpr getOption(const std::string& key) const;

  /**
   * Define function func in the current context to be:
   *   (lambda (formals) formula)
   * This adds func to the list of defined functions, which indicates that
   * all occurrences of func should be expanded during expandDefinitions.
   *
   * @param func a variable of function type that expects the arguments in
   *             formal
   * @param formals a list of BOUND_VARIABLE expressions
   * @param formula The body of the function, must not contain func
   * @param global True if this definition is global (i.e. should persist when
   *               popping the user context)
   */
  void defineFunction(Expr func,
                      const std::vector<Expr>& formals,
                      Expr formula,
                      bool global = false);

  /** Return true if given expression is a defined function. */
  bool isDefinedFunction(Expr func);

  /**
   * Define functions recursive
   *
   * For each i, this constrains funcs[i] in the current context to be:
   *   (lambda (formals[i]) formulas[i])
   * where formulas[i] may contain variables from funcs. Unlike defineFunction
   * above, we do not add funcs[i] to the set of defined functions. Instead,
   * we consider funcs[i] to be a free uninterpreted function, and add:
   *   forall formals[i]. f(formals[i]) = formulas[i]
   * to the set of assertions in the current context.
   * This method expects input such that for each i:
   * - func[i] : a variable of function type that expects the arguments in
   *             formals[i], and
   * - formals[i] : a list of BOUND_VARIABLE expressions.
   *
   * @param global True if this definition is global (i.e. should persist when
   *               popping the user context)
   */
  void defineFunctionsRec(const std::vector<Expr>& funcs,
                          const std::vector<std::vector<Expr>>& formals,
                          const std::vector<Expr>& formulas,
                          bool global = false);
  /**
   * Define function recursive
   * Same as above, but for a single function.
   */
  void defineFunctionRec(Expr func,
                         const std::vector<Expr>& formals,
                         Expr formula,
                         bool global = false);
  /**
   * Add a formula to the current context: preprocess, do per-theory
   * setup, use processAssertionList(), asserting to T-solver for
   * literals and conjunction of literals.  Returns false if
   * immediately determined to be inconsistent.  This version
   * takes a Boolean flag to determine whether to include this asserted
   * formula in an unsat core (if one is later requested).
   *
   * @throw TypeCheckingException, LogicException, UnsafeInterruptException
   */
  Result assertFormula(const Node& formula, bool inUnsatCore = true);

  /**
   * Check if a given (set of) expression(s) is entailed with respect to the
   * current set of assertions. We check this by asserting the negation of
   * the (big AND over the) given (set of) expression(s).
   * Returns ENTAILED, NOT_ENTAILED, or ENTAILMENT_UNKNOWN result.
   *
   * @throw Exception
   */
  Result checkEntailed(const Expr& assumption = Expr(),
                       bool inUnsatCore = true);
  Result checkEntailed(const std::vector<Expr>& assumptions,
                       bool inUnsatCore = true);

  /**
   * Assert a formula (if provided) to the current context and call
   * check().  Returns SAT, UNSAT, or SAT_UNKNOWN result.
   *
   * @throw Exception
   */
  Result checkSat(const Expr& assumption = Expr(), bool inUnsatCore = true);
  Result checkSat(const std::vector<Expr>& assumptions,
                  bool inUnsatCore = true);

  /**
   * Returns a set of so-called "failed" assumptions.
   *
   * The returned set is a subset of the set of assumptions of a previous
   * (unsatisfiable) call to checkSatisfiability. Calling checkSatisfiability
   * with this set of failed assumptions still produces an unsat answer.
   *
   * Note that the returned set of failed assumptions is not necessarily
   * minimal.
   */
  std::vector<Expr> getUnsatAssumptions(void);

  /*---------------------------- sygus commands  ---------------------------*/

  /**
   * Add variable declaration.
   *
   * Declared SyGuS variables may be used in SyGuS constraints, in which they
   * are assumed to be universally quantified.
   */
  void declareSygusVar(const std::string& id, Expr var, Type type);

  /**
   * Add a function variable declaration.
   *
   * Is SyGuS semantics declared functions are treated in the same manner as
   * declared variables, i.e. as universally quantified (function) variables
   * which can occur in the SyGuS constraints that compose the conjecture to
   * which a function is being synthesized.
   */
  void declareSygusFunctionVar(const std::string& id, Expr var, Type type);

  /**
   * Add a function-to-synthesize declaration.
   *
   * The given type may not correspond to the actual function type but to a
   * datatype encoding the syntax restrictions for the
   * function-to-synthesize. In this case this information is stored to be used
   * during solving.
   *
   * vars contains the arguments of the function-to-synthesize. These variables
   * are also stored to be used during solving.
   *
   * isInv determines whether the function-to-synthesize is actually an
   * invariant. This information is necessary if we are dumping a command
   * corresponding to this declaration, so that it can be properly printed.
   */
  void declareSynthFun(const std::string& id,
                       Expr func,
                       Type type,
                       bool isInv,
                       const std::vector<Expr>& vars);

  /** Add a regular sygus constraint.*/
  void assertSygusConstraint(Expr constraint);

  /**
   * Add an invariant constraint.
   *
   * Invariant constraints are not explicitly declared: they are given in terms
   * of the invariant-to-synthesize, the pre condition, transition relation and
   * post condition. The actual constraint is built based on the inputs of these
   * place holder predicates :
   *
   * PRE(x) -> INV(x)
   * INV() ^ TRANS(x, x') -> INV(x')
   * INV(x) -> POST(x)
   *
   * The regular and primed variables are retrieved from the declaration of the
   * invariant-to-synthesize.
   */
  void assertSygusInvConstraint(const Expr& inv,
                                const Expr& pre,
                                const Expr& trans,
                                const Expr& post);
  /**
   * Assert a synthesis conjecture to the current context and call
   * check().  Returns sat, unsat, or unknown result.
   *
   * The actual synthesis conjecture is built based on the previously
   * communicated information to this module (universal variables, defined
   * functions, functions-to-synthesize, and which constraints compose it). The
   * built conjecture is a higher-order formula of the form
   *
   * exists f1...fn . forall v1...vm . F
   *
   * in which f1...fn are the functions-to-synthesize, v1...vm are the declared
   * universal variables and F is the set of declared constraints.
   *
   * @throw Exception
   */
  Result checkSynth();

  /*------------------------- end of sygus commands ------------------------*/

  /**
   * Simplify a formula without doing "much" work.  Does not involve
   * the SAT Engine in the simplification, but uses the current
   * definitions, assertions, and the current partial model, if one
   * has been constructed.  It also involves theory normalization.
   *
   * @throw TypeCheckingException, LogicException, UnsafeInterruptException
   *
   * @todo (design) is this meant to give an equivalent or an
   * equisatisfiable formula?
   */
  Expr simplify(const Expr& e);

  /**
   * Expand the definitions in a term or formula.  No other
   * simplification or normalization is done.
   *
   * @throw TypeCheckingException, LogicException, UnsafeInterruptException
   */
  Node expandDefinitions(const Node& e);

  /**
   * Get the assigned value of an expr (only if immediately preceded by a SAT
   * or NOT_ENTAILED query).  Only permitted if the SmtEngine is set to operate
   * interactively and produce-models is on.
   *
   * @throw ModalException, TypeCheckingException, LogicException,
   *        UnsafeInterruptException
   */
  Expr getValue(const Expr& e) const;

  /**
   * Same as getValue but for a vector of expressions
   */
  std::vector<Expr> getValues(const std::vector<Expr>& exprs);

  /**
   * Add a function to the set of expressions whose value is to be
   * later returned by a call to getAssignment().  The expression
   * should be a Boolean zero-ary defined function or a Boolean
   * variable.  Rather than throwing a ModalException on modal
   * failures (not in interactive mode or not producing assignments),
   * this function returns true if the expression was added and false
   * if this request was ignored.
   */
  bool addToAssignment(const Expr& e);

  /**
   * Get the assignment (only if immediately preceded by a SAT or
   * NOT_ENTAILED query).  Only permitted if the SmtEngine is set to
   * operate interactively and produce-assignments is on.
   */
  std::vector<std::pair<Expr, Expr> > getAssignment();

  /**
   * Get the last proof (only if immediately preceded by an UNSAT or ENTAILED
   * query).  Only permitted if CVC4 was built with proof support and
   * produce-proofs is on.
   *
   * The Proof object is owned by this SmtEngine until the SmtEngine is
   * destroyed.
   */
  const Proof& getProof();

  /** Print all instantiations made by the quantifiers module.  */
  void printInstantiations(std::ostream& out);
  /**
   * Print the current proof.
   */
  void printProof();
  /**
   * Print solution for synthesis conjectures found by counter-example guided
   * instantiation module.
   */
  void printSynthSolution(std::ostream& out);

  /**
   * Get synth solution.
   *
   * This method returns true if we are in a state immediately preceeded by
   * a successful call to checkSynth.
   *
   * This method adds entries to sol_map that map functions-to-synthesize with
   * their solutions, for all active conjectures. This should be called
   * immediately after the solver answers unsat for sygus input.
   *
   * Specifically, given a sygus conjecture of the form
   *   exists x1...xn. forall y1...yn. P( x1...xn, y1...yn )
   * where x1...xn are second order bound variables, we map each xi to
   * lambda term in sol_map such that
   *    forall y1...yn. P( sol_map[x1]...sol_map[xn], y1...yn )
   * is a valid formula.
   */
  bool getSynthSolutions(std::map<Expr, Expr>& sol_map);

  /**
   * Do quantifier elimination.
   *
   * This function takes as input a quantified formula e
   * of the form:
   *   Q x1...xn. P( x1...xn, y1...yn )
   * where P( x1...xn, y1...yn ) is a quantifier-free
   * formula in a logic that supports quantifier elimination.
   * Currently, the only logics supported by quantifier
   * elimination is LRA and LIA.
   *
   * This function returns a formula ret such that, given
   * the current set of formulas A asserted to this SmtEngine :
   *
   * If doFull = true, then
   *   - ( A ^ e ) and ( A ^ ret ) are equivalent
   *   - ret is quantifier-free formula containing
   *     only free variables in y1...yn.
   *
   * If doFull = false, then
   *   - (A ^ e) => (A ^ ret) if Q is forall or
   *     (A ^ ret) => (A ^ e) if Q is exists,
   *   - ret is quantifier-free formula containing
   *     only free variables in y1...yn,
   *   - If Q is exists, let A^Q_n be the formula
   *       A ^ ~ret^Q_1 ^ ... ^ ~ret^Q_n
   *     where for each i=1,...n, formula ret^Q_i
   *     is the result of calling doQuantifierElimination
   *     for e with the set of assertions A^Q_{i-1}.
   *     Similarly, if Q is forall, then let A^Q_n be
   *       A ^ ret^Q_1 ^ ... ^ ret^Q_n
   *     where ret^Q_i is the same as above.
   *     In either case, we have that ret^Q_j will
   *     eventually be true or false, for some finite j.
   *
   * The former feature is quantifier elimination, and
   * is run on invocations of the smt2 extended command get-qe.
   * The latter feature is referred to as partial quantifier
   * elimination, and is run on invocations of the smt2
   * extended command get-qe-disjunct, which can be used
   * for incrementally computing the result of a
   * quantifier elimination.
   *
   * The argument strict is whether to output
   * warnings, such as when an unexpected logic is used.
   *
   * throw@ Exception
   */
  Expr doQuantifierElimination(const Expr& e, bool doFull, bool strict = true);

  /**
   * This method asks this SMT engine to find an interpolant with respect to
   * the current assertion stack (call it A) and the conjecture (call it B). If
   * this method returns true, then interpolant is set to a formula I such that
   * A ^ ~I and I ^ ~B are both unsatisfiable.
   *
   * The argument grammarType is a sygus datatype type that encodes the syntax
   * restrictions on the shapes of possible solutions.
   *
   * This method invokes a separate copy of the SMT engine for solving the
   * corresponding sygus problem for generating such a solution.
   */
  bool getInterpol(const Expr& conj, const Type& grammarType, Expr& interpol);

  /** Same as above, but without user-provided grammar restrictions */
  bool getInterpol(const Expr& conj, Expr& interpol);

  /**
   * This method asks this SMT engine to find an abduct with respect to the
   * current assertion stack (call it A) and the conjecture (call it B).
   * If this method returns true, then abd is set to a formula C such that
   * A ^ C is satisfiable, and A ^ ~B ^ C is unsatisfiable.
   *
   * The argument grammarType is a sygus datatype type that encodes the syntax
   * restrictions on the shape of possible solutions.
   *
   * This method invokes a separate copy of the SMT engine for solving the
   * corresponding sygus problem for generating such a solution.
   */
  bool getAbduct(const Node& conj, const TypeNode& grammarType, Node& abd);

  /** Same as above, but without user-provided grammar restrictions */
  bool getAbduct(const Node& conj, Node& abd);

  /**
   * Get list of quantified formulas that were instantiated on the last call
   * to check-sat.
   */
  void getInstantiatedQuantifiedFormulas(std::vector<Expr>& qs);

  /**
   * Get instantiations for quantified formula q.
   *
   * If q was a quantified formula that was instantiated on the last call to
   * check-sat (i.e. q is returned as part of the vector in the method
   * getInstantiatedQuantifiedFormulas above), then the list of instantiations
   * of that formula that were generated are added to insts.
   *
   * In particular, if q is of the form forall x. P(x), then insts is a list
   * of formulas of the form P(t1), ..., P(tn).
   */
  void getInstantiations(Expr q, std::vector<Expr>& insts);
  /**
   * Get instantiation term vectors for quantified formula q.
   *
   * This method is similar to above, but in the example above, we return the
   * (vectors of) terms t1, ..., tn instead.
   *
   * Notice that these are not guaranteed to come in the same order as the
   * instantiation lemmas above.
   */
  void getInstantiationTermVectors(Expr q,
                                   std::vector<std::vector<Expr> >& tvecs);

  /**
   * Get an unsatisfiable core (only if immediately preceded by an UNSAT or
   * ENTAILED query).  Only permitted if CVC4 was built with unsat-core support
   * and produce-unsat-cores is on.
   */
  UnsatCore getUnsatCore();

  /**
   * Get the current set of assertions.  Only permitted if the
   * SmtEngine is set to operate interactively.
   */
  std::vector<Expr> getAssertions();

  /**
   * Push a user-level context.
   * throw@ ModalException, LogicException, UnsafeInterruptException
   */
  void push();

  /**
   * Pop a user-level context.  Throws an exception if nothing to pop.
   * @throw ModalException
   */
  void pop();

  /**
   * Completely reset the state of the solver, as though destroyed and
   * recreated.  The result is as if newly constructed (so it still
   * retains the same options structure and ExprManager).
   */
  void reset();

  /** Reset all assertions, global declarations, etc.  */
  void resetAssertions();

  /**
   * Interrupt a running query.  This can be called from another thread
   * or from a signal handler.  Throws a ModalException if the SmtEngine
   * isn't currently in a query.
   *
   * @throw ModalException
   */
  void interrupt();

  /**
   * Set a resource limit for SmtEngine operations.  This is like a time
   * limit, but it's deterministic so that reproducible results can be
   * obtained.  Currently, it's based on the number of conflicts.
   * However, please note that the definition may change between different
   * versions of CVC4 (as may the number of conflicts required, anyway),
   * and it might even be different between instances of the same version
   * of CVC4 on different platforms.
   *
   * A cumulative and non-cumulative (per-call) resource limit can be
   * set at the same time.  A call to setResourceLimit() with
   * cumulative==true replaces any cumulative resource limit currently
   * in effect; a call with cumulative==false replaces any per-call
   * resource limit currently in effect.  Time limits can be set in
   * addition to resource limits; the SmtEngine obeys both.  That means
   * that up to four independent limits can control the SmtEngine
   * at the same time.
   *
   * When an SmtEngine is first created, it has no time or resource
   * limits.
   *
   * Currently, these limits only cause the SmtEngine to stop what its
   * doing when the limit expires (or very shortly thereafter); no
   * heuristics are altered by the limits or the threat of them expiring.
   * We reserve the right to change this in the future.
   *
   * @param units the resource limit, or 0 for no limit
   * @param cumulative whether this resource limit is to be a cumulative
   * resource limit for all remaining calls into the SmtEngine (true), or
   * whether it's a per-call resource limit (false); the default is false
   */
  void setResourceLimit(unsigned long units, bool cumulative = false);

  /**
   * Set a time limit for SmtEngine operations.
   *
   * A cumulative and non-cumulative (per-call) time limit can be
   * set at the same time.  A call to setTimeLimit() with
   * cumulative==true replaces any cumulative time limit currently
   * in effect; a call with cumulative==false replaces any per-call
   * time limit currently in effect.  Resource limits can be set in
   * addition to time limits; the SmtEngine obeys both.  That means
   * that up to four independent limits can control the SmtEngine
   * at the same time.
   *
   * Note that the cumulative timer only ticks away when one of the
   * SmtEngine's workhorse functions (things like assertFormula(),
   * checkEntailed(), checkSat(), and simplify()) are running.
   * Between calls, the timer is still.
   *
   * When an SmtEngine is first created, it has no time or resource
   * limits.
   *
   * Currently, these limits only cause the SmtEngine to stop what its
   * doing when the limit expires (or very shortly thereafter); no
   * heuristics are altered by the limits or the threat of them expiring.
   * We reserve the right to change this in the future.
   *
   * @param millis the time limit in milliseconds, or 0 for no limit
   * @param cumulative whether this time limit is to be a cumulative
   * time limit for all remaining calls into the SmtEngine (true), or
   * whether it's a per-call time limit (false); the default is false
   */
  void setTimeLimit(unsigned long millis, bool cumulative = false);

  /**
   * Get the current resource usage count for this SmtEngine.  This
   * function can be used to ascertain reasonable values to pass as
   * resource limits to setResourceLimit().
   */
  unsigned long getResourceUsage() const;

  /** Get the current millisecond count for this SmtEngine.  */
  unsigned long getTimeUsage() const;

  /**
   * Get the remaining resources that can be consumed by this SmtEngine
   * according to the currently-set cumulative resource limit.  If there
   * is not a cumulative resource limit set, this function throws a
   * ModalException.
   *
   * @throw ModalException
   */
  unsigned long getResourceRemaining() const;

  /**
   * Get the remaining number of milliseconds that can be consumed by
   * this SmtEngine according to the currently-set cumulative time limit.
   * If there is not a cumulative resource limit set, this function
   * throws a ModalException.
   *
   * @throw ModalException
   */
  unsigned long getTimeRemaining() const;

  /** Permit access to the underlying ExprManager. */
  ExprManager* getExprManager() const { return d_exprManager; }

  /** Permit access to the underlying NodeManager. */
  NodeManager* getNodeManager() const;

  /** Export statistics from this SmtEngine. */
  Statistics getStatistics() const;

  /** Get the value of one named statistic from this SmtEngine. */
  SExpr getStatistic(std::string name) const;

  /** Flush statistic from this SmtEngine. Safe to use in a signal handler. */
  void safeFlushStatistics(int fd) const;

  /**
   * Returns the most recent result of checkSat/checkEntailed or
   * (set-info :status).
   */
  Result getStatusOfLastCommand() const { return d_status; }

  /**
   * Set user attribute.
   * This function is called when an attribute is set by a user.
   * In SMT-LIBv2 this is done via the syntax (! expr :attr)
   */
  void setUserAttribute(const std::string& attr,
                        Expr expr,
                        const std::vector<Expr>& expr_values,
                        const std::string& str_value);

  /** Set print function in model. */
  void setPrintFuncInModel(Expr f, bool p);

  /**
   * Check and throw a ModalException if the SmtEngine has been fully
   * initialized.
   *
   * throw@ ModalException
   */
  void beforeSearch();

  /**
   * Get expression name.
   *
   * Return true if given expressoion has a name in the current context.
   * If it returns true, the name of expression 'e' is stored in 'name'.
   */
  bool getExpressionName(Expr e, std::string& name) const;

  /**
   * Set name of given expression 'e' to 'name'.
   *
   * This information is user-context-dependent.
   * If 'e' already has a name, it is overwritten.
   */
  void setExpressionName(Expr e, const std::string& name);

  /** Get a pointer to the Rewriter owned by this SmtEngine. */
  theory::Rewriter* getRewriter() { return d_rewriter.get(); }

  /** Get the options object (const and non-const versions) */
  Options& getOptions();
  const Options& getOptions() const;

  /** Get the resource manager of this SMT engine */
  ResourceManager* getResourceManager();

  /**
   * Get expanded assertions.
   *
   * Return the set of assertions, after expanding definitions.
   */
  std::vector<Expr> getExpandedAssertions();
  /* .......................................................................  */
 private:
  /* .......................................................................  */

  /** The type of our internal map of defined functions */
  typedef context::CDHashMap<Node, smt::DefinedFunction, NodeHashFunction>
      DefinedFunctionMap;
  /** The type of our internal assertion list */
  typedef context::CDList<Node> AssertionList;
  /** The type of our internal assignment set */
  typedef context::CDHashSet<Node, NodeHashFunction> AssignmentSet;

  // disallow copy/assignment
  SmtEngine(const SmtEngine&) = delete;
  SmtEngine& operator=(const SmtEngine&) = delete;

  /** Set solver instance that owns this SmtEngine. */
  void setSolver(api::Solver* solver) { d_solver = solver; }

  /** Get a pointer to the TheoryEngine owned by this SmtEngine. */
  TheoryEngine* getTheoryEngine() { return d_theoryEngine.get(); }

  /** Get a pointer to the PropEngine owned by this SmtEngine. */
  prop::PropEngine* getPropEngine() { return d_propEngine.get(); }

  /** Get a pointer to the UserContext owned by this SmtEngine. */
  context::UserContext* getUserContext() { return d_userContext.get(); };

  /** Get a pointer to the Context owned by this SmtEngine. */
  context::Context* getContext() { return d_context.get(); };

  /** Get a pointer to the ProofManager owned by this SmtEngine. */
  ProofManager* getProofManager() { return d_proofManager.get(); };


  /** Get a pointer to the StatisticsRegistry owned by this SmtEngine. */
  StatisticsRegistry* getStatisticsRegistry()
  {
    return d_statisticsRegistry.get();
  };

  /**
   * Check that a generated proof (via getProof()) checks.
   */
  void checkProof();

  /**
   * Internal method to get an unsatisfiable core (only if immediately preceded
   * by an UNSAT or ENTAILED query). Only permitted if CVC4 was built with
   * unsat-core support and produce-unsat-cores is on. Does not dump the
   * command.
   */
  UnsatCore getUnsatCoreInternal();

  /**
   * Check that an unsatisfiable core is indeed unsatisfiable.
   */
  void checkUnsatCore();

  /**
   * Check that a generated Model (via getModel()) actually satisfies
   * all user assertions.
   */
  void checkModel(bool hardFailure = true);

  /**
   * Check that a solution to a synthesis conjecture is indeed a solution.
   *
   * The check is made by determining if the negation of the synthesis
   * conjecture in which the functions-to-synthesize have been replaced by the
   * synthesized solutions, which is a quantifier-free formula, is
   * unsatisfiable. If not, then the found solutions are wrong.
   */
  void checkSynthSolution();

  /**
   * Check that a solution to an interpolation problem is indeed a solution.
   *
   * The check is made by determining that the assertions imply the solution of
   * the interpolation problem (interpol), and the solution implies the goal
   * (conj). If these criteria are not met, an internal error is thrown.
   */
  void checkInterpol(Expr interpol,
                     const std::vector<Expr>& easserts,
                     const Node& conj);

  /**
   * Check that a solution to an abduction conjecture is indeed a solution.
   *
   * The check is made by determining that the assertions conjoined with the
   * solution to the abduction problem (a) is SAT, and the assertions conjoined
   * with the abduct and the goal is UNSAT. If these criteria are not met, an
   * internal error is thrown.
   */
  void checkAbduct(Node a);

  /**
   * Postprocess a value for output to the user.  Involves doing things
   * like turning datatypes back into tuples, length-1-bitvectors back
   * into booleans, etc.
   */
  Node postprocess(TNode n, TypeNode expectedType) const;

  /**
   * This is something of an "init" procedure, but is idempotent; call
   * as often as you like.  Should be called whenever the final options
   * and logic for the problem are set (at least, those options that are
   * not permitted to change after assertions and queries are made).
   */
  void finalOptionsAreSet();

  /**
   * Sets that the problem has been extended. This sets the smt mode of the
   * solver to SMT_MODE_ASSERT, and clears the list of assumptions from the
   * previous call to checkSatisfiability.
   */
  void setProblemExtended();

  /**
   * Create theory engine, prop engine, decision engine. Called by
   * finalOptionsAreSet()
   */
  void finishInit();

  /**
   * This is called by the destructor, just before destroying the
   * PropEngine, TheoryEngine, and DecisionEngine (in that order).  It
   * is important because there are destruction ordering issues
   * between PropEngine and Theory.
   */
  void shutdown();

  /**
   * Full check of consistency in current context.  Returns true iff
   * consistent.
   */
  Result check();

  /**
   * Quick check of consistency in current context: calls
   * processAssertionList() then look for inconsistency (based only on
   * that).
   */
  Result quickCheck();

  /**
   * Get the model, if it is available and return a pointer to it
   *
   * This ensures that the model is currently available, which means that
   * CVC4 is producing models, and is in "SAT mode", otherwise an exception
   * is thrown.
   *
   * The flag c is used for giving an error message to indicate the context
   * this method was called.
   */
  theory::TheoryModel* getAvailableModel(const char* c) const;

  /**
   * Fully type-check the argument, and also type-check that it's
   * actually Boolean.
   *
   * throw@ TypeCheckingException
   */
  void ensureBoolean(const Node& n);

  void internalPush();

  void internalPop(bool immediate = false);

  void doPendingPops();

  /**
   * Internally handle the setting of a logic.  This function should always
   * be called when d_logic is updated.
   */
  void setLogicInternal();

  /**
   * Add to Model command.  This is used for recording a command
   * that should be reported during a get-model call.
   */
  void addToModelCommandAndDump(const Command& c,
                                uint32_t flags = 0,
                                bool userVisible = true,
                                const char* dumpTag = "declarations");

  /* Check satisfiability (used to check satisfiability and entailment). */
  Result checkSatisfiability(const Expr& assumption,
                             bool inUnsatCore,
                             bool isEntailmentCheck);
  Result checkSatisfiability(const std::vector<Expr>& assumptions,
                             bool inUnsatCore,
                             bool isEntailmentCheck);

  /**
   * Check that all Expr in formals are of BOUND_VARIABLE kind, where func is
   * the function that the formal argument list is for. This method is used
   * as a helper function when defining (recursive) functions.
   */
  void debugCheckFormals(const std::vector<Expr>& formals, Expr func);

  /**
   * Checks whether formula is a valid function body for func whose formal
   * argument list is stored in formals. This method is
   * used as a helper function when defining (recursive) functions.
   */
  void debugCheckFunctionBody(Expr formula,
                              const std::vector<Expr>& formals,
                              Expr func);

  /**
   * Helper method to obtain both the heap and nil from the solver. Returns a
   * std::pair where the first element is the heap expression and the second
   * element is the nil expression.
   */
  std::pair<Expr, Expr> getSepHeapAndNilExpr();

  /* Members -------------------------------------------------------------- */

  /** Solver instance that owns this SmtEngine instance. */
  api::Solver* d_solver = nullptr;

  /** Expr manager context */
  std::unique_ptr<context::Context> d_context;
  /** User level context */
  std::unique_ptr<context::UserContext> d_userContext;
  /** The context levels of user pushes */
  std::vector<int> d_userLevels;

  /** Our expression manager */
  ExprManager* d_exprManager;
  /** Our internal expression/node manager */
  NodeManager* d_nodeManager;

  /** The theory engine */
  std::unique_ptr<TheoryEngine> d_theoryEngine;
  /** The propositional engine */
  std::unique_ptr<prop::PropEngine> d_propEngine;

  /** The proof manager */
  std::unique_ptr<ProofManager> d_proofManager;

  /**
   * The rewriter associated with this SmtEngine. We have a different instance
   * of the rewriter for each SmtEngine instance. This is because rewriters may
   * hold references to objects that belong to theory solvers, which are
   * specific to an SmtEngine/TheoryEngine instance.
   */
  std::unique_ptr<theory::Rewriter> d_rewriter;

  /**
   * The proof manager, which manages all things related to checking,
   * processing, and printing proofs.
   */
  std::unique_ptr<smt::PfManager> d_pfManager;

  /** An index of our defined functions */
  DefinedFunctionMap* d_definedFunctions;

  /** The solver for abduction queries */
  std::unique_ptr<smt::AbductionSolver> d_abductSolver;

  /**
   * The assertion list (before any conversion) for supporting
   * getAssertions().  Only maintained if in incremental mode.
   */
  AssertionList* d_assertionList;

  /**
   * List of lemmas generated for global recursive function definitions. We
   * assert this list of definitions in each check-sat call.
   */
  std::unique_ptr<std::vector<Node>> d_globalDefineFunRecLemmas;

  /**
   * The list of assumptions from the previous call to checkSatisfiability.
   * Note that if the last call to checkSatisfiability was an entailment check,
   * i.e., a call to checkEntailed(a1, ..., an), then d_assumptions contains
   * one single assumption ~(a1 AND ... AND an).
   */
  std::vector<Expr> d_assumptions;

  /**
   * List of items for which to retrieve values using getAssignment().
   */
  AssignmentSet* d_assignments;

  /**
   * A list of commands that should be in the Model globally (i.e.,
   * regardless of push/pop).  Only maintained if produce-models option
   * is on.
   */
  std::vector<Command*> d_modelGlobalCommands;

  /**
   * A list of commands that should be in the Model locally (i.e.,
   * it is context-dependent on push/pop).  Only maintained if
   * produce-models option is on.
   */
  smt::CommandList* d_modelCommands;

  /**
   * A vector of declaration commands waiting to be dumped out.
   * Once the SmtEngine is fully initialized, we'll dump them.
   * This ensures the declarations come after the set-logic and
   * any necessary set-option commands are dumped.
   */
  std::vector<Command*> d_dumpCommands;

  /**
   * A vector of command definitions to be imported in the new
   * SmtEngine when checking unsat-cores.
   */
  std::vector<Command*> d_defineCommands;

  /**
   * The logic we're in. This logic may be an extension of the logic set by the
   * user.
   */
  LogicInfo d_logic;

  /** The logic set by the user. */
  LogicInfo d_userLogic;

  /**
   * Keep a copy of the original option settings (for reset()).
   */
  Options d_originalOptions;

  /** Whether this is an internal subsolver. */
  bool d_isInternalSubsolver;

  /**
   * Number of internal pops that have been deferred.
   */
  unsigned d_pendingPops;

  /**
   * Whether or not this SmtEngine is fully initialized (post-construction).
   * This post-construction initialization is automatically triggered by the
   * use of the SmtEngine; e.g. when the first formula is asserted, a call
   * to simplify() is issued, a scope is pushed, etc.
   */
  bool d_fullyInited;

  /**
   * Whether or not a checkEntailed() or checkSatisfiability() has already been
   * made through this SmtEngine.  If true, and incrementalSolving is false,
   * then attempting an additional checkEntailed() or checkSat() will fail with
   * a ModalException.
   */
  bool d_queryMade;

  /**
   * Internal status flag to indicate whether we've sent a theory
   * presolve() notification and need to match it with a postsolve().
   */
  bool d_needPostsolve;

  /*
   * Whether to call theory preprocessing during simplification - on
   * by default* but gets turned off if arithRewriteEq is on
   */
  bool d_earlyTheoryPP;

  /*
   * Whether we did a global negation of the formula.
   */
  bool d_globalNegation;

  /**
   * Most recent result of last checkSatisfiability/checkEntailed or
   * (set-info :status).
   */
  Result d_status;

  /**
   * The expected status of the next satisfiability check.
   */
  Result d_expectedStatus;

  SmtMode d_smtMode;

  /**
   * The input file name (if any) or the name set through setInfo (if any)
   */
  std::string d_filename;

  /**
   * Verbosity of various commands.
   */
  std::map<std::string, Integer> d_commandVerbosity;

  /**
   * A private utility class to SmtEngine.
   */
  std::unique_ptr<smt::SmtEnginePrivate> d_private;

  std::unique_ptr<StatisticsRegistry> d_statisticsRegistry;

  std::unique_ptr<smt::SmtEngineStatistics> d_stats;

  /** The options object */
  Options d_options;
  /**
   * Manager for limiting time and abstract resource usage.
   */
  std::unique_ptr<ResourceManager> d_resourceManager;
  /**
   * The global scope object. Upon creation of this SmtEngine, it becomes the
   * SmtEngine in scope. It says the SmtEngine in scope until it is destructed,
   * or another SmtEngine is created.
   */
  std::unique_ptr<smt::SmtScope> d_scope;
  /*---------------------------- sygus commands  ---------------------------*/

  /**
   * Set sygus conjecture is stale. The sygus conjecture is stale if either:
   * (1) no sygus conjecture has been added as an assertion to this SMT engine,
   * (2) there is a sygus conjecture that has been added as an assertion
   * internally to this SMT engine, and there have been further calls such that
   * the asserted conjecture is no longer up-to-date.
   *
   * This method should be called when new sygus constraints are asserted and
   * when functions-to-synthesize are declared. This function pops a user
   * context if we are in incremental mode and the sygus conjecture was
   * previously not stale.
   */
  void setSygusConjectureStale();

  /*------------------------- end of sygus commands ------------------------*/
}; /* class SmtEngine */

/* -------------------------------------------------------------------------- */

}/* CVC4 namespace */

#endif /* CVC4__SMT_ENGINE_H */<|MERGE_RESOLUTION|>--- conflicted
+++ resolved
@@ -95,26 +95,6 @@
 /* -------------------------------------------------------------------------- */
 
 namespace smt {
-<<<<<<< HEAD
-  /**
-   * Representation of a defined function.  We keep these around in
-   * SmtEngine to permit expanding definitions late (and lazily), to
-   * support getValue() over defined functions, to support user output
-   * in terms of defined functions, etc.
-   */
-  class DefinedFunction;
-
-  struct SmtEngineStatistics;
-  class SmtEnginePrivate;
-  class SmtScope;
-  class ProcessAssertions;
-  class PfManager;
-
-  ProofManager* currentProofManager();
-
-  struct CommandCleanup;
-  typedef context::CDList<Command*, CommandCleanup> CommandList;
-=======
 /** Subsolvers */
 class AbductionSolver;
 /**
@@ -129,12 +109,12 @@
 class SmtEnginePrivate;
 class SmtScope;
 class ProcessAssertions;
+class PfManager;
 
 ProofManager* currentProofManager();
 
 struct CommandCleanup;
 typedef context::CDList<Command*, CommandCleanup> CommandList;
->>>>>>> 699af177
 }/* CVC4::smt namespace */
 
 /* -------------------------------------------------------------------------- */
