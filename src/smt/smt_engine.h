--- conflicted
+++ resolved
@@ -136,36 +136,14 @@
   friend class ::CVC4::smt::SmtScope;
   friend class ::CVC4::smt::BooleanTermConverter;
   friend ProofManager* ::CVC4::smt::currentProofManager();
+  friend NewProofManager* ::CVC4::smt::currentNewProofManager();
   friend class ::CVC4::LogicRequest;
   friend class ::CVC4::Model;  // to access d_modelCommands
   friend class ::CVC4::theory::TheoryModel;
 
-<<<<<<< HEAD
-  /** Our expression manager */
-  ExprManager* d_exprManager;
-  /** Our internal expression/node manager */
-  NodeManager* d_nodeManager;
-  /** The decision engine */
-  DecisionEngine* d_decisionEngine;
-  /** The theory engine */
-  TheoryEngine* d_theoryEngine;
-  /** The propositional engine */
-  prop::PropEngine* d_propEngine;
-  /** The proof manager */
-  ProofManager* d_proofManager;
-  /** The new proof manager */
-  NewProofManager* d_newProofManager;
-  /** An index of our defined functions */
-  DefinedFunctionMap* d_definedFunctions;
-  /** recursive function definition abstractions for --fmf-fun */
-  std::map< Node, TypeNode > d_fmfRecFunctionsAbs;
-  std::map< Node, std::vector< Node > > d_fmfRecFunctionsConcrete;
-  NodeList* d_fmfRecFunctionsDefined;
-=======
   /* .......................................................................  */
  public:
   /* .......................................................................  */
->>>>>>> b2fad75b
 
   /** Construct an SmtEngine with the given expression manager.  */
   SmtEngine(ExprManager* em);
@@ -320,18 +298,9 @@
    * Define function recursive
    * Same as above, but for a single function.
    */
-<<<<<<< HEAD
-  std::map<std::string, Integer> d_commandVerbosity;
-
-
-  /** ReplayStream for the solver. */
-  ExprStream* d_replayStream;
-
-=======
   void defineFunctionRec(Expr func,
                          const std::vector<Expr>& formals,
                          Expr formula);
->>>>>>> b2fad75b
   /**
    * Add a formula to the current context: preprocess, do per-theory
    * setup, use processAssertionList(), asserting to T-solver for
@@ -521,30 +490,7 @@
    * INVALID query).  Only permitted if the SmtEngine is set to
    * operate interactively and produce-assignments is on.
    */
-<<<<<<< HEAD
-  void setLogicInternal() /* throw() */;
-
-  // TODO (Issue #1096): Remove this friend relationship.
-  friend class ::CVC4::preprocessing::PreprocessingPassContext;
-  friend class ::CVC4::smt::SmtEnginePrivate;
-  friend class ::CVC4::smt::SmtScope;
-  friend class ::CVC4::smt::BooleanTermConverter;
-  friend ProofManager* ::CVC4::smt::currentProofManager();
-  friend NewProofManager* ::CVC4::smt::currentNewProofManager();
-  friend class ::CVC4::LogicRequest;
-  // to access d_modelCommands
-  friend class ::CVC4::Model;
-  friend class ::CVC4::theory::TheoryModel;
-
-  StatisticsRegistry* d_statisticsRegistry;
-
-  smt::SmtEngineStatistics* d_stats;
-
-  /** Container for the lemma input and output channels for this SmtEngine.*/
-  LemmaChannels* d_channels;
-=======
   std::vector<std::pair<Expr, Expr> > getAssignment();
->>>>>>> b2fad75b
 
   /**
    * Get the last proof (only if immediately preceded by an UNSAT
@@ -555,6 +501,8 @@
    * destroyed.
    */
   const Proof& getProof();
+
+  const NewProof& getNewProof();
 
   /** Print all instantiations made by the quantifiers module.  */
   void printInstantiations(std::ostream& out);
@@ -1036,10 +984,6 @@
    *
    * throw@ TypeCheckingException
    */
-<<<<<<< HEAD
-  const Proof& getProof();
-  const NewProof& getNewProof();
-=======
   void ensureBoolean(const Expr& e);
 
   void internalPush();
@@ -1047,7 +991,6 @@
   void internalPop(bool immediate = false);
 
   void doPendingPops();
->>>>>>> b2fad75b
 
   /**
    * Internally handle the setting of a logic.  This function should always
@@ -1135,24 +1078,14 @@
 
   /** The proof manager */
   ProofManager* d_proofManager;
+  /** The new proof manager */
+  NewProofManager* d_newProofManager;
 
   /** An index of our defined functions */
   DefinedFunctionMap* d_definedFunctions;
 
   /** The SMT engine subsolver
    *
-<<<<<<< HEAD
-   * The former feature is quantifier elimination, and
-   * is run on invocations of the smt2 extended command get-qe.
-   * The latter feature is referred to as partial quantifier
-   * elimination, and is run on invocations of the smt2
-   * extended command get-qe-disjunct, which can be used
-   * for incrementally computing the result of a
-   * quantifier elimination.
-   *
-   * The argument strict is whether to output
-   * warnings, such as when an unexpected logic is used.
-=======
    * This is a separate copy of the SMT engine which is used for making
    * calls that cannot be answered by this copy of the SMT engine. An example
    * of invoking this subsolver is the get-abduct command, where we wish to
@@ -1166,7 +1099,6 @@
    * (exists I. ...), we invoke a fresh copy of the SMT engine and leave the
    * assertion stack unchaged. This copy of the SMT engine can be further
    * queried for information regarding further solutions.
->>>>>>> b2fad75b
    */
   std::unique_ptr<SmtEngine> d_subsolver;
 
@@ -1174,11 +1106,7 @@
    * If applicable, the function-to-synthesize that the subsolver is solving
    * for. This is used for the get-abduct command.
    */
-<<<<<<< HEAD
-  void getInstantiatedQuantifiedFormulas( std::vector< Expr >& qs );
-=======
   Expr d_sssf;
->>>>>>> b2fad75b
 
   /**
    * The conjecture of the current abduction problem. This expression is only
@@ -1342,17 +1270,8 @@
    */
   void setSygusConjectureStale();
 
-<<<<<<< HEAD
-  /** set expression name
-  * Sets the expression name of e to name.
-  * This information is user-context-dependent.
-  * If e already has a name, it is overwritten.
-  */
-  void setExpressionName(Expr e, const std::string& name);
-=======
   /*------------------------- end of sygus commands ------------------------*/
 }; /* class SmtEngine */
->>>>>>> b2fad75b
 
 /* -------------------------------------------------------------------------- */
 
