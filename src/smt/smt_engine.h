/*********************                                                        */
/*! \file smt_engine.h
 ** \verbatim
 ** Top contributors (to current version):
 **   Morgan Deters, Andrew Reynolds, Haniel Barbosa
 ** This file is part of the CVC4 project.
 ** Copyright (c) 2009-2019 by the authors listed in the file AUTHORS
 ** in the top-level source directory) and their institutional affiliations.
 ** All rights reserved.  See the file COPYING in the top-level source
 ** directory for licensing information.\endverbatim
 **
 ** \brief SmtEngine: the main public entry point of libcvc4.
 **
 ** SmtEngine: the main public entry point of libcvc4.
 **/

#include "cvc4_public.h"

#ifndef CVC4__SMT_ENGINE_H
#define CVC4__SMT_ENGINE_H

#include <string>
#include <vector>

#include "base/modal_exception.h"
#include "context/cdhashmap_forward.h"
#include "context/cdhashset_forward.h"
#include "context/cdlist_forward.h"
#include "expr/expr.h"
#include "expr/expr_manager.h"
#include "expr/expr_stream.h"
#include "options/options.h"
#include "proof/unsat_core.h"
#include "smt/logic_exception.h"
#include "smt_util/lemma_channels.h"
#include "theory/logic_info.h"
#include "util/hash.h"
#include "util/proof.h"
#include "util/result.h"
#include "util/sexpr.h"
#include "util/statistics.h"
#include "util/unsafe_interrupt_exception.h"

// In terms of abstraction, this is below (and provides services to)
// ValidityChecker and above (and requires the services of)
// PropEngine.

namespace CVC4 {

template <bool ref_count> class NodeTemplate;
typedef NodeTemplate<true> Node;
typedef NodeTemplate<false> TNode;
struct NodeHashFunction;

class Command;
class GetModelCommand;

class SmtEngine;
class DecisionEngine;
class TheoryEngine;

class ProofManager;

class Model;
class LogicRequest;
class StatisticsRegistry;

/* -------------------------------------------------------------------------- */

namespace context {
  class Context;
  class UserContext;
}/* CVC4::context namespace */

/* -------------------------------------------------------------------------- */

namespace preprocessing {
class PreprocessingPassContext;
}

/* -------------------------------------------------------------------------- */

namespace prop {
  class PropEngine;
}/* CVC4::prop namespace */

/* -------------------------------------------------------------------------- */

namespace smt {
  /**
   * Representation of a defined function.  We keep these around in
   * SmtEngine to permit expanding definitions late (and lazily), to
   * support getValue() over defined functions, to support user output
   * in terms of defined functions, etc.
   */
  class DefinedFunction;

  struct SmtEngineStatistics;
  class SmtEnginePrivate;
  class SmtScope;
  class BooleanTermConverter;

  ProofManager* currentProofManager();

  struct CommandCleanup;
  typedef context::CDList<Command*, CommandCleanup> CommandList;
}/* CVC4::smt namespace */

/* -------------------------------------------------------------------------- */

namespace theory {
  class TheoryModel;
}/* CVC4::theory namespace */

// TODO: SAT layer (esp. CNF- versus non-clausal solvers under the
// hood): use a type parameter and have check() delegate, or subclass
// SmtEngine and override check()?
//
// Probably better than that is to have a configuration object that
// indicates which passes are desired.  The configuration occurs
// elsewhere (and can even occur at runtime).  A simple "pass manager"
// of sorts determines check()'s behavior.
//
// The CNF conversion can go on in PropEngine.

/* -------------------------------------------------------------------------- */

class CVC4_PUBLIC SmtEngine
{
  // TODO (Issue #1096): Remove this friend relationship.
  friend class ::CVC4::preprocessing::PreprocessingPassContext;
  friend class ::CVC4::smt::SmtEnginePrivate;
  friend class ::CVC4::smt::SmtScope;
  friend class ::CVC4::smt::BooleanTermConverter;
  friend ProofManager* ::CVC4::smt::currentProofManager();
  friend class ::CVC4::LogicRequest;
  friend class ::CVC4::Model;  // to access d_modelCommands
  friend class ::CVC4::theory::TheoryModel;

  /* .......................................................................  */
 public:
  /* .......................................................................  */

  /** Construct an SmtEngine with the given expression manager.  */
  SmtEngine(ExprManager* em);
  /** Destruct the SMT engine.  */
  ~SmtEngine();

  /**
   * Return true if this SmtEngine is fully initialized (post-construction).
   * This post-construction initialization is automatically triggered by the
   * use of the SmtEngine; e.g. when the first formula is asserted, a call
   * to simplify() is issued, a scope is pushed, etc.
   */
  bool isFullyInited() { return d_fullyInited; }

  /** Return true if a query() or checkSat() has already been made.  */
  bool isQueryMade() { return d_queryMade; }

  /** Return the user context level.  */
  size_t getNumUserLevels() { return d_userLevels.size(); }

  /**
   * Set the logic of the script.
   * @throw ModalException, LogicException
   */
  void setLogic(const std::string& logic);

  /**
   * Set the logic of the script.
   * @throw ModalException, LogicException
   */
  void setLogic(const char* logic);

  /**
   * Set the logic of the script.
   * @throw ModalException
   */
  void setLogic(const LogicInfo& logic);

  /** Get the logic information currently set. */
  LogicInfo getLogicInfo() const;

  /**
   * Set information about the script executing.
   * @throw OptionException, ModalException
   */
  void setInfo(const std::string& key, const CVC4::SExpr& value);

  /** Query information about the SMT environment.  */
  CVC4::SExpr getInfo(const std::string& key) const;

  /**
   * Set an aspect of the current SMT execution environment.
   * @throw OptionException, ModalException
   */
  void setOption(const std::string& key, const CVC4::SExpr& value);

  /** Set is internal subsolver.
   *
   * This function is called on SmtEngine objects that are created internally.
   * It is used to mark that this SmtEngine should not perform preprocessing
   * passes that rephrase the input, such as --sygus-rr-synth-input or
   * --sygus-abduct.
   */
  void setIsInternalSubsolver();

  /** set the input name */
  void setFilename(std::string filename);
  /** return the input name (if any) */
  std::string getFilename() const;

  /**
   * Get the model (only if immediately preceded by a SAT
   * or INVALID query).  Only permitted if produce-models is on.
   */
  Model* getModel();

  /**
   * Block the current model. Can be called only if immediately preceded by
   * a SAT or INVALID query. Only permitted if produce-models is on, and the
   * block-models option is set to a mode other than "none".
   *
   * This adds an assertion to the assertion stack that blocks the current
   * model based on the current options configured by CVC4.
   *
   * The return value has the same meaning as that of assertFormula.
   */
  Result blockModel();

  /**
   * Block the current model values of (at least) the values in exprs.
   * Can be called only if immediately preceded by a SAT or INVALID query. Only
   * permitted if produce-models is on, and the block-models option is set to a
   * mode other than "none".
   *
   * This adds an assertion to the assertion stack of the form:
   *  (or (not (= exprs[0] M0)) ... (not (= exprs[n] Mn)))
   * where M0 ... Mn are the current model values of exprs[0] ... exprs[n].
   *
   * The return value has the same meaning as that of assertFormula.
   */
  Result blockModelValues(const std::vector<Expr>& exprs);

  /** When using separation logic, obtain the expression for the heap.  */
  Expr getSepHeapExpr();

  /** When using separation logic, obtain the expression for nil.  */
  Expr getSepNilExpr();

  /**
   * Get an aspect of the current SMT execution environment.
   * @throw OptionException
   */
  CVC4::SExpr getOption(const std::string& key) const;

  /**
   * Define function func in the current context to be:
   *   (lambda (formals) formula)
   * This adds func to the list of defined functions, which indicates that
   * all occurrences of func should be expanded during expandDefinitions.
   * This method expects input such that:
   * - func : a variable of function type that expects the arguments in
   *          formals,
   * - formals : a list of BOUND_VARIABLE expressions,
   * - formula does not contain func.
   */
  void defineFunction(Expr func,
                      const std::vector<Expr>& formals,
                      Expr formula);

  /** Return true if given expression is a defined function. */
  bool isDefinedFunction(Expr func);

  /**
   * Define functions recursive
   *
   * For each i, this constrains funcs[i] in the current context to be:
   *   (lambda (formals[i]) formulas[i])
   * where formulas[i] may contain variables from funcs. Unlike defineFunction
   * above, we do not add funcs[i] to the set of defined functions. Instead,
   * we consider funcs[i] to be a free uninterpreted function, and add:
   *   forall formals[i]. f(formals[i]) = formulas[i]
   * to the set of assertions in the current context.
   * This method expects input such that for each i:
   * - func[i] : a variable of function type that expects the arguments in
   *             formals[i], and
   * - formals[i] : a list of BOUND_VARIABLE expressions.
   */
<<<<<<< HEAD
  std::map<std::string, Integer> d_commandVerbosity;


  /** ReplayStream for the solver. */
  ExprStream* d_replayStream;

=======
  void defineFunctionsRec(const std::vector<Expr>& funcs,
                          const std::vector<std::vector<Expr> >& formals,
                          const std::vector<Expr>& formulas);
>>>>>>> 80b14c09
  /**
   * Define function recursive
   * Same as above, but for a single function.
   */
  void defineFunctionRec(Expr func,
                         const std::vector<Expr>& formals,
                         Expr formula);
  /**
   * Add a formula to the current context: preprocess, do per-theory
   * setup, use processAssertionList(), asserting to T-solver for
   * literals and conjunction of literals.  Returns false if
   * immediately determined to be inconsistent.  This version
   * takes a Boolean flag to determine whether to include this asserted
   * formula in an unsat core (if one is later requested).
   *
   * @throw TypeCheckingException, LogicException, UnsafeInterruptException
   */
  Result assertFormula(const Expr& e, bool inUnsatCore = true);

  /**
   * Check validity of an expression with respect to the current set
   * of assertions by asserting the query expression's negation and
   * calling check().  Returns valid, invalid, or unknown result.
   *
   * @throw Exception
   */
  Result query(const Expr& assumption = Expr(), bool inUnsatCore = true);
  Result query(const std::vector<Expr>& assumptions, bool inUnsatCore = true);

  /**
   * Assert a formula (if provided) to the current context and call
   * check().  Returns sat, unsat, or unknown result.
   *
   * @throw Exception
   */
  Result checkSat(const Expr& assumption = Expr(), bool inUnsatCore = true);
  Result checkSat(const std::vector<Expr>& assumptions,
                  bool inUnsatCore = true);

  /**
   * Returns a set of so-called "failed" assumptions.
   *
   * The returned set is a subset of the set of assumptions of a previous
   * (unsatisfiable) call to checkSatisfiability. Calling checkSatisfiability
   * with this set of failed assumptions still produces an unsat answer.
   *
   * Note that the returned set of failed assumptions is not necessarily
   * minimal.
   */
  std::vector<Expr> getUnsatAssumptions(void);

  /*---------------------------- sygus commands  ---------------------------*/

  /**
   * Add variable declaration.
   *
   * Declared SyGuS variables may be used in SyGuS constraints, in which they
   * are assumed to be universally quantified.
   */
  void declareSygusVar(const std::string& id, Expr var, Type type);

  /**
   * Store information for debugging sygus invariants setup.
   *
   * Since in SyGuS the commands "declare-primed-var" are not necessary for
   * building invariant constraints, we only use them to check that the number
   * of variables declared corresponds to the number of arguments of the
   * invariant-to-synthesize.
   */
  void declareSygusPrimedVar(const std::string& id, Type type);

  /**
   * Add a function variable declaration.
   *
   * Is SyGuS semantics declared functions are treated in the same manner as
   * declared variables, i.e. as universally quantified (function) variables
   * which can occur in the SyGuS constraints that compose the conjecture to
   * which a function is being synthesized.
   */
  void declareSygusFunctionVar(const std::string& id, Expr var, Type type);

  /**
   * Add a function-to-synthesize declaration.
   *
   * The given type may not correspond to the actual function type but to a
   * datatype encoding the syntax restrictions for the
   * function-to-synthesize. In this case this information is stored to be used
   * during solving.
   *
   * vars contains the arguments of the function-to-synthesize. These variables
   * are also stored to be used during solving.
   *
   * isInv determines whether the function-to-synthesize is actually an
   * invariant. This information is necessary if we are dumping a command
   * corresponding to this declaration, so that it can be properly printed.
   */
  void declareSynthFun(const std::string& id,
                       Expr func,
                       Type type,
                       bool isInv,
                       const std::vector<Expr>& vars);

  /** Add a regular sygus constraint.*/
  void assertSygusConstraint(Expr constraint);

  /**
   * Add an invariant constraint.
   *
   * Invariant constraints are not explicitly declared: they are given in terms
   * of the invariant-to-synthesize, the pre condition, transition relation and
   * post condition. The actual constraint is built based on the inputs of these
   * place holder predicates :
   *
   * PRE(x) -> INV(x)
   * INV() ^ TRANS(x, x') -> INV(x')
   * INV(x) -> POST(x)
   *
   * The regular and primed variables are retrieved from the declaration of the
   * invariant-to-synthesize.
   */
  void assertSygusInvConstraint(const Expr& inv,
                                const Expr& pre,
                                const Expr& trans,
                                const Expr& post);
  /**
   * Assert a synthesis conjecture to the current context and call
   * check().  Returns sat, unsat, or unknown result.
   *
   * The actual synthesis conjecture is built based on the previously
   * communicated information to this module (universal variables, defined
   * functions, functions-to-synthesize, and which constraints compose it). The
   * built conjecture is a higher-order formula of the form
   *
   * exists f1...fn . forall v1...vm . F
   *
   * in which f1...fn are the functions-to-synthesize, v1...vm are the declared
   * universal variables and F is the set of declared constraints.
   *
   * @throw Exception
   */
  Result checkSynth();

  /*------------------------- end of sygus commands ------------------------*/

  /**
   * Simplify a formula without doing "much" work.  Does not involve
   * the SAT Engine in the simplification, but uses the current
   * definitions, assertions, and the current partial model, if one
   * has been constructed.  It also involves theory normalization.
   *
   * @throw TypeCheckingException, LogicException, UnsafeInterruptException
   *
   * @todo (design) is this meant to give an equivalent or an
   * equisatisfiable formula?
   */
  Expr simplify(const Expr& e);

  /**
   * Expand the definitions in a term or formula.  No other
   * simplification or normalization is done.
   *
   * @throw TypeCheckingException, LogicException, UnsafeInterruptException
   */
  Expr expandDefinitions(const Expr& e);

  /**
   * Get the assigned value of an expr (only if immediately preceded
   * by a SAT or INVALID query).  Only permitted if the SmtEngine is
   * set to operate interactively and produce-models is on.
   *
   * @throw ModalException, TypeCheckingException, LogicException,
   *        UnsafeInterruptException
   */
  Expr getValue(const Expr& e) const;

  /**
   * Same as getValue but for a vector of expressions
   */
  std::vector<Expr> getValues(const std::vector<Expr>& exprs);

  /**
   * Add a function to the set of expressions whose value is to be
   * later returned by a call to getAssignment().  The expression
   * should be a Boolean zero-ary defined function or a Boolean
   * variable.  Rather than throwing a ModalException on modal
   * failures (not in interactive mode or not producing assignments),
   * this function returns true if the expression was added and false
   * if this request was ignored.
   */
  bool addToAssignment(const Expr& e);

  /**
   * Get the assignment (only if immediately preceded by a SAT or
   * INVALID query).  Only permitted if the SmtEngine is set to
   * operate interactively and produce-assignments is on.
   */
  std::vector<std::pair<Expr, Expr> > getAssignment();

  /**
   * Get the last proof (only if immediately preceded by an UNSAT
   * or VALID query).  Only permitted if CVC4 was built with proof
   * support and produce-proofs is on.
   *
   * The Proof object is owned by this SmtEngine until the SmtEngine is
   * destroyed.
   */
  const Proof& getProof();

  /** Print all instantiations made by the quantifiers module.  */
  void printInstantiations(std::ostream& out);

  /**
   * Print solution for synthesis conjectures found by counter-example guided
   * instantiation module.
   */
  void printSynthSolution(std::ostream& out);

  /**
   * Get synth solution.
   *
   * This function adds entries to sol_map that map functions-to-synthesize with
   * their solutions, for all active conjectures. This should be called
   * immediately after the solver answers unsat for sygus input.
   *
   * Specifically, given a sygus conjecture of the form
   *   exists x1...xn. forall y1...yn. P( x1...xn, y1...yn )
   * where x1...xn are second order bound variables, we map each xi to
   * lambda term in sol_map such that
   *    forall y1...yn. P( sol_map[x1]...sol_map[xn], y1...yn )
   * is a valid formula.
   */
  void getSynthSolutions(std::map<Expr, Expr>& sol_map);

  /**
   * Do quantifier elimination.
   *
   * This function takes as input a quantified formula e
   * of the form:
   *   Q x1...xn. P( x1...xn, y1...yn )
   * where P( x1...xn, y1...yn ) is a quantifier-free
   * formula in a logic that supports quantifier elimination.
   * Currently, the only logics supported by quantifier
   * elimination is LRA and LIA.
   *
   * This function returns a formula ret such that, given
   * the current set of formulas A asserted to this SmtEngine :
   *
   * If doFull = true, then
   *   - ( A ^ e ) and ( A ^ ret ) are equivalent
   *   - ret is quantifier-free formula containing
   *     only free variables in y1...yn.
   *
   * If doFull = false, then
   *   - (A ^ e) => (A ^ ret) if Q is forall or
   *     (A ^ ret) => (A ^ e) if Q is exists,
   *   - ret is quantifier-free formula containing
   *     only free variables in y1...yn,
   *   - If Q is exists, let A^Q_n be the formula
   *       A ^ ~ret^Q_1 ^ ... ^ ~ret^Q_n
   *     where for each i=1,...n, formula ret^Q_i
   *     is the result of calling doQuantifierElimination
   *     for e with the set of assertions A^Q_{i-1}.
   *     Similarly, if Q is forall, then let A^Q_n be
   *       A ^ ret^Q_1 ^ ... ^ ret^Q_n
   *     where ret^Q_i is the same as above.
   *     In either case, we have that ret^Q_j will
   *     eventually be true or false, for some finite j.
   *
   * The former feature is quantifier elimination, and
   * is run on invocations of the smt2 extended command get-qe.
   * The latter feature is referred to as partial quantifier
   * elimination, and is run on invocations of the smt2
   * extended command get-qe-disjunct, which can be used
   * for incrementally computing the result of a
   * quantifier elimination.
   *
   * The argument strict is whether to output
   * warnings, such as when an unexpected logic is used.
   *
   * throw@ Exception
   */
<<<<<<< HEAD
  std::pair<Expr, Expr> getSepHeapAndNilExpr();


  /*------------------- sygus utils ------------------*/
  /**
   * sygus variables declared (from "declare-var" and "declare-fun" commands)
   *
   * The SyGuS semantics for declared variables is that they are implicitly
   * universally quantified in the constraints.
   */
  std::vector<Node> d_sygusVars;
  /** types of sygus primed variables (for debugging) */
  std::vector<Type> d_sygusPrimedVarTypes;
  /** sygus constraints */
  std::vector<Node> d_sygusConstraints;
  /** functions-to-synthesize */
  std::vector<Node> d_sygusFunSymbols;
  /** maps functions-to-synthesize to their respective input variables lists */
  std::map<Node, std::vector<Node>> d_sygusFunVars;
  /** maps functions-to-synthesize to their respective syntactic restrictions
   *
   * If function has syntactic restrictinos, these are encoded as a SyGuS datatype
   * type
   */
  std::map<Node, TypeNode> d_sygusFunSyntax;

  /**
   * A vector of SyGuS commands waiting to be dumped out.  Once the SmtEngine is
   * fully initialized, we'll dump them.  This ensures for example having the
   * correct language set up when dumping.
   */
  std::vector<Command*> d_dumpSyGuS;

  /*------------------- end of sygus utils ------------------*/

 public:
=======
  Expr doQuantifierElimination(const Expr& e, bool doFull, bool strict = true);
>>>>>>> 80b14c09

  /**
   * This method asks this SMT engine to find an abduct with respect to the
   * current assertion stack (call it A) and the conjecture (call it B).
   * If this method returns true, then abd is set to a formula C such that
   * A ^ C is satisfiable, and A ^ ~B ^ C is unsatisfiable.
   *
   * The argument grammarType is a sygus datatype type that encodes the syntax
   * restrictions on the shape of possible solutions.
   *
   * This method invokes a separate copy of the SMT engine for solving the
   * corresponding sygus problem for generating such a solution.
   */
  bool getAbduct(const Expr& conj, const Type& grammarType, Expr& abd);

  /** Same as above, but without user-provided grammar restrictions */
  bool getAbduct(const Expr& conj, Expr& abd);

  /**
   * Get list of quantified formulas that were instantiated on the last call
   * to check-sat.
   */
  void getInstantiatedQuantifiedFormulas(std::vector<Expr>& qs);

  /**
   * Get instantiations for quantified formula q.
   *
   * If q was a quantified formula that was instantiated on the last call to
   * check-sat (i.e. q is returned as part of the vector in the method
   * getInstantiatedQuantifiedFormulas above), then the list of instantiations
   * of that formula that were generated are added to insts.
   *
   * In particular, if q is of the form forall x. P(x), then insts is a list
   * of formulas of the form P(t1), ..., P(tn).
   */
  void getInstantiations(Expr q, std::vector<Expr>& insts);
  /**
   * Get instantiation term vectors for quantified formula q.
   *
   * This method is similar to above, but in the example above, we return the
   * (vectors of) terms t1, ..., tn instead.
   *
   * Notice that these are not guaranteed to come in the same order as the
   * instantiation lemmas above.
   */
  void getInstantiationTermVectors(Expr q,
                                   std::vector<std::vector<Expr> >& tvecs);

  /**
   * Get an unsatisfiable core (only if immediately preceded by an
   * UNSAT or VALID query).  Only permitted if CVC4 was built with
   * unsat-core support and produce-unsat-cores is on.
   */
  UnsatCore getUnsatCore();

  /**
   * Get the current set of assertions.  Only permitted if the
   * SmtEngine is set to operate interactively.
   */
  std::vector<Expr> getAssertions();

  /**
   * Push a user-level context.
   * throw@ ModalException, LogicException, UnsafeInterruptException
   */
  void push();

  /**
   * Pop a user-level context.  Throws an exception if nothing to pop.
   * @throw ModalException
   */
  void pop();

  /**
   * Completely reset the state of the solver, as though destroyed and
   * recreated.  The result is as if newly constructed (so it still
   * retains the same options structure and ExprManager).
   */
  void reset();

  /** Reset all assertions, global declarations, etc.  */
  void resetAssertions();

  /**
   * Interrupt a running query.  This can be called from another thread
   * or from a signal handler.  Throws a ModalException if the SmtEngine
   * isn't currently in a query.
   *
   * @throw ModalException
   */
  void interrupt();

  /**
   * Set a resource limit for SmtEngine operations.  This is like a time
   * limit, but it's deterministic so that reproducible results can be
   * obtained.  Currently, it's based on the number of conflicts.
   * However, please note that the definition may change between different
   * versions of CVC4 (as may the number of conflicts required, anyway),
   * and it might even be different between instances of the same version
   * of CVC4 on different platforms.
   *
   * A cumulative and non-cumulative (per-call) resource limit can be
   * set at the same time.  A call to setResourceLimit() with
   * cumulative==true replaces any cumulative resource limit currently
   * in effect; a call with cumulative==false replaces any per-call
   * resource limit currently in effect.  Time limits can be set in
   * addition to resource limits; the SmtEngine obeys both.  That means
   * that up to four independent limits can control the SmtEngine
   * at the same time.
   *
   * When an SmtEngine is first created, it has no time or resource
   * limits.
   *
   * Currently, these limits only cause the SmtEngine to stop what its
   * doing when the limit expires (or very shortly thereafter); no
   * heuristics are altered by the limits or the threat of them expiring.
   * We reserve the right to change this in the future.
   *
   * @param units the resource limit, or 0 for no limit
   * @param cumulative whether this resource limit is to be a cumulative
   * resource limit for all remaining calls into the SmtEngine (true), or
   * whether it's a per-call resource limit (false); the default is false
   */
  void setResourceLimit(unsigned long units, bool cumulative = false);

  /**
   * Set a time limit for SmtEngine operations.
   *
   * A cumulative and non-cumulative (per-call) time limit can be
   * set at the same time.  A call to setTimeLimit() with
   * cumulative==true replaces any cumulative time limit currently
   * in effect; a call with cumulative==false replaces any per-call
   * time limit currently in effect.  Resource limits can be set in
   * addition to time limits; the SmtEngine obeys both.  That means
   * that up to four independent limits can control the SmtEngine
   * at the same time.
   *
   * Note that the cumulative timer only ticks away when one of the
   * SmtEngine's workhorse functions (things like assertFormula(),
   * query(), checkSat(), and simplify()) are running.  Between calls,
   * the timer is still.
   *
   * When an SmtEngine is first created, it has no time or resource
   * limits.
   *
   * Currently, these limits only cause the SmtEngine to stop what its
   * doing when the limit expires (or very shortly thereafter); no
   * heuristics are altered by the limits or the threat of them expiring.
   * We reserve the right to change this in the future.
   *
   * @param millis the time limit in milliseconds, or 0 for no limit
   * @param cumulative whether this time limit is to be a cumulative
   * time limit for all remaining calls into the SmtEngine (true), or
   * whether it's a per-call time limit (false); the default is false
   */
  void setTimeLimit(unsigned long millis, bool cumulative = false);

  /**
   * Get the current resource usage count for this SmtEngine.  This
   * function can be used to ascertain reasonable values to pass as
   * resource limits to setResourceLimit().
   */
  unsigned long getResourceUsage() const;

  /** Get the current millisecond count for this SmtEngine.  */
  unsigned long getTimeUsage() const;

  /**
   * Get the remaining resources that can be consumed by this SmtEngine
   * according to the currently-set cumulative resource limit.  If there
   * is not a cumulative resource limit set, this function throws a
   * ModalException.
   *
   * @throw ModalException
   */
  unsigned long getResourceRemaining() const;

  /**
   * Get the remaining number of milliseconds that can be consumed by
   * this SmtEngine according to the currently-set cumulative time limit.
   * If there is not a cumulative resource limit set, this function
   * throws a ModalException.
   *
   * @throw ModalException
   */
  unsigned long getTimeRemaining() const;

  /** Permit access to the underlying ExprManager. */
  ExprManager* getExprManager() const { return d_exprManager; }

  /** Export statistics from this SmtEngine. */
  Statistics getStatistics() const;

  /** Get the value of one named statistic from this SmtEngine. */
  SExpr getStatistic(std::string name) const;

  /** Flush statistic from this SmtEngine. Safe to use in a signal handler. */
  void safeFlushStatistics(int fd) const;

  /** Returns the most recent result of checkSat/query or (set-info :status). */
  Result getStatusOfLastCommand() const { return d_status; }

  /**
   * Set user attribute.
   * This function is called when an attribute is set by a user.
   * In SMT-LIBv2 this is done via the syntax (! expr :attr)
   */
  void setUserAttribute(const std::string& attr,
                        Expr expr,
                        const std::vector<Expr>& expr_values,
                        const std::string& str_value);

  /** Set print function in model. */
  void setPrintFuncInModel(Expr f, bool p);

  /**
   * Check and throw a ModalException if the SmtEngine has been fully
   * initialized.
   *
   * throw@ ModalException
   */
  void beforeSearch();

  LemmaChannels* channels() { return d_channels; }

  /**
   * Expermintal feature: Sets the sequence of decisions.
   * This currently requires very fine grained knowledge about literal
   * translation.
   */
  void setReplayStream(ExprStream* exprStream);

  /**
   * Get expression name.
   *
   * Return true if given expressoion has a name in the current context.
   * If it returns true, the name of expression 'e' is stored in 'name'.
   */
  bool getExpressionName(Expr e, std::string& name) const;

  /**
   * Set name of given expression 'e' to 'name'.
   *
   * This information is user-context-dependent.
   * If 'e' already has a name, it is overwritten.
   */
  void setExpressionName(Expr e, const std::string& name);

  /* .......................................................................  */
 private:
  /* .......................................................................  */

  /** The type of our internal map of defined functions */
  typedef context::CDHashMap<Node, smt::DefinedFunction, NodeHashFunction>
      DefinedFunctionMap;
  /** The type of our internal assertion list */
  typedef context::CDList<Expr> AssertionList;
  /** The type of our internal assignment set */
  typedef context::CDHashSet<Node, NodeHashFunction> AssignmentSet;
  /** The types for the recursive function definitions */
  typedef context::CDList<Node> NodeList;

  /**
   * The current mode of the solver, see Figure 4.1 on page 52 of the
   * SMT-LIB version 2.6 standard
   * http://smtlib.cs.uiowa.edu/papers/smt-lib-reference-v2.6-r2017-07-18.pdf
   */
  enum SmtMode
  {
    // the initial state of the solver
    SMT_MODE_START,
    // normal state of the solver, after assert/push/pop/declare/define
    SMT_MODE_ASSERT,
    // immediately after a check-sat returning "sat" or "unknown"
    SMT_MODE_SAT,
    // immediately after a check-sat returning "unsat"
    SMT_MODE_UNSAT,
    // immediately after a successful call to get-abduct
    SMT_MODE_ABDUCT
  };

  // disallow copy/assignment
  SmtEngine(const SmtEngine&) = delete;
  SmtEngine& operator=(const SmtEngine&) = delete;

  /**
   * Check that a generated proof (via getProof()) checks.
   */
  void checkProof();

  /**
   * Internal method to get an unsatisfiable core (only if immediately preceded
   * by an UNSAT or VALID query). Only permitted if CVC4 was built with
   * unsat-core support and produce-unsat-cores is on. Does not dump the
   * command.
   */
  UnsatCore getUnsatCoreInternal();

  /**
   * Check that an unsatisfiable core is indeed unsatisfiable.
   */
  void checkUnsatCore();

  /**
   * Check that a generated Model (via getModel()) actually satisfies
   * all user assertions.
   */
  void checkModel(bool hardFailure = true);

  /**
   * Check that a solution to a synthesis conjecture is indeed a solution.
   *
   * The check is made by determining if the negation of the synthesis
   * conjecture in which the functions-to-synthesize have been replaced by the
   * synthesized solutions, which is a quantifier-free formula, is
   * unsatisfiable. If not, then the found solutions are wrong.
   */
  void checkSynthSolution();
  /**
   * Check that a solution to an abduction conjecture is indeed a solution.
   *
   * The check is made by determining that the assertions conjoined with the
   * solution to the abduction problem (a) is SAT, and the assertions conjoined
   * with the abduct and the goal is UNSAT. If these criteria are not met, an
   * internal error is thrown.
   */
  void checkAbduct(Expr a);

  /**
   * Postprocess a value for output to the user.  Involves doing things
   * like turning datatypes back into tuples, length-1-bitvectors back
   * into booleans, etc.
   */
  Node postprocess(TNode n, TypeNode expectedType) const;

  /**
   * This is something of an "init" procedure, but is idempotent; call
   * as often as you like.  Should be called whenever the final options
   * and logic for the problem are set (at least, those options that are
   * not permitted to change after assertions and queries are made).
   */
  void finalOptionsAreSet();

  /**
   * Apply heuristics settings and other defaults.  Done once, at
   * finishInit() time.
   */
  void setDefaults();

<<<<<<< HEAD
  /** saves SyGuS command to be dumped after options have finished */
  void saveToDump(Command& c);

  /*------------------- end of sygus commands-------------*/
=======
  /**
   * Sets that the problem has been extended. This sets the smt mode of the
   * solver to SMT_MODE_ASSERT, and clears the list of assumptions from the
   * previous call to checkSatisfiability.
   */
  void setProblemExtended();
>>>>>>> 80b14c09

  /**
   * Create theory engine, prop engine, decision engine. Called by
   * finalOptionsAreSet()
   */
  void finishInit();

  /**
   * This is called by the destructor, just before destroying the
   * PropEngine, TheoryEngine, and DecisionEngine (in that order).  It
   * is important because there are destruction ordering issues
   * between PropEngine and Theory.
   */
  void shutdown();

  /**
   * Full check of consistency in current context.  Returns true iff
   * consistent.
   */
  Result check();

  /**
   * Quick check of consistency in current context: calls
   * processAssertionList() then look for inconsistency (based only on
   * that).
   */
  Result quickCheck();

  /**
   * Get the model, if it is available and return a pointer to it
   *
   * This ensures that the model is currently available, which means that
   * CVC4 is producing models, and is in "SAT mode", otherwise an exception
   * is thrown.
   *
   * The flag c is used for giving an error message to indicate the context
   * this method was called.
   */
  theory::TheoryModel* getAvailableModel(const char* c) const;

  /**
   * Fully type-check the argument, and also type-check that it's
   * actually Boolean.
   *
   * throw@ TypeCheckingException
   */
  void ensureBoolean(const Expr& e);

  void internalPush();

  void internalPop(bool immediate = false);

  void doPendingPops();

  /**
   * Internally handle the setting of a logic.  This function should always
   * be called when d_logic is updated.
   */
  void setLogicInternal();

  /**
   * Add to Model command.  This is used for recording a command
   * that should be reported during a get-model call.
   */
  void addToModelCommandAndDump(const Command& c,
                                uint32_t flags = 0,
                                bool userVisible = true,
                                const char* dumpTag = "declarations");

  /* Check satisfiability (used for query and check-sat). */
  Result checkSatisfiability(const Expr& assumption,
                             bool inUnsatCore,
                             bool isQuery);
  Result checkSatisfiability(const std::vector<Expr>& assumptions,
                             bool inUnsatCore,
                             bool isQuery);

  /**
   * Check that all Expr in formals are of BOUND_VARIABLE kind, where func is
   * the function that the formal argument list is for. This method is used
   * as a helper function when defining (recursive) functions.
   */
  void debugCheckFormals(const std::vector<Expr>& formals, Expr func);

  /**
   * Checks whether formula is a valid function body for func whose formal
   * argument list is stored in formals. This method is
   * used as a helper function when defining (recursive) functions.
   */
  void debugCheckFunctionBody(Expr formula,
                              const std::vector<Expr>& formals,
                              Expr func);
  /**
   * Get abduct internal.
   *
   * Get the next abduct from the internal subsolver d_subsolver. If
   * successful, this method returns true and sets abd to that abduct.
   *
   * This method assumes d_subsolver has been initialized to do abduction
   * problems.
   */
  bool getAbductInternal(Expr& abd);

  /**
   * Helper method to obtain both the heap and nil from the solver. Returns a
   * std::pair where the first element is the heap expression and the second
   * element is the nil expression.
   */
  std::pair<Expr, Expr> getSepHeapAndNilExpr();

  /**
   * Get expanded assertions.
   *
   * Return the set of assertions, after expanding definitions.
   */
  std::vector<Expr> getExpandedAssertions();

  /* Members -------------------------------------------------------------- */

  /** Expr manager context */
  context::Context* d_context;
  /** User level context */
  context::UserContext* d_userContext;
  /** The context levels of user pushes */
  std::vector<int> d_userLevels;

  /** Our expression manager */
  ExprManager* d_exprManager;
  /** Our internal expression/node manager */
  NodeManager* d_nodeManager;
  /** The decision engine */

  DecisionEngine* d_decisionEngine;
  /** The theory engine */
  TheoryEngine* d_theoryEngine;
  /** The propositional engine */
  prop::PropEngine* d_propEngine;

  /** The proof manager */
  ProofManager* d_proofManager;

  /** An index of our defined functions */
  DefinedFunctionMap* d_definedFunctions;

  /** The SMT engine subsolver
   *
<<<<<<< HEAD
   * The former feature is quantifier elimination, and
   * is run on invocations of the smt2 extended command get-qe.
   * The latter feature is referred to as partial quantifier
   * elimination, and is run on invocations of the smt2
   * extended command get-qe-disjunct, which can be used
   * for incrementally computing the result of a
   * quantifier elimination.
   *
   * The argument strict is whether to output
   * warnings, such as when an unexpected logic is used.
=======
   * This is a separate copy of the SMT engine which is used for making
   * calls that cannot be answered by this copy of the SMT engine. An example
   * of invoking this subsolver is the get-abduct command, where we wish to
   * solve a sygus conjecture based on the current assertions. In particular,
   * consider the input:
   *   (assert A)
   *   (get-abduct B)
   * In the copy of the SMT engine where these commands are issued, we maintain
   * A in the assertion stack. To solve the abduction problem, instead of
   * modifying the assertion stack to remove A and add the sygus conjecture
   * (exists I. ...), we invoke a fresh copy of the SMT engine and leave the
   * assertion stack unchaged. This copy of the SMT engine can be further
   * queried for information regarding further solutions.
>>>>>>> 80b14c09
   */
  std::unique_ptr<SmtEngine> d_subsolver;

  /**
   * If applicable, the function-to-synthesize that the subsolver is solving
   * for. This is used for the get-abduct command.
   */
<<<<<<< HEAD
  void getInstantiatedQuantifiedFormulas( std::vector< Expr >& qs );
=======
  Expr d_sssf;
>>>>>>> 80b14c09

  /**
   * The conjecture of the current abduction problem. This expression is only
   * valid while we are in mode SMT_MODE_ABDUCT.
   */
  Expr d_abdConj;

  /** recursive function definition abstractions for --fmf-fun */
  std::map<Node, TypeNode> d_fmfRecFunctionsAbs;
  std::map<Node, std::vector<Node> > d_fmfRecFunctionsConcrete;
  NodeList* d_fmfRecFunctionsDefined;

  /**
   * The assertion list (before any conversion) for supporting
   * getAssertions().  Only maintained if in interactive mode.
   */
  AssertionList* d_assertionList;

  /**
   * The list of assumptions from the previous call to checkSatisfiability.
   * Note that if the last call to checkSatisfiability was a validity check,
   * i.e., a call to query(a1, ..., an), then d_assumptions contains one single
   * assumption ~(a1 AND ... AND an).
   */
  std::vector<Expr> d_assumptions;

  /**
   * List of items for which to retrieve values using getAssignment().
   */
  AssignmentSet* d_assignments;

  /**
   * A list of commands that should be in the Model globally (i.e.,
   * regardless of push/pop).  Only maintained if produce-models option
   * is on.
   */
  std::vector<Command*> d_modelGlobalCommands;

  /**
   * A list of commands that should be in the Model locally (i.e.,
   * it is context-dependent on push/pop).  Only maintained if
   * produce-models option is on.
   */
  smt::CommandList* d_modelCommands;

  /**
   * A vector of declaration commands waiting to be dumped out.
   * Once the SmtEngine is fully initialized, we'll dump them.
   * This ensures the declarations come after the set-logic and
   * any necessary set-option commands are dumped.
   */
  std::vector<Command*> d_dumpCommands;

  /**
   * A vector of command definitions to be imported in the new
   * SmtEngine when checking unsat-cores.
   */
  std::vector<Command*> d_defineCommands;

  /**
   * The logic we're in.
   */
  LogicInfo d_logic;

  /**
   * Keep a copy of the original option settings (for reset()).
   */
  Options d_originalOptions;

  /** Whether this is an internal subsolver. */
  bool d_isInternalSubsolver;

  /**
   * Number of internal pops that have been deferred.
   */
  unsigned d_pendingPops;

  /**
   * Whether or not this SmtEngine is fully initialized (post-construction).
   * This post-construction initialization is automatically triggered by the
   * use of the SmtEngine; e.g. when the first formula is asserted, a call
   * to simplify() is issued, a scope is pushed, etc.
   */
  bool d_fullyInited;

  /**
   * Whether or not a query() or checkSat() has already been made through
   * this SmtEngine.  If true, and incrementalSolving is false, then
   * attempting an additional query() or checkSat() will fail with a
   * ModalException.
   */
  bool d_queryMade;

  /**
   * Internal status flag to indicate whether we've sent a theory
   * presolve() notification and need to match it with a postsolve().
   */
  bool d_needPostsolve;

  /*
   * Whether to call theory preprocessing during simplification - on
   * by default* but gets turned off if arithRewriteEq is on
   */
  bool d_earlyTheoryPP;

  /*
   * Whether we did a global negation of the formula.
   */
  bool d_globalNegation;

  /**
   * Most recent result of last checkSat/query or (set-info :status).
   */
  Result d_status;

  /**
   * The expected status of the next satisfiability check.
   */
  Result d_expectedStatus;

  SmtMode d_smtMode;

  /**
   * The input file name (if any) or the name set through setInfo (if any)
   */
  std::string d_filename;

  /**
   * Verbosity of various commands.
   */
  std::map<std::string, Integer> d_commandVerbosity;

  /** ReplayStream for the solver. */
  ExprStream* d_replayStream;

  /**
   * A private utility class to SmtEngine.
   */
  smt::SmtEnginePrivate* d_private;

  StatisticsRegistry* d_statisticsRegistry;

  smt::SmtEngineStatistics* d_stats;

  /** Container for the lemma input and output channels for this SmtEngine.*/
  LemmaChannels* d_channels;

  /*---------------------------- sygus commands  ---------------------------*/

  /**
   * Set sygus conjecture is stale. The sygus conjecture is stale if either:
   * (1) no sygus conjecture has been added as an assertion to this SMT engine,
   * (2) there is a sygus conjecture that has been added as an assertion
   * internally to this SMT engine, and there have been further calls such that
   * the asserted conjecture is no longer up-to-date.
   *
   * This method should be called when new sygus constraints are asserted and
   * when functions-to-synthesize are declared. This function pops a user
   * context if we are in incremental mode and the sygus conjecture was
   * previously not stale.
   */
  void setSygusConjectureStale();

<<<<<<< HEAD
  /** set expression name
  * Sets the expression name of e to name.
  * This information is user-context-dependent.
  * If e already has a name, it is overwritten.
  */
  void setExpressionName(Expr e, const std::string& name);
=======
  /*------------------------- end of sygus commands ------------------------*/
}; /* class SmtEngine */
>>>>>>> 80b14c09

/* -------------------------------------------------------------------------- */

}/* CVC4 namespace */

#endif /* CVC4__SMT_ENGINE_H */<|MERGE_RESOLUTION|>--- conflicted
+++ resolved
@@ -287,18 +287,9 @@
    *             formals[i], and
    * - formals[i] : a list of BOUND_VARIABLE expressions.
    */
-<<<<<<< HEAD
-  std::map<std::string, Integer> d_commandVerbosity;
-
-
-  /** ReplayStream for the solver. */
-  ExprStream* d_replayStream;
-
-=======
   void defineFunctionsRec(const std::vector<Expr>& funcs,
                           const std::vector<std::vector<Expr> >& formals,
                           const std::vector<Expr>& formulas);
->>>>>>> 80b14c09
   /**
    * Define function recursive
    * Same as above, but for a single function.
@@ -580,46 +571,7 @@
    *
    * throw@ Exception
    */
-<<<<<<< HEAD
-  std::pair<Expr, Expr> getSepHeapAndNilExpr();
-
-
-  /*------------------- sygus utils ------------------*/
-  /**
-   * sygus variables declared (from "declare-var" and "declare-fun" commands)
-   *
-   * The SyGuS semantics for declared variables is that they are implicitly
-   * universally quantified in the constraints.
-   */
-  std::vector<Node> d_sygusVars;
-  /** types of sygus primed variables (for debugging) */
-  std::vector<Type> d_sygusPrimedVarTypes;
-  /** sygus constraints */
-  std::vector<Node> d_sygusConstraints;
-  /** functions-to-synthesize */
-  std::vector<Node> d_sygusFunSymbols;
-  /** maps functions-to-synthesize to their respective input variables lists */
-  std::map<Node, std::vector<Node>> d_sygusFunVars;
-  /** maps functions-to-synthesize to their respective syntactic restrictions
-   *
-   * If function has syntactic restrictinos, these are encoded as a SyGuS datatype
-   * type
-   */
-  std::map<Node, TypeNode> d_sygusFunSyntax;
-
-  /**
-   * A vector of SyGuS commands waiting to be dumped out.  Once the SmtEngine is
-   * fully initialized, we'll dump them.  This ensures for example having the
-   * correct language set up when dumping.
-   */
-  std::vector<Command*> d_dumpSyGuS;
-
-  /*------------------- end of sygus utils ------------------*/
-
- public:
-=======
   Expr doQuantifierElimination(const Expr& e, bool doFull, bool strict = true);
->>>>>>> 80b14c09
 
   /**
    * This method asks this SMT engine to find an abduct with respect to the
@@ -969,19 +921,12 @@
    */
   void setDefaults();
 
-<<<<<<< HEAD
-  /** saves SyGuS command to be dumped after options have finished */
-  void saveToDump(Command& c);
-
-  /*------------------- end of sygus commands-------------*/
-=======
   /**
    * Sets that the problem has been extended. This sets the smt mode of the
    * solver to SMT_MODE_ASSERT, and clears the list of assumptions from the
    * previous call to checkSatisfiability.
    */
   void setProblemExtended();
->>>>>>> 80b14c09
 
   /**
    * Create theory engine, prop engine, decision engine. Called by
@@ -1128,18 +1073,6 @@
 
   /** The SMT engine subsolver
    *
-<<<<<<< HEAD
-   * The former feature is quantifier elimination, and
-   * is run on invocations of the smt2 extended command get-qe.
-   * The latter feature is referred to as partial quantifier
-   * elimination, and is run on invocations of the smt2
-   * extended command get-qe-disjunct, which can be used
-   * for incrementally computing the result of a
-   * quantifier elimination.
-   *
-   * The argument strict is whether to output
-   * warnings, such as when an unexpected logic is used.
-=======
    * This is a separate copy of the SMT engine which is used for making
    * calls that cannot be answered by this copy of the SMT engine. An example
    * of invoking this subsolver is the get-abduct command, where we wish to
@@ -1153,7 +1086,6 @@
    * (exists I. ...), we invoke a fresh copy of the SMT engine and leave the
    * assertion stack unchaged. This copy of the SMT engine can be further
    * queried for information regarding further solutions.
->>>>>>> 80b14c09
    */
   std::unique_ptr<SmtEngine> d_subsolver;
 
@@ -1161,11 +1093,7 @@
    * If applicable, the function-to-synthesize that the subsolver is solving
    * for. This is used for the get-abduct command.
    */
-<<<<<<< HEAD
-  void getInstantiatedQuantifiedFormulas( std::vector< Expr >& qs );
-=======
   Expr d_sssf;
->>>>>>> 80b14c09
 
   /**
    * The conjecture of the current abduction problem. This expression is only
@@ -1329,17 +1257,8 @@
    */
   void setSygusConjectureStale();
 
-<<<<<<< HEAD
-  /** set expression name
-  * Sets the expression name of e to name.
-  * This information is user-context-dependent.
-  * If e already has a name, it is overwritten.
-  */
-  void setExpressionName(Expr e, const std::string& name);
-=======
   /*------------------------- end of sygus commands ------------------------*/
 }; /* class SmtEngine */
->>>>>>> 80b14c09
 
 /* -------------------------------------------------------------------------- */
 
