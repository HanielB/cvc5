/*********************                                                        */
/*! \file term_formula_removal.cpp
 ** \verbatim
 ** Top contributors (to current version):
 **   Andrew Reynolds, Morgan Deters, Dejan Jovanovic
 ** This file is part of the CVC4 project.
 ** Copyright (c) 2009-2020 by the authors listed in the file AUTHORS
 ** in the top-level source directory) and their institutional affiliations.
 ** All rights reserved.  See the file COPYING in the top-level source
 ** directory for licensing information.\endverbatim
 **
 ** \brief Removal of term formulas
 **
 ** Removal of term formulas.
 **/
#include "smt/term_formula_removal.h"

#include <vector>

#include "expr/node_algorithm.h"
#include "expr/skolem_manager.h"
#include "options/smt_options.h"
#include "proof/proof_manager.h"

using namespace std;

namespace CVC4 {

RemoveTermFormulas::RemoveTermFormulas(context::UserContext* u)
    : d_tfCache(u),
      d_skolem_cache(u),
      d_pnm(nullptr),
      d_tpg(nullptr),
      d_lp(nullptr)
{
}

RemoveTermFormulas::~RemoveTermFormulas() {}

theory::TrustNode RemoveTermFormulas::run(
    Node assertion,
    std::vector<theory::TrustNode>& newAsserts,
    std::vector<Node>& newSkolems,
    bool reportDeps)
{
  TCtxStack ctx(&d_rtfc);
  ctx.pushInitial(assertion);
  Node itesRemoved = run(ctx, newAsserts, newSkolems);
  // In some calling contexts, not necessary to report dependence information.
  if (reportDeps && options::unsatCores())
  {
    // new assertions have a dependence on the node
    if (options::unsatCores())
    {
      ProofManager::currentPM()->addDependence(itesRemoved, assertion);
    }
    unsigned n = 0;
    while (n < newAsserts.size())
    {
      if (options::unsatCores())
      {
        ProofManager::currentPM()->addDependence(newAsserts[n].getProven(),
                                                 assertion);
      }
      ++n;
    }
  }
  // The rewriting of assertion can be justified by the term conversion proof
  // generator d_tpg.
  return theory::TrustNode::mkTrustRewrite(assertion, itesRemoved, d_tpg.get());
}

Node RemoveTermFormulas::run(TCtxStack& ctx,
                             std::vector<theory::TrustNode>& output,
                             std::vector<Node>& newSkolems)
{
  Assert(!ctx.empty());
  std::pair<Node, uint32_t> curr = ctx.getCurrent();
  ctx.pop();
  TNode node = curr.first;
  if (node.getKind() == kind::INST_PATTERN_LIST)
  {
    return Node(node);
  }
  uint32_t cval = curr.second;
  bool inQuant, inTerm;
  RtfTermContext::getFlags(curr.second, inQuant, inTerm);
  Debug("ite") << "removeITEs(" << node << ")"
               << " " << inQuant << " " << inTerm << std::endl;

  // The result may be cached already
  NodeManager *nodeManager = NodeManager::currentNM();
  TermFormulaCache::const_iterator itc = d_tfCache.find(curr);
  if (itc != d_tfCache.end())
  {
    Node cached = (*itc).second;
    Debug("ite") << "removeITEs: in-cache: " << cached << endl;
    return cached.isNull() ? Node(curr.first) : cached;
  }

  TypeNode nodeType = node.getType();
  Node skolem;
  Node newAssertion;
  // the exists form of the assertion
  ProofGenerator* newAssertionPg = nullptr;
  // Handle non-Boolean ITEs here. Boolean ones (within terms) are handled
  // in the "non-variable Boolean term within term" case below.
  if (node.getKind() == kind::ITE && !nodeType.isBoolean())
  {
    // Here, we eliminate the ITE if we are not Boolean and if we do not contain
    // a free variable.
    if (!inQuant || !expr::hasFreeVar(node))
    {
      skolem = getSkolemForNode(node);
      if (skolem.isNull())
      {
        Trace("rtf-proof-debug")
            << "RemoveTermFormulas::run: make ITE skolem" << std::endl;
        // Make the skolem to represent the ITE
        SkolemManager* sm = nodeManager->getSkolemManager();
        skolem = sm->mkPurifySkolem(
            node,
            "termITE",
            "a variable introduced due to term-level ITE removal");
        d_skolem_cache.insert(node, skolem);

        // The new assertion
        newAssertion = nodeManager->mkNode(
            kind::ITE, node[0], skolem.eqNode(node[1]), skolem.eqNode(node[2]));

        // we justify it internally
        if (isProofEnabled())
        {
          Trace("rtf-proof-debug")
              << "RemoveTermFormulas::run: justify " << newAssertion
              << " with ITE axiom" << std::endl;
          // ---------------------- REMOVE_TERM_FORMULA_AXIOM
          // (ite node[0]
          //      (= node node[1])            ------------- MACRO_SR_PRED_INTRO
          //      (= node node[2]))           node = skolem
          // ------------------------------------------ MACRO_SR_PRED_TRANSFORM
          // (ite node[0] (= skolem node[1]) (= skolem node[2]))
          //
          // Note that the MACRO_SR_PRED_INTRO step holds due to conversion
          // of skolem into its witness form, which is node.
          Node axiom = getAxiomFor(node);
          d_lp->addStep(axiom, PfRule::REMOVE_TERM_FORMULA_AXIOM, {}, {node});
          Node eq = node.eqNode(skolem);
          d_lp->addStep(eq, PfRule::MACRO_SR_PRED_INTRO, {}, {eq});
          d_lp->addStep(newAssertion,
                        PfRule::MACRO_SR_PRED_TRANSFORM,
                        {axiom, eq},
                        {newAssertion});
          newAssertionPg = d_lp.get();
        }
      }
    }
  }
  else if (node.getKind() == kind::LAMBDA)
  {
    // if a lambda, do lambda-lifting
    if (!inQuant || !expr::hasFreeVar(node))
    {
      skolem = getSkolemForNode(node);
      if (skolem.isNull())
      {
        Trace("rtf-proof-debug")
            << "RemoveTermFormulas::run: make LAMBDA skolem" << std::endl;
        // Make the skolem to represent the lambda
        SkolemManager* sm = nodeManager->getSkolemManager();
        skolem = sm->mkPurifySkolem(
            node,
            "lambdaF",
            "a function introduced due to term-level lambda removal");
        d_skolem_cache.insert(node, skolem);

        // The new assertion
        std::vector<Node> children;
        // bound variable list
        children.push_back(node[0]);
        // body
        std::vector<Node> skolem_app_c;
        skolem_app_c.push_back(skolem);
        skolem_app_c.insert(skolem_app_c.end(), node[0].begin(), node[0].end());
        Node skolem_app = nodeManager->mkNode(kind::APPLY_UF, skolem_app_c);
        children.push_back(skolem_app.eqNode(node[1]));
        // axiom defining skolem
        newAssertion = nodeManager->mkNode(kind::FORALL, children);

        // Lambda lifting is trivial to justify, hence we don't set a proof
        // generator here. In particular, replacing the skolem introduced
        // here with its original lambda ensures the new assertion rewrites
        // to true.
        // For example, if (lambda y. t[y]) has skolem k, then this lemma is:
        //   forall x. k(x)=t[x]
        // whose witness form rewrites
        //   forall x. (lambda y. t[y])(x)=t[x] --> forall x. t[x]=t[x] --> true
      }
    }
  }
  else if (node.getKind() == kind::WITNESS)
  {
    // If a witness choice
    //   For details on this operator, see
    //   http://planetmath.org/hilbertsvarepsilonoperator.
    if (!inQuant || !expr::hasFreeVar(node))
    {
<<<<<<< HEAD
      // TODO: we can replace by t if body is of the form (and (= z t) ...)
=======
      // NOTE: we can replace by t if body is of the form (and (= z t) ...)
>>>>>>> 6ed06a89
      skolem = getSkolemForNode(node);
      if (skolem.isNull())
      {
        Trace("rtf-proof-debug")
            << "RemoveTermFormulas::run: make WITNESS skolem" << std::endl;
        // Make the skolem to witness the choice, which notice is handled
        // as a special case within SkolemManager::mkPurifySkolem.
        SkolemManager* sm = nodeManager->getSkolemManager();
        skolem = sm->mkPurifySkolem(
            node,
            "witnessK",
            "a skolem introduced due to term-level witness removal");
        d_skolem_cache.insert(node, skolem);

        Assert(node[0].getNumChildren() == 1);

        // The new assertion is the assumption that the body
        // of the witness operator holds for the Skolem
        newAssertion = node[1].substitute(node[0][0], skolem);

        // Get the proof generator, if one exists, which was responsible for
        // constructing this witness term. This may not exist, in which case
        // the witness term was trivial to justify. This is the case e.g. for
        // purification witness terms.
        if (isProofEnabled())
        {
          Node existsAssertion =
              nodeManager->mkNode(kind::EXISTS, node[0], node[1]);
          // -------------------- from skolem manager
          // (exists x. node[1])
          // -------------------- SKOLEMIZE
          // node[1] * { x -> skolem }
          ProofGenerator* expg = sm->getProofGenerator(existsAssertion);
<<<<<<< HEAD
          // TODO: should have more descriptive trust kind
=======
>>>>>>> 6ed06a89
          d_lp->addLazyStep(existsAssertion,
                            expg,
                            true,
                            "RemoveTermFormulas::run:skolem_pf",
                            false,
                            PfRule::WITNESS_AXIOM);
          d_lp->addStep(newAssertion, PfRule::SKOLEMIZE, {existsAssertion}, {});
          newAssertionPg = d_lp.get();
        }
      }
    }
  }
  else if (node.getKind() != kind::BOOLEAN_TERM_VARIABLE && nodeType.isBoolean()
           && inTerm
           && !inQuant)
  {
    // if a non-variable Boolean term within another term, replace it
    skolem = getSkolemForNode(node);
    if (skolem.isNull())
    {
      Trace("rtf-proof-debug")
          << "RemoveTermFormulas::run: make BOOLEAN_TERM_VARIABLE skolem"
          << std::endl;
      // Make the skolem to represent the Boolean term
      // Skolems introduced for Boolean formulas appearing in terms have a
      // special kind (BOOLEAN_TERM_VARIABLE) that ensures they are handled
      // properly in theory combination. We must use this kind here instead of a
      // generic skolem. Notice that the name/comment are currently ignored
      // within SkolemManager::mkPurifySkolem, since BOOLEAN_TERM_VARIABLE
      // variables cannot be given names.
      SkolemManager* sm = nodeManager->getSkolemManager();
      skolem = sm->mkPurifySkolem(
          node,
          "btvK",
          "a Boolean term variable introduced during term formula removal",
          NodeManager::SKOLEM_BOOL_TERM_VAR);
      d_skolem_cache.insert(node, skolem);

      // The new assertion
      newAssertion = skolem.eqNode(node);

      // Boolean term removal is trivial to justify, hence we don't set a proof
      // generator here. It is trivial to justify since it is an instance of
      // purification, which is justified by conversion to witness forms.
    }
  }

  // if the term should be replaced by a skolem
  if( !skolem.isNull() ){
    // Attach the skolem
    d_tfCache.insert(curr, skolem);
    // this must be done regardless of whether the assertion was new below,
    // since a formula-term may rewrite to the same skolem in multiple contexts.
    if (isProofEnabled())
    {
      // justify the introduction of the skolem
      // ------------------- MACRO_SR_PRED_INTRO
      // t = witness x. x=t
      // The above step is trivial, since the skolems introduced above are
      // all purification skolems. We record this equality in the term
      // conversion proof generator.
      d_tpg->addRewriteStep(node,
                            skolem,
                            PfRule::MACRO_SR_PRED_INTRO,
                            {},
                            {node.eqNode(skolem)},
                            cval);
    }

    // if the skolem was introduced in this call
    if (!newAssertion.isNull())
    {
      Trace("rtf-proof-debug")
          << "RemoveTermFormulas::run: setup proof for new assertion "
          << newAssertion << std::endl;
      // if proofs are enabled
      if (isProofEnabled())
      {
        // justify the axiom that defines the skolem, if not already done so
        if (newAssertionPg == nullptr)
        {
          // Should have trivial justification if not yet provided. This is the
          // case of lambda lifting and Boolean term removal.
          // ---------------- MACRO_SR_PRED_INTRO
          // newAssertion
          d_lp->addStep(
              newAssertion, PfRule::MACRO_SR_PRED_INTRO, {}, {newAssertion});
        }
      }
      Trace("rtf-debug") << "*** term formula removal introduced " << skolem
                         << " for " << node << std::endl;

      // Remove ITEs from the new assertion, rewrite it and push it to the
      // output
      Node newAssertionPre = newAssertion;
      TCtxStack cctx(&d_rtfc);
      cctx.pushInitial(newAssertion);
      newAssertion = run(cctx, output, newSkolems);

      if (isProofEnabled())
      {
        if (newAssertionPre != newAssertion)
        {
          Trace("rtf-proof-debug")
              << "RemoveTermFormulas::run: setup proof for processed new lemma"
              << std::endl;
          // for new assertions that rewrite recursively
          Node naEq = newAssertionPre.eqNode(newAssertion);
          d_lp->addLazyStep(naEq, d_tpg.get());
          // ---------------- from lp  ------------------------------- from tpg
          // newAssertionPre            newAssertionPre = newAssertion
<<<<<<< HEAD
          // ---------------------------------------------------------
          // EQ_RESOLVE newAssertion
=======
          // ------------------------------------------------------- EQ_RESOLVE
          // newAssertion
>>>>>>> 6ed06a89
          d_lp->addStep(
              newAssertion, PfRule::EQ_RESOLVE, {newAssertionPre, naEq}, {});
        }
      }

      theory::TrustNode trna =
          theory::TrustNode::mkTrustLemma(newAssertion, d_lp.get());

      Trace("rtf-proof-debug") << "Checking closed..." << std::endl;
      trna.debugCheckClosed("rtf-proof-debug",
                            "RemoveTermFormulas::run:new_assert");

      output.push_back(trna);
      newSkolems.push_back(skolem);
    }

    // The representation is now the skolem
    return skolem;
  }

  // If not an ITE, go deep
  std::vector<Node> newChildren;
  bool somethingChanged = false;
  if(node.getMetaKind() == kind::metakind::PARAMETERIZED) {
    newChildren.push_back(node.getOperator());
  }
  // Remove the ITEs from the children
  for (size_t i = 0, nchild = node.getNumChildren(); i < nchild; i++)
  {
    ctx.pushChild(node, cval, i);
    Node newChild = run(ctx, output, newSkolems);
    somethingChanged |= (newChild != node[i]);
    newChildren.push_back(newChild);
  }

  // If changes, we rewrite
  if(somethingChanged) {
    Node cached = nodeManager->mkNode(node.getKind(), newChildren);
    d_tfCache.insert(curr, cached);
    return cached;
  }
  d_tfCache.insert(curr, Node::null());
  return node;
}

Node RemoveTermFormulas::getSkolemForNode(Node node) const
{
  context::CDInsertHashMap<Node, Node, NodeHashFunction>::const_iterator itk =
      d_skolem_cache.find(node);
  if (itk != d_skolem_cache.end())
  {
    return itk->second;
  }
  return Node::null();
}

Node RemoveTermFormulas::replace(TNode node) const
{
  TCtxStack ctx(&d_rtfc);
  ctx.pushInitial(node);
  return replaceInternal(ctx);
}

Node RemoveTermFormulas::replaceInternal(TCtxStack& ctx) const
{
  // get the current node, tagged with a term context identifier
  Assert(!ctx.empty());
  std::pair<Node, uint32_t> curr = ctx.getCurrent();
  ctx.pop();
  TNode node = curr.first;

  if( node.getKind()==kind::INST_PATTERN_LIST ){
    return Node(node);
  }

  // Check the cache
  TermFormulaCache::const_iterator itc = d_tfCache.find(curr);
  if (itc != d_tfCache.end())
  {
    Node cached = (*itc).second;
    return cached.isNull() ? Node(node) : cached;
  }

  vector<Node> newChildren;
  bool somethingChanged = false;
  if(node.getMetaKind() == kind::metakind::PARAMETERIZED) {
    newChildren.push_back(node.getOperator());
  }
  // Replace in children
  uint32_t cval = curr.second;
  for (size_t i = 0, nchild = node.getNumChildren(); i < nchild; i++)
  {
    ctx.pushChild(node, cval, i);
    Node newChild = replaceInternal(ctx);
    somethingChanged |= (newChild != node[i]);
    newChildren.push_back(newChild);
  }

  // If changes, we rewrite
  if(somethingChanged) {
    return NodeManager::currentNM()->mkNode(node.getKind(), newChildren);
  }
  return node;
}

Node RemoveTermFormulas::getAxiomFor(Node n)
{
  NodeManager* nm = NodeManager::currentNM();
  Kind k = n.getKind();
  if (k == kind::ITE)
  {
    return nm->mkNode(kind::ITE, n[0], n.eqNode(n[1]), n.eqNode(n[2]));
  }
  return Node::null();
}

void RemoveTermFormulas::setProofNodeManager(ProofNodeManager* pnm)
{
  if (d_tpg == nullptr)
  {
    d_pnm = pnm;
    d_tpg.reset(
        new TConvProofGenerator(d_pnm,
                                nullptr,
                                TConvPolicy::FIXPOINT,
                                TConvCachePolicy::NEVER,
                                "RemoveTermFormulas::TConvProofGenerator",
                                &d_rtfc));
    d_lp.reset(new LazyCDProof(
        d_pnm, nullptr, nullptr, "RemoveTermFormulas::LazyCDProof"));
  }
}

bool RemoveTermFormulas::isProofEnabled() const { return d_pnm != nullptr; }

}/* CVC4 namespace */<|MERGE_RESOLUTION|>--- conflicted
+++ resolved
@@ -205,11 +205,7 @@
     //   http://planetmath.org/hilbertsvarepsilonoperator.
     if (!inQuant || !expr::hasFreeVar(node))
     {
-<<<<<<< HEAD
-      // TODO: we can replace by t if body is of the form (and (= z t) ...)
-=======
       // NOTE: we can replace by t if body is of the form (and (= z t) ...)
->>>>>>> 6ed06a89
       skolem = getSkolemForNode(node);
       if (skolem.isNull())
       {
@@ -243,10 +239,6 @@
           // -------------------- SKOLEMIZE
           // node[1] * { x -> skolem }
           ProofGenerator* expg = sm->getProofGenerator(existsAssertion);
-<<<<<<< HEAD
-          // TODO: should have more descriptive trust kind
-=======
->>>>>>> 6ed06a89
           d_lp->addLazyStep(existsAssertion,
                             expg,
                             true,
@@ -358,13 +350,8 @@
           d_lp->addLazyStep(naEq, d_tpg.get());
           // ---------------- from lp  ------------------------------- from tpg
           // newAssertionPre            newAssertionPre = newAssertion
-<<<<<<< HEAD
-          // ---------------------------------------------------------
-          // EQ_RESOLVE newAssertion
-=======
           // ------------------------------------------------------- EQ_RESOLVE
           // newAssertion
->>>>>>> 6ed06a89
           d_lp->addStep(
               newAssertion, PfRule::EQ_RESOLVE, {newAssertionPre, naEq}, {});
         }
