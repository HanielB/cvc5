--- conflicted
+++ resolved
@@ -148,11 +148,8 @@
    */
   CDProof d_inputPf;
   /**
-<<<<<<< HEAD
-=======
    * A cd proof used for when preprocessing steps are not given justification.
    * Stores only trust steps.
->>>>>>> 9db602a5
    */
   CDProof d_trustPf;
   /** Name for debugging */
