/******************************************************************************
 * Top contributors (to current version):
 *   Andrew Reynolds, Gereon Kremer, Andres Noetzli
 *
 * This file is part of the cvc5 project.
 *
 * Copyright (c) 2009-2023 by the authors listed in the file AUTHORS
 * in the top-level source directory and their institutional affiliations.
 * All rights reserved.  See the file COPYING in the top-level source
 * directory for licensing information.
 * ****************************************************************************
 *
 * The module for storing assertions for an SMT engine.
 */

#include "smt/assertions.h"

#include <sstream>

#include "base/modal_exception.h"
#include "expr/node_algorithm.h"
#include "options/base_options.h"
#include "options/expr_options.h"
#include "options/language.h"
#include "options/smt_options.h"
#include "smt/env.h"
#include "theory/trust_substitutions.h"
#include "util/result.h"
#include "expr/beta_reduce_converter.h"

using namespace cvc5::internal::theory;
using namespace cvc5::internal::kind;

namespace cvc5::internal {
namespace smt {

Assertions::Assertions(Env& env)
    : EnvObj(env),
      d_assertionList(userContext()),
      d_assertionListDefs(userContext()),
      d_globalDefineFunLemmasIndex(userContext(), 0),
      d_definitionSubs(userContext())
{
}

Assertions::~Assertions()
{
}

void Assertions::refresh()
{
  // Global definitions are asserted now to ensure they always exist. This is
  // done at the beginning of preprocessing, to ensure that definitions take
  // priority over, e.g. solving during preprocessing. See issue #7479.
  size_t numGlobalDefs = d_globalDefineFunLemmas.size();
  for (size_t i = d_globalDefineFunLemmasIndex.get(); i < numGlobalDefs; i++)
  {
    addFormula(d_globalDefineFunLemmas[i], true, false);
  }
  d_globalDefineFunLemmasIndex = numGlobalDefs;
}

void Assertions::setAssumptions(const std::vector<Node>& assumptions)
{
  d_assumptions.clear();
  d_assumptions = assumptions;

  for (const Node& n : d_assumptions)
  {
    // Ensure expr is type-checked at this point.
    ensureBoolean(n);
    addFormula(n, false, false);
  }
}

void Assertions::assertFormula(const Node& n)
{
  ensureBoolean(n);
  bool maybeHasFv = language::isLangSygus(options().base.inputLanguage);
  addFormula(n, false, maybeHasFv);
}

std::vector<Node>& Assertions::getAssumptions() { return d_assumptions; }

const context::CDList<Node>& Assertions::getAssertionList() const
{
  return d_assertionList;
}

const context::CDList<Node>& Assertions::getAssertionListDefinitions() const
{
  return d_assertionListDefs;
}

std::unordered_set<Node> Assertions::getCurrentAssertionListDefitions() const
{
  std::unordered_set<Node> defSet;
  for (const Node& a : d_assertionListDefs)
  {
    defSet.insert(a);
  }
  return defSet;
}

void Assertions::addFormula(TNode n,
                            bool isFunDef,
                            bool maybeHasFv)
{
  Node ns = n;
  // if we are eagerly eliminating definitions
  if (options().smt.eagerElimDefs)
  {
    // must apply the definition substitution first
    ns = d_definitionSubs.apply(n);
    if (ns!=n)
    {
      // do beta-reductions
      BetaReduceNodeConverter brnc;
      ns = brnc.convert(ns);
    }
    if (isFunDef && ns.getKind() == EQUAL && ns[0].isVar())
    {
      // add the definition substitution
      d_definitionSubs.addSubstitution(ns[0], ns[1]);
      // also add to top-level substitutions as a trusted rule
      d_env.getTopLevelSubstitutions().addSubstitution(
          ns[0], ns[1], PfRule::PREPROCESS_LEMMA, {}, {ns});
      return;
    }
    isFunDef = false;
  }
  // add to assertion list
  d_assertionList.push_back(ns);
  if (isFunDef)
  {
    d_assertionListDefs.push_back(ns);
  }
  if (ns.isConst() && ns.getConst<bool>())
  {
    // true, nothing to do
    return;
  }
  Trace("smt") << "Assertions::addFormula(" << ns
               << ", isFunDef = " << isFunDef << std::endl;
  if (isFunDef)
  {
    // if a non-recursive define-fun, just add as a top-level substitution
    if (n.getKind() == EQUAL && ns[0].isVar())
    {
      // A define-fun is an assumption in the overall proof, thus
      // we justify the substitution with ASSUME here.
      d_env.getTopLevelSubstitutions().addSubstitution(
<<<<<<< HEAD
          ns[0], ns[1], PfRule::ASSUME, {}, {ns});
=======
          n[0], n[1], ProofRule::ASSUME, {}, {n});
>>>>>>> 0a35879f
      return;
    }
  }

  // Ensure that it does not contain free variables
  if (maybeHasFv)
  {
    bool wasShadow = false;
    if (expr::hasFreeOrShadowedVar(ns, wasShadow))
    {
      std::string varType(wasShadow ? "shadowed" : "free");
      std::stringstream se;
      if (isFunDef)
      {
        se << "Cannot process function definition with " << varType
           << " variable.";
      }
      else
      {
        se << "Cannot process assertion with " << varType << " variable.";
        if (language::isLangSygus(options().base.inputLanguage))
        {
          // Common misuse of SyGuS is to use top-level assert instead of
          // constraint when defining the synthesis conjecture.
          se << " Perhaps you meant `constraint` instead of `assert`?";
        }
      }
      throw ModalException(se.str().c_str());
    }
  }
}

void Assertions::addDefineFunDefinition(Node n, bool global)
{
  if (global)
  {
    // Global definitions are asserted at check-sat-time because we have to
    // make sure that they are always present
    Assert(!language::isLangSygus(options().base.inputLanguage));
    d_globalDefineFunLemmas.emplace_back(n);
  }
  else
  {
    // We don't permit functions-to-synthesize within recursive function
    // definitions currently. Thus, we should check for free variables if the
    // input language is SyGuS.
    bool maybeHasFv = language::isLangSygus(options().base.inputLanguage);
    addFormula(n, true, maybeHasFv);
  }
}

void Assertions::ensureBoolean(const Node& n)
{
  TypeNode type = n.getType(options().expr.typeChecking);
  if (!type.isBoolean())
  {
    std::stringstream ss;
    ss << "Expected Boolean type\n"
       << "The assertion : " << n << "\n"
       << "Its type      : " << type;
    throw TypeCheckingExceptionPrivate(n, ss.str());
  }
}

}  // namespace smt
}  // namespace cvc5::internal<|MERGE_RESOLUTION|>--- conflicted
+++ resolved
@@ -124,7 +124,7 @@
       d_definitionSubs.addSubstitution(ns[0], ns[1]);
       // also add to top-level substitutions as a trusted rule
       d_env.getTopLevelSubstitutions().addSubstitution(
-          ns[0], ns[1], PfRule::PREPROCESS_LEMMA, {}, {ns});
+          ns[0], ns[1], ProofRule::PREPROCESS_LEMMA, {}, {ns});
       return;
     }
     isFunDef = false;
@@ -150,11 +150,7 @@
       // A define-fun is an assumption in the overall proof, thus
       // we justify the substitution with ASSUME here.
       d_env.getTopLevelSubstitutions().addSubstitution(
-<<<<<<< HEAD
-          ns[0], ns[1], PfRule::ASSUME, {}, {ns});
-=======
-          n[0], n[1], ProofRule::ASSUME, {}, {n});
->>>>>>> 0a35879f
+          ns[0], ns[1], ProofRule::ASSUME, {}, {ns});
       return;
     }
   }
