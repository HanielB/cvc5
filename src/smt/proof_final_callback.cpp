/******************************************************************************
 * Top contributors (to current version):
 *   Andrew Reynolds, Hans-Jörg Schurr, Mathias Preiner
 *
 * This file is part of the cvc5 project.
 *
 * Copyright (c) 2009-2024 by the authors listed in the file AUTHORS
 * in the top-level source directory and their institutional affiliations.
 * All rights reserved.  See the file COPYING in the top-level source
 * directory for licensing information.
 * ****************************************************************************
 *
 * Implementation of module for final processing proof nodes.
 */

#include "smt/proof_final_callback.h"

#include "expr/skolem_manager.h"
#include "options/base_options.h"
#include "options/proof_options.h"
#include "proof/proof_checker.h"
#include "proof/proof_node_manager.h"
#include "rewriter/rewrite_proof_rule.h"
#include "smt/env.h"
#include "smt/set_defaults.h"
#include "theory/builtin/proof_checker.h"
#include "theory/smt_engine_subsolver.h"
#include "theory/theory_id.h"

using namespace cvc5::internal::kind;
using namespace cvc5::internal::theory;

namespace cvc5::internal {
namespace smt {

ProofFinalCallback::ProofFinalCallback(Env& env)
    : EnvObj(env),
      d_ruleCount(statisticsRegistry().registerHistogram<ProofRule>(
          "finalProof::ruleCount")),
      d_instRuleIds(statisticsRegistry().registerHistogram<theory::InferenceId>(
          "finalProof::instRuleId")),
      d_annotationRuleIds(
          statisticsRegistry().registerHistogram<theory::InferenceId>(
              "finalProof::annotationRuleId")),
      d_dslRuleCount(statisticsRegistry().registerHistogram<ProofRewriteRule>(
          "finalProof::dslRuleCount")),
      d_theoryRewriteRuleCount(
          statisticsRegistry().registerHistogram<ProofRewriteRule>(
              "finalProof::theoryRewriteRuleCount")),
      d_trustIds(statisticsRegistry().registerHistogram<TrustId>(
          "finalProof::trustCount")),
<<<<<<< HEAD
      d_trustTheoryIdCount(statisticsRegistry().registerHistogram<theory::TheoryId>(
          "finalProof::trustTheoryIdCount")),
=======
      d_trustTheoryIdCount(
          statisticsRegistry().registerHistogram<theory::TheoryId>(
              "finalProof::trustTheoryIdCount")),
>>>>>>> 231c5329
      d_totalRuleCount(
          statisticsRegistry().registerInt("finalProof::totalRuleCount")),
      d_minPedanticLevel(
          statisticsRegistry().registerInt("finalProof::minPedanticLevel")),
      d_numFinalProofs(
          statisticsRegistry().registerInt("finalProofs::numFinalProofs")),
      d_pedanticFailure(false)
{
  d_minPedanticLevel += 10;
}

void ProofFinalCallback::initializeUpdate()
{
  d_pedanticFailure = false;
  d_pedanticFailureOut.str("");
  ++d_numFinalProofs;
}

bool ProofFinalCallback::shouldUpdate(std::shared_ptr<ProofNode> pn,
                                      const std::vector<Node>& fa,
                                      bool& continueUpdate)
{
  ProofRule r = pn->getRule();
  ProofNodeManager* pnm = d_env.getProofNodeManager();
  Assert(pnm != nullptr);
  // if not doing eager pedantic checking, fail if below threshold
  if (options().proof.proofCheck != options::ProofCheckMode::EAGER)
  {
    if (!d_pedanticFailure)
    {
      Assert(d_pedanticFailureOut.str().empty());
      if (pnm->getChecker()->isPedanticFailure(r, &d_pedanticFailureOut))
      {
        d_pedanticFailure = true;
      }
    }
  }
  if (options().proof.proofCheck != options::ProofCheckMode::NONE)
  {
    pnm->ensureChecked(pn.get());
  }
  uint32_t plevel = pnm->getChecker()->getPedanticLevel(r);
  if (plevel != 0)
  {
    d_minPedanticLevel.minAssign(plevel);
  }
  // record stats for the rule
  d_ruleCount << r;
  ++d_totalRuleCount;
  // if a DSL rewrite, take DSL stat
  if (r == ProofRule::DSL_REWRITE || r == ProofRule::THEORY_REWRITE)
  {
    const std::vector<Node>& args = pn->getArguments();
    ProofRewriteRule di;
    if (rewriter::getRewriteRule(args[0], di))
    {
      if (r == ProofRule::DSL_REWRITE)
      {
        d_dslRuleCount << di;
      }
      else
      {
        d_theoryRewriteRuleCount << di;
      }
    }
  }
  // take stats on the instantiations in the proof
  else if (r == ProofRule::INSTANTIATE)
  {
    Node q = pn->getChildren()[0]->getResult();
    const std::vector<Node>& args = pn->getArguments();
    if (args.size() > 1)
    {
      InferenceId id;
      if (getInferenceId(args[1], id))
      {
        d_instRuleIds << id;
      }
    }
  }
  else if (r == ProofRule::ANNOTATION)
  {
    // we currently assume the annotation is a single inference id
    const std::vector<Node>& args = pn->getArguments();
    if (args.size() > 0)
    {
      InferenceId id;
      if (getInferenceId(args[0], id))
      {
        d_annotationRuleIds << id;
        // Use e.g. `--check-proofs --proof-annotate -t im-pf` to see a list of
        // inference that appear in the final proof.
        Trace("im-pf") << "(inference-pf " << id << " " << pn->getResult()
                       << ")" << std::endl;
        Trace("im-pf-assert")
            << "(assert " << pn->getResult() << ") ; " << id << std::endl;
      }
    }
  }
  else if (r == ProofRule::TRUST)
  {
    TrustId id;
    Trace("final-pf-hole") << "hole TRUST";
    if (getTrustId(pn->getArguments()[0], id))
    {
      d_trustIds << id;
      Trace("final-pf-hole") << " " << id;
    }
    Trace("final-pf-hole") << ": " << pn->getResult() << std::endl;
  }
  else if (r == ProofRule::TRUST_THEORY_REWRITE)
  {
    const std::vector<Node>& args = pn->getArguments();
    Node eq = args[0];
    TheoryId tid = THEORY_BUILTIN;
    builtin::BuiltinProofRuleChecker::getTheoryId(args[1], tid);
    Trace("final-pf-hole") << "hole " << r << " " << tid << " : " << eq[0]
                           << " ---> " << eq[1] << std::endl;
    d_trustTheoryIdCount << tid;
  }
  else if (r == ProofRule::MACRO_REWRITE)
  {
    if (TraceIsOn("final-pf-hole"))
    {
      const std::vector<Node>& args = pn->getArguments();
      Node eq = args[0];
      Trace("final-pf-hole") << "hole " << r << " : " << eq << std::endl;
    }
  }

  if (options().proof.checkProofSteps
      || isOutputOn(OutputTag::TRUSTED_PROOF_STEPS))
  {
    Node conc = pn->getResult();
    ProofChecker* pc = pnm->getChecker();
    if (pc->getPedanticLevel(r) == 0)
    {
      // no need to check
    }
    else
    {
      std::vector<Node> premises;
      const std::vector<std::shared_ptr<ProofNode>>& pnc = pn->getChildren();
      for (const std::shared_ptr<ProofNode>& pncc : pnc)
      {
        premises.push_back(pncc->getResult());
      }
      NodeManager* nm = nodeManager();
      Node query = nm->mkNode(Kind::IMPLIES, nm->mkAnd(premises), conc);
      if (isOutputOn(OutputTag::TRUSTED_PROOF_STEPS))
      {
        output(OutputTag::TRUSTED_PROOF_STEPS)
            << "(trusted-proof-step " << query << ")" << std::endl;
      }
      if (options().proof.checkProofSteps)
      {
        // trust the rewriter here, since the subsolver will rewrite anyways
        query = rewrite(query);
        // We use the original form of the query, which is a logically
        // stronger formula. This may make it possible or easier to prove.
        query = SkolemManager::getOriginalForm(query);
        // set up the subsolver
        Options subOptions;
        subOptions.copyValues(d_env.getOptions());
        smt::SetDefaults::disableChecking(subOptions);
        SubsolverSetupInfo ssi(d_env, subOptions);
        Trace("check-proof-steps")
            << "Check: " << r << " : " << query << std::endl;
        Result res = checkWithSubsolver(query.notNode(), ssi, true, 5000);
        Trace("check-proof-steps") << "...got " << res << std::endl;
        if (res != Result::UNSAT)
        {
          Warning() << "A proof step may not hold: " << r << " proving "
                    << query;
          Warning() << ", result from check-sat was: " << res << std::endl;
          Trace("check-proof-steps")
              << "Original conclusion: " << conc << std::endl;
        }
      }
    }
  }
  return false;
}

bool ProofFinalCallback::wasPedanticFailure(std::ostream& out) const
{
  if (d_pedanticFailure)
  {
    out << d_pedanticFailureOut.str();
    return true;
  }
  return false;
}

}  // namespace smt
}  // namespace cvc5::internal<|MERGE_RESOLUTION|>--- conflicted
+++ resolved
@@ -49,14 +49,9 @@
               "finalProof::theoryRewriteRuleCount")),
       d_trustIds(statisticsRegistry().registerHistogram<TrustId>(
           "finalProof::trustCount")),
-<<<<<<< HEAD
-      d_trustTheoryIdCount(statisticsRegistry().registerHistogram<theory::TheoryId>(
-          "finalProof::trustTheoryIdCount")),
-=======
       d_trustTheoryIdCount(
           statisticsRegistry().registerHistogram<theory::TheoryId>(
               "finalProof::trustTheoryIdCount")),
->>>>>>> 231c5329
       d_totalRuleCount(
           statisticsRegistry().registerInt("finalProof::totalRuleCount")),
       d_minPedanticLevel(
