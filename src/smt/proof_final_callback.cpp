--- conflicted
+++ resolved
@@ -18,11 +18,8 @@
 #include "options/proof_options.h"
 #include "proof/proof_checker.h"
 #include "proof/proof_node_manager.h"
-<<<<<<< HEAD
 #include "rewriter/rewrite_proof_rule.h"
-=======
 #include "smt/env.h"
->>>>>>> 55d024ac
 #include "smt/smt_statistics_registry.h"
 #include "theory/builtin/proof_checker.h"
 #include "theory/theory_id.h"
@@ -33,21 +30,12 @@
 namespace cvc5::internal {
 namespace smt {
 
-<<<<<<< HEAD
-ProofFinalCallback::ProofFinalCallback(ProofNodeManager* pnm)
-    : d_ruleCount(smtStatisticsRegistry().registerHistogram<PfRule>(
-        "finalProof::ruleCount")),
-      d_instRuleIds(
-          smtStatisticsRegistry().registerHistogram<theory::InferenceId>(
-              "finalProof::instRuleId")),
-=======
 ProofFinalCallback::ProofFinalCallback(Env& env)
     : EnvObj(env),
       d_ruleCount(statisticsRegistry().registerHistogram<PfRule>(
           "finalProof::ruleCount")),
       d_instRuleIds(statisticsRegistry().registerHistogram<theory::InferenceId>(
           "finalProof::instRuleId")),
->>>>>>> 55d024ac
       d_annotationRuleIds(
           statisticsRegistry().registerHistogram<theory::InferenceId>(
               "finalProof::annotationRuleId")),
