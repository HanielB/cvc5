--- conflicted
+++ resolved
@@ -164,14 +164,6 @@
     {
       // no need to check
     }
-<<<<<<< HEAD
-    else if (r == PfRule::THEORY_REWRITE || r == PfRule::REWRITE)
-    {
-      // always warn about things that are trivial to prove
-      Warning() << "May not hold: " << r << " for " << conc << std::endl;
-    }
-=======
->>>>>>> 9669fed4
     else
     {
       std::vector<Node> premises;
@@ -198,12 +190,8 @@
       Trace("check-proof-steps") << "...got " << res << std::endl;
       if (res != Result::UNSAT)
       {
-<<<<<<< HEAD
-        Warning() << "May not hold: " << r << " for " << query << std::endl;
-=======
         Warning() << "A proof step may not hold: " << r << " proving " << query;
         Warning() << ", result from check-sat was: " << res << std::endl;
->>>>>>> 9669fed4
         Trace("check-proof-steps")
             << "Original conclusion: " << conc << std::endl;
       }
