/******************************************************************************
 * Top contributors (to current version):

 *
 * This file is part of the cvc5 project.
 *
 * Copyright (c) 2009-2021 by the authors listed in the file AUTHORS
 * in the top-level source directory and their institutional affiliations.
 * All rights reserved.  See the file COPYING in the top-level source
 * directory for licensing information.
 * ****************************************************************************
 *
 * SolverEngine: the main public entry point of libcvc5.
 */

#include "cvc5_public.h"

#ifndef CVC5__SOLVER_ENGINE_H
#define CVC5__SOLVER_ENGINE_H

#include <map>
#include <memory>
#include <string>
#include <vector>

#include "context/cdhashmap_forward.h"
#include "cvc5_export.h"
#include "options/options.h"
#include "smt/output_manager.h"
#include "smt/smt_mode.h"
#include "theory/logic_info.h"
#include "util/result.h"

namespace cvc5 {

template <bool ref_count>
class NodeTemplate;
typedef NodeTemplate<true> Node;
typedef NodeTemplate<false> TNode;
class TypeNode;

class Env;
class NodeManager;
class TheoryEngine;
class UnsatCore;
class StatisticsRegistry;
class Printer;
class ResourceManager;
struct InstantiationList;

/* -------------------------------------------------------------------------- */

namespace api {
class Solver;
}  // namespace api

/* -------------------------------------------------------------------------- */

namespace context {
class Context;
class UserContext;
}  // namespace context

/* -------------------------------------------------------------------------- */

namespace preprocessing {
class PreprocessingPassContext;
}

/* -------------------------------------------------------------------------- */

namespace prop {
class PropEngine;
}  // namespace prop

/* -------------------------------------------------------------------------- */

namespace smt {
/** Utilities */
class SolverEngineState;
class AbstractValues;
class Assertions;
class DumpManager;
class ResourceOutListener;
class SmtNodeManagerListener;
class OptionsManager;
class Preprocessor;
class CheckModels;
/** Subsolvers */
class SmtSolver;
class SygusSolver;
class AbductionSolver;
class InterpolationSolver;
class QuantElimSolver;

struct SolverEngineStatistics;
class SolverEngineScope;
class PfManager;
class UnsatCoreManager;

}  // namespace smt

/* -------------------------------------------------------------------------- */

namespace theory {
class TheoryModel;
class Rewriter;
class QuantifiersEngine;
}  // namespace theory

/* -------------------------------------------------------------------------- */

class CVC5_EXPORT SolverEngine
{
  friend class ::cvc5::api::Solver;
<<<<<<< HEAD
  friend class ::cvc5::smt::SmtEngineState;
=======
  friend class ::cvc5::smt::SolverEngineState;
>>>>>>> 3e332c40
  friend class ::cvc5::smt::SolverEngineScope;

  /* .......................................................................  */
 public:
  /* .......................................................................  */

  /**
   * Construct an SolverEngine with the given expression manager.
   * If provided, optr is a pointer to a set of options that should initialize
   * the values of the options object owned by this class.
   */
  SolverEngine(NodeManager* nm, const Options* optr = nullptr);
  /** Destruct the SMT engine.  */
  ~SolverEngine();

  //--------------------------------------------- concerning the state

  /**
   * This is the main initialization procedure of the SolverEngine.
   *
   * Should be called whenever the final options and logic for the problem are
   * set (at least, those options that are not permitted to change after
   * assertions and queries are made).
   *
   * Internally, this creates the theory engine, prop engine, decision engine,
   * and other utilities whose initialization depends on the final set of
   * options being set.
   *
   * This post-construction initialization is automatically triggered by the
   * use of the SolverEngine; e.g. when the first formula is asserted, a call
   * to simplify() is issued, a scope is pushed, etc.
   */
  void finishInit();
  /**
   * Return true if this SolverEngine is fully initialized (post-construction)
   * by the above call.
   */
  bool isFullyInited() const;
  /**
   * Return true if a checkEntailed() or checkSatisfiability() has been made.
   */
  bool isQueryMade() const;
  /** Return the user context level.  */
  size_t getNumUserLevels() const;
  /** Return the current mode of the solver. */
  SmtMode getSmtMode() const;
  /**
   * Whether the SmtMode allows for get-value, get-model, get-assignment, etc.
   * This is equivalent to:
   * getSmtMode()==SmtMode::SAT || getSmtMode()==SmtMode::SAT_UNKNOWN
   */
  bool isSmtModeSat() const;
  /**
   * Returns the most recent result of checkSat/checkEntailed or
   * (set-info :status).
   */
  Result getStatusOfLastCommand() const;
  //--------------------------------------------- end concerning the state

  /**
   * Set the logic of the script.
   * @throw ModalException, LogicException
   */
  void setLogic(const std::string& logic);

  /**
   * Set the logic of the script.
   * @throw ModalException, LogicException
   */
  void setLogic(const char* logic);

  /**
   * Set the logic of the script.
   * @throw ModalException
   */
  void setLogic(const LogicInfo& logic);

  /** Get the logic information currently set. */
  const LogicInfo& getLogicInfo() const;

  /** Get the logic information set by the user. */
  LogicInfo getUserLogicInfo() const;

  /**
   * Set information about the script executing.
   */
  void setInfo(const std::string& key, const std::string& value);

  /** Return true if given keyword is a valid SMT-LIB v2 get-info flag. */
  bool isValidGetInfoFlag(const std::string& key) const;

  /** Query information about the SMT environment.  */
  std::string getInfo(const std::string& key) const;

  /**
   * Set an aspect of the current SMT execution environment.
   * @throw OptionException, ModalException
   */
  void setOption(const std::string& key, const std::string& value);

  /** Set is internal subsolver.
   *
   * This function is called on SolverEngine objects that are created
   * internally.  It is used to mark that this SolverEngine should not
   * perform preprocessing passes that rephrase the input, such as
   * --sygus-rr-synth-input or
   * --sygus-abduct.
   */
  void setIsInternalSubsolver();
  /** Is this an internal subsolver? */
  bool isInternalSubsolver() const;

  /**
   * Block the current model. Can be called only if immediately preceded by
   * a SAT or INVALID query. Only permitted if produce-models is on, and the
   * block-models option is set to a mode other than "none".
   *
   * This adds an assertion to the assertion stack that blocks the current
   * model based on the current options configured by cvc5.
   *
   * The return value has the same meaning as that of assertFormula.
   */
  Result blockModel();

  /**
   * Block the current model values of (at least) the values in exprs.
   * Can be called only if immediately preceded by a SAT or NOT_ENTAILED query.
   * Only permitted if produce-models is on, and the block-models option is set
   * to a mode other than "none".
   *
   * This adds an assertion to the assertion stack of the form:
   *  (or (not (= exprs[0] M0)) ... (not (= exprs[n] Mn)))
   * where M0 ... Mn are the current model values of exprs[0] ... exprs[n].
   *
   * The return value has the same meaning as that of assertFormula.
   */
  Result blockModelValues(const std::vector<Node>& exprs);

  /**
   * Declare heap. For smt2 inputs, this is called when the command
   * (declare-heap (locT datat)) is invoked by the user. This sets locT as the
   * location type and dataT is the data type for the heap. This command should
   * be executed only once, and must be invoked before solving separation logic
   * inputs.
   */
  void declareSepHeap(TypeNode locT, TypeNode dataT);

  /**
   * Get the separation heap types, which extracts which types were passed to
   * the method above.
   *
   * @return true if the separation logic heap types have been declared.
   */
  bool getSepHeapTypes(TypeNode& locT, TypeNode& dataT);

  /** When using separation logic, obtain the expression for the heap.  */
  Node getSepHeapExpr();

  /** When using separation logic, obtain the expression for nil.  */
  Node getSepNilExpr();

  /**
   * Get an aspect of the current SMT execution environment.
   * @throw OptionException
   */
  std::string getOption(const std::string& key) const;

  /**
   * Define function func in the current context to be:
   *   (lambda (formals) formula)
   * This adds func to the list of defined functions, which indicates that
   * all occurrences of func should be expanded during expandDefinitions.
   *
   * @param func a variable of function type that expects the arguments in
   *             formal
   * @param formals a list of BOUND_VARIABLE expressions
   * @param formula The body of the function, must not contain func
   * @param global True if this definition is global (i.e. should persist when
   *               popping the user context)
   */
  void defineFunction(Node func,
                      const std::vector<Node>& formals,
                      Node formula,
                      bool global = false);

  /**
   * Define functions recursive
   *
   * For each i, this constrains funcs[i] in the current context to be:
   *   (lambda (formals[i]) formulas[i])
   * where formulas[i] may contain variables from funcs. Unlike defineFunction
   * above, we do not add funcs[i] to the set of defined functions. Instead,
   * we consider funcs[i] to be a free uninterpreted function, and add:
   *   forall formals[i]. f(formals[i]) = formulas[i]
   * to the set of assertions in the current context.
   * This method expects input such that for each i:
   * - func[i] : a variable of function type that expects the arguments in
   *             formals[i], and
   * - formals[i] : a list of BOUND_VARIABLE expressions.
   *
   * @param global True if this definition is global (i.e. should persist when
   *               popping the user context)
   */
  void defineFunctionsRec(const std::vector<Node>& funcs,
                          const std::vector<std::vector<Node>>& formals,
                          const std::vector<Node>& formulas,
                          bool global = false);
  /**
   * Define function recursive
   * Same as above, but for a single function.
   */
  void defineFunctionRec(Node func,
                         const std::vector<Node>& formals,
                         Node formula,
                         bool global = false);
  /**
   * Add a formula to the current context: preprocess, do per-theory
   * setup, use processAssertionList(), asserting to T-solver for
   * literals and conjunction of literals.  Returns false if
   * immediately determined to be inconsistent. Note this formula will
   * be included in the unsat core when applicable.
   *
   * @throw TypeCheckingException, LogicException, UnsafeInterruptException
   */
  Result assertFormula(const Node& formula);

  /**
   * Reduce an unsatisfiable core to make it minimal.
   */
  std::vector<Node> reduceUnsatCore(const std::vector<Node>& core);

  /**
   * Check if a given (set of) expression(s) is entailed with respect to the
   * current set of assertions. We check this by asserting the negation of
   * the (big AND over the) given (set of) expression(s).
   * Returns ENTAILED, NOT_ENTAILED, or ENTAILMENT_UNKNOWN result.
   *
   * @throw Exception
   */
  Result checkEntailed(const Node& assumption);
  Result checkEntailed(const std::vector<Node>& assumptions);

  /**
   * Assert a formula (if provided) to the current context and call
   * check().  Returns SAT, UNSAT, or SAT_UNKNOWN result.
   *
   * @throw Exception
   */
  Result checkSat();
  Result checkSat(const Node& assumption);
  Result checkSat(const std::vector<Node>& assumptions);

  /**
   * Returns a set of so-called "failed" assumptions.
   *
   * The returned set is a subset of the set of assumptions of a previous
   * (unsatisfiable) call to checkSatisfiability. Calling checkSatisfiability
   * with this set of failed assumptions still produces an unsat answer.
   *
   * Note that the returned set of failed assumptions is not necessarily
   * minimal.
   */
  std::vector<Node> getUnsatAssumptions(void);

  /*---------------------------- sygus commands  ---------------------------*/

  /**
   * Add sygus variable declaration.
   *
   * Declared SyGuS variables may be used in SyGuS constraints, in which they
   * are assumed to be universally quantified.
   *
   * In SyGuS semantics, declared functions are treated in the same manner as
   * declared variables, i.e. as universally quantified (function) variables
   * which can occur in the SyGuS constraints that compose the conjecture to
   * which a function is being synthesized. Thus declared functions should use
   * this method as well.
   */
  void declareSygusVar(Node var);

  /**
   * Add a function-to-synthesize declaration.
   *
   * The given sygusType may not correspond to the actual function type of func
   * but to a datatype encoding the syntax restrictions for the
   * function-to-synthesize. In this case this information is stored to be used
   * during solving.
   *
   * vars contains the arguments of the function-to-synthesize. These variables
   * are also stored to be used during solving.
   *
   * isInv determines whether the function-to-synthesize is actually an
   * invariant. This information is necessary if we are dumping a command
   * corresponding to this declaration, so that it can be properly printed.
   */
  void declareSynthFun(Node func,
                       TypeNode sygusType,
                       bool isInv,
                       const std::vector<Node>& vars);
  /**
   * Same as above, without a sygus type.
   */
  void declareSynthFun(Node func, bool isInv, const std::vector<Node>& vars);

  /**
   * Add a regular sygus constraint or assumption.
   * @param n The formula
   * @param isAssume True if n is an assumption.
   */
  void assertSygusConstraint(Node n, bool isAssume = false);

  /**
   * Add an invariant constraint.
   *
   * Invariant constraints are not explicitly declared: they are given in terms
   * of the invariant-to-synthesize, the pre condition, transition relation and
   * post condition. The actual constraint is built based on the inputs of these
   * place holder predicates :
   *
   * PRE(x) -> INV(x)
   * INV() ^ TRANS(x, x') -> INV(x')
   * INV(x) -> POST(x)
   *
   * The regular and primed variables are retrieved from the declaration of the
   * invariant-to-synthesize.
   */
  void assertSygusInvConstraint(Node inv, Node pre, Node trans, Node post);
  /**
   * Assert a synthesis conjecture to the current context and call
   * check().  Returns sat, unsat, or unknown result.
   *
   * The actual synthesis conjecture is built based on the previously
   * communicated information to this module (universal variables, defined
   * functions, functions-to-synthesize, and which constraints compose it). The
   * built conjecture is a higher-order formula of the form
   *
   * exists f1...fn . forall v1...vm . F
   *
   * in which f1...fn are the functions-to-synthesize, v1...vm are the declared
   * universal variables and F is the set of declared constraints.
   *
   * @throw Exception
   */
  Result checkSynth();

  /*------------------------- end of sygus commands ------------------------*/

  /**
   * Declare pool whose initial value is the terms in initValue. A pool is
   * a variable of type (Set T) that is used in quantifier annotations and does
   * not occur in constraints.
   *
   * @param p The pool to declare, which should be a variable of type (Set T)
   * for some type T.
   * @param initValue The initial value of p, which should be a vector of terms
   * of type T.
   */
  void declarePool(const Node& p, const std::vector<Node>& initValue);
  /**
   * Simplify a formula without doing "much" work.  Does not involve
   * the SAT Engine in the simplification, but uses the current
   * definitions, assertions, and the current partial model, if one
   * has been constructed.  It also involves theory normalization.
   *
   * @throw TypeCheckingException, LogicException, UnsafeInterruptException
   *
   * @todo (design) is this meant to give an equivalent or an
   * equisatisfiable formula?
   */
  Node simplify(const Node& e);

  /**
   * Expand the definitions in a term or formula.
   *
   * @param n The node to expand
   *
   * @throw TypeCheckingException, LogicException, UnsafeInterruptException
   */
  Node expandDefinitions(const Node& n);

  /**
   * Get the assigned value of an expr (only if immediately preceded by a SAT
   * or NOT_ENTAILED query).  Only permitted if the SolverEngine is set to
   * operate interactively and produce-models is on.
   *
   * @throw ModalException, TypeCheckingException, LogicException,
   *        UnsafeInterruptException
   */
  Node getValue(const Node& e) const;

  /**
   * Same as getValue but for a vector of expressions
   */
  std::vector<Node> getValues(const std::vector<Node>& exprs) const;

  /**
   * @return the domain elements for uninterpreted sort tn.
   */
  std::vector<Node> getModelDomainElements(TypeNode tn) const;

  /**
   * @return true if v is a model core symbol
   */
  bool isModelCoreSymbol(Node v);

  /**
   * Get a model (only if immediately preceded by an SAT or unknown query).
   * Only permitted if the model option is on.
   *
   * @param declaredSorts The sorts to print in the model
   * @param declaredFuns The free constants to print in the model. A subset
   * of these may be printed based on isModelCoreSymbol.
   * @return the string corresponding to the model. If the output language is
   * smt2, then this corresponds to a response to the get-model command.
   */
  std::string getModel(const std::vector<TypeNode>& declaredSorts,
                       const std::vector<Node>& declaredFuns);

  /** print instantiations
   *
   * Print all instantiations for all quantified formulas on out,
   * returns true if at least one instantiation was printed. The type of output
   * (list, num, etc.) is determined by printInstMode.
   */
  void printInstantiations(std::ostream& out);
  /**
   * Print the current proof. This method should be called after an UNSAT
   * response. It gets the proof of false from the PropEngine and passes
   * it to the ProofManager, which post-processes the proof and prints it
   * in the proper format.
   */
  void printProof();

  /**
   * Get synth solution.
   *
   * This method returns true if we are in a state immediately preceded by
   * a successful call to checkSynth.
   *
   * This method adds entries to solMap that map functions-to-synthesize with
   * their solutions, for all active conjectures. This should be called
   * immediately after the solver answers unsat for sygus input.
   *
   * Specifically, given a sygus conjecture of the form
   *   exists x1...xn. forall y1...yn. P( x1...xn, y1...yn )
   * where x1...xn are second order bound variables, we map each xi to
   * lambda term in solMap such that
   *    forall y1...yn. P( solMap[x1]...solMap[xn], y1...yn )
   * is a valid formula.
   */
  bool getSynthSolutions(std::map<Node, Node>& solMap);

  /**
   * Do quantifier elimination.
   *
   * This function takes as input a quantified formula q
   * of the form:
   *   Q x1...xn. P( x1...xn, y1...yn )
   * where P( x1...xn, y1...yn ) is a quantifier-free
   * formula in a logic that supports quantifier elimination.
   * Currently, the only logics supported by quantifier
   * elimination is LRA and LIA.
   *
   * This function returns a formula ret such that, given
   * the current set of formulas A asserted to this SolverEngine :
   *
   * If doFull = true, then
   *   - ( A ^ q ) and ( A ^ ret ) are equivalent
   *   - ret is quantifier-free formula containing
   *     only free variables in y1...yn.
   *
   * If doFull = false, then
   *   - (A ^ q) => (A ^ ret) if Q is forall or
   *     (A ^ ret) => (A ^ q) if Q is exists,
   *   - ret is quantifier-free formula containing
   *     only free variables in y1...yn,
   *   - If Q is exists, let A^Q_n be the formula
   *       A ^ ~ret^Q_1 ^ ... ^ ~ret^Q_n
   *     where for each i=1,...n, formula ret^Q_i
   *     is the result of calling doQuantifierElimination
   *     for q with the set of assertions A^Q_{i-1}.
   *     Similarly, if Q is forall, then let A^Q_n be
   *       A ^ ret^Q_1 ^ ... ^ ret^Q_n
   *     where ret^Q_i is the same as above.
   *     In either case, we have that ret^Q_j will
   *     eventually be true or false, for some finite j.
   *
   * The former feature is quantifier elimination, and
   * is run on invocations of the smt2 extended command get-qe.
   * The latter feature is referred to as partial quantifier
   * elimination, and is run on invocations of the smt2
   * extended command get-qe-disjunct, which can be used
   * for incrementally computing the result of a
   * quantifier elimination.
   *
   * The argument strict is whether to output
   * warnings, such as when an unexpected logic is used.
   *
   * throw@ Exception
   */
  Node getQuantifierElimination(Node q, bool doFull, bool strict = true);

  /**
   * This method asks this SMT engine to find an interpolant with respect to
   * the current assertion stack (call it A) and the conjecture (call it B). If
   * this method returns true, then interpolant is set to a formula I such that
   * A ^ ~I and I ^ ~B are both unsatisfiable.
   *
   * The argument grammarType is a sygus datatype type that encodes the syntax
   * restrictions on the shapes of possible solutions.
   *
   * This method invokes a separate copy of the SMT engine for solving the
   * corresponding sygus problem for generating such a solution.
   */
  bool getInterpol(const Node& conj,
                   const TypeNode& grammarType,
                   Node& interpol);

  /** Same as above, but without user-provided grammar restrictions */
  bool getInterpol(const Node& conj, Node& interpol);

  /**
   * This method asks this SMT engine to find an abduct with respect to the
   * current assertion stack (call it A) and the conjecture (call it B).
   * If this method returns true, then abd is set to a formula C such that
   * A ^ C is satisfiable, and A ^ ~B ^ C is unsatisfiable.
   *
   * The argument grammarType is a sygus datatype type that encodes the syntax
   * restrictions on the shape of possible solutions.
   *
   * This method invokes a separate copy of the SMT engine for solving the
   * corresponding sygus problem for generating such a solution.
   */
  bool getAbduct(const Node& conj, const TypeNode& grammarType, Node& abd);

  /** Same as above, but without user-provided grammar restrictions */
  bool getAbduct(const Node& conj, Node& abd);

  /**
   * Get list of quantified formulas that were instantiated on the last call
   * to check-sat.
   */
  void getInstantiatedQuantifiedFormulas(std::vector<Node>& qs);

  /**
   * Get instantiation term vectors for quantified formula q.
   *
   * This method is similar to above, but in the example above, we return the
   * (vectors of) terms t1, ..., tn instead.
   *
   * Notice that these are not guaranteed to come in the same order as the
   * instantiation lemmas above.
   */
  void getInstantiationTermVectors(Node q,
                                   std::vector<std::vector<Node>>& tvecs);
  /**
   * As above but only the instantiations that were relevant for the
   * refutation.
   */
  void getRelevantInstantiationTermVectors(
      std::map<Node, InstantiationList>& insts, bool getDebugInfo = false);
  /**
   * Get instantiation term vectors, which maps each instantiated quantified
   * formula to the list of instantiations for that quantified formula. This
   * list is minimized if proofs are enabled, and this call is immediately
   * preceded by an UNSAT or ENTAILED query
   */
  void getInstantiationTermVectors(
      std::map<Node, std::vector<std::vector<Node>>>& insts);

  /**
   * Get an unsatisfiable core (only if immediately preceded by an UNSAT or
   * ENTAILED query).  Only permitted if cvc5 was built with unsat-core support
   * and produce-unsat-cores is on.
   */
  UnsatCore getUnsatCore();

  /**
   * Get a refutation proof (only if immediately preceded by an UNSAT or
   * ENTAILED query). Only permitted if cvc5 was built with proof support and
   * the proof option is on. */
  std::string getProof();

  /**
   * Get the current set of assertions.  Only permitted if the
   * SolverEngine is set to operate interactively.
   */
  std::vector<Node> getAssertions();

  /**
   * Get difficulty map, which populates dmap, mapping input assertions
   * to a value that estimates their difficulty for solving the current problem.
   */
  void getDifficultyMap(std::map<Node, Node>& dmap);

  /**
   * Push a user-level context.
   * throw@ ModalException, LogicException, UnsafeInterruptException
   */
  void push();

  /**
   * Pop a user-level context.  Throws an exception if nothing to pop.
   * @throw ModalException
   */
  void pop();

  /** Reset all assertions, global declarations, etc.  */
  void resetAssertions();

  /**
   * Interrupt a running query.  This can be called from another thread
   * or from a signal handler.  Throws a ModalException if the SolverEngine
   * isn't currently in a query.
   *
   * @throw ModalException
   */
  void interrupt();

  /**
   * Set a resource limit for SolverEngine operations.  This is like a time
   * limit, but it's deterministic so that reproducible results can be
   * obtained.  Currently, it's based on the number of conflicts.
   * However, please note that the definition may change between different
   * versions of cvc5 (as may the number of conflicts required, anyway),
   * and it might even be different between instances of the same version
   * of cvc5 on different platforms.
   *
   * A cumulative and non-cumulative (per-call) resource limit can be
   * set at the same time.  A call to setResourceLimit() with
   * cumulative==true replaces any cumulative resource limit currently
   * in effect; a call with cumulative==false replaces any per-call
   * resource limit currently in effect.  Time limits can be set in
   * addition to resource limits; the SolverEngine obeys both.  That means
   * that up to four independent limits can control the SolverEngine
   * at the same time.
   *
   * When an SolverEngine is first created, it has no time or resource
   * limits.
   *
   * Currently, these limits only cause the SolverEngine to stop what its
   * doing when the limit expires (or very shortly thereafter); no
   * heuristics are altered by the limits or the threat of them expiring.
   * We reserve the right to change this in the future.
   *
   * @param units the resource limit, or 0 for no limit
   * @param cumulative whether this resource limit is to be a cumulative
   * resource limit for all remaining calls into the SolverEngine (true), or
   * whether it's a per-call resource limit (false); the default is false
   */
  void setResourceLimit(uint64_t units, bool cumulative = false);

  /**
   * Set a per-call time limit for SolverEngine operations.
   *
   * A per-call time limit can be set at the same time and replaces
   * any per-call time limit currently in effect.
   * Resource limits (either per-call or cumulative) can be set in
   * addition to a time limit; the SolverEngine obeys all three of them.
   *
   * Note that the per-call timer only ticks away when one of the
   * SolverEngine's workhorse functions (things like assertFormula(),
   * checkEntailed(), checkSat(), and simplify()) are running.
   * Between calls, the timer is still.
   *
   * When an SolverEngine is first created, it has no time or resource
   * limits.
   *
   * Currently, these limits only cause the SolverEngine to stop what its
   * doing when the limit expires (or very shortly thereafter); no
   * heuristics are altered by the limits or the threat of them expiring.
   * We reserve the right to change this in the future.
   *
   * @param millis the time limit in milliseconds, or 0 for no limit
   */
  void setTimeLimit(uint64_t millis);

  /**
   * Get the current resource usage count for this SolverEngine.  This
   * function can be used to ascertain reasonable values to pass as
   * resource limits to setResourceLimit().
   */
  unsigned long getResourceUsage() const;

  /** Get the current millisecond count for this SolverEngine.  */
  unsigned long getTimeUsage() const;

  /**
   * Get the remaining resources that can be consumed by this SolverEngine
   * according to the currently-set cumulative resource limit.  If there
   * is not a cumulative resource limit set, this function throws a
   * ModalException.
   *
   * @throw ModalException
   */
  unsigned long getResourceRemaining() const;

  /** Permit access to the underlying NodeManager. */
  NodeManager* getNodeManager() const;

  /**
   * Print statistics from the statistics registry in the env object owned by
   * this SolverEngine. Safe to use in a signal handler.
   */
  void printStatisticsSafe(int fd) const;

  /**
   * Print the changes to the statistics from the statistics registry in the
   * env object owned by this SolverEngine since this method was called the last
   * time. Internally prints the diff and then stores a snapshot for the next
   * call.
   */
  void printStatisticsDiff() const;

  /** Get the options object (const and non-const versions) */
  Options& getOptions();
  const Options& getOptions() const;

  /** Get a pointer to the UserContext owned by this SolverEngine. */
  context::UserContext* getUserContext();

  /** Get a pointer to the Context owned by this SolverEngine. */
  context::Context* getContext();

  /** Get a pointer to the TheoryEngine owned by this SolverEngine. */
  TheoryEngine* getTheoryEngine();

  /** Get a pointer to the PropEngine owned by this SolverEngine. */
  prop::PropEngine* getPropEngine();

  /** Get the resource manager of this SMT engine */
  ResourceManager* getResourceManager() const;

  /** Permit access to the underlying dump manager. */
  smt::DumpManager* getDumpManager();

  /** Get the printer used by this SMT engine */
  const Printer& getPrinter() const;

  /** Get the output manager for this SMT engine */
  OutputManager& getOutputManager();

  /** Get a pointer to the Rewriter owned by this SolverEngine. */
  theory::Rewriter* getRewriter();
  /**
   * Get expanded assertions.
   *
   * Return the set of assertions, after expanding definitions.
   */
  std::vector<Node> getExpandedAssertions();

  /**
   * !!!!! temporary, until the environment is passsed to all classes that
   * require it.
   */
  Env& getEnv();
  /* .......................................................................  */
 private:
  /* .......................................................................  */

  // disallow copy/assignment
  SolverEngine(const SolverEngine&) = delete;
  SolverEngine& operator=(const SolverEngine&) = delete;

  /** Set solver instance that owns this SolverEngine. */
  void setSolver(api::Solver* solver) { d_solver = solver; }

  /** Get a pointer to the (new) PfManager owned by this SolverEngine. */
  smt::PfManager* getPfManager() { return d_pfManager.get(); };

  /** Get a pointer to the StatisticsRegistry owned by this SolverEngine. */
  StatisticsRegistry& getStatisticsRegistry();

  /**
   * Internal method to get an unsatisfiable core (only if immediately preceded
   * by an UNSAT or ENTAILED query). Only permitted if cvc5 was built with
   * unsat-core support and produce-unsat-cores is on. Does not dump the
   * command.
   */
  UnsatCore getUnsatCoreInternal();

  /**
   * Check that a generated proof checks. This method is the same as printProof,
   * but does not print the proof. Like that method, it should be called
   * after an UNSAT response. It ensures that a well-formed proof of false
   * can be constructed by the combination of the PropEngine and ProofManager.
   */
  void checkProof();

  /**
   * Check that an unsatisfiable core is indeed unsatisfiable.
   */
  void checkUnsatCore();

  /**
   * Check that a generated Model (via getModel()) actually satisfies
   * all user assertions.
   */
  void checkModel(bool hardFailure = true);

  /**
   * Check that a solution to an interpolation problem is indeed a solution.
   *
   * The check is made by determining that the assertions imply the solution of
   * the interpolation problem (interpol), and the solution implies the goal
   * (conj). If these criteria are not met, an internal error is thrown.
   */
  void checkInterpol(Node interpol,
                     const std::vector<Node>& easserts,
                     const Node& conj);

  /**
   * This is called by the destructor, just before destroying the
   * PropEngine, TheoryEngine, and DecisionEngine (in that order).  It
   * is important because there are destruction ordering issues
   * between PropEngine and Theory.
   */
  void shutdown();

  /**
   * Quick check of consistency in current context: calls
   * processAssertionList() then look for inconsistency (based only on
   * that).
   */
  Result quickCheck();

  /**
   * Get the (SMT-level) model pointer, if we are in SAT mode. Otherwise,
   * return nullptr.
   *
   * This ensures that the underlying theory model of the SmtSolver maintained
   * by this class is currently available, which means that cvc5 is producing
   * models, and is in "SAT mode", otherwise a recoverable exception is thrown.
   *
   * @param c used for giving an error message to indicate the context
   * this method was called.
   */
  theory::TheoryModel* getAvailableModel(const char* c) const;
  /**
   * Get available quantifiers engine, which throws a modal exception if it
   * does not exist. This can happen if a quantifiers-specific call (e.g.
   * getInstantiatedQuantifiedFormulas) is called in a non-quantified logic.
   *
   * @param c used for giving an error message to indicate the context
   * this method was called.
   */
  theory::QuantifiersEngine* getAvailableQuantifiersEngine(const char* c) const;

  // --------------------------------------- callbacks from the state
  /**
   * Notify push pre, which is called just before the user context of the state
   * pushes. This processes all pending assertions.
   */
  void notifyPushPre();
  /**
   * Notify push post, which is called just after the user context of the state
   * pushes. This performs a push on the underlying prop engine.
   */
  void notifyPushPost();
  /**
   * Notify pop pre, which is called just before the user context of the state
   * pops. This performs a pop on the underlying prop engine.
   */
  void notifyPopPre();
  /**
   * Notify post solve pre, which is called once per check-sat query. It
   * is triggered when the first d_state.doPendingPops() is issued after the
   * check-sat. This method is called before the contexts pop in the method
   * doPendingPops.
   */
  void notifyPostSolvePre();
  /**
   * Same as above, but after contexts are popped. This calls the postsolve
   * method of the underlying TheoryEngine.
   */
  void notifyPostSolvePost();
  // --------------------------------------- end callbacks from the state

  /**
   * Internally handle the setting of a logic.  This function should always
   * be called when d_logic is updated.
   */
  void setLogicInternal();

  /*
   * Check satisfiability (used to check satisfiability and entailment).
   */
  Result checkSatInternal(const std::vector<Node>& assumptions,
                          bool isEntailmentCheck);

  /**
   * Check that all Expr in formals are of BOUND_VARIABLE kind, where func is
   * the function that the formal argument list is for. This method is used
   * as a helper function when defining (recursive) functions.
   */
  void debugCheckFormals(const std::vector<Node>& formals, Node func);

  /**
   * Checks whether formula is a valid function body for func whose formal
   * argument list is stored in formals. This method is
   * used as a helper function when defining (recursive) functions.
   */
  void debugCheckFunctionBody(Node formula,
                              const std::vector<Node>& formals,
                              Node func);

  /**
   * Helper method to obtain both the heap and nil from the solver. Returns a
   * std::pair where the first element is the heap expression and the second
   * element is the nil expression.
   */
  std::pair<Node, Node> getSepHeapAndNilExpr();
  /**
   * Get assertions internal, which is only called after initialization. This
   * should be used internally to get the assertions instead of getAssertions
   * or getExpandedAssertions, which may trigger initialization and SMT state
   * changes.
   */
  std::vector<Node> getAssertionsInternal();
  /* Members -------------------------------------------------------------- */

  /** Solver instance that owns this SolverEngine instance. */
  api::Solver* d_solver = nullptr;

  /**
   * The environment object, which contains all utilities that are globally
   * available to internal code.
   */
  std::unique_ptr<Env> d_env;
  /**
   * The state of this SolverEngine, which is responsible for maintaining which
   * SMT mode we are in, the contexts, the last result, etc.
   */
  std::unique_ptr<smt::SolverEngineState> d_state;

  /** Abstract values */
  std::unique_ptr<smt::AbstractValues> d_absValues;
  /** Assertions manager */
  std::unique_ptr<smt::Assertions> d_asserts;
  /** Resource out listener */
  std::unique_ptr<smt::ResourceOutListener> d_routListener;
  /** Node manager listener */
  std::unique_ptr<smt::SmtNodeManagerListener> d_snmListener;

  /** The SMT solver */
  std::unique_ptr<smt::SmtSolver> d_smtSolver;

  /**
   * The utility used for checking models
   */
  std::unique_ptr<smt::CheckModels> d_checkModels;

  /**
   * The proof manager, which manages all things related to checking,
   * processing, and printing proofs.
   */
  std::unique_ptr<smt::PfManager> d_pfManager;

  /**
   * The unsat core manager, which produces unsat cores and related information
   * from refutations. */
  std::unique_ptr<smt::UnsatCoreManager> d_ucManager;

  /** The solver for sygus queries */
  std::unique_ptr<smt::SygusSolver> d_sygusSolver;

  /** The solver for abduction queries */
  std::unique_ptr<smt::AbductionSolver> d_abductSolver;
  /** The solver for interpolation queries */
  std::unique_ptr<smt::InterpolationSolver> d_interpolSolver;
  /** The solver for quantifier elimination queries */
  std::unique_ptr<smt::QuantElimSolver> d_quantElimSolver;

  /**
   * The logic set by the user. The actual logic, which may extend the user's
   * logic, lives in the Env class.
   */
  LogicInfo d_userLogic;

  /** Whether this is an internal subsolver. */
  bool d_isInternalSubsolver;

  /**
   * Verbosity of various commands.
   */
  std::map<std::string, int> d_commandVerbosity;

  /** The statistics class */
  std::unique_ptr<smt::SolverEngineStatistics> d_stats;

  /** the output manager for commands */
  mutable OutputManager d_outMgr;
  /**
   * The global scope object. Upon creation of this SolverEngine, it becomes the
   * SolverEngine in scope. It says the SolverEngine in scope until it is
   * destructed, or another SolverEngine is created.
   */
  std::unique_ptr<smt::SolverEngineScope> d_scope;
}; /* class SolverEngine */

/* -------------------------------------------------------------------------- */

}  // namespace cvc5

#endif /* CVC5__SMT_ENGINE_H */<|MERGE_RESOLUTION|>--- conflicted
+++ resolved
@@ -113,11 +113,7 @@
 class CVC5_EXPORT SolverEngine
 {
   friend class ::cvc5::api::Solver;
-<<<<<<< HEAD
-  friend class ::cvc5::smt::SmtEngineState;
-=======
   friend class ::cvc5::smt::SolverEngineState;
->>>>>>> 3e332c40
   friend class ::cvc5::smt::SolverEngineScope;
 
   /* .......................................................................  */
