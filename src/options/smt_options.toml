--- conflicted
+++ resolved
@@ -408,17 +408,6 @@
   help       = "calculate sort inference of input problem, convert the input based on monotonic sorts"
 
 [[option]]
-<<<<<<< HEAD
-  name       = "symmetryBreakerExp"
-  category   = "regular"
-  long       = "symmetry-breaker-exp"
-  type       = "bool"
-  default    = "false"
-  help       = "generate symmetry breaking constraints after symmetry detection"
-
-[[option]]
-=======
->>>>>>> c9b7c3d6
   name       = "incrementalSolving"
   category   = "common"
   short      = "i"
