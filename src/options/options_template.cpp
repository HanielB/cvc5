/*********************                                                        */
/*! \file options_template.cpp
 ** \verbatim
 ** Top contributors (to current version):
 **   Tim King, Morgan Deters, Mathias Preiner
 ** This file is part of the CVC4 project.
 ** Copyright (c) 2009-2019 by the authors listed in the file AUTHORS
 ** in the top-level source directory) and their institutional affiliations.
 ** All rights reserved.  See the file COPYING in the top-level source
 ** directory for licensing information.\endverbatim
 **
 ** \brief Contains code for handling command-line options.
 **
 ** Contains code for handling command-line options
 **/

#if !defined(_BSD_SOURCE) && defined(__MINGW32__) && !defined(__MINGW64__)
// force use of optreset; mingw32 croaks on argv-switching otherwise
#  include "cvc4autoconfig.h"
#  define _BSD_SOURCE
#  undef HAVE_DECL_OPTRESET
#  define HAVE_DECL_OPTRESET 1
#  define CVC4_IS_NOT_REALLY_BSD
#endif /* !_BSD_SOURCE && __MINGW32__ && !__MINGW64__ */

#ifdef __MINGW64__
extern int optreset;
#endif /* __MINGW64__ */

#include <getopt.h>

// clean up
#ifdef CVC4_IS_NOT_REALLY_BSD
#  undef _BSD_SOURCE
#endif /* CVC4_IS_NOT_REALLY_BSD */

#include <unistd.h>
#include <string.h>
#include <stdint.h>
#include <time.h>

#include <cstdio>
#include <cstdlib>
#include <cstring>
#include <iomanip>
#include <new>
#include <string>
#include <sstream>
#include <limits>

#include "base/cvc4_assert.h"
#include "base/exception.h"
#include "base/output.h"
#include "options/argument_extender.h"
#include "options/argument_extender_implementation.h"
#include "options/didyoumean.h"
#include "options/language.h"
#include "options/options_handler.h"

${headers_module}$


#include "options/options_holder.h"
#include "cvc4autoconfig.h"
#include "options/base_handlers.h"

${headers_handler}$


using namespace CVC4;
using namespace CVC4::options;

namespace CVC4 {

thread_local Options* Options::s_current = NULL;



/**
 * This is a default handler for options of built-in C++ type.  This
 * template is really just a helper for the handleOption() template,
 * below.  Variants of this template handle numeric and non-numeric,
 * integral and non-integral, signed and unsigned C++ types.
 * handleOption() makes sure to instantiate the right one.
 *
 * This implements default behavior when e.g. an option is
 * unsigned but the user specifies a negative argument; etc.
 */
template <class T, bool is_numeric, bool is_integer>
struct OptionHandler {
  static T handle(std::string option, std::string optionarg);
};/* struct OptionHandler<> */

/** Variant for integral C++ types */
template <class T>
struct OptionHandler<T, true, true> {
  static bool stringToInt(T& t, const std::string& str) {
    std::istringstream ss(str);
    ss >> t;
    char tmp;
    return !(ss.fail() || ss.get(tmp));
  }

  static bool containsMinus(const std::string& str) {
    return str.find('-') != std::string::npos;
  }

  static T handle(const std::string& option, const std::string& optionarg) {
    try {
      T i;
      bool success = stringToInt(i, optionarg);

      if(!success){
        throw OptionException(option + ": failed to parse "+ optionarg +
                              " as an integer of the appropriate type.");
      }

      // Depending in the platform unsigned numbers with '-' signs may parse.
      // Reject these by looking for any minus if it is not signed.
      if( (! std::numeric_limits<T>::is_signed) && containsMinus(optionarg) ) {
        // unsigned type but user gave negative argument
        throw OptionException(option + " requires a nonnegative argument");
      } else if(i < std::numeric_limits<T>::min()) {
        // negative overflow for type
        std::stringstream ss;
        ss << option << " requires an argument >= "
           << std::numeric_limits<T>::min();
        throw OptionException(ss.str());
      } else if(i > std::numeric_limits<T>::max()) {
        // positive overflow for type
        std::stringstream ss;
        ss << option << " requires an argument <= "
           << std::numeric_limits<T>::max();
        throw OptionException(ss.str());
      }

      return i;

      // if(std::numeric_limits<T>::is_signed) {
      //   return T(i.getLong());
      // } else {
      //   return T(i.getUnsignedLong());
      // }
    } catch(std::invalid_argument&) {
      // user gave something other than an integer
      throw OptionException(option + " requires an integer argument");
    }
  }
};/* struct OptionHandler<T, true, true> */

/** Variant for numeric but non-integral C++ types */
template <class T>
struct OptionHandler<T, true, false> {
  static T handle(std::string option, std::string optionarg) {
    std::stringstream in(optionarg);
    long double r;
    in >> r;
    if(! in.eof()) {
      // we didn't consume the whole string (junk at end)
      throw OptionException(option + " requires a numeric argument");
    }

    if(! std::numeric_limits<T>::is_signed && r < 0.0) {
      // unsigned type but user gave negative value
      throw OptionException(option + " requires a nonnegative argument");
    } else if(r < -std::numeric_limits<T>::max()) {
      // negative overflow for type
      std::stringstream ss;
      ss << option << " requires an argument >= "
         << -std::numeric_limits<T>::max();
      throw OptionException(ss.str());
    } else if(r > std::numeric_limits<T>::max()) {
      // positive overflow for type
      std::stringstream ss;
      ss << option << " requires an argument <= "
         << std::numeric_limits<T>::max();
      throw OptionException(ss.str());
    }

    return T(r);
  }
};/* struct OptionHandler<T, true, false> */

/** Variant for non-numeric C++ types */
template <class T>
struct OptionHandler<T, false, false> {
  static T handle(std::string option, std::string optionarg) {
    T::unsupported_handleOption_call___please_write_me;
    // The above line causes a compiler error if this version of the template
    // is ever instantiated (meaning that a specialization is missing).  So
    // don't worry about the segfault in the next line, the "return" is only
    // there to keep the compiler from giving additional, distracting errors
    // and warnings.
    return *(T*)0;
  }
};/* struct OptionHandler<T, false, false> */

/** Handle an option of type T in the default way. */
template <class T>
T handleOption(std::string option, std::string optionarg) {
  return OptionHandler<T, std::numeric_limits<T>::is_specialized, std::numeric_limits<T>::is_integer>::handle(option, optionarg);
}

/** Handle an option of type std::string in the default way. */
template <>
std::string handleOption<std::string>(std::string option, std::string optionarg) {
  return optionarg;
}

/**
 * Run handler, and any user-given predicates, for option T.
 * If a user specifies a :handler or :predicates, it overrides this.
 */
template <class T>
typename T::type runHandlerAndPredicates(T, std::string option, std::string optionarg, options::OptionsHandler* handler) {
  // By default, parse the option argument in a way appropriate for its type.
  // E.g., for "unsigned int" options, ensure that the provided argument is
  // a nonnegative integer that fits in the unsigned int type.

  return handleOption<typename T::type>(option, optionarg);
}

template <class T>
void runBoolPredicates(T, std::string option, bool b, options::OptionsHandler* handler) {
  // By default, nothing to do for bool.  Users add things with
  // :predicate in options files to provide custom checking routines
  // that can throw exceptions.
}


Options::Options()
    : d_holder(new options::OptionsHolder())
    , d_handler(new options::OptionsHandler(this))
    , d_beforeSearchListeners()
    , d_tlimitListeners()
    , d_tlimitPerListeners()
    , d_rlimitListeners()
    , d_rlimitPerListeners()
{}

Options::~Options() {
  delete d_handler;
  delete d_holder;
}

void Options::copyValues(const Options& options){
  if(this != &options) {
    delete d_holder;
    d_holder = new options::OptionsHolder(*options.d_holder);
  }
}

std::string Options::formatThreadOptionException(const std::string& option) {
  std::stringstream ss;
  ss << "can't understand option `" << option
     << "': expected something like --threadN=\"--option1 --option2\","
     << " where N is a nonnegative integer";
  return ss.str();
}

ListenerCollection::Registration* Options::registerAndNotify(
    ListenerCollection& collection, Listener* listener, bool notify)
{
  ListenerCollection::Registration* registration =
      collection.registerListener(listener);
  if(notify) {
    try
    {
      listener->notify();
    }
    catch (OptionException& e)
    {
      // It can happen that listener->notify() throws an OptionException. In
      // that case, we have to make sure that we delete the registration of our
      // listener before rethrowing the exception. Otherwise the
      // ListenerCollection deconstructor will complain that not all
      // registrations have been removed before invoking the deconstructor.
      delete registration;
      throw OptionException(e.getRawMessage());
    }
  }
  return registration;
}

ListenerCollection::Registration* Options::registerBeforeSearchListener(
   Listener* listener)
{
  return d_beforeSearchListeners.registerListener(listener);
}

ListenerCollection::Registration* Options::registerTlimitListener(
   Listener* listener, bool notifyIfSet)
{
  bool notify = notifyIfSet &&
      wasSetByUser(options::cumulativeMillisecondLimit);
  return registerAndNotify(d_tlimitListeners, listener, notify);
}

ListenerCollection::Registration* Options::registerTlimitPerListener(
   Listener* listener, bool notifyIfSet)
{
  bool notify = notifyIfSet && wasSetByUser(options::perCallMillisecondLimit);
  return registerAndNotify(d_tlimitPerListeners, listener, notify);
}

ListenerCollection::Registration* Options::registerRlimitListener(
   Listener* listener, bool notifyIfSet)
{
  bool notify = notifyIfSet && wasSetByUser(options::cumulativeResourceLimit);
  return registerAndNotify(d_rlimitListeners, listener, notify);
}

ListenerCollection::Registration* Options::registerRlimitPerListener(
   Listener* listener, bool notifyIfSet)
{
  bool notify = notifyIfSet && wasSetByUser(options::perCallResourceLimit);
  return registerAndNotify(d_rlimitPerListeners, listener, notify);
}

ListenerCollection::Registration* Options::registerUseTheoryListListener(
   Listener* listener, bool notifyIfSet)
{
  bool notify = notifyIfSet && wasSetByUser(options::useTheoryList);
  return registerAndNotify(d_useTheoryListListeners, listener, notify);
}

ListenerCollection::Registration* Options::registerSetDefaultExprDepthListener(
    Listener* listener, bool notifyIfSet)
{
  bool notify = notifyIfSet && wasSetByUser(options::defaultExprDepth);
  return registerAndNotify(d_setDefaultExprDepthListeners, listener, notify);
}

ListenerCollection::Registration* Options::registerSetDefaultExprDagListener(
    Listener* listener, bool notifyIfSet)
{
  bool notify = notifyIfSet && wasSetByUser(options::defaultDagThresh);
  return registerAndNotify(d_setDefaultDagThreshListeners, listener, notify);
}

ListenerCollection::Registration* Options::registerSetPrintExprTypesListener(
    Listener* listener, bool notifyIfSet)
{
  bool notify = notifyIfSet && wasSetByUser(options::printExprTypes);
  return registerAndNotify(d_setPrintExprTypesListeners, listener, notify);
}

ListenerCollection::Registration* Options::registerSetDumpModeListener(
    Listener* listener, bool notifyIfSet)
{
  bool notify = notifyIfSet && wasSetByUser(options::dumpModeString);
  return registerAndNotify(d_setDumpModeListeners, listener, notify);
}

ListenerCollection::Registration* Options::registerSetPrintSuccessListener(
    Listener* listener, bool notifyIfSet)
{
  bool notify = notifyIfSet && wasSetByUser(options::printSuccess);
  return registerAndNotify(d_setPrintSuccessListeners, listener, notify);
}

ListenerCollection::Registration* Options::registerDumpToFileNameListener(
    Listener* listener, bool notifyIfSet)
{
  bool notify = notifyIfSet && wasSetByUser(options::dumpToFileName);
  return registerAndNotify(d_dumpToFileListeners, listener, notify);
}

ListenerCollection::Registration*
Options::registerSetRegularOutputChannelListener(
    Listener* listener, bool notifyIfSet)
{
  bool notify = notifyIfSet && wasSetByUser(options::regularChannelName);
  return registerAndNotify(d_setRegularChannelListeners, listener, notify);
}

ListenerCollection::Registration*
Options::registerSetDiagnosticOutputChannelListener(
    Listener* listener, bool notifyIfSet)
{
  bool notify = notifyIfSet && wasSetByUser(options::diagnosticChannelName);
  return registerAndNotify(d_setDiagnosticChannelListeners, listener, notify);
}

ListenerCollection::Registration*
Options::registerSetReplayLogFilename(
    Listener* listener, bool notifyIfSet)
{
  bool notify = notifyIfSet && wasSetByUser(options::replayLogFilename);
  return registerAndNotify(d_setReplayFilenameListeners, listener, notify);
}

${custom_handlers}$


#ifdef CVC4_DEBUG
#  define USE_EARLY_TYPE_CHECKING_BY_DEFAULT true
#else /* CVC4_DEBUG */
#  define USE_EARLY_TYPE_CHECKING_BY_DEFAULT false
#endif /* CVC4_DEBUG */

#if defined(CVC4_MUZZLED) || defined(CVC4_COMPETITION_MODE)
#  define DO_SEMANTIC_CHECKS_BY_DEFAULT false
#else /* CVC4_MUZZLED || CVC4_COMPETITION_MODE */
#  define DO_SEMANTIC_CHECKS_BY_DEFAULT true
#endif /* CVC4_MUZZLED || CVC4_COMPETITION_MODE */

options::OptionsHolder::OptionsHolder() :
  ${module_defaults}$
{
}


static const std::string mostCommonOptionsDescription = "\
Most commonly-used CVC4 options:\n"
${help_common}$;


static const std::string optionsDescription = mostCommonOptionsDescription + "\n\
\n\
Additional CVC4 options:\n"
${help_others}$;


static const std::string optionsFootnote = "\n\
[*] Each of these options has a --no-OPTIONNAME variant, which reverses the\n\
    sense of the option.\n\
";

static const std::string languageDescription =
    "\
Languages currently supported as arguments to the -L / --lang option:\n\
  auto                           attempt to automatically determine language\n\
  cvc4 | presentation | pl       CVC4 presentation language\n\
  smt | smtlib | smt2 |\n\
  smt2.0 | smtlib2 | smtlib2.0   SMT-LIB format 2.0\n\
  smt2.5 | smtlib2.5             SMT-LIB format 2.5\n\
  smt2.6 | smtlib2.6             SMT-LIB format 2.6\n\
  smt2.6.1 | smtlib2.6.1         SMT-LIB format 2.6 with support for the strings standard\n\
  tptp                           TPTP format (cnf, fof and tff)\n\
<<<<<<< HEAD
  sygus                          SyGuS format\n\
  sygus2                         SyGuS format 2.0\n\
=======
  sygus | sygus2                 SyGuS version 1.0 and 2.0 formats\n\
>>>>>>> 80b14c09
\n\
Languages currently supported as arguments to the --output-lang option:\n\
  auto                           match output language to input language\n\
  cvc4 | presentation | pl       CVC4 presentation language\n\
  cvc3                           CVC3 presentation language\n\
  smt | smtlib | smt2 |\n\
  smt2.0 | smtlib2.0 | smtlib2   SMT-LIB format 2.0\n\
  smt2.5 | smtlib2.5             SMT-LIB format 2.5\n\
  smt2.6 | smtlib2.6             SMT-LIB format 2.6\n\
  smt2.6.1 | smtlib2.6.1         SMT-LIB format 2.6 with support for the strings standard\n\
  tptp                           TPTP format\n\
  z3str                          SMT-LIB 2.0 with Z3-str string constraints\n\
  ast                            internal format (simple syntax trees)\n\
  sygus | sygus2                 SyGuS format 2.0\n\
";

std::string Options::getDescription() const {
  return optionsDescription;
}

void Options::printUsage(const std::string msg, std::ostream& out) {
  out << msg << optionsDescription << std::endl
      << optionsFootnote << std::endl << std::flush;
}

void Options::printShortUsage(const std::string msg, std::ostream& out) {
  out << msg << mostCommonOptionsDescription << std::endl
      << optionsFootnote << std::endl
      << "For full usage, please use --help."
      << std::endl << std::endl << std::flush;
}

void Options::printLanguageHelp(std::ostream& out) {
  out << languageDescription << std::flush;
}

/**
 * This is a table of long options.  By policy, each short option
 * should have an equivalent long option (but the reverse isn't the
 * case), so this table should thus contain all command-line options.
 *
 * Each option in this array has four elements:
 *
 * 1. the long option string
 * 2. argument behavior for the option:
 *    no_argument - no argument permitted
 *    required_argument - an argument is expected
 *    optional_argument - an argument is permitted but not required
 * 3. this is a pointer to an int which is set to the 4th entry of the
 *    array if the option is present; or NULL, in which case
 *    getopt_long() returns the 4th entry
 * 4. the return value for getopt_long() when this long option (or the
 *    value to set the 3rd entry to; see #3)
 *
 * If you add something here, you should add it in src/main/usage.h
 * also, to document it.
 *
 * If you add something that has a short option equivalent, you should
 * add it to the getopt_long() call in parseOptions().
 */
static struct option cmdlineOptions[] = {
  ${cmdline_options}$
  { NULL, no_argument, NULL, '\0' }
};/* cmdlineOptions */


// static void preemptGetopt(int& argc, char**& argv, const char* opt) {

//   Debug("preemptGetopt") << "preempting getopt() with " << opt << std::endl;

//   AlwaysAssert(opt != NULL && *opt != '\0');
//   AlwaysAssert(strlen(opt) <= maxoptlen);

//   ++argc;
//   unsigned i = 1;
//   while(argv[i] != NULL && argv[i][0] != '\0') {
//     ++i;
//   }

//   if(argv[i] == NULL) {
//     argv = (char**) realloc(argv, (i + 6) * sizeof(char*));
//     for(unsigned j = i; j < i + 5; ++j) {
//       argv[j] = (char*) malloc(sizeof(char) * maxoptlen);
//       argv[j][0] = '\0';
//     }
//     argv[i + 5] = NULL;
//   }

//   strncpy(argv[i], opt, maxoptlen - 1);
//   argv[i][maxoptlen - 1] = '\0'; // ensure NUL-termination even on overflow
// }

namespace options {

/** Set a given Options* as "current" just for a particular scope. */
class OptionsGuard {
  Options** d_field;
  Options* d_old;
public:
  OptionsGuard(Options** field, Options* opts) :
    d_field(field),
    d_old(*field) {
    *field = opts;
  }
  ~OptionsGuard() {
    *d_field = d_old;
  }
};/* class OptionsGuard */

}/* CVC4::options namespace */

/**
 * Parse argc/argv and put the result into a CVC4::Options.
 * The return value is what's left of the command line (that is, the
 * non-option arguments).
 *
 * Throws OptionException on failures.
 */
std::vector<std::string> Options::parseOptions(Options* options,
                                               int argc,
                                               char* argv[])
{
  Assert(options != NULL);
  Assert(argv != NULL);

  options::OptionsGuard guard(&s_current, options);

  const char *progName = argv[0];

  // To debug options parsing, you may prefer to simply uncomment this
  // and recompile. Debug flags have not been parsed yet so these have
  // not been set.
  //DebugChannel.on("options");

  Debug("options") << "Options::parseOptions == " << options << std::endl;
  Debug("options") << "argv == " << argv << std::endl;

  // Find the base name of the program.
  const char *x = strrchr(progName, '/');
  if(x != NULL) {
    progName = x + 1;
  }
  options->d_holder->binary_name = std::string(progName);

  ArgumentExtender* argumentExtender = new ArgumentExtenderImplementation();
  for(int position = 1; position < argc; position++) {
    argumentExtender->pushBackArgument(argv[position]);
  }

  std::vector<std::string> nonoptions;
  parseOptionsRecursive(options, argumentExtender, &nonoptions);
  if(Debug.isOn("options")){
    for(std::vector<std::string>::const_iterator i = nonoptions.begin(),
          iend = nonoptions.end(); i != iend; ++i){
      Debug("options") << "nonoptions " << *i << std::endl;
    }
  }

  delete argumentExtender;
  return nonoptions;
}

void Options::parseOptionsRecursive(Options* options,
                                    ArgumentExtender* extender,
                                    std::vector<std::string>* nonoptions)
{
  int argc;
  char** argv;

  extender->movePreemptionsToArguments();
  extender->pushFrontArgument("");
  extender->getArguments(&argc, &argv);

  if(Debug.isOn("options")) {
    Debug("options") << "starting a new parseOptionsRecursive with "
                     << argc << " arguments" << std::endl;
    for( int i = 0; i < argc ; i++ ){
      Assert(argv[i] != NULL);
      Debug("options") << "  argv[" << i << "] = " << argv[i] << std::endl;
    }
  }

  // Having this synonym simplifies the generation code in mkoptions.
  options::OptionsHandler* handler = options->d_handler;

  // Reset getopt(), in the case of multiple calls to parseOptions().
  // This can be = 1 in newer GNU getopt, but older (< 2007) require = 0.
  optind = 0;
#if HAVE_DECL_OPTRESET
  optreset = 1; // on BSD getopt() (e.g. Mac OS), might need this
#endif /* HAVE_DECL_OPTRESET */


  int main_optind = 0;
  int old_optind;


  while(true) { // Repeat Forever

    if(extender->hasPreemptions()){
      // Stop this round of parsing. We now parse recursively
      // to start on a new character array for argv.
      parseOptionsRecursive(options, extender, nonoptions);
      break;
    }

    optopt = 0;
    std::string option, optionarg;

    optind = main_optind;
    old_optind = main_optind;
    //optind_ref = &main_optind;
    //argv = main_argv;

    // If we encounter an element that is not at zero and does not start
    // with a "-", this is a non-option. We consume this element as a
    // non-option.
    if (main_optind > 0 && main_optind < argc &&
        argv[main_optind][0] != '-') {
      Debug("options") << "enqueueing " << argv[main_optind]
                       << " as a non-option." << std::endl;
      nonoptions->push_back(argv[main_optind]);
      ++main_optind;
      extender->popFrontArgument();
      continue;
    }


    Debug("options") << "[ before, main_optind == " << main_optind << " ]"
                     << std::endl;
    Debug("options") << "[ before, optind == " << optind << " ]" << std::endl;
    Debug("options") << "[ argc == " << argc << ", argv == " << argv << " ]"
                     << std::endl;
    int c = getopt_long(argc, argv,
                        "+:${options_short}$",
                        cmdlineOptions, NULL);

    while(main_optind < optind) {
      main_optind++;
      extender->popFrontArgument();
    }

    Debug("options") << "[ got " << int(c) << " (" << char(c) << ") ]"
                     << "[ next option will be at pos: " << optind << " ]"
                     << std::endl;

    // The initial getopt_long call should always determine that argv[0]
    // is not an option and returns -1. We always manually advance beyond
    // this element.
    //
    // We have to reinitialize optind to 0 instead of 1 as we need to support
    // changing the argv array passed to getopt.
    // This is needed as are using GNU extensions.
    // From: http://man7.org/linux/man-pages/man3/getopt.3.html
    // A program that scans multiple argument vectors, or rescans the same
    // vector more than once, and wants to make use of GNU extensions such
    // as '+' and '-' at the start of optstring, or changes the value of
    //  POSIXLY_CORRECT between scans, must reinitialize getopt() by
    //  resetting optind to 0, rather than the traditional value of 1.
    //  (Resetting to 0 forces the invocation of an internal initialization
    //  routine that rechecks POSIXLY_CORRECT and checks for GNU extensions
    //  in optstring.)
    if ( old_optind == 0  && c == -1 ) {
      Assert(main_optind > 0);
      continue;
    }

    if ( c == -1 ) {
      if(Debug.isOn("options")) {
        Debug("options") << "done with option parsing" << std::endl;
        for(int index = optind; index < argc; ++index) {
          Debug("options") << "remaining " << argv[index] << std::endl;
        }
      }
      break;
    }

    option = argv[old_optind == 0 ? 1 : old_optind];
    optionarg = (optarg == NULL) ? "" : optarg;

    Debug("preemptGetopt") << "processing option " << c
                           << " (`" << char(c) << "'), " << option << std::endl;

    switch(c) {
${options_handler}$


    case ':':
      // This can be a long or short option, and the way to get at the
      // name of it is different.
      throw OptionException(std::string("option `") + option +
                            "' missing its required argument");

    case '?':
    default:
      throw OptionException(std::string("can't understand option `") + option +
                            "'" + suggestCommandLineOptions(option));
    }
  }

  Debug("options") << "got " << nonoptions->size()
                   << " non-option arguments." << std::endl;

  free(argv);
}

std::string Options::suggestCommandLineOptions(const std::string& optionName)
{
  DidYouMean didYouMean;

  const char* opt;
  for(size_t i = 0; (opt = cmdlineOptions[i].name) != NULL; ++i) {
    didYouMean.addWord(std::string("--") + cmdlineOptions[i].name);
  }

  return didYouMean.getMatchAsString(optionName.substr(0, optionName.find('=')));
}

static const char* smtOptions[] = {
  ${options_smt}$
  NULL
};/* smtOptions[] */

std::vector<std::string> Options::suggestSmtOptions(
    const std::string& optionName)
{
  std::vector<std::string> suggestions;

  const char* opt;
  for(size_t i = 0; (opt = smtOptions[i]) != NULL; ++i) {
    if(std::strstr(opt, optionName.c_str()) != NULL) {
      suggestions.push_back(opt);
    }
  }

  return suggestions;
}

std::vector<std::vector<std::string> > Options::getOptions() const
{
  std::vector< std::vector<std::string> > opts;

  ${options_getoptions}$


  return opts;
}

void Options::setOption(const std::string& key, const std::string& optionarg)
{
  options::OptionsHandler* handler = d_handler;
  Options *options = Options::current();
  Trace("options") << "SMT setOption(" << key << ", " << optionarg << ")"
                   << std::endl;

  ${setoption_handlers}$


  throw UnrecognizedOptionException(key);
}

std::string Options::getOption(const std::string& key) const
{
  Trace("options") << "SMT getOption(" << key << ")" << std::endl;

  ${getoption_handlers}$


  throw UnrecognizedOptionException(key);
}

#undef USE_EARLY_TYPE_CHECKING_BY_DEFAULT
#undef DO_SEMANTIC_CHECKS_BY_DEFAULT

}  // namespace CVC4<|MERGE_RESOLUTION|>--- conflicted
+++ resolved
@@ -438,12 +438,7 @@
   smt2.6 | smtlib2.6             SMT-LIB format 2.6\n\
   smt2.6.1 | smtlib2.6.1         SMT-LIB format 2.6 with support for the strings standard\n\
   tptp                           TPTP format (cnf, fof and tff)\n\
-<<<<<<< HEAD
-  sygus                          SyGuS format\n\
-  sygus2                         SyGuS format 2.0\n\
-=======
   sygus | sygus2                 SyGuS version 1.0 and 2.0 formats\n\
->>>>>>> 80b14c09
 \n\
 Languages currently supported as arguments to the --output-lang option:\n\
   auto                           match output language to input language\n\
