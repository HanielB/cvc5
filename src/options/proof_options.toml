id     = "PROOF"
name   = "Proof"

[[option]]
  name       = "proofFormatMode"
  category   = "regular"
  long       = "proof-format-mode=MODE"
  type       = "ProofFormatMode"
  default    = "NONE"
  help       = "select language of proof output"
  help_mode  = "Proof format modes."
[[option.mode.NONE]]
  name       = "none"
  help       = "Do not translate proof output"
[[option.mode.DOT]]
  name       = "dot"
  help       = "Output DOT proof"
[[option.mode.LEAN]]
  name       = "lean"
  help       = "Output Lean proof"
[[option.mode.LFSC]]
  name       = "lfsc"
  help       = "Output LFSC proof"
[[option.mode.ALETHE]]
  name       = "alethe"
  help       = "Output Alethe proof"
[[option.mode.TPTP]]
  name       = "tptp"
  help       = "Output TPTP proof (work in progress)"

[[option]]
  name       = "proofPrintConclusion"
  category   = "expert"
  long       = "proof-print-conclusion"
  type       = "bool"
  default    = "false"
  help       = "Print conclusion of proof steps when printing AST"

[[option]]
  name       = "proofPedantic"
  category   = "expert"
  long       = "proof-pedantic=N"
  type       = "uint64_t"
  default    = "0"
  maximum    = "100"
  help       = "assertion failure for any incorrect rule application or untrusted lemma having pedantic level <=N with proof"

[[option]]
  name       = "proofCheck"
  category   = "expert"
  long       = "proof-check=MODE"
  type       = "ProofCheckMode"
  default    = "LAZY"
  help       = "select proof checking mode"
  help_mode  = "Proof checking modes."
[[option.mode.EAGER]]
  name       = "eager"
  help       = "check rule applications and proofs from generators eagerly for local debugging"
[[option.mode.EAGER_SIMPLE]]
  name       = "eager-simple"
  help       = "check rule applications during construction"
[[option.mode.LAZY]]
  name       = "lazy"
  help       = "check rule applications only during final proof construction"
[[option.mode.NONE]]
  name       = "none"
  help       = "do not check rule applications"

[[option]]
  name       = "checkProofsFail"
  category   = "regular"
  long       = "check-proofs-fail"
  type       = "bool"
  default    = "false"
  help       = "always fail when the checkProof method is invoked (dummy option)"

[[option]]
  name       = "proofReq"
  category   = "regular"
  long       = "proof-req"
  type       = "bool"
  default    = "false"
  help       = "always fail during setDefaults if proof is not enabled (dummy option)"

[[option]]
  name       = "proofUpdateDebug"
  category   = "regular"
  long       = "proof-update-debug"
  type       = "bool"
  default    = "false"
  help       = "debug proof node updater"

[[option]]
  name       = "proofPpMerge"
  category   = "expert"
  long       = "proof-pp-merge"
  type       = "bool"
  default    = "true"
  help       = "merge subproofs in final proof post-processor"

[[option]]
  name       = "proofGranularityMode"
  category   = "regular"
  long       = "proof-granularity=MODE"
  type       = "ProofGranularityMode"
  default    = "MACRO"
  help       = "modes for proof granularity"
  help_mode  = "Modes for proof granularity."
[[option.mode.MACRO]]
  name = "macro"
  help = "Allow macros. Do not improve the granularity of proofs."
[[option.mode.REWRITE]]
  name = "rewrite"
  help = "Allow rewrite or substitution steps, expand macros."
[[option.mode.THEORY_REWRITE]]
  name = "theory-rewrite"
  help = "Allow theory rewrite steps, expand macros, rewrite and substitution steps."
[[option.mode.DSL_REWRITE]]
  name = "dsl-rewrite"
  help = "Allow DSL rewrites and evaluation steps, expand macros, rewrite, substitution, and theory rewrite steps."

[[option]]
  name       = "proofRewriteRconsRecLimit"
  category   = "regular"
  long       = "proof-rewrite-rcons-limit=N"
  type       = "int64_t"
  default    = "5"
  help       = "the matching recursion limit for reconstructing proofs of theory rewrites"

[[option]]
  name       = "proofAnnotate"
  category   = "expert"
  long       = "proof-annotate"
  type       = "bool"
  default    = "false"
  help       = "add optional annotations to proofs, which enables statistics for inference ids for lemmas and conflicts appearing in final proof"

[[option]]
  name       = "optResReconSize"
  category   = "regular"
  long       = "opt-res-reconstruction-size"
  type       = "bool"
  default    = "true"
  help       = "Optimize resolution reconstruction to reduce proof size"

[[option]]
  name       = "proofPruneInput"
  category   = "expert"
  long       = "proof-prune-input"
  type       = "bool"
  default    = "false"
  help       = "Prune unused input assumptions from final scope"

[[option]]
  name       = "proofAletheResPivots"
  category   = "expert"
  long       = "proof-alethe-res-pivots"
  type       = "bool"
  default    = "false"
  help       = "Add pivots to Alethe resolution steps"

[[option]]
  name       = "printDotAsDAG"
  category   = "expert"
  long       = "proof-dot-dag"
  type       = "bool"
  default    = "false"
  help       = "Indicates if the dot proof will be printed as a DAG or as a tree"

[[option]]
<<<<<<< HEAD
  name       = "produceFinalProof"
  category   = "regular"
  long       = "produce-final-proof"
  type       = "bool"
  default    = "false"
  help       = "produce final proof regardless of printing or checking it"
=======
  name       = "printDotClusters"
  category   = "regular"
  long       = "print-dot-clusters"
  type       = "bool"
  default    = "false"
  help       = "Whether the proof node clusters (e.g. SAT, CNF, INPUT) will be printed when using the dot format or not."
>>>>>>> 55d024ac
<|MERGE_RESOLUTION|>--- conflicted
+++ resolved
@@ -168,18 +168,17 @@
   help       = "Indicates if the dot proof will be printed as a DAG or as a tree"
 
 [[option]]
-<<<<<<< HEAD
   name       = "produceFinalProof"
   category   = "regular"
   long       = "produce-final-proof"
   type       = "bool"
   default    = "false"
   help       = "produce final proof regardless of printing or checking it"
-=======
+
+[[option]]
   name       = "printDotClusters"
   category   = "regular"
   long       = "print-dot-clusters"
   type       = "bool"
   default    = "false"
-  help       = "Whether the proof node clusters (e.g. SAT, CNF, INPUT) will be printed when using the dot format or not."
->>>>>>> 55d024ac
+  help       = "Whether the proof node clusters (e.g. SAT, CNF, INPUT) will be printed when using the dot format or not."