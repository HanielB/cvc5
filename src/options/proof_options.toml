id     = "PROOF"
name   = "Proof"

[[option]]
  name       = "proofFormatMode"
  category   = "regular"
  long       = "proof-format-mode=MODE"
  type       = "ProofFormatMode"
  default    = "NONE"
  help       = "select language of proof output"
  help_mode  = "Proof format modes."
[[option.mode.NONE]]
  name       = "none"
  help       = "Do not translate proof output"
[[option.mode.DOT]]
  name       = "dot"
  help       = "Output DOT proof"
[[option.mode.LEAN]]
  name       = "lean"
  help       = "Output Lean proof"
[[option.mode.LFSC]]
  name       = "lfsc"
  help       = "Output LFSC proof"
[[option.mode.ALETHE]]
  name       = "alethe"
  help       = "Output Alethe proof"
[[option.mode.ALF]]
  name       = "alf"
  help       = "Output AletheLF proof (experimental)"

[[option]]
  name       = "proofPrintConclusion"
  category   = "expert"
  long       = "proof-print-conclusion"
  type       = "bool"
  default    = "false"
  help       = "Print conclusion of proof steps when printing AST"

[[option]]
  name       = "proofPedantic"
  category   = "expert"
  long       = "proof-pedantic=N"
  type       = "uint64_t"
  default    = "0"
  maximum    = "100"
  help       = "assertion failure for any incorrect rule application or untrusted lemma having pedantic level <=N with proof"

[[option]]
  name       = "proofCheck"
  category   = "expert"
  long       = "proof-check=MODE"
  type       = "ProofCheckMode"
  default    = "NONE"
  help       = "select internal proof checking mode"
  help_mode  = "Internal proof checking modes."
[[option.mode.EAGER]]
  name       = "eager"
  help       = "check rule applications and proofs from generators eagerly for local debugging"
[[option.mode.EAGER_SIMPLE]]
  name       = "eager-simple"
  help       = "check rule applications during construction"
[[option.mode.LAZY]]
  name       = "lazy"
  help       = "check rule applications only during final proof construction"
[[option.mode.NONE]]
  name       = "none"
  help       = "do not check rule applications"

[[option]]
  name       = "checkProofsFail"
  category   = "regular"
  long       = "check-proofs-fail"
  type       = "bool"
  default    = "false"
  help       = "always fail when the checkProof method is invoked (dummy option)"

[[option]]
  name       = "proofUpdateDebug"
  category   = "regular"
  long       = "proof-update-debug"
  type       = "bool"
  default    = "false"
  help       = "debug proof node updater"

[[option]]
  name       = "proofPpMerge"
  category   = "expert"
  long       = "proof-pp-merge"
  type       = "bool"
  default    = "true"
  help       = "merge subproofs in final proof post-processor"

[[option]]
  name       = "proofGranularityMode"
  category   = "regular"
  long       = "proof-granularity=MODE"
  type       = "ProofGranularityMode"
  default    = "MACRO"
  help       = "modes for proof granularity"
  help_mode  = "Modes for proof granularity."
[[option.mode.MACRO]]
  name = "macro"
  help = "Allow macros. Do not improve the granularity of proofs."
[[option.mode.REWRITE]]
  name = "rewrite"
  help = "Allow rewrite or substitution steps, expand macros."
[[option.mode.THEORY_REWRITE]]
  name = "theory-rewrite"
  help = "Allow theory rewrite steps, expand macros, rewrite and substitution steps."
[[option.mode.DSL_REWRITE]]
  name = "dsl-rewrite"
  help = "Allow DSL rewrites and evaluation steps, expand macros, rewrite, substitution, and theory rewrite steps."

[[option]]
  name       = "proofRewriteRconsRecLimit"
  category   = "regular"
  long       = "proof-rewrite-rcons-rec-limit=N"
  type       = "int64_t"
  default    = "15"
  help       = "the matching recursion limit for reconstructing proofs of theory rewrites"

[[option]]
  name       = "proofRewriteRconsStepLimit"
  category   = "regular"
  long       = "proof-rewrite-rcons-step-limit=N"
  type       = "int64_t"
  default    = "200"
  help       = "the limit of steps considered for reconstructing proofs of theory rewrites"

[[option]]
  name       = "proofAnnotate"
  category   = "expert"
  long       = "proof-annotate"
  type       = "bool"
  default    = "false"
  help       = "add optional annotations to proofs, which enables statistics for inference ids for lemmas and conflicts appearing in final proof"

[[option]]
  name       = "optResReconSize"
  category   = "regular"
  long       = "opt-res-reconstruction-size"
  type       = "bool"
  default    = "true"
  help       = "Optimize resolution reconstruction to reduce proof size"

[[option]]
  name       = "proofPruneInput"
  category   = "expert"
  long       = "proof-prune-input"
  type       = "bool"
  default    = "false"
  help       = "Prune unused input assumptions from final scope"

[[option]]
  name       = "proofAletheResPivots"
  category   = "expert"
  long       = "proof-alethe-res-pivots"
  type       = "bool"
  default    = "false"
  help       = "Add pivots to Alethe resolution steps"

[[option]]
  name       = "printDotAsDAG"
  category   = "expert"
  long       = "proof-dot-dag"
  type       = "bool"
  default    = "false"
  help       = "Indicates if the dot proof will be printed as a DAG or as a tree"

[[option]]
  name       = "produceFinalProof"
  category   = "regular"
  long       = "produce-final-proof"
  type       = "bool"
  default    = "false"
  help       = "produce final proof regardless of printing or checking it"

[[option]]
  name       = "printDotClusters"
  category   = "regular"
  long       = "print-dot-clusters"
  type       = "bool"
  default    = "false"
  help       = "Whether the proof node clusters (e.g. SAT, CNF, INPUT) will be printed when using the dot format or not."

[[option]]
  name       = "checkProofSteps"
  category   = "expert"
  long       = "check-proof-steps"
  type       = "bool"
  default    = "false"
  help       = "Check proof steps for satisfiability, for refutation soundness testing. Note this checks only steps for non-core proof rules"

[[option]]
  name       = "lfscExpandTrust"
  category   = "expert"
  long       = "lfsc-expand-trust"
  type       = "bool"
  default    = "false"
  help       = "Print the children of trusted proof steps"

[[option]]
  name       = "proofFlatten"
  category   = "expert"
  long       = "proof-flatten"
  type       = "bool"
  default    = "false"
  help       = "Flatten steps in the proof (for LFSC or ALF)"

[[option]]
  name       = "proofElimDefs"
  category   = "expert"
  long       = "proof-elim-defs"
  type       = "bool"
  default    = "false"
  help       = "Eliminate definitions from proofs"

[[option]]
  name       = "alfPrintReference"
  category   = "expert"
  long       = "alf-print-reference"
  type       = "bool"
  default    = "false"
  help       = "Print reference to original file instead of redeclaring"

[[option]]
  name       = "dratBinaryFormat"
  category   = "expert"
  long       = "drat-binary-format"
  type       = "bool"
  default    = "false"
  help       = "Print the DRAT proof in binary format"

[[option]]
  name       = "satExternalProve"
  category   = "expert"
  long       = "sat-external-prove"
  type       = "bool"
  default    = "false"
<<<<<<< HEAD
  help       = "Reprove the DIMACS generated from SMT externally"
=======
  help       = "Flatten steps in the LFSC proof"

[[option]]
  name       = "alfPrintReference"
  category   = "expert"
  long       = "alf-print-reference"
  type       = "bool"
  default    = "false"
  help       = "Print reference to original file instead of redeclaring"
>>>>>>> 1aee99fb
<|MERGE_RESOLUTION|>--- conflicted
+++ resolved
@@ -237,16 +237,4 @@
   long       = "sat-external-prove"
   type       = "bool"
   default    = "false"
-<<<<<<< HEAD
   help       = "Reprove the DIMACS generated from SMT externally"
-=======
-  help       = "Flatten steps in the LFSC proof"
-
-[[option]]
-  name       = "alfPrintReference"
-  category   = "expert"
-  long       = "alf-print-reference"
-  type       = "bool"
-  default    = "false"
-  help       = "Print reference to original file instead of redeclaring"
->>>>>>> 1aee99fb
