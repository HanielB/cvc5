id     = "PROOF"
name   = "Proof"

[[option]]
  name       = "proofFormatMode"
  category   = "expert"
  long       = "proof-format-mode=MODE"
  type       = "ProofFormatMode"
  default    = "CPC"
  help       = "select language of proof output"
  help_mode  = "Proof format modes."
[[option.mode.NONE]]
  name       = "none"
  help       = "Do not translate proof output"
[[option.mode.DOT]]
  name       = "dot"
  help       = "Output DOT proof"
[[option.mode.LFSC]]
  name       = "lfsc"
  help       = "Output LFSC proof"
[[option.mode.ALETHE]]
  name       = "alethe"
  help       = "Output Alethe proof"
[[option.mode.CPC]]
  name       = "cpc"
  help       = "Output Cooperating Proof Calculus proof"

[[option]]
  name       = "proofPrintConclusion"
  category   = "common"
  long       = "proof-print-conclusion"
  type       = "bool"
  default    = "false"
  help       = "Print conclusion of proof steps when printing AST"

[[option]]
  name       = "proofDagGlobal"
  category   = "expert"
  long       = "proof-dag-global"
  type       = "bool"
  default    = "true"
  help       = "Dagify terms in proofs using global definitions"

[[option]]
  name       = "proofElimSubtypes"
  category   = "expert"
  long       = "proof-elim-subtypes"
  type       = "bool"
  default    = "false"
  help       = "Eliminate subtypes (mixed arithmetic) in proofs"

[[option]]
  name       = "proofPedantic"
  category   = "expert"
  long       = "proof-pedantic=N"
  type       = "uint64_t"
  default    = "0"
  maximum    = "100"
  help       = "assertion failure for any incorrect rule application or untrusted lemma having pedantic level <=N with proof"

[[option]]
  name       = "proofCheck"
  category   = "common"
  long       = "proof-check=MODE"
  type       = "ProofCheckMode"
  default    = "NONE"
  help       = "select internal proof checking mode"
  help_mode  = "Internal proof checking modes."
[[option.mode.EAGER]]
  name       = "eager"
  help       = "check rule applications and proofs from generators eagerly for local debugging"
[[option.mode.EAGER_SIMPLE]]
  name       = "eager-simple"
  help       = "check rule applications during construction"
[[option.mode.LAZY]]
  name       = "lazy"
  help       = "check rule applications only during final proof construction"
[[option.mode.NONE]]
  name       = "none"
  help       = "do not check rule applications"

[[option]]
  name       = "checkProofsComplete"
  category   = "expert"
  long       = "check-proofs-complete"
  type       = "bool"
  default    = "false"
  help       = "treat an incomplete proof as a failure (enabled by default in safe builds)"

[[option]]
  name       = "proofPpMerge"
  category   = "expert"
  long       = "proof-pp-merge"
  type       = "bool"
  default    = "true"
  help       = "merge subproofs in final proof post-processor"

[[option]]
  name       = "proofGranularityMode"
  category   = "common"
  long       = "proof-granularity=MODE"
  type       = "ProofGranularityMode"
  default    = "MACRO"
  help       = "modes for proof granularity"
  help_mode  = "Modes for proof granularity."
[[option.mode.MACRO]]
  name = "macro"
  help = "Allow macros. Do not improve the granularity of proofs."
[[option.mode.REWRITE]]
  name = "rewrite"
  help = "Allow trusted rewrite or substitution steps, expand macros."
[[option.mode.THEORY_REWRITE]]
  name = "theory-rewrite"
  help = "Allow trusted theory rewrite steps, expand macros, rewrite and substitution steps."
[[option.mode.DSL_REWRITE]]
  name = "dsl-rewrite"
  help = "Allow theory and DSL rewrite steps, expand macros, rewrite, substitution, and theory rewrite steps."
[[option.mode.DSL_REWRITE_STRICT]]
  name = "dsl-rewrite-strict"
  help = "Allow theory and DSL rewrite steps giving preference to DSL rewrite steps."

[[option]]
  name       = "proofRewriteRconsRecLimit"
  category   = "regular"
  long       = "proof-rewrite-rcons-rec-limit=N"
  type       = "uint64_t"
  default    = "5"
  help       = "the matching recursion limit for reconstructing proofs of theory rewrites"

[[option]]
  name       = "proofChainMRes"
  category   = "expert"
  long       = "proof-chain-m-res"
  type       = "bool"
  default    = "false"
  help       = "Use chain multiset resolution"

[[option]]
  name       = "proofRewriteRconsStepLimit"
  category   = "regular"
  long       = "proof-rewrite-rcons-step-limit=N"
  type       = "uint64_t"
  default    = "1000"
  help       = "the limit of steps considered for reconstructing proofs of theory rewrites"

[[option]]
  name       = "optResReconSize"
  category   = "regular"
  long       = "opt-res-reconstruction-size"
  type       = "bool"
  default    = "true"
  help       = "Optimize resolution reconstruction to reduce proof size"

[[option]]
  name       = "proofPruneInput"
  category   = "expert"
  long       = "proof-prune-input"
  type       = "bool"
  default    = "false"
  help       = "Prune unused input assumptions from final scope"

[[option]]
  name       = "proofAletheDefineSkolems"
  category   = "expert"
  long       = "proof-alethe-define-skolems"
  type       = "bool"
  default    = "false"
  help       = "In Alethe proofs, use define-funs in proof preamble for Skolemization terms"

[[option]]
  name       = "proofAletheResPivots"
  category   = "expert"
  long       = "proof-alethe-res-pivots"
  type       = "bool"
  default    = "false"
  help       = "Add pivots to Alethe resolution steps"

[[option]]
  name       = "printDotAsDAG"
  category   = "expert"
  long       = "proof-dot-dag"
  type       = "bool"
  default    = "false"
  help       = "Indicates if the dot proof will be printed as a DAG or as a tree"

[[option]]
  name       = "printDotClusters"
  category   = "expert"
  long       = "print-dot-clusters"
  type       = "bool"
  default    = "false"
  help       = "Whether the proof node clusters (e.g. SAT, CNF, INPUT) will be printed when using the dot format or not."

[[option]]
  name       = "checkProofSteps"
  category   = "expert"
  long       = "check-proof-steps"
  type       = "bool"
  default    = "false"
  help       = "Check proof steps for satisfiability, for refutation soundness testing. Note this checks only steps for non-core proof rules"

[[option]]
  name       = "lfscExpandTrust"
  category   = "expert"
  long       = "lfsc-expand-trust"
  type       = "bool"
  default    = "false"
  help       = "Print the children of trusted proof steps"

[[option]]
  name       = "lfscFlatten"
  category   = "expert"
  long       = "lfsc-flatten"
  type       = "bool"
  default    = "false"
  help       = "Flatten steps in the LFSC proof"

[[option]]
  name       = "proofPrintReference"
  category   = "common"
  long       = "proof-print-reference"
  type       = "bool"
  default    = "false"
  help       = "Print reference to original file instead of redeclaring"

[[option]]
  name       = "dratBinaryFormat"
  category   = "expert"
  long       = "drat-binary-format"
  type       = "bool"
  default    = "false"
  help       = "Print the DRAT proof in binary format"

[[option]]
  name       = "satProofMinDimacs"
  category   = "expert"
  long       = "sat-proof-min-dimacs"
  type       = "bool"
  default    = "true"
  help       = "Minimize the DIMACs emitted when prop-proof-mode is set to sat-external-prove"

[[option]]
  name       = "propProofMode"
  category   = "regular"
  long       = "prop-proof-mode=MODE"
  type       = "PropProofMode"
  default    = "PROOF"
  help       = "modes for the type of proof generated by the SAT solver"
  help_mode  = "Modes for the type of proof generated by the SAT solver."
[[option.mode.PROOF]]
  name = "proof"
  help = "A proof computed by the SAT solver."
[[option.mode.SAT_EXTERNAL_PROVE]]
  name = "sat-external-prove"
  help = "A proof containing a step that will be proven externally."

[[option]]
  name       = "proofAllowTrust"
  category   = "expert"
  long       = "proof-allow-trust"
  type       = "bool"
  default    = "true"
  help       = "Whether to allow trust in the proof printer (when applicable)"

[[option]]
  name       = "proofLog"
  category   = "expert"
  long       = "proof-log"
  type       = "bool"
  default    = "false"
  help       = "Proof logging mode"

[[option]]
<<<<<<< HEAD
  name       = "proofLogLazyPreProcessing"
  category   = "expert"
  long       = "proof-log-lazy-pp"
  type       = "bool"
  default    = "false"
  help       = "Lazily log proofs of preprocessing, based on unsat core input clauses"
=======
  name       = "proofPreSimpLookahead"
  category   = "expert"
  long       = "proof-pre-simp-lookahead=N"
  type       = "uint64_t"
  default    = "2"
  help       = "the lookahead depth for merging proofs at previsit"
>>>>>>> 5a7a3d2d
<|MERGE_RESOLUTION|>--- conflicted
+++ resolved
@@ -271,18 +271,17 @@
   help       = "Proof logging mode"
 
 [[option]]
-<<<<<<< HEAD
   name       = "proofLogLazyPreProcessing"
   category   = "expert"
   long       = "proof-log-lazy-pp"
   type       = "bool"
   default    = "false"
   help       = "Lazily log proofs of preprocessing, based on unsat core input clauses"
-=======
+
+[[option]]
   name       = "proofPreSimpLookahead"
   category   = "expert"
   long       = "proof-pre-simp-lookahead=N"
   type       = "uint64_t"
   default    = "2"
   help       = "the lookahead depth for merging proofs at previsit"
->>>>>>> 5a7a3d2d
