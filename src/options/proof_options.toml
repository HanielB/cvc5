id     = "PROOF"
name   = "Proof"

[[option]]
  name       = "proofFormatMode"
  category   = "expert"
  long       = "proof-format-mode=MODE"
  type       = "ProofFormatMode"
  default    = "ALF"
  help       = "select language of proof output"
  help_mode  = "Proof format modes."
[[option.mode.NONE]]
  name       = "none"
  help       = "Do not translate proof output"
[[option.mode.DOT]]
  name       = "dot"
  help       = "Output DOT proof"
[[option.mode.LEAN]]
  name       = "lean"
  help       = "Output Lean proof"
[[option.mode.LFSC]]
  name       = "lfsc"
  help       = "Output LFSC proof"
[[option.mode.ALETHE]]
  name       = "alethe"
  help       = "Output Alethe proof"
[[option.mode.ALETHE_ALF]]
  name       = "alethe-alf"
  help       = "Output Alethe proof in the AletheLF formalism (proof-new only)"
[[option.mode.ALF]]
  name       = "alf"
  help       = "Output AletheLF proof"

[[option]]
  name       = "proofAletheExperimental"
  category   = "expert"
  long       = "proof-alethe-experimental"
  type       = "bool"
  default    = "true"
  help       = "Enable the use of Alethe proofs (experimental)"

[[option]]
  name       = "proofPrintConclusion"
  category   = "expert"
  long       = "proof-print-conclusion"
  type       = "bool"
  default    = "false"
  help       = "Print conclusion of proof steps when printing AST"

[[option]]
  name       = "proofDagGlobal"
  category   = "expert"
  long       = "proof-dag-global"
  type       = "bool"
  default    = "true"
  help       = "Dagify terms in proofs using global definitions"

[[option]]
  name       = "proofElimSubtypes"
  category   = "expert"
  long       = "proof-elim-subtypes"
  type       = "bool"
  default    = "false"
  help       = "Eliminate subtypes (mixed arithmetic) in proofs"

[[option]]
  name       = "proofPedantic"
  category   = "expert"
  long       = "proof-pedantic=N"
  type       = "uint64_t"
  default    = "0"
  maximum    = "100"
  help       = "assertion failure for any incorrect rule application or untrusted lemma having pedantic level <=N with proof"

[[option]]
  name       = "proofCheck"
  category   = "expert"
  long       = "proof-check=MODE"
  type       = "ProofCheckMode"
  default    = "NONE"
  help       = "select internal proof checking mode"
  help_mode  = "Internal proof checking modes."
[[option.mode.EAGER]]
  name       = "eager"
  help       = "check rule applications and proofs from generators eagerly for local debugging"
[[option.mode.EAGER_SIMPLE]]
  name       = "eager-simple"
  help       = "check rule applications during construction"
[[option.mode.LAZY]]
  name       = "lazy"
  help       = "check rule applications only during final proof construction"
[[option.mode.NONE]]
  name       = "none"
  help       = "do not check rule applications"

[[option]]
  name       = "checkProofsFail"
  category   = "regular"
  long       = "check-proofs-fail"
  type       = "bool"
  default    = "false"
  help       = "always fail when the checkProof method is invoked (dummy option)"

[[option]]
  name       = "proofReq"
  category   = "regular"
  long       = "proof-req"
  type       = "bool"
  default    = "false"
  help       = "always fail during setDefaults if proof is not enabled (dummy option)"

[[option]]
  name       = "proofUpdateDebug"
  category   = "regular"
  long       = "proof-update-debug"
  type       = "bool"
  default    = "false"
  help       = "debug proof node updater"

[[option]]
  name       = "proofPpMerge"
  category   = "expert"
  long       = "proof-pp-merge"
  type       = "bool"
  default    = "true"
  help       = "merge subproofs in final proof post-processor"

[[option]]
  name       = "proofGranularityMode"
  category   = "regular"
  long       = "proof-granularity=MODE"
  type       = "ProofGranularityMode"
  default    = "MACRO"
  help       = "modes for proof granularity"
  help_mode  = "Modes for proof granularity."
[[option.mode.MACRO]]
  name = "macro"
  help = "Allow macros. Do not improve the granularity of proofs."
[[option.mode.REWRITE]]
  name = "rewrite"
  help = "Allow trusted rewrite or substitution steps, expand macros."
[[option.mode.THEORY_REWRITE]]
  name = "theory-rewrite"
  help = "Allow trusted theory rewrite steps, expand macros, rewrite and substitution steps."
[[option.mode.DSL_REWRITE]]
  name = "dsl-rewrite"
  help = "Allow theory and DSL rewrite steps, expand macros, rewrite, substitution, and theory rewrite steps."
[[option.mode.DSL_REWRITE_STRICT]]
  name = "dsl-rewrite-strict"
  help = "Allow theory and DSL rewrite steps giving preference to DSL rewrite steps."

[[option]]
  name       = "proofRewriteRconsRecLimit"
  category   = "regular"
  long       = "proof-rewrite-rcons-rec-limit=N"
  type       = "uint64_t"
  default    = "5"
  help       = "the matching recursion limit for reconstructing proofs of theory rewrites"

[[option]]
  name       = "proofRewriteRconsStepLimit"
  category   = "regular"
  long       = "proof-rewrite-rcons-step-limit=N"
  type       = "uint64_t"
  default    = "1000"
  help       = "the limit of steps considered for reconstructing proofs of theory rewrites"

[[option]]
  name       = "proofAnnotate"
  category   = "expert"
  long       = "proof-annotate"
  type       = "bool"
  default    = "false"
  help       = "add optional annotations to proofs, which enables statistics for inference ids for lemmas and conflicts appearing in final proof"

[[option]]
  name       = "optResReconSize"
  category   = "regular"
  long       = "opt-res-reconstruction-size"
  type       = "bool"
  default    = "true"
  help       = "Optimize resolution reconstruction to reduce proof size"

[[option]]
  name       = "proofPruneInput"
  category   = "expert"
  long       = "proof-prune-input"
  type       = "bool"
  default    = "false"
  help       = "Prune unused input assumptions from final scope"

[[option]]
<<<<<<< HEAD
  name       = "proofDefineSkolems"
  category   = "expert"
  long       = "proof-define-skolems"
=======
  name       = "proofAletheDefineSkolems"
  category   = "expert"
  long       = "proof-alethe-define-skolems"
>>>>>>> 3b05cdbf
  type       = "bool"
  default    = "false"
  help       = "In Alethe proofs, use define-funs in proof preamble for Skolemization terms"

[[option]]
  name       = "proofAletheResPivots"
  category   = "expert"
  long       = "proof-alethe-res-pivots"
  type       = "bool"
  default    = "false"
  help       = "Add pivots to Alethe resolution steps"

[[option]]
  name       = "printDotAsDAG"
  category   = "expert"
  long       = "proof-dot-dag"
  type       = "bool"
  default    = "false"
  help       = "Indicates if the dot proof will be printed as a DAG or as a tree"

[[option]]
  name       = "produceFinalProof"
  category   = "regular"
  long       = "produce-final-proof"
  type       = "bool"
  default    = "false"
  help       = "produce final proof regardless of printing or checking it"

[[option]]
  name       = "printDotClusters"
  category   = "regular"
  long       = "print-dot-clusters"
  type       = "bool"
  default    = "false"
  help       = "Whether the proof node clusters (e.g. SAT, CNF, INPUT) will be printed when using the dot format or not."

[[option]]
  name       = "checkProofSteps"
  category   = "expert"
  long       = "check-proof-steps"
  type       = "bool"
  default    = "false"
  help       = "Check proof steps for satisfiability, for refutation soundness testing. Note this checks only steps for non-core proof rules"

[[option]]
  name       = "lfscExpandTrust"
  category   = "expert"
  long       = "lfsc-expand-trust"
  type       = "bool"
  default    = "false"
  help       = "Print the children of trusted proof steps"

[[option]]
  name       = "lfscFlatten"
  category   = "expert"
  long       = "lfsc-flatten"
  type       = "bool"
  default    = "false"
  help       = "Flatten steps in the LFSC proof"

[[option]]
  name       = "alfPrintReference"
  category   = "expert"
  long       = "alf-print-reference"
  type       = "bool"
  default    = "false"
  help       = "Print reference to original file instead of redeclaring"

[[option]]
  name       = "dratBinaryFormat"
  category   = "expert"
  long       = "drat-binary-format"
  type       = "bool"
  default    = "false"
  help       = "Print the DRAT proof in binary format"


[[option]]
  name       = "satProofMinDimacs"
  category   = "expert"
  long       = "sat-proof-min-dimacs"
  type       = "bool"
  default    = "true"
  help       = "Minimize the DIMACs emitted when prop-proof-mode is set to sat-external-prove"

[[option]]
  name       = "propProofMode"
  category   = "regular"
  long       = "prop-proof-mode=MODE"
  type       = "PropProofMode"
  default    = "PROOF"
  help       = "modes for proof granularity"
  help_mode  = "Modes for proof granularity."
[[option.mode.PROOF]]
  name = "proof"
  help = "A proof computed by the SAT solver."
[[option.mode.SAT_EXTERNAL_PROVE]]
  name = "sat-external-prove"
  help = "A proof containing a step that will be proven externally."
[[option.mode.SKETCH]]
  name = "sketch"
  help = "A sketch given by the SAT solver."

[[option]]
  name       = "alfAllowTrust"
  category   = "expert"
  long       = "alf-allow-trust"
  type       = "bool"
  default    = "true"
  help       = "Whether to allow trust in the ALF printer"<|MERGE_RESOLUTION|>--- conflicted
+++ resolved
@@ -190,15 +190,10 @@
   help       = "Prune unused input assumptions from final scope"
 
 [[option]]
-<<<<<<< HEAD
-  name       = "proofDefineSkolems"
-  category   = "expert"
-  long       = "proof-define-skolems"
-=======
+
   name       = "proofAletheDefineSkolems"
   category   = "expert"
   long       = "proof-alethe-define-skolems"
->>>>>>> 3b05cdbf
   type       = "bool"
   default    = "false"
   help       = "In Alethe proofs, use define-funs in proof preamble for Skolemization terms"
