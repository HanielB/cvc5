--- conflicted
+++ resolved
@@ -36,11 +36,7 @@
   category   = "expert"
   long       = "proof-alethe-experimental"
   type       = "bool"
-<<<<<<< HEAD
-  default    = "true"
-=======
-  default    = "false"
->>>>>>> 231c5329
+  default    = "true"
   help       = "Enable the use of Alethe proofs (experimental)"
 
 [[option]]
@@ -270,6 +266,7 @@
   default    = "false"
   help       = "Print the DRAT proof in binary format"
 
+
 [[option]]
   name       = "satProofMinDimacs"
   category   = "expert"
