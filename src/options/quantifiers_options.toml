--- conflicted
+++ resolved
@@ -750,7 +750,7 @@
   read_only  = true
   help       = "optimization, skip instances based on possibly irrelevant portions of quantified formulas"
 
-### Rewrite rules options 
+### Rewrite rules options
 
 [[option]]
   name       = "quantRewriteRules"
@@ -770,7 +770,7 @@
   read_only  = true
   help       = "add one instance of rewrite rule per round"
 
-### Induction options 
+### Induction options
 
 [[option]]
   name       = "quantInduction"
@@ -1198,10 +1198,7 @@
   type       = "bool"
   default    = "true"
   help       = "Minimize synthesis solutions"
-<<<<<<< HEAD
-
-=======
-  
+
 [[option]]
   name       = "sygusEvalOpt"
   category   = "regular"
@@ -1217,8 +1214,7 @@
   type       = "bool"
   default    = "false"
   help       = "static inference techniques for computing whether arguments of functions-to-synthesize are relevant"
-  
->>>>>>> 991af9a7
+
 # Internal uses of sygus
 
 [[option]]
