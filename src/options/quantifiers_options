--- conflicted
+++ resolved
@@ -54,11 +54,8 @@
  purify quantified formulas
 option elimExtArithQuant --elim-ext-arith-quant bool :default true
  eliminate extended arithmetic symbols in quantified formulas
-<<<<<<< HEAD
-=======
 option condRewriteQuant --cond-rewrite-quant bool :default true
  conditional rewriting of quantified formulas
->>>>>>> a58abbe7
  
 #### E-matching options
  
@@ -114,12 +111,8 @@
  only input terms are assigned instantiation level zero
 option quantRepMode --quant-rep-mode=MODE  CVC4::theory::quantifiers::QuantRepMode :default CVC4::theory::quantifiers::QUANT_REP_MODE_FIRST :read-write :include "options/quantifiers_modes.h" :handler stringToQuantRepMode
  selection mode for representatives in quantifiers engine
-<<<<<<< HEAD
-=======
 option instRelevantCond --inst-rlv-cond bool :default false
  add relevancy conditions for instantiations
-
->>>>>>> a58abbe7
  
 option eagerInstQuant --eager-inst-quant bool :default false
  apply quantifier instantiation eagerly
@@ -192,11 +185,7 @@
 option instNoEntail --inst-no-entail bool :read-write :default true
  do not consider instances of quantified formulas that are currently entailed
 
-<<<<<<< HEAD
-option instPropagate --inst-propagate bool :read-write :default false
-=======
 option instPropagate --inst-prop bool :read-write :default false
->>>>>>> a58abbe7
  internal propagation for instantiations for selecting relevant instances
  
 option qcfEagerTest --qcf-eager-test bool :default true
