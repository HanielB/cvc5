/******************************************************************************
 * Top contributors (to current version):
 *   Aina Niemetz, Andrew Reynolds, Andres Noetzli
 *
 * This file is part of the cvc5 project.
 *
 * Copyright (c) 2009-2021 by the authors listed in the file AUTHORS
 * in the top-level source directory and their institutional affiliations.
 * All rights reserved.  See the file COPYING in the top-level source
 * directory for licensing information.
 * ****************************************************************************
 *
 * The cvc5 C++ API.
 *
 * A brief note on how to guard API functions:
 *
 * In general, we think of API guards as a fence -- they are supposed to make
 * sure that no invalid arguments get passed into internal realms of cvc5.
 * Thus we always want to catch such cases on the API level (and can then
 * assert internally that no invalid argument is passed in).
 *
 * The only special case is when we use 3rd party back-ends we have no control
 * over, and which throw (invalid_argument) exceptions anyways. In this case,
 * we do not replicate argument checks but delegate them to the back-end,
 * catch thrown exceptions, and raise a CVC5ApiException.
 *
 * Our Integer implementation, e.g., is such a special case since we support
 * two different back end implementations (GMP, CLN). Be aware that they do
 * not fully agree on what is (in)valid input, which requires extra checks for
 * consistent behavior (see Solver::mkRealFromStrHelper for an example).
 */

#include "api/cpp/cvc5.h"

#include <cstring>
#include <sstream>

#include "api/cpp/cvc5_checks.h"
#include "base/check.h"
#include "base/configuration.h"
#include "base/modal_exception.h"
#include "expr/array_store_all.h"
#include "expr/ascription_type.h"
#include "expr/dtype.h"
#include "expr/dtype_cons.h"
#include "expr/dtype_selector.h"
#include "expr/emptybag.h"
#include "expr/emptyset.h"
#include "expr/kind.h"
#include "expr/metakind.h"
#include "expr/node.h"
#include "expr/node_algorithm.h"
#include "expr/node_builder.h"
#include "expr/node_manager.h"
#include "expr/sequence.h"
#include "expr/type_node.h"
#include "expr/uninterpreted_constant.h"
#include "options/base_options.h"
#include "options/main_options.h"
#include "options/option_exception.h"
#include "options/options.h"
#include "options/options_public.h"
#include "options/smt_options.h"
#include "proof/unsat_core.h"
#include "smt/model.h"
#include "smt/smt_engine.h"
#include "smt/smt_mode.h"
#include "theory/datatypes/tuple_project_op.h"
#include "theory/logic_info.h"
#include "theory/theory_model.h"
#include "util/abstract_value.h"
#include "util/bitvector.h"
#include "util/divisible.h"
#include "util/floatingpoint.h"
#include "util/iand.h"
#include "util/random.h"
#include "util/regexp.h"
#include "util/result.h"
#include "util/roundingmode.h"
#include "util/statistics_registry.h"
#include "util/statistics_stats.h"
#include "util/statistics_value.h"
#include "util/string.h"
#include "util/utility.h"

namespace cvc5 {
namespace api {

/* -------------------------------------------------------------------------- */
/* APIStatistics                                                              */
/* -------------------------------------------------------------------------- */

struct APIStatistics
{
  HistogramStat<TypeConstant> d_consts;
  HistogramStat<TypeConstant> d_vars;
  HistogramStat<Kind> d_terms;
};

/* -------------------------------------------------------------------------- */
/* Kind                                                                       */
/* -------------------------------------------------------------------------- */

/* Mapping from external (API) kind to internal kind. */
const static std::unordered_map<Kind, cvc5::Kind> s_kinds{
    {INTERNAL_KIND, cvc5::Kind::UNDEFINED_KIND},
    {UNDEFINED_KIND, cvc5::Kind::UNDEFINED_KIND},
    {NULL_EXPR, cvc5::Kind::NULL_EXPR},
    /* Builtin ------------------------------------------------------------- */
    {UNINTERPRETED_CONSTANT, cvc5::Kind::UNINTERPRETED_CONSTANT},
    {ABSTRACT_VALUE, cvc5::Kind::ABSTRACT_VALUE},
    {EQUAL, cvc5::Kind::EQUAL},
    {DISTINCT, cvc5::Kind::DISTINCT},
    {CONSTANT, cvc5::Kind::VARIABLE},
    {VARIABLE, cvc5::Kind::BOUND_VARIABLE},
    {SEXPR, cvc5::Kind::SEXPR},
    {LAMBDA, cvc5::Kind::LAMBDA},
    {WITNESS, cvc5::Kind::WITNESS},
    /* Boolean ------------------------------------------------------------- */
    {CONST_BOOLEAN, cvc5::Kind::CONST_BOOLEAN},
    {NOT, cvc5::Kind::NOT},
    {AND, cvc5::Kind::AND},
    {IMPLIES, cvc5::Kind::IMPLIES},
    {OR, cvc5::Kind::OR},
    {XOR, cvc5::Kind::XOR},
    {ITE, cvc5::Kind::ITE},
    {MATCH, cvc5::Kind::MATCH},
    {MATCH_CASE, cvc5::Kind::MATCH_CASE},
    {MATCH_BIND_CASE, cvc5::Kind::MATCH_BIND_CASE},
    /* UF ------------------------------------------------------------------ */
    {APPLY_UF, cvc5::Kind::APPLY_UF},
    {CARDINALITY_CONSTRAINT, cvc5::Kind::CARDINALITY_CONSTRAINT},
    {CARDINALITY_VALUE, cvc5::Kind::CARDINALITY_VALUE},
    {HO_APPLY, cvc5::Kind::HO_APPLY},
    /* Arithmetic ---------------------------------------------------------- */
    {PLUS, cvc5::Kind::PLUS},
    {MULT, cvc5::Kind::MULT},
    {IAND, cvc5::Kind::IAND},
    {POW2, cvc5::Kind::POW2},
    {MINUS, cvc5::Kind::MINUS},
    {UMINUS, cvc5::Kind::UMINUS},
    {DIVISION, cvc5::Kind::DIVISION},
    {INTS_DIVISION, cvc5::Kind::INTS_DIVISION},
    {INTS_MODULUS, cvc5::Kind::INTS_MODULUS},
    {ABS, cvc5::Kind::ABS},
    {DIVISIBLE, cvc5::Kind::DIVISIBLE},
    {POW, cvc5::Kind::POW},
    {EXPONENTIAL, cvc5::Kind::EXPONENTIAL},
    {SINE, cvc5::Kind::SINE},
    {COSINE, cvc5::Kind::COSINE},
    {TANGENT, cvc5::Kind::TANGENT},
    {COSECANT, cvc5::Kind::COSECANT},
    {SECANT, cvc5::Kind::SECANT},
    {COTANGENT, cvc5::Kind::COTANGENT},
    {ARCSINE, cvc5::Kind::ARCSINE},
    {ARCCOSINE, cvc5::Kind::ARCCOSINE},
    {ARCTANGENT, cvc5::Kind::ARCTANGENT},
    {ARCCOSECANT, cvc5::Kind::ARCCOSECANT},
    {ARCSECANT, cvc5::Kind::ARCSECANT},
    {ARCCOTANGENT, cvc5::Kind::ARCCOTANGENT},
    {SQRT, cvc5::Kind::SQRT},
    {CONST_RATIONAL, cvc5::Kind::CONST_RATIONAL},
    {LT, cvc5::Kind::LT},
    {LEQ, cvc5::Kind::LEQ},
    {GT, cvc5::Kind::GT},
    {GEQ, cvc5::Kind::GEQ},
    {IS_INTEGER, cvc5::Kind::IS_INTEGER},
    {TO_INTEGER, cvc5::Kind::TO_INTEGER},
    {TO_REAL, cvc5::Kind::TO_REAL},
    {PI, cvc5::Kind::PI},
    /* BV ------------------------------------------------------------------ */
    {CONST_BITVECTOR, cvc5::Kind::CONST_BITVECTOR},
    {BITVECTOR_CONCAT, cvc5::Kind::BITVECTOR_CONCAT},
    {BITVECTOR_AND, cvc5::Kind::BITVECTOR_AND},
    {BITVECTOR_OR, cvc5::Kind::BITVECTOR_OR},
    {BITVECTOR_XOR, cvc5::Kind::BITVECTOR_XOR},
    {BITVECTOR_NOT, cvc5::Kind::BITVECTOR_NOT},
    {BITVECTOR_NAND, cvc5::Kind::BITVECTOR_NAND},
    {BITVECTOR_NOR, cvc5::Kind::BITVECTOR_NOR},
    {BITVECTOR_XNOR, cvc5::Kind::BITVECTOR_XNOR},
    {BITVECTOR_COMP, cvc5::Kind::BITVECTOR_COMP},
    {BITVECTOR_MULT, cvc5::Kind::BITVECTOR_MULT},
    {BITVECTOR_ADD, cvc5::Kind::BITVECTOR_ADD},
    {BITVECTOR_SUB, cvc5::Kind::BITVECTOR_SUB},
    {BITVECTOR_NEG, cvc5::Kind::BITVECTOR_NEG},
    {BITVECTOR_UDIV, cvc5::Kind::BITVECTOR_UDIV},
    {BITVECTOR_UREM, cvc5::Kind::BITVECTOR_UREM},
    {BITVECTOR_SDIV, cvc5::Kind::BITVECTOR_SDIV},
    {BITVECTOR_SREM, cvc5::Kind::BITVECTOR_SREM},
    {BITVECTOR_SMOD, cvc5::Kind::BITVECTOR_SMOD},
    {BITVECTOR_SHL, cvc5::Kind::BITVECTOR_SHL},
    {BITVECTOR_LSHR, cvc5::Kind::BITVECTOR_LSHR},
    {BITVECTOR_ASHR, cvc5::Kind::BITVECTOR_ASHR},
    {BITVECTOR_ULT, cvc5::Kind::BITVECTOR_ULT},
    {BITVECTOR_ULE, cvc5::Kind::BITVECTOR_ULE},
    {BITVECTOR_UGT, cvc5::Kind::BITVECTOR_UGT},
    {BITVECTOR_UGE, cvc5::Kind::BITVECTOR_UGE},
    {BITVECTOR_SLT, cvc5::Kind::BITVECTOR_SLT},
    {BITVECTOR_SLE, cvc5::Kind::BITVECTOR_SLE},
    {BITVECTOR_SGT, cvc5::Kind::BITVECTOR_SGT},
    {BITVECTOR_SGE, cvc5::Kind::BITVECTOR_SGE},
    {BITVECTOR_ULTBV, cvc5::Kind::BITVECTOR_ULTBV},
    {BITVECTOR_SLTBV, cvc5::Kind::BITVECTOR_SLTBV},
    {BITVECTOR_ITE, cvc5::Kind::BITVECTOR_ITE},
    {BITVECTOR_REDOR, cvc5::Kind::BITVECTOR_REDOR},
    {BITVECTOR_REDAND, cvc5::Kind::BITVECTOR_REDAND},
    {BITVECTOR_EXTRACT, cvc5::Kind::BITVECTOR_EXTRACT},
    {BITVECTOR_REPEAT, cvc5::Kind::BITVECTOR_REPEAT},
    {BITVECTOR_ZERO_EXTEND, cvc5::Kind::BITVECTOR_ZERO_EXTEND},
    {BITVECTOR_SIGN_EXTEND, cvc5::Kind::BITVECTOR_SIGN_EXTEND},
    {BITVECTOR_ROTATE_LEFT, cvc5::Kind::BITVECTOR_ROTATE_LEFT},
    {BITVECTOR_ROTATE_RIGHT, cvc5::Kind::BITVECTOR_ROTATE_RIGHT},
    {INT_TO_BITVECTOR, cvc5::Kind::INT_TO_BITVECTOR},
    {BITVECTOR_TO_NAT, cvc5::Kind::BITVECTOR_TO_NAT},
    /* FP ------------------------------------------------------------------ */
    {CONST_FLOATINGPOINT, cvc5::Kind::CONST_FLOATINGPOINT},
    {CONST_ROUNDINGMODE, cvc5::Kind::CONST_ROUNDINGMODE},
    {FLOATINGPOINT_FP, cvc5::Kind::FLOATINGPOINT_FP},
    {FLOATINGPOINT_EQ, cvc5::Kind::FLOATINGPOINT_EQ},
    {FLOATINGPOINT_ABS, cvc5::Kind::FLOATINGPOINT_ABS},
    {FLOATINGPOINT_NEG, cvc5::Kind::FLOATINGPOINT_NEG},
    {FLOATINGPOINT_ADD, cvc5::Kind::FLOATINGPOINT_ADD},
    {FLOATINGPOINT_SUB, cvc5::Kind::FLOATINGPOINT_SUB},
    {FLOATINGPOINT_MULT, cvc5::Kind::FLOATINGPOINT_MULT},
    {FLOATINGPOINT_DIV, cvc5::Kind::FLOATINGPOINT_DIV},
    {FLOATINGPOINT_FMA, cvc5::Kind::FLOATINGPOINT_FMA},
    {FLOATINGPOINT_SQRT, cvc5::Kind::FLOATINGPOINT_SQRT},
    {FLOATINGPOINT_REM, cvc5::Kind::FLOATINGPOINT_REM},
    {FLOATINGPOINT_RTI, cvc5::Kind::FLOATINGPOINT_RTI},
    {FLOATINGPOINT_MIN, cvc5::Kind::FLOATINGPOINT_MIN},
    {FLOATINGPOINT_MAX, cvc5::Kind::FLOATINGPOINT_MAX},
    {FLOATINGPOINT_LEQ, cvc5::Kind::FLOATINGPOINT_LEQ},
    {FLOATINGPOINT_LT, cvc5::Kind::FLOATINGPOINT_LT},
    {FLOATINGPOINT_GEQ, cvc5::Kind::FLOATINGPOINT_GEQ},
    {FLOATINGPOINT_GT, cvc5::Kind::FLOATINGPOINT_GT},
    {FLOATINGPOINT_ISN, cvc5::Kind::FLOATINGPOINT_ISN},
    {FLOATINGPOINT_ISSN, cvc5::Kind::FLOATINGPOINT_ISSN},
    {FLOATINGPOINT_ISZ, cvc5::Kind::FLOATINGPOINT_ISZ},
    {FLOATINGPOINT_ISINF, cvc5::Kind::FLOATINGPOINT_ISINF},
    {FLOATINGPOINT_ISNAN, cvc5::Kind::FLOATINGPOINT_ISNAN},
    {FLOATINGPOINT_ISNEG, cvc5::Kind::FLOATINGPOINT_ISNEG},
    {FLOATINGPOINT_ISPOS, cvc5::Kind::FLOATINGPOINT_ISPOS},
    {FLOATINGPOINT_TO_FP_FLOATINGPOINT,
     cvc5::Kind::FLOATINGPOINT_TO_FP_FLOATINGPOINT},
    {FLOATINGPOINT_TO_FP_IEEE_BITVECTOR,
     cvc5::Kind::FLOATINGPOINT_TO_FP_IEEE_BITVECTOR},
    {FLOATINGPOINT_TO_FP_REAL, cvc5::Kind::FLOATINGPOINT_TO_FP_REAL},
    {FLOATINGPOINT_TO_FP_SIGNED_BITVECTOR,
     cvc5::Kind::FLOATINGPOINT_TO_FP_SIGNED_BITVECTOR},
    {FLOATINGPOINT_TO_FP_UNSIGNED_BITVECTOR,
     cvc5::Kind::FLOATINGPOINT_TO_FP_UNSIGNED_BITVECTOR},
    {FLOATINGPOINT_TO_FP_GENERIC, cvc5::Kind::FLOATINGPOINT_TO_FP_GENERIC},
    {FLOATINGPOINT_TO_UBV, cvc5::Kind::FLOATINGPOINT_TO_UBV},
    {FLOATINGPOINT_TO_SBV, cvc5::Kind::FLOATINGPOINT_TO_SBV},
    {FLOATINGPOINT_TO_REAL, cvc5::Kind::FLOATINGPOINT_TO_REAL},
    /* Arrays -------------------------------------------------------------- */
    {SELECT, cvc5::Kind::SELECT},
    {STORE, cvc5::Kind::STORE},
    {CONST_ARRAY, cvc5::Kind::STORE_ALL},
    {EQ_RANGE, cvc5::Kind::EQ_RANGE},
    /* Datatypes ----------------------------------------------------------- */
    {APPLY_SELECTOR, cvc5::Kind::APPLY_SELECTOR},
    {APPLY_CONSTRUCTOR, cvc5::Kind::APPLY_CONSTRUCTOR},
    {APPLY_TESTER, cvc5::Kind::APPLY_TESTER},
    {APPLY_UPDATER, cvc5::Kind::APPLY_UPDATER},
    {DT_SIZE, cvc5::Kind::DT_SIZE},
    {TUPLE_PROJECT, cvc5::Kind::TUPLE_PROJECT},
    /* Separation Logic ---------------------------------------------------- */
    {SEP_NIL, cvc5::Kind::SEP_NIL},
    {SEP_EMP, cvc5::Kind::SEP_EMP},
    {SEP_PTO, cvc5::Kind::SEP_PTO},
    {SEP_STAR, cvc5::Kind::SEP_STAR},
    {SEP_WAND, cvc5::Kind::SEP_WAND},
    /* Sets ---------------------------------------------------------------- */
    {EMPTYSET, cvc5::Kind::EMPTYSET},
    {UNION, cvc5::Kind::UNION},
    {INTERSECTION, cvc5::Kind::INTERSECTION},
    {SETMINUS, cvc5::Kind::SETMINUS},
    {SUBSET, cvc5::Kind::SUBSET},
    {MEMBER, cvc5::Kind::MEMBER},
    {SINGLETON, cvc5::Kind::SINGLETON},
    {INSERT, cvc5::Kind::INSERT},
    {CARD, cvc5::Kind::CARD},
    {COMPLEMENT, cvc5::Kind::COMPLEMENT},
    {UNIVERSE_SET, cvc5::Kind::UNIVERSE_SET},
    {JOIN, cvc5::Kind::JOIN},
    {PRODUCT, cvc5::Kind::PRODUCT},
    {TRANSPOSE, cvc5::Kind::TRANSPOSE},
    {TCLOSURE, cvc5::Kind::TCLOSURE},
    {JOIN_IMAGE, cvc5::Kind::JOIN_IMAGE},
    {IDEN, cvc5::Kind::IDEN},
    {COMPREHENSION, cvc5::Kind::COMPREHENSION},
    {CHOOSE, cvc5::Kind::CHOOSE},
    {IS_SINGLETON, cvc5::Kind::IS_SINGLETON},
    /* Bags ---------------------------------------------------------------- */
    {UNION_MAX, cvc5::Kind::UNION_MAX},
    {UNION_DISJOINT, cvc5::Kind::UNION_DISJOINT},
    {INTERSECTION_MIN, cvc5::Kind::INTERSECTION_MIN},
    {DIFFERENCE_SUBTRACT, cvc5::Kind::DIFFERENCE_SUBTRACT},
    {DIFFERENCE_REMOVE, cvc5::Kind::DIFFERENCE_REMOVE},
    {SUBBAG, cvc5::Kind::SUBBAG},
    {BAG_COUNT, cvc5::Kind::BAG_COUNT},
    {DUPLICATE_REMOVAL, cvc5::Kind::DUPLICATE_REMOVAL},
    {MK_BAG, cvc5::Kind::MK_BAG},
    {EMPTYBAG, cvc5::Kind::EMPTYBAG},
    {BAG_CARD, cvc5::Kind::BAG_CARD},
    {BAG_CHOOSE, cvc5::Kind::BAG_CHOOSE},
    {BAG_IS_SINGLETON, cvc5::Kind::BAG_IS_SINGLETON},
    {BAG_FROM_SET, cvc5::Kind::BAG_FROM_SET},
    {BAG_TO_SET, cvc5::Kind::BAG_TO_SET},
    /* Strings ------------------------------------------------------------- */
    {STRING_CONCAT, cvc5::Kind::STRING_CONCAT},
    {STRING_IN_REGEXP, cvc5::Kind::STRING_IN_REGEXP},
    {STRING_LENGTH, cvc5::Kind::STRING_LENGTH},
    {STRING_SUBSTR, cvc5::Kind::STRING_SUBSTR},
    {STRING_UPDATE, cvc5::Kind::STRING_UPDATE},
    {STRING_CHARAT, cvc5::Kind::STRING_CHARAT},
    {STRING_CONTAINS, cvc5::Kind::STRING_CONTAINS},
    {STRING_INDEXOF, cvc5::Kind::STRING_INDEXOF},
    {STRING_INDEXOF_RE, cvc5::Kind::STRING_INDEXOF_RE},
    {STRING_REPLACE, cvc5::Kind::STRING_REPLACE},
    {STRING_REPLACE_ALL, cvc5::Kind::STRING_REPLACE_ALL},
    {STRING_REPLACE_RE, cvc5::Kind::STRING_REPLACE_RE},
    {STRING_REPLACE_RE_ALL, cvc5::Kind::STRING_REPLACE_RE_ALL},
    {STRING_TOLOWER, cvc5::Kind::STRING_TOLOWER},
    {STRING_TOUPPER, cvc5::Kind::STRING_TOUPPER},
    {STRING_REV, cvc5::Kind::STRING_REV},
    {STRING_FROM_CODE, cvc5::Kind::STRING_FROM_CODE},
    {STRING_TO_CODE, cvc5::Kind::STRING_TO_CODE},
    {STRING_LT, cvc5::Kind::STRING_LT},
    {STRING_LEQ, cvc5::Kind::STRING_LEQ},
    {STRING_PREFIX, cvc5::Kind::STRING_PREFIX},
    {STRING_SUFFIX, cvc5::Kind::STRING_SUFFIX},
    {STRING_IS_DIGIT, cvc5::Kind::STRING_IS_DIGIT},
    {STRING_FROM_INT, cvc5::Kind::STRING_ITOS},
    {STRING_TO_INT, cvc5::Kind::STRING_STOI},
    {CONST_STRING, cvc5::Kind::CONST_STRING},
    {STRING_TO_REGEXP, cvc5::Kind::STRING_TO_REGEXP},
    {REGEXP_CONCAT, cvc5::Kind::REGEXP_CONCAT},
    {REGEXP_UNION, cvc5::Kind::REGEXP_UNION},
    {REGEXP_INTER, cvc5::Kind::REGEXP_INTER},
    {REGEXP_DIFF, cvc5::Kind::REGEXP_DIFF},
    {REGEXP_STAR, cvc5::Kind::REGEXP_STAR},
    {REGEXP_PLUS, cvc5::Kind::REGEXP_PLUS},
    {REGEXP_OPT, cvc5::Kind::REGEXP_OPT},
    {REGEXP_RANGE, cvc5::Kind::REGEXP_RANGE},
    {REGEXP_REPEAT, cvc5::Kind::REGEXP_REPEAT},
    {REGEXP_LOOP, cvc5::Kind::REGEXP_LOOP},
    {REGEXP_EMPTY, cvc5::Kind::REGEXP_EMPTY},
    {REGEXP_SIGMA, cvc5::Kind::REGEXP_SIGMA},
    {REGEXP_COMPLEMENT, cvc5::Kind::REGEXP_COMPLEMENT},
    // maps to the same kind as the string versions
    {SEQ_CONCAT, cvc5::Kind::STRING_CONCAT},
    {SEQ_LENGTH, cvc5::Kind::STRING_LENGTH},
    {SEQ_EXTRACT, cvc5::Kind::STRING_SUBSTR},
    {SEQ_UPDATE, cvc5::Kind::STRING_UPDATE},
    {SEQ_AT, cvc5::Kind::STRING_CHARAT},
    {SEQ_CONTAINS, cvc5::Kind::STRING_CONTAINS},
    {SEQ_INDEXOF, cvc5::Kind::STRING_INDEXOF},
    {SEQ_REPLACE, cvc5::Kind::STRING_REPLACE},
    {SEQ_REPLACE_ALL, cvc5::Kind::STRING_REPLACE_ALL},
    {SEQ_REV, cvc5::Kind::STRING_REV},
    {SEQ_PREFIX, cvc5::Kind::STRING_PREFIX},
    {SEQ_SUFFIX, cvc5::Kind::STRING_SUFFIX},
    {CONST_SEQUENCE, cvc5::Kind::CONST_SEQUENCE},
    {SEQ_UNIT, cvc5::Kind::SEQ_UNIT},
    {SEQ_NTH, cvc5::Kind::SEQ_NTH},
    /* Quantifiers --------------------------------------------------------- */
    {FORALL, cvc5::Kind::FORALL},
    {EXISTS, cvc5::Kind::EXISTS},
    {BOUND_VAR_LIST, cvc5::Kind::BOUND_VAR_LIST},
    {INST_PATTERN, cvc5::Kind::INST_PATTERN},
    {INST_NO_PATTERN, cvc5::Kind::INST_NO_PATTERN},
    {INST_POOL, cvc5::Kind::INST_POOL},
    {INST_ADD_TO_POOL, cvc5::Kind::INST_ADD_TO_POOL},
    {SKOLEM_ADD_TO_POOL, cvc5::Kind::SKOLEM_ADD_TO_POOL},
    {INST_ATTRIBUTE, cvc5::Kind::INST_ATTRIBUTE},
    {INST_PATTERN_LIST, cvc5::Kind::INST_PATTERN_LIST},
    {LAST_KIND, cvc5::Kind::LAST_KIND},
};

/* Mapping from internal kind to external (API) kind. */
const static std::unordered_map<cvc5::Kind, Kind, cvc5::kind::KindHashFunction>
    s_kinds_internal{
        {cvc5::Kind::UNDEFINED_KIND, UNDEFINED_KIND},
        {cvc5::Kind::NULL_EXPR, NULL_EXPR},
        /* Builtin --------------------------------------------------------- */
        {cvc5::Kind::UNINTERPRETED_CONSTANT, UNINTERPRETED_CONSTANT},
        {cvc5::Kind::ABSTRACT_VALUE, ABSTRACT_VALUE},
        {cvc5::Kind::EQUAL, EQUAL},
        {cvc5::Kind::DISTINCT, DISTINCT},
        {cvc5::Kind::VARIABLE, CONSTANT},
        {cvc5::Kind::BOUND_VARIABLE, VARIABLE},
        {cvc5::Kind::SEXPR, SEXPR},
        {cvc5::Kind::LAMBDA, LAMBDA},
        {cvc5::Kind::WITNESS, WITNESS},
        /* Boolean --------------------------------------------------------- */
        {cvc5::Kind::CONST_BOOLEAN, CONST_BOOLEAN},
        {cvc5::Kind::NOT, NOT},
        {cvc5::Kind::AND, AND},
        {cvc5::Kind::IMPLIES, IMPLIES},
        {cvc5::Kind::OR, OR},
        {cvc5::Kind::XOR, XOR},
        {cvc5::Kind::ITE, ITE},
        {cvc5::Kind::MATCH, MATCH},
        {cvc5::Kind::MATCH_CASE, MATCH_CASE},
        {cvc5::Kind::MATCH_BIND_CASE, MATCH_BIND_CASE},
        /* UF -------------------------------------------------------------- */
        {cvc5::Kind::APPLY_UF, APPLY_UF},
        {cvc5::Kind::CARDINALITY_CONSTRAINT, CARDINALITY_CONSTRAINT},
        {cvc5::Kind::CARDINALITY_VALUE, CARDINALITY_VALUE},
        {cvc5::Kind::HO_APPLY, HO_APPLY},
        /* Arithmetic ------------------------------------------------------ */
        {cvc5::Kind::PLUS, PLUS},
        {cvc5::Kind::MULT, MULT},
        {cvc5::Kind::IAND, IAND},
        {cvc5::Kind::POW2, POW2},
        {cvc5::Kind::MINUS, MINUS},
        {cvc5::Kind::UMINUS, UMINUS},
        {cvc5::Kind::DIVISION, DIVISION},
        {cvc5::Kind::DIVISION_TOTAL, INTERNAL_KIND},
        {cvc5::Kind::INTS_DIVISION, INTS_DIVISION},
        {cvc5::Kind::INTS_DIVISION_TOTAL, INTERNAL_KIND},
        {cvc5::Kind::INTS_MODULUS, INTS_MODULUS},
        {cvc5::Kind::INTS_MODULUS_TOTAL, INTERNAL_KIND},
        {cvc5::Kind::ABS, ABS},
        {cvc5::Kind::DIVISIBLE, DIVISIBLE},
        {cvc5::Kind::POW, POW},
        {cvc5::Kind::EXPONENTIAL, EXPONENTIAL},
        {cvc5::Kind::SINE, SINE},
        {cvc5::Kind::COSINE, COSINE},
        {cvc5::Kind::TANGENT, TANGENT},
        {cvc5::Kind::COSECANT, COSECANT},
        {cvc5::Kind::SECANT, SECANT},
        {cvc5::Kind::COTANGENT, COTANGENT},
        {cvc5::Kind::ARCSINE, ARCSINE},
        {cvc5::Kind::ARCCOSINE, ARCCOSINE},
        {cvc5::Kind::ARCTANGENT, ARCTANGENT},
        {cvc5::Kind::ARCCOSECANT, ARCCOSECANT},
        {cvc5::Kind::ARCSECANT, ARCSECANT},
        {cvc5::Kind::ARCCOTANGENT, ARCCOTANGENT},
        {cvc5::Kind::SQRT, SQRT},
        {cvc5::Kind::DIVISIBLE_OP, DIVISIBLE},
        {cvc5::Kind::CONST_RATIONAL, CONST_RATIONAL},
        {cvc5::Kind::LT, LT},
        {cvc5::Kind::LEQ, LEQ},
        {cvc5::Kind::GT, GT},
        {cvc5::Kind::GEQ, GEQ},
        {cvc5::Kind::IS_INTEGER, IS_INTEGER},
        {cvc5::Kind::TO_INTEGER, TO_INTEGER},
        {cvc5::Kind::TO_REAL, TO_REAL},
        {cvc5::Kind::PI, PI},
        {cvc5::Kind::IAND_OP, IAND},
        /* BV -------------------------------------------------------------- */
        {cvc5::Kind::CONST_BITVECTOR, CONST_BITVECTOR},
        {cvc5::Kind::BITVECTOR_CONCAT, BITVECTOR_CONCAT},
        {cvc5::Kind::BITVECTOR_AND, BITVECTOR_AND},
        {cvc5::Kind::BITVECTOR_OR, BITVECTOR_OR},
        {cvc5::Kind::BITVECTOR_XOR, BITVECTOR_XOR},
        {cvc5::Kind::BITVECTOR_NOT, BITVECTOR_NOT},
        {cvc5::Kind::BITVECTOR_NAND, BITVECTOR_NAND},
        {cvc5::Kind::BITVECTOR_NOR, BITVECTOR_NOR},
        {cvc5::Kind::BITVECTOR_XNOR, BITVECTOR_XNOR},
        {cvc5::Kind::BITVECTOR_COMP, BITVECTOR_COMP},
        {cvc5::Kind::BITVECTOR_MULT, BITVECTOR_MULT},
        {cvc5::Kind::BITVECTOR_ADD, BITVECTOR_ADD},
        {cvc5::Kind::BITVECTOR_SUB, BITVECTOR_SUB},
        {cvc5::Kind::BITVECTOR_NEG, BITVECTOR_NEG},
        {cvc5::Kind::BITVECTOR_UDIV, BITVECTOR_UDIV},
        {cvc5::Kind::BITVECTOR_UREM, BITVECTOR_UREM},
        {cvc5::Kind::BITVECTOR_SDIV, BITVECTOR_SDIV},
        {cvc5::Kind::BITVECTOR_SREM, BITVECTOR_SREM},
        {cvc5::Kind::BITVECTOR_SMOD, BITVECTOR_SMOD},
        {cvc5::Kind::BITVECTOR_SHL, BITVECTOR_SHL},
        {cvc5::Kind::BITVECTOR_LSHR, BITVECTOR_LSHR},
        {cvc5::Kind::BITVECTOR_ASHR, BITVECTOR_ASHR},
        {cvc5::Kind::BITVECTOR_ULT, BITVECTOR_ULT},
        {cvc5::Kind::BITVECTOR_ULE, BITVECTOR_ULE},
        {cvc5::Kind::BITVECTOR_UGT, BITVECTOR_UGT},
        {cvc5::Kind::BITVECTOR_UGE, BITVECTOR_UGE},
        {cvc5::Kind::BITVECTOR_SLT, BITVECTOR_SLT},
        {cvc5::Kind::BITVECTOR_SLE, BITVECTOR_SLE},
        {cvc5::Kind::BITVECTOR_SGT, BITVECTOR_SGT},
        {cvc5::Kind::BITVECTOR_SGE, BITVECTOR_SGE},
        {cvc5::Kind::BITVECTOR_ULTBV, BITVECTOR_ULTBV},
        {cvc5::Kind::BITVECTOR_SLTBV, BITVECTOR_SLTBV},
        {cvc5::Kind::BITVECTOR_ITE, BITVECTOR_ITE},
        {cvc5::Kind::BITVECTOR_REDOR, BITVECTOR_REDOR},
        {cvc5::Kind::BITVECTOR_REDAND, BITVECTOR_REDAND},
        {cvc5::Kind::BITVECTOR_EXTRACT_OP, BITVECTOR_EXTRACT},
        {cvc5::Kind::BITVECTOR_REPEAT_OP, BITVECTOR_REPEAT},
        {cvc5::Kind::BITVECTOR_ZERO_EXTEND_OP, BITVECTOR_ZERO_EXTEND},
        {cvc5::Kind::BITVECTOR_SIGN_EXTEND_OP, BITVECTOR_SIGN_EXTEND},
        {cvc5::Kind::BITVECTOR_ROTATE_LEFT_OP, BITVECTOR_ROTATE_LEFT},
        {cvc5::Kind::BITVECTOR_ROTATE_RIGHT_OP, BITVECTOR_ROTATE_RIGHT},
        {cvc5::Kind::BITVECTOR_EXTRACT, BITVECTOR_EXTRACT},
        {cvc5::Kind::BITVECTOR_REPEAT, BITVECTOR_REPEAT},
        {cvc5::Kind::BITVECTOR_ZERO_EXTEND, BITVECTOR_ZERO_EXTEND},
        {cvc5::Kind::BITVECTOR_SIGN_EXTEND, BITVECTOR_SIGN_EXTEND},
        {cvc5::Kind::BITVECTOR_ROTATE_LEFT, BITVECTOR_ROTATE_LEFT},
        {cvc5::Kind::BITVECTOR_ROTATE_RIGHT, BITVECTOR_ROTATE_RIGHT},
        {cvc5::Kind::INT_TO_BITVECTOR_OP, INT_TO_BITVECTOR},
        {cvc5::Kind::INT_TO_BITVECTOR, INT_TO_BITVECTOR},
        {cvc5::Kind::BITVECTOR_TO_NAT, BITVECTOR_TO_NAT},
        /* FP -------------------------------------------------------------- */
        {cvc5::Kind::CONST_FLOATINGPOINT, CONST_FLOATINGPOINT},
        {cvc5::Kind::CONST_ROUNDINGMODE, CONST_ROUNDINGMODE},
        {cvc5::Kind::FLOATINGPOINT_FP, FLOATINGPOINT_FP},
        {cvc5::Kind::FLOATINGPOINT_EQ, FLOATINGPOINT_EQ},
        {cvc5::Kind::FLOATINGPOINT_ABS, FLOATINGPOINT_ABS},
        {cvc5::Kind::FLOATINGPOINT_NEG, FLOATINGPOINT_NEG},
        {cvc5::Kind::FLOATINGPOINT_ADD, FLOATINGPOINT_ADD},
        {cvc5::Kind::FLOATINGPOINT_SUB, FLOATINGPOINT_SUB},
        {cvc5::Kind::FLOATINGPOINT_MULT, FLOATINGPOINT_MULT},
        {cvc5::Kind::FLOATINGPOINT_DIV, FLOATINGPOINT_DIV},
        {cvc5::Kind::FLOATINGPOINT_FMA, FLOATINGPOINT_FMA},
        {cvc5::Kind::FLOATINGPOINT_SQRT, FLOATINGPOINT_SQRT},
        {cvc5::Kind::FLOATINGPOINT_REM, FLOATINGPOINT_REM},
        {cvc5::Kind::FLOATINGPOINT_RTI, FLOATINGPOINT_RTI},
        {cvc5::Kind::FLOATINGPOINT_MIN, FLOATINGPOINT_MIN},
        {cvc5::Kind::FLOATINGPOINT_MAX, FLOATINGPOINT_MAX},
        {cvc5::Kind::FLOATINGPOINT_LEQ, FLOATINGPOINT_LEQ},
        {cvc5::Kind::FLOATINGPOINT_LT, FLOATINGPOINT_LT},
        {cvc5::Kind::FLOATINGPOINT_GEQ, FLOATINGPOINT_GEQ},
        {cvc5::Kind::FLOATINGPOINT_GT, FLOATINGPOINT_GT},
        {cvc5::Kind::FLOATINGPOINT_ISN, FLOATINGPOINT_ISN},
        {cvc5::Kind::FLOATINGPOINT_ISSN, FLOATINGPOINT_ISSN},
        {cvc5::Kind::FLOATINGPOINT_ISZ, FLOATINGPOINT_ISZ},
        {cvc5::Kind::FLOATINGPOINT_ISINF, FLOATINGPOINT_ISINF},
        {cvc5::Kind::FLOATINGPOINT_ISNAN, FLOATINGPOINT_ISNAN},
        {cvc5::Kind::FLOATINGPOINT_ISNEG, FLOATINGPOINT_ISNEG},
        {cvc5::Kind::FLOATINGPOINT_ISPOS, FLOATINGPOINT_ISPOS},
        {cvc5::Kind::FLOATINGPOINT_TO_FP_IEEE_BITVECTOR_OP,
         FLOATINGPOINT_TO_FP_IEEE_BITVECTOR},
        {cvc5::Kind::FLOATINGPOINT_TO_FP_IEEE_BITVECTOR,
         FLOATINGPOINT_TO_FP_IEEE_BITVECTOR},
        {cvc5::Kind::FLOATINGPOINT_TO_FP_FLOATINGPOINT_OP,
         FLOATINGPOINT_TO_FP_FLOATINGPOINT},
        {cvc5::Kind::FLOATINGPOINT_TO_FP_FLOATINGPOINT,
         FLOATINGPOINT_TO_FP_FLOATINGPOINT},
        {cvc5::Kind::FLOATINGPOINT_TO_FP_REAL_OP, FLOATINGPOINT_TO_FP_REAL},
        {cvc5::Kind::FLOATINGPOINT_TO_FP_REAL, FLOATINGPOINT_TO_FP_REAL},
        {cvc5::Kind::FLOATINGPOINT_TO_FP_SIGNED_BITVECTOR_OP,
         FLOATINGPOINT_TO_FP_SIGNED_BITVECTOR},
        {cvc5::Kind::FLOATINGPOINT_TO_FP_SIGNED_BITVECTOR,
         FLOATINGPOINT_TO_FP_SIGNED_BITVECTOR},
        {cvc5::Kind::FLOATINGPOINT_TO_FP_UNSIGNED_BITVECTOR_OP,
         FLOATINGPOINT_TO_FP_UNSIGNED_BITVECTOR},
        {cvc5::Kind::FLOATINGPOINT_TO_FP_UNSIGNED_BITVECTOR,
         FLOATINGPOINT_TO_FP_UNSIGNED_BITVECTOR},
        {cvc5::Kind::FLOATINGPOINT_TO_FP_GENERIC_OP,
         FLOATINGPOINT_TO_FP_GENERIC},
        {cvc5::Kind::FLOATINGPOINT_TO_FP_GENERIC, FLOATINGPOINT_TO_FP_GENERIC},
        {cvc5::Kind::FLOATINGPOINT_TO_UBV_OP, FLOATINGPOINT_TO_UBV},
        {cvc5::Kind::FLOATINGPOINT_TO_UBV, FLOATINGPOINT_TO_UBV},
        {cvc5::Kind::FLOATINGPOINT_TO_UBV_TOTAL_OP, INTERNAL_KIND},
        {cvc5::Kind::FLOATINGPOINT_TO_UBV_TOTAL, INTERNAL_KIND},
        {cvc5::Kind::FLOATINGPOINT_TO_SBV_OP, FLOATINGPOINT_TO_SBV},
        {cvc5::Kind::FLOATINGPOINT_TO_SBV, FLOATINGPOINT_TO_SBV},
        {cvc5::Kind::FLOATINGPOINT_TO_SBV_TOTAL_OP, INTERNAL_KIND},
        {cvc5::Kind::FLOATINGPOINT_TO_SBV_TOTAL, INTERNAL_KIND},
        {cvc5::Kind::FLOATINGPOINT_TO_REAL, FLOATINGPOINT_TO_REAL},
        {cvc5::Kind::FLOATINGPOINT_TO_REAL_TOTAL, INTERNAL_KIND},
        /* Arrays ---------------------------------------------------------- */
        {cvc5::Kind::SELECT, SELECT},
        {cvc5::Kind::STORE, STORE},
        {cvc5::Kind::STORE_ALL, CONST_ARRAY},
        /* Datatypes ------------------------------------------------------- */
        {cvc5::Kind::APPLY_SELECTOR, APPLY_SELECTOR},
        {cvc5::Kind::APPLY_CONSTRUCTOR, APPLY_CONSTRUCTOR},
        {cvc5::Kind::APPLY_SELECTOR_TOTAL, INTERNAL_KIND},
        {cvc5::Kind::APPLY_TESTER, APPLY_TESTER},
        {cvc5::Kind::APPLY_UPDATER, APPLY_UPDATER},
        {cvc5::Kind::DT_SIZE, DT_SIZE},
        {cvc5::Kind::TUPLE_PROJECT, TUPLE_PROJECT},
        {cvc5::Kind::TUPLE_PROJECT_OP, TUPLE_PROJECT},
        /* Separation Logic ------------------------------------------------ */
        {cvc5::Kind::SEP_NIL, SEP_NIL},
        {cvc5::Kind::SEP_EMP, SEP_EMP},
        {cvc5::Kind::SEP_PTO, SEP_PTO},
        {cvc5::Kind::SEP_STAR, SEP_STAR},
        {cvc5::Kind::SEP_WAND, SEP_WAND},
        /* Sets ------------------------------------------------------------ */
        {cvc5::Kind::EMPTYSET, EMPTYSET},
        {cvc5::Kind::UNION, UNION},
        {cvc5::Kind::INTERSECTION, INTERSECTION},
        {cvc5::Kind::SETMINUS, SETMINUS},
        {cvc5::Kind::SUBSET, SUBSET},
        {cvc5::Kind::MEMBER, MEMBER},
        {cvc5::Kind::SINGLETON, SINGLETON},
        {cvc5::Kind::INSERT, INSERT},
        {cvc5::Kind::CARD, CARD},
        {cvc5::Kind::COMPLEMENT, COMPLEMENT},
        {cvc5::Kind::UNIVERSE_SET, UNIVERSE_SET},
        {cvc5::Kind::JOIN, JOIN},
        {cvc5::Kind::PRODUCT, PRODUCT},
        {cvc5::Kind::TRANSPOSE, TRANSPOSE},
        {cvc5::Kind::TCLOSURE, TCLOSURE},
        {cvc5::Kind::JOIN_IMAGE, JOIN_IMAGE},
        {cvc5::Kind::IDEN, IDEN},
        {cvc5::Kind::COMPREHENSION, COMPREHENSION},
        {cvc5::Kind::CHOOSE, CHOOSE},
        {cvc5::Kind::IS_SINGLETON, IS_SINGLETON},
        /* Bags ------------------------------------------------------------ */
        {cvc5::Kind::UNION_MAX, UNION_MAX},
        {cvc5::Kind::UNION_DISJOINT, UNION_DISJOINT},
        {cvc5::Kind::INTERSECTION_MIN, INTERSECTION_MIN},
        {cvc5::Kind::DIFFERENCE_SUBTRACT, DIFFERENCE_SUBTRACT},
        {cvc5::Kind::DIFFERENCE_REMOVE, DIFFERENCE_REMOVE},
        {cvc5::Kind::SUBBAG, SUBBAG},
        {cvc5::Kind::BAG_COUNT, BAG_COUNT},
        {cvc5::Kind::DUPLICATE_REMOVAL, DUPLICATE_REMOVAL},
        {cvc5::Kind::MK_BAG, MK_BAG},
        {cvc5::Kind::EMPTYBAG, EMPTYBAG},
        {cvc5::Kind::BAG_CARD, BAG_CARD},
        {cvc5::Kind::BAG_CHOOSE, BAG_CHOOSE},
        {cvc5::Kind::BAG_IS_SINGLETON, BAG_IS_SINGLETON},
        {cvc5::Kind::BAG_FROM_SET, BAG_FROM_SET},
        {cvc5::Kind::BAG_TO_SET, BAG_TO_SET},
        /* Strings --------------------------------------------------------- */
        {cvc5::Kind::STRING_CONCAT, STRING_CONCAT},
        {cvc5::Kind::STRING_IN_REGEXP, STRING_IN_REGEXP},
        {cvc5::Kind::STRING_LENGTH, STRING_LENGTH},
        {cvc5::Kind::STRING_SUBSTR, STRING_SUBSTR},
        {cvc5::Kind::STRING_UPDATE, STRING_UPDATE},
        {cvc5::Kind::STRING_CHARAT, STRING_CHARAT},
        {cvc5::Kind::STRING_CONTAINS, STRING_CONTAINS},
        {cvc5::Kind::STRING_INDEXOF, STRING_INDEXOF},
        {cvc5::Kind::STRING_INDEXOF_RE, STRING_INDEXOF_RE},
        {cvc5::Kind::STRING_REPLACE, STRING_REPLACE},
        {cvc5::Kind::STRING_REPLACE_ALL, STRING_REPLACE_ALL},
        {cvc5::Kind::STRING_REPLACE_RE, STRING_REPLACE_RE},
        {cvc5::Kind::STRING_REPLACE_RE_ALL, STRING_REPLACE_RE_ALL},
        {cvc5::Kind::STRING_TOLOWER, STRING_TOLOWER},
        {cvc5::Kind::STRING_TOUPPER, STRING_TOUPPER},
        {cvc5::Kind::STRING_REV, STRING_REV},
        {cvc5::Kind::STRING_FROM_CODE, STRING_FROM_CODE},
        {cvc5::Kind::STRING_TO_CODE, STRING_TO_CODE},
        {cvc5::Kind::STRING_LT, STRING_LT},
        {cvc5::Kind::STRING_LEQ, STRING_LEQ},
        {cvc5::Kind::STRING_PREFIX, STRING_PREFIX},
        {cvc5::Kind::STRING_SUFFIX, STRING_SUFFIX},
        {cvc5::Kind::STRING_IS_DIGIT, STRING_IS_DIGIT},
        {cvc5::Kind::STRING_ITOS, STRING_FROM_INT},
        {cvc5::Kind::STRING_STOI, STRING_TO_INT},
        {cvc5::Kind::CONST_STRING, CONST_STRING},
        {cvc5::Kind::STRING_TO_REGEXP, STRING_TO_REGEXP},
        {cvc5::Kind::REGEXP_CONCAT, REGEXP_CONCAT},
        {cvc5::Kind::REGEXP_UNION, REGEXP_UNION},
        {cvc5::Kind::REGEXP_INTER, REGEXP_INTER},
        {cvc5::Kind::REGEXP_DIFF, REGEXP_DIFF},
        {cvc5::Kind::REGEXP_STAR, REGEXP_STAR},
        {cvc5::Kind::REGEXP_PLUS, REGEXP_PLUS},
        {cvc5::Kind::REGEXP_OPT, REGEXP_OPT},
        {cvc5::Kind::REGEXP_RANGE, REGEXP_RANGE},
        {cvc5::Kind::REGEXP_REPEAT, REGEXP_REPEAT},
        {cvc5::Kind::REGEXP_REPEAT_OP, REGEXP_REPEAT},
        {cvc5::Kind::REGEXP_LOOP, REGEXP_LOOP},
        {cvc5::Kind::REGEXP_LOOP_OP, REGEXP_LOOP},
        {cvc5::Kind::REGEXP_EMPTY, REGEXP_EMPTY},
        {cvc5::Kind::REGEXP_SIGMA, REGEXP_SIGMA},
        {cvc5::Kind::REGEXP_COMPLEMENT, REGEXP_COMPLEMENT},
        {cvc5::Kind::CONST_SEQUENCE, CONST_SEQUENCE},
        {cvc5::Kind::SEQ_UNIT, SEQ_UNIT},
        {cvc5::Kind::SEQ_NTH, SEQ_NTH},
        /* Quantifiers ----------------------------------------------------- */
        {cvc5::Kind::FORALL, FORALL},
        {cvc5::Kind::EXISTS, EXISTS},
        {cvc5::Kind::BOUND_VAR_LIST, BOUND_VAR_LIST},
        {cvc5::Kind::INST_PATTERN, INST_PATTERN},
        {cvc5::Kind::INST_NO_PATTERN, INST_NO_PATTERN},
        {cvc5::Kind::INST_POOL, INST_POOL},
        {cvc5::Kind::INST_ADD_TO_POOL, INST_ADD_TO_POOL},
        {cvc5::Kind::SKOLEM_ADD_TO_POOL, SKOLEM_ADD_TO_POOL},
        {cvc5::Kind::INST_ATTRIBUTE, INST_ATTRIBUTE},
        {cvc5::Kind::INST_PATTERN_LIST, INST_PATTERN_LIST},
        /* ----------------------------------------------------------------- */
        {cvc5::Kind::LAST_KIND, LAST_KIND},
    };

/* Set of kinds for indexed operators */
const static std::unordered_set<Kind> s_indexed_kinds(
    {DIVISIBLE,
     IAND,
     BITVECTOR_REPEAT,
     BITVECTOR_ZERO_EXTEND,
     BITVECTOR_SIGN_EXTEND,
     BITVECTOR_ROTATE_LEFT,
     BITVECTOR_ROTATE_RIGHT,
     INT_TO_BITVECTOR,
     FLOATINGPOINT_TO_UBV,
     FLOATINGPOINT_TO_SBV,
     BITVECTOR_EXTRACT,
     FLOATINGPOINT_TO_FP_IEEE_BITVECTOR,
     FLOATINGPOINT_TO_FP_FLOATINGPOINT,
     FLOATINGPOINT_TO_FP_REAL,
     FLOATINGPOINT_TO_FP_SIGNED_BITVECTOR,
     FLOATINGPOINT_TO_FP_UNSIGNED_BITVECTOR,
     FLOATINGPOINT_TO_FP_GENERIC});

namespace {

/** Convert a cvc5::Kind (internal) to a cvc5::api::Kind (external). */
cvc5::api::Kind intToExtKind(cvc5::Kind k)
{
  auto it = api::s_kinds_internal.find(k);
  if (it == api::s_kinds_internal.end())
  {
    return api::INTERNAL_KIND;
  }
  return it->second;
}

/** Convert a cvc5::api::Kind (external) to a cvc5::Kind (internal). */
cvc5::Kind extToIntKind(cvc5::api::Kind k)
{
  auto it = api::s_kinds.find(k);
  if (it == api::s_kinds.end())
  {
    return cvc5::Kind::UNDEFINED_KIND;
  }
  return it->second;
}

/** Return true if given kind is a defined external kind. */
bool isDefinedKind(Kind k) { return k > UNDEFINED_KIND && k < LAST_KIND; }

/**
 * Return true if the internal kind is one where the API term structure
 * differs from internal structure. This happens for APPLY_* kinds.
 * The API takes a "higher-order" perspective and treats functions as well
 * as datatype constructors/selectors/testers as terms
 * but interally they are not
 */
bool isApplyKind(cvc5::Kind k)
{
  return (k == cvc5::Kind::APPLY_UF || k == cvc5::Kind::APPLY_CONSTRUCTOR
          || k == cvc5::Kind::APPLY_SELECTOR || k == cvc5::Kind::APPLY_TESTER
          || k == cvc5::Kind::APPLY_UPDATER);
}

#ifdef CVC5_ASSERTIONS
/** Return true if given kind is a defined internal kind. */
bool isDefinedIntKind(cvc5::Kind k)
{
  return k != cvc5::Kind::UNDEFINED_KIND && k != cvc5::Kind::LAST_KIND;
}
#endif

/** Return the minimum arity of given kind. */
uint32_t minArity(Kind k)
{
  Assert(isDefinedKind(k));
  Assert(isDefinedIntKind(extToIntKind(k)));
  uint32_t min = cvc5::kind::metakind::getMinArityForKind(extToIntKind(k));

  // At the API level, we treat functions/constructors/selectors/testers as
  // normal terms instead of making them part of the operator
  if (isApplyKind(extToIntKind(k)))
  {
    min++;
  }
  return min;
}

/** Return the maximum arity of given kind. */
uint32_t maxArity(Kind k)
{
  Assert(isDefinedKind(k));
  Assert(isDefinedIntKind(extToIntKind(k)));
  uint32_t max = cvc5::kind::metakind::getMaxArityForKind(extToIntKind(k));

  // At the API level, we treat functions/constructors/selectors/testers as
  // normal terms instead of making them part of the operator
  if (isApplyKind(extToIntKind(k))
      && max != std::numeric_limits<uint32_t>::max())  // be careful not to
                                                       // overflow
  {
    max++;
  }
  return max;
}

}  // namespace

std::string kindToString(Kind k)
{
  return k == INTERNAL_KIND ? "INTERNAL_KIND"
                            : cvc5::kind::kindToString(extToIntKind(k));
}

const char* toString(Kind k)
{
  return k == INTERNAL_KIND ? "INTERNAL_KIND"
                            : cvc5::kind::toString(extToIntKind(k));
}

std::ostream& operator<<(std::ostream& out, Kind k)
{
  switch (k)
  {
    case INTERNAL_KIND: out << "INTERNAL_KIND"; break;
    default: out << extToIntKind(k);
  }
  return out;
}

/* -------------------------------------------------------------------------- */
/* API guard helpers                                                          */
/* -------------------------------------------------------------------------- */

namespace {

class CVC5ApiExceptionStream
{
 public:
  CVC5ApiExceptionStream() {}
  /* Note: This needs to be explicitly set to 'noexcept(false)' since it is
   * a destructor that throws an exception and in C++11 all destructors
   * default to noexcept(true) (else this triggers a call to std::terminate). */
  ~CVC5ApiExceptionStream() noexcept(false)
  {
    if (std::uncaught_exceptions() == 0)
    {
      throw CVC5ApiException(d_stream.str());
    }
  }

  std::ostream& ostream() { return d_stream; }

 private:
  std::stringstream d_stream;
};

class CVC5ApiRecoverableExceptionStream
{
 public:
  CVC5ApiRecoverableExceptionStream() {}
  /* Note: This needs to be explicitly set to 'noexcept(false)' since it is
   * a destructor that throws an exception and in C++11 all destructors
   * default to noexcept(true) (else this triggers a call to std::terminate). */
  ~CVC5ApiRecoverableExceptionStream() noexcept(false)
  {
    if (std::uncaught_exceptions() == 0)
    {
      throw CVC5ApiRecoverableException(d_stream.str());
    }
  }

  std::ostream& ostream() { return d_stream; }

 private:
  std::stringstream d_stream;
};

#define CVC5_API_TRY_CATCH_BEGIN \
  try                            \
  {
#define CVC5_API_TRY_CATCH_END                                                 \
  }                                                                            \
  catch (const UnrecognizedOptionException& e)                                 \
  {                                                                            \
    throw CVC5ApiRecoverableException(e.getMessage());                         \
  }                                                                            \
  catch (const cvc5::RecoverableModalException& e)                             \
  {                                                                            \
    throw CVC5ApiRecoverableException(e.getMessage());                         \
  }                                                                            \
  catch (const cvc5::Exception& e) { throw CVC5ApiException(e.getMessage()); } \
  catch (const std::invalid_argument& e) { throw CVC5ApiException(e.what()); }

}  // namespace

/* -------------------------------------------------------------------------- */
/* Result                                                                     */
/* -------------------------------------------------------------------------- */

Result::Result(const cvc5::Result& r) : d_result(new cvc5::Result(r)) {}

Result::Result() : d_result(new cvc5::Result()) {}

bool Result::isNull() const
{
  return d_result->getType() == cvc5::Result::TYPE_NONE;
}

bool Result::isSat(void) const
{
  return d_result->getType() == cvc5::Result::TYPE_SAT
         && d_result->isSat() == cvc5::Result::SAT;
}

bool Result::isUnsat(void) const
{
  return d_result->getType() == cvc5::Result::TYPE_SAT
         && d_result->isSat() == cvc5::Result::UNSAT;
}

bool Result::isSatUnknown(void) const
{
  return d_result->getType() == cvc5::Result::TYPE_SAT
         && d_result->isSat() == cvc5::Result::SAT_UNKNOWN;
}

bool Result::isEntailed(void) const
{
  return d_result->getType() == cvc5::Result::TYPE_ENTAILMENT
         && d_result->isEntailed() == cvc5::Result::ENTAILED;
}

bool Result::isNotEntailed(void) const
{
  return d_result->getType() == cvc5::Result::TYPE_ENTAILMENT
         && d_result->isEntailed() == cvc5::Result::NOT_ENTAILED;
}

bool Result::isEntailmentUnknown(void) const
{
  return d_result->getType() == cvc5::Result::TYPE_ENTAILMENT
         && d_result->isEntailed() == cvc5::Result::ENTAILMENT_UNKNOWN;
}

bool Result::operator==(const Result& r) const
{
  return *d_result == *r.d_result;
}

bool Result::operator!=(const Result& r) const
{
  return *d_result != *r.d_result;
}

Result::UnknownExplanation Result::getUnknownExplanation(void) const
{
  cvc5::Result::UnknownExplanation expl = d_result->whyUnknown();
  switch (expl)
  {
    case cvc5::Result::REQUIRES_FULL_CHECK: return REQUIRES_FULL_CHECK;
    case cvc5::Result::INCOMPLETE: return INCOMPLETE;
    case cvc5::Result::TIMEOUT: return TIMEOUT;
    case cvc5::Result::RESOURCEOUT: return RESOURCEOUT;
    case cvc5::Result::MEMOUT: return MEMOUT;
    case cvc5::Result::INTERRUPTED: return INTERRUPTED;
    case cvc5::Result::NO_STATUS: return NO_STATUS;
    case cvc5::Result::UNSUPPORTED: return UNSUPPORTED;
    case cvc5::Result::OTHER: return OTHER;
    default: return UNKNOWN_REASON;
  }
  return UNKNOWN_REASON;
}

std::string Result::toString(void) const { return d_result->toString(); }

std::ostream& operator<<(std::ostream& out, const Result& r)
{
  out << r.toString();
  return out;
}

std::ostream& operator<<(std::ostream& out, enum Result::UnknownExplanation e)
{
  switch (e)
  {
    case Result::REQUIRES_FULL_CHECK: out << "REQUIRES_FULL_CHECK"; break;
    case Result::INCOMPLETE: out << "INCOMPLETE"; break;
    case Result::TIMEOUT: out << "TIMEOUT"; break;
    case Result::RESOURCEOUT: out << "RESOURCEOUT"; break;
    case Result::MEMOUT: out << "MEMOUT"; break;
    case Result::INTERRUPTED: out << "INTERRUPTED"; break;
    case Result::NO_STATUS: out << "NO_STATUS"; break;
    case Result::UNSUPPORTED: out << "UNSUPPORTED"; break;
    case Result::OTHER: out << "OTHER"; break;
    case Result::UNKNOWN_REASON: out << "UNKNOWN_REASON"; break;
    default: Unhandled() << e;
  }
  return out;
}

/* -------------------------------------------------------------------------- */
/* Sort                                                                       */
/* -------------------------------------------------------------------------- */

Sort::Sort(const Solver* slv, const cvc5::TypeNode& t)
    : d_solver(slv), d_type(new cvc5::TypeNode(t))
{
}

Sort::Sort() : d_solver(nullptr), d_type(new cvc5::TypeNode()) {}

Sort::~Sort()
{
  if (d_solver != nullptr)
  {
    // Ensure that the correct node manager is in scope when the node is
    // destroyed.
    NodeManagerScope scope(d_solver->getNodeManager());
    d_type.reset();
  }
}

std::set<TypeNode> Sort::sortSetToTypeNodes(const std::set<Sort>& sorts)
{
  std::set<TypeNode> types;
  for (const Sort& s : sorts)
  {
    types.insert(s.getTypeNode());
  }
  return types;
}

std::vector<TypeNode> Sort::sortVectorToTypeNodes(
    const std::vector<Sort>& sorts)
{
  std::vector<TypeNode> typeNodes;
  for (const Sort& sort : sorts)
  {
    typeNodes.push_back(sort.getTypeNode());
  }
  return typeNodes;
}

std::vector<Sort> Sort::typeNodeVectorToSorts(
    const Solver* slv, const std::vector<TypeNode>& types)
{
  std::vector<Sort> sorts;
  for (size_t i = 0, tsize = types.size(); i < tsize; i++)
  {
    sorts.push_back(Sort(slv, types[i]));
  }
  return sorts;
}

bool Sort::operator==(const Sort& s) const
{
  CVC5_API_TRY_CATCH_BEGIN;
  //////// all checks before this line
  return *d_type == *s.d_type;
  ////////
  CVC5_API_TRY_CATCH_END;
}

bool Sort::operator!=(const Sort& s) const
{
  CVC5_API_TRY_CATCH_BEGIN;
  //////// all checks before this line
  return *d_type != *s.d_type;
  ////////
  CVC5_API_TRY_CATCH_END;
}

bool Sort::operator<(const Sort& s) const
{
  CVC5_API_TRY_CATCH_BEGIN;
  //////// all checks before this line
  return *d_type < *s.d_type;
  ////////
  CVC5_API_TRY_CATCH_END;
}

bool Sort::operator>(const Sort& s) const
{
  CVC5_API_TRY_CATCH_BEGIN;
  //////// all checks before this line
  return *d_type > *s.d_type;
  ////////
  CVC5_API_TRY_CATCH_END;
}

bool Sort::operator<=(const Sort& s) const
{
  CVC5_API_TRY_CATCH_BEGIN;
  //////// all checks before this line
  return *d_type <= *s.d_type;
  ////////
  CVC5_API_TRY_CATCH_END;
}

bool Sort::operator>=(const Sort& s) const
{
  CVC5_API_TRY_CATCH_BEGIN;
  //////// all checks before this line
  return *d_type >= *s.d_type;
  ////////
  CVC5_API_TRY_CATCH_END;
}

bool Sort::isNull() const
{
  CVC5_API_TRY_CATCH_BEGIN;
  //////// all checks before this line
  return isNullHelper();
  ////////
  CVC5_API_TRY_CATCH_END;
}

bool Sort::isBoolean() const
{
  CVC5_API_TRY_CATCH_BEGIN;
  //////// all checks before this line
  return d_type->isBoolean();
  ////////
  CVC5_API_TRY_CATCH_END;
}

bool Sort::isInteger() const
{
  CVC5_API_TRY_CATCH_BEGIN;
  //////// all checks before this line
  return d_type->isInteger();
  ////////
  CVC5_API_TRY_CATCH_END;
}

bool Sort::isReal() const
{
  CVC5_API_TRY_CATCH_BEGIN;
  //////// all checks before this line
  // notice that we do not expose internal subtyping to the user
  return d_type->isReal() && !d_type->isInteger();
  ////////
  CVC5_API_TRY_CATCH_END;
}

bool Sort::isString() const
{
  CVC5_API_TRY_CATCH_BEGIN;
  //////// all checks before this line
  return d_type->isString();
  ////////
  CVC5_API_TRY_CATCH_END;
}

bool Sort::isRegExp() const
{
  CVC5_API_TRY_CATCH_BEGIN;
  //////// all checks before this line
  return d_type->isRegExp();
  ////////
  CVC5_API_TRY_CATCH_END;
}

bool Sort::isRoundingMode() const
{
  CVC5_API_TRY_CATCH_BEGIN;
  //////// all checks before this line
  return d_type->isRoundingMode();
  ////////
  CVC5_API_TRY_CATCH_END;
}

bool Sort::isBitVector() const
{
  CVC5_API_TRY_CATCH_BEGIN;
  //////// all checks before this line
  return d_type->isBitVector();
  ////////
  CVC5_API_TRY_CATCH_END;
}

bool Sort::isFloatingPoint() const
{
  CVC5_API_TRY_CATCH_BEGIN;
  //////// all checks before this line
  return d_type->isFloatingPoint();
  ////////
  CVC5_API_TRY_CATCH_END;
}

bool Sort::isDatatype() const
{
  CVC5_API_TRY_CATCH_BEGIN;
  //////// all checks before this line
  return d_type->isDatatype();
  ////////
  CVC5_API_TRY_CATCH_END;
}

bool Sort::isParametricDatatype() const
{
  CVC5_API_TRY_CATCH_BEGIN;
  //////// all checks before this line
  if (!d_type->isDatatype()) return false;
  return d_type->isParametricDatatype();
  ////////
  CVC5_API_TRY_CATCH_END;
}

bool Sort::isConstructor() const
{
  CVC5_API_TRY_CATCH_BEGIN;
  //////// all checks before this line
  return d_type->isConstructor();
  ////////
  CVC5_API_TRY_CATCH_END;
}

bool Sort::isSelector() const
{
  CVC5_API_TRY_CATCH_BEGIN;
  //////// all checks before this line
  return d_type->isSelector();
  ////////
  CVC5_API_TRY_CATCH_END;
}

bool Sort::isTester() const
{
  CVC5_API_TRY_CATCH_BEGIN;
  //////// all checks before this line
  return d_type->isTester();
  ////////
  CVC5_API_TRY_CATCH_END;
}

bool Sort::isUpdater() const
{
  CVC5_API_TRY_CATCH_BEGIN;
  //////// all checks before this line
  return d_type->isUpdater();
  ////////
  CVC5_API_TRY_CATCH_END;
}

bool Sort::isFunction() const
{
  CVC5_API_TRY_CATCH_BEGIN;
  //////// all checks before this line
  return d_type->isFunction();
  ////////
  CVC5_API_TRY_CATCH_END;
}

bool Sort::isPredicate() const
{
  CVC5_API_TRY_CATCH_BEGIN;
  //////// all checks before this line
  return d_type->isPredicate();
  ////////
  CVC5_API_TRY_CATCH_END;
}

bool Sort::isTuple() const
{
  CVC5_API_TRY_CATCH_BEGIN;
  //////// all checks before this line
  return d_type->isTuple();
  ////////
  CVC5_API_TRY_CATCH_END;
}

bool Sort::isRecord() const
{
  CVC5_API_TRY_CATCH_BEGIN;
  //////// all checks before this line
  return d_type->isRecord();
  ////////
  CVC5_API_TRY_CATCH_END;
}

bool Sort::isArray() const
{
  CVC5_API_TRY_CATCH_BEGIN;
  //////// all checks before this line
  return d_type->isArray();
  ////////
  CVC5_API_TRY_CATCH_END;
}

bool Sort::isSet() const
{
  CVC5_API_TRY_CATCH_BEGIN;
  //////// all checks before this line
  return d_type->isSet();
  ////////
  CVC5_API_TRY_CATCH_END;
}

bool Sort::isBag() const
{
  CVC5_API_TRY_CATCH_BEGIN;
  //////// all checks before this line
  return d_type->isBag();
  ////////
  CVC5_API_TRY_CATCH_END;
}

bool Sort::isSequence() const
{
  CVC5_API_TRY_CATCH_BEGIN;
  //////// all checks before this line
  return d_type->isSequence();
  ////////
  CVC5_API_TRY_CATCH_END;
}

bool Sort::isUninterpretedSort() const
{
  CVC5_API_TRY_CATCH_BEGIN;
  //////// all checks before this line
  return d_type->isSort();
  ////////
  CVC5_API_TRY_CATCH_END;
}

bool Sort::isSortConstructor() const
{
  CVC5_API_TRY_CATCH_BEGIN;
  //////// all checks before this line
  return d_type->isSortConstructor();
  ////////
  CVC5_API_TRY_CATCH_END;
}

bool Sort::isFirstClass() const
{
  CVC5_API_TRY_CATCH_BEGIN;
  //////// all checks before this line
  return d_type->isFirstClass();
  ////////
  CVC5_API_TRY_CATCH_END;
}

bool Sort::isFunctionLike() const
{
  CVC5_API_TRY_CATCH_BEGIN;
  //////// all checks before this line
  return d_type->isFunctionLike();
  ////////
  CVC5_API_TRY_CATCH_END;
}

bool Sort::isSubsortOf(const Sort& s) const
{
  CVC5_API_TRY_CATCH_BEGIN;
  CVC5_API_ARG_CHECK_SOLVER("sort", s);
  //////// all checks before this line
  return d_type->isSubtypeOf(*s.d_type);
  ////////
  CVC5_API_TRY_CATCH_END;
}

bool Sort::isComparableTo(const Sort& s) const
{
  CVC5_API_TRY_CATCH_BEGIN;
  CVC5_API_ARG_CHECK_SOLVER("sort", s);
  //////// all checks before this line
  return d_type->isComparableTo(*s.d_type);
  ////////
  CVC5_API_TRY_CATCH_END;
}

Datatype Sort::getDatatype() const
{
  NodeManagerScope scope(d_solver->getNodeManager());
  CVC5_API_TRY_CATCH_BEGIN;
  CVC5_API_CHECK_NOT_NULL;
  CVC5_API_CHECK(isDatatype()) << "Expected datatype sort.";
  //////// all checks before this line
  return Datatype(d_solver, d_type->getDType());
  ////////
  CVC5_API_TRY_CATCH_END;
}

Sort Sort::instantiate(const std::vector<Sort>& params) const
{
  NodeManagerScope scope(d_solver->getNodeManager());
  CVC5_API_TRY_CATCH_BEGIN;
  CVC5_API_CHECK_NOT_NULL;
  CVC5_API_CHECK_SORTS(params);
  CVC5_API_CHECK(isParametricDatatype() || isSortConstructor())
      << "Expected parametric datatype or sort constructor sort.";
  //////// all checks before this line
  std::vector<cvc5::TypeNode> tparams = sortVectorToTypeNodes(params);
  if (d_type->isDatatype())
  {
    return Sort(d_solver, d_type->instantiateParametricDatatype(tparams));
  }
  Assert(d_type->isSortConstructor());
  return Sort(d_solver, d_solver->getNodeManager()->mkSort(*d_type, tparams));
  ////////
  CVC5_API_TRY_CATCH_END;
}

Sort Sort::substitute(const Sort& sort, const Sort& replacement) const
{
  NodeManagerScope scope(d_solver->getNodeManager());
  CVC5_API_TRY_CATCH_BEGIN;
  CVC5_API_CHECK_NOT_NULL;
  CVC5_API_CHECK_SORT(sort);
  CVC5_API_CHECK_SORT(replacement);
  //////// all checks before this line
  return Sort(
      d_solver,
      d_type->substitute(sort.getTypeNode(), replacement.getTypeNode()));
  ////////
  CVC5_API_TRY_CATCH_END;
}

Sort Sort::substitute(const std::vector<Sort>& sorts,
                      const std::vector<Sort>& replacements) const
{
  NodeManagerScope scope(d_solver->getNodeManager());
  CVC5_API_TRY_CATCH_BEGIN;
  CVC5_API_CHECK_NOT_NULL;
  CVC5_API_CHECK_SORTS(sorts);
  CVC5_API_CHECK_SORTS(replacements);
  //////// all checks before this line

  std::vector<cvc5::TypeNode> tSorts = sortVectorToTypeNodes(sorts),
                              tReplacements =
                                  sortVectorToTypeNodes(replacements);
  return Sort(d_solver,
              d_type->substitute(tSorts.begin(),
                                 tSorts.end(),
                                 tReplacements.begin(),
                                 tReplacements.end()));
  ////////
  CVC5_API_TRY_CATCH_END;
}

std::string Sort::toString() const
{
  CVC5_API_TRY_CATCH_BEGIN;
  //////// all checks before this line
  if (d_solver != nullptr)
  {
    NodeManagerScope scope(d_solver->getNodeManager());
    return d_type->toString();
  }
  return d_type->toString();
  ////////
  CVC5_API_TRY_CATCH_END;
}

const cvc5::TypeNode& Sort::getTypeNode(void) const { return *d_type; }

/* Constructor sort ------------------------------------------------------- */

size_t Sort::getConstructorArity() const
{
  CVC5_API_TRY_CATCH_BEGIN;
  CVC5_API_CHECK_NOT_NULL;
  CVC5_API_CHECK(isConstructor()) << "Not a constructor sort: " << (*this);
  //////// all checks before this line
  return d_type->getNumChildren() - 1;
  ////////
  CVC5_API_TRY_CATCH_END;
}

std::vector<Sort> Sort::getConstructorDomainSorts() const
{
  CVC5_API_TRY_CATCH_BEGIN;
  CVC5_API_CHECK_NOT_NULL;
  CVC5_API_CHECK(isConstructor()) << "Not a constructor sort: " << (*this);
  //////// all checks before this line
  return typeNodeVectorToSorts(d_solver, d_type->getArgTypes());
  ////////
  CVC5_API_TRY_CATCH_END;
}

Sort Sort::getConstructorCodomainSort() const
{
  CVC5_API_TRY_CATCH_BEGIN;
  CVC5_API_CHECK_NOT_NULL;
  CVC5_API_CHECK(isConstructor()) << "Not a constructor sort: " << (*this);
  //////// all checks before this line
  return Sort(d_solver, d_type->getConstructorRangeType());
  ////////
  CVC5_API_TRY_CATCH_END;
}

/* Selector sort ------------------------------------------------------- */

Sort Sort::getSelectorDomainSort() const
{
  CVC5_API_TRY_CATCH_BEGIN;
  CVC5_API_CHECK_NOT_NULL;
  CVC5_API_CHECK(isSelector()) << "Not a selector sort: " << (*this);
  //////// all checks before this line
  return Sort(d_solver, d_type->getSelectorDomainType());
  ////////
  CVC5_API_TRY_CATCH_END;
}

Sort Sort::getSelectorCodomainSort() const
{
  CVC5_API_TRY_CATCH_BEGIN;
  CVC5_API_CHECK_NOT_NULL;
  CVC5_API_CHECK(isSelector()) << "Not a selector sort: " << (*this);
  //////// all checks before this line
  return Sort(d_solver, d_type->getSelectorRangeType());
  ////////
  CVC5_API_TRY_CATCH_END;
}

/* Tester sort ------------------------------------------------------- */

Sort Sort::getTesterDomainSort() const
{
  CVC5_API_TRY_CATCH_BEGIN;
  CVC5_API_CHECK_NOT_NULL;
  CVC5_API_CHECK(isTester()) << "Not a tester sort: " << (*this);
  //////// all checks before this line
  return Sort(d_solver, d_type->getTesterDomainType());
  ////////
  CVC5_API_TRY_CATCH_END;
}

Sort Sort::getTesterCodomainSort() const
{
  CVC5_API_TRY_CATCH_BEGIN;
  CVC5_API_CHECK_NOT_NULL;
  CVC5_API_CHECK(isTester()) << "Not a tester sort: " << (*this);
  //////// all checks before this line
  return d_solver->getBooleanSort();
  ////////
  CVC5_API_TRY_CATCH_END;
}

/* Function sort ------------------------------------------------------- */

size_t Sort::getFunctionArity() const
{
  CVC5_API_TRY_CATCH_BEGIN;
  CVC5_API_CHECK_NOT_NULL;
  CVC5_API_CHECK(isFunction()) << "Not a function sort: " << (*this);
  //////// all checks before this line
  return d_type->getNumChildren() - 1;
  ////////
  CVC5_API_TRY_CATCH_END;
}

std::vector<Sort> Sort::getFunctionDomainSorts() const
{
  CVC5_API_TRY_CATCH_BEGIN;
  CVC5_API_CHECK_NOT_NULL;
  CVC5_API_CHECK(isFunction()) << "Not a function sort: " << (*this);
  //////// all checks before this line
  return typeNodeVectorToSorts(d_solver, d_type->getArgTypes());
  ////////
  CVC5_API_TRY_CATCH_END;
}

Sort Sort::getFunctionCodomainSort() const
{
  CVC5_API_TRY_CATCH_BEGIN;
  CVC5_API_CHECK_NOT_NULL;
  CVC5_API_CHECK(isFunction()) << "Not a function sort" << (*this);
  //////// all checks before this line
  return Sort(d_solver, d_type->getRangeType());
  ////////
  CVC5_API_TRY_CATCH_END;
}

/* Array sort ---------------------------------------------------------- */

Sort Sort::getArrayIndexSort() const
{
  CVC5_API_TRY_CATCH_BEGIN;
  CVC5_API_CHECK_NOT_NULL;
  CVC5_API_CHECK(isArray()) << "Not an array sort.";
  //////// all checks before this line
  return Sort(d_solver, d_type->getArrayIndexType());
  ////////
  CVC5_API_TRY_CATCH_END;
}

Sort Sort::getArrayElementSort() const
{
  CVC5_API_TRY_CATCH_BEGIN;
  CVC5_API_CHECK_NOT_NULL;
  CVC5_API_CHECK(isArray()) << "Not an array sort.";
  //////// all checks before this line
  return Sort(d_solver, d_type->getArrayConstituentType());
  ////////
  CVC5_API_TRY_CATCH_END;
}

/* Set sort ------------------------------------------------------------ */

Sort Sort::getSetElementSort() const
{
  CVC5_API_TRY_CATCH_BEGIN;
  CVC5_API_CHECK_NOT_NULL;
  CVC5_API_CHECK(isSet()) << "Not a set sort.";
  //////// all checks before this line
  return Sort(d_solver, d_type->getSetElementType());
  ////////
  CVC5_API_TRY_CATCH_END;
}

/* Bag sort ------------------------------------------------------------ */

Sort Sort::getBagElementSort() const
{
  CVC5_API_TRY_CATCH_BEGIN;
  CVC5_API_CHECK_NOT_NULL;
  CVC5_API_CHECK(isBag()) << "Not a bag sort.";
  //////// all checks before this line
  return Sort(d_solver, d_type->getBagElementType());
  ////////
  CVC5_API_TRY_CATCH_END;
}

/* Sequence sort ------------------------------------------------------- */

Sort Sort::getSequenceElementSort() const
{
  CVC5_API_TRY_CATCH_BEGIN;
  CVC5_API_CHECK_NOT_NULL;
  CVC5_API_CHECK(isSequence()) << "Not a sequence sort.";
  //////// all checks before this line
  return Sort(d_solver, d_type->getSequenceElementType());
  ////////
  CVC5_API_TRY_CATCH_END;
}

/* Uninterpreted sort -------------------------------------------------- */

std::string Sort::getUninterpretedSortName() const
{
  CVC5_API_TRY_CATCH_BEGIN;
  CVC5_API_CHECK_NOT_NULL;
  CVC5_API_CHECK(isUninterpretedSort()) << "Not an uninterpreted sort.";
  //////// all checks before this line
  return d_type->getName();
  ////////
  CVC5_API_TRY_CATCH_END;
}

bool Sort::isUninterpretedSortParameterized() const
{
  CVC5_API_TRY_CATCH_BEGIN;
  CVC5_API_CHECK_NOT_NULL;
  CVC5_API_CHECK(isUninterpretedSort()) << "Not an uninterpreted sort.";
  //////// all checks before this line

  /* This method is not implemented in the NodeManager, since whether a
   * uninterpreted sort is parameterized is irrelevant for solving. */
  return d_type->getNumChildren() > 0;
  ////////
  CVC5_API_TRY_CATCH_END;
}

std::vector<Sort> Sort::getUninterpretedSortParamSorts() const
{
  CVC5_API_TRY_CATCH_BEGIN;
  CVC5_API_CHECK_NOT_NULL;
  CVC5_API_CHECK(isUninterpretedSort()) << "Not an uninterpreted sort.";
  //////// all checks before this line

  /* This method is not implemented in the NodeManager, since whether a
   * uninterpreted sort is parameterized is irrelevant for solving. */
  std::vector<TypeNode> params;
  for (size_t i = 0, nchildren = d_type->getNumChildren(); i < nchildren; i++)
  {
    params.push_back((*d_type)[i]);
  }
  return typeNodeVectorToSorts(d_solver, params);
  ////////
  CVC5_API_TRY_CATCH_END;
}

/* Sort constructor sort ----------------------------------------------- */

std::string Sort::getSortConstructorName() const
{
  CVC5_API_TRY_CATCH_BEGIN;
  CVC5_API_CHECK_NOT_NULL;
  CVC5_API_CHECK(isSortConstructor()) << "Not a sort constructor sort.";
  //////// all checks before this line
  return d_type->getName();
  ////////
  CVC5_API_TRY_CATCH_END;
}

size_t Sort::getSortConstructorArity() const
{
  CVC5_API_TRY_CATCH_BEGIN;
  CVC5_API_CHECK_NOT_NULL;
  CVC5_API_CHECK(isSortConstructor()) << "Not a sort constructor sort.";
  //////// all checks before this line
  return d_type->getSortConstructorArity();
  ////////
  CVC5_API_TRY_CATCH_END;
}

/* Bit-vector sort ----------------------------------------------------- */

uint32_t Sort::getBVSize() const
{
  CVC5_API_TRY_CATCH_BEGIN;
  CVC5_API_CHECK_NOT_NULL;
  CVC5_API_CHECK(isBitVector()) << "Not a bit-vector sort.";
  //////// all checks before this line
  return d_type->getBitVectorSize();
  ////////
  CVC5_API_TRY_CATCH_END;
}

/* Floating-point sort ------------------------------------------------- */

uint32_t Sort::getFPExponentSize() const
{
  CVC5_API_TRY_CATCH_BEGIN;
  CVC5_API_CHECK_NOT_NULL;
  CVC5_API_CHECK(isFloatingPoint()) << "Not a floating-point sort.";
  //////// all checks before this line
  return d_type->getFloatingPointExponentSize();
  ////////
  CVC5_API_TRY_CATCH_END;
}

uint32_t Sort::getFPSignificandSize() const
{
  CVC5_API_TRY_CATCH_BEGIN;
  CVC5_API_CHECK_NOT_NULL;
  CVC5_API_CHECK(isFloatingPoint()) << "Not a floating-point sort.";
  //////// all checks before this line
  return d_type->getFloatingPointSignificandSize();
  ////////
  CVC5_API_TRY_CATCH_END;
}

/* Datatype sort ------------------------------------------------------- */

std::vector<Sort> Sort::getDatatypeParamSorts() const
{
  CVC5_API_TRY_CATCH_BEGIN;
  CVC5_API_CHECK_NOT_NULL;
  CVC5_API_CHECK(isParametricDatatype()) << "Not a parametric datatype sort.";
  //////// all checks before this line
  return typeNodeVectorToSorts(d_solver, d_type->getParamTypes());
  ////////
  CVC5_API_TRY_CATCH_END;
}

size_t Sort::getDatatypeArity() const
{
  CVC5_API_TRY_CATCH_BEGIN;
  CVC5_API_CHECK_NOT_NULL;
  CVC5_API_CHECK(isDatatype()) << "Not a datatype sort.";
  //////// all checks before this line
  return d_type->getNumChildren() - 1;
  ////////
  CVC5_API_TRY_CATCH_END;
}

/* Tuple sort ---------------------------------------------------------- */

size_t Sort::getTupleLength() const
{
  CVC5_API_TRY_CATCH_BEGIN;
  CVC5_API_CHECK_NOT_NULL;
  CVC5_API_CHECK(isTuple()) << "Not a tuple sort.";
  //////// all checks before this line
  return d_type->getTupleLength();
  ////////
  CVC5_API_TRY_CATCH_END;
}

std::vector<Sort> Sort::getTupleSorts() const
{
  CVC5_API_TRY_CATCH_BEGIN;
  CVC5_API_CHECK_NOT_NULL;
  CVC5_API_CHECK(isTuple()) << "Not a tuple sort.";
  //////// all checks before this line
  return typeNodeVectorToSorts(d_solver, d_type->getTupleTypes());
  ////////
  CVC5_API_TRY_CATCH_END;
}

/* --------------------------------------------------------------------- */

std::ostream& operator<<(std::ostream& out, const Sort& s)
{
  out << s.toString();
  return out;
}

/* Helpers                                                                    */
/* -------------------------------------------------------------------------- */

/* Split out to avoid nested API calls (problematic with API tracing).        */
/* .......................................................................... */

bool Sort::isNullHelper() const { return d_type->isNull(); }

/* -------------------------------------------------------------------------- */
/* Op                                                                     */
/* -------------------------------------------------------------------------- */

Op::Op() : d_solver(nullptr), d_kind(NULL_EXPR), d_node(new cvc5::Node()) {}

Op::Op(const Solver* slv, const Kind k)
    : d_solver(slv), d_kind(k), d_node(new cvc5::Node())
{
}

Op::Op(const Solver* slv, const Kind k, const cvc5::Node& n)
    : d_solver(slv), d_kind(k), d_node(new cvc5::Node(n))
{
}

Op::~Op()
{
  if (d_solver != nullptr)
  {
    // Ensure that the correct node manager is in scope when the type node is
    // destroyed.
    NodeManagerScope scope(d_solver->getNodeManager());
    d_node.reset();
  }
}

/* Public methods                                                             */
bool Op::operator==(const Op& t) const
{
  CVC5_API_TRY_CATCH_BEGIN;
  //////// all checks before this line
  if (d_node->isNull() && t.d_node->isNull())
  {
    return (d_kind == t.d_kind);
  }
  else if (d_node->isNull() || t.d_node->isNull())
  {
    return false;
  }
  return (d_kind == t.d_kind) && (*d_node == *t.d_node);
  ////////
  CVC5_API_TRY_CATCH_END;
}

bool Op::operator!=(const Op& t) const
{
  CVC5_API_TRY_CATCH_BEGIN;
  //////// all checks before this line
  return !(*this == t);
  ////////
  CVC5_API_TRY_CATCH_END;
}

Kind Op::getKind() const
{
  CVC5_API_CHECK(d_kind != NULL_EXPR) << "Expecting a non-null Kind";
  //////// all checks before this line
  return d_kind;
}

bool Op::isNull() const
{
  CVC5_API_TRY_CATCH_BEGIN;
  //////// all checks before this line
  return isNullHelper();
  ////////
  CVC5_API_TRY_CATCH_END;
}

bool Op::isIndexed() const
{
  CVC5_API_TRY_CATCH_BEGIN;
  //////// all checks before this line
  return isIndexedHelper();
  ////////
  CVC5_API_TRY_CATCH_END;
}

size_t Op::getNumIndices() const
{
  CVC5_API_TRY_CATCH_BEGIN;
  CVC5_API_CHECK_NOT_NULL;
  //////// all checks before this line
  return getNumIndicesHelper();
  ////////
  CVC5_API_TRY_CATCH_END;
}

size_t Op::getNumIndicesHelper() const
{
  if (!isIndexedHelper())
  {
    return 0;
  }

  Kind k = intToExtKind(d_node->getKind());
  size_t size = 0;
  switch (k)
  {
    case DIVISIBLE: size = 1; break;
    case BITVECTOR_REPEAT: size = 1; break;
    case BITVECTOR_ZERO_EXTEND: size = 1; break;
    case BITVECTOR_SIGN_EXTEND: size = 1; break;
    case BITVECTOR_ROTATE_LEFT: size = 1; break;
    case BITVECTOR_ROTATE_RIGHT: size = 1; break;
    case INT_TO_BITVECTOR: size = 1; break;
    case IAND: size = 1; break;
    case FLOATINGPOINT_TO_UBV: size = 1; break;
    case FLOATINGPOINT_TO_SBV: size = 1; break;
    case REGEXP_REPEAT: size = 1; break;
    case BITVECTOR_EXTRACT: size = 2; break;
    case FLOATINGPOINT_TO_FP_IEEE_BITVECTOR: size = 2; break;
    case FLOATINGPOINT_TO_FP_FLOATINGPOINT: size = 2; break;
    case FLOATINGPOINT_TO_FP_REAL: size = 2; break;
    case FLOATINGPOINT_TO_FP_SIGNED_BITVECTOR: size = 2; break;
    case FLOATINGPOINT_TO_FP_UNSIGNED_BITVECTOR: size = 2; break;
    case FLOATINGPOINT_TO_FP_GENERIC: size = 2; break;
    case REGEXP_LOOP: size = 2; break;
    case TUPLE_PROJECT:
      size = d_node->getConst<TupleProjectOp>().getIndices().size();
      break;
    default: CVC5_API_CHECK(false) << "Unhandled kind " << kindToString(k);
  }
  return size;
}

Term Op::operator[](size_t index) const
{
  return getIndexHelper(index);
}

Term Op::getIndexHelper(size_t index) const
{
  CVC5_API_TRY_CATCH_BEGIN;
  CVC5_API_CHECK_NOT_NULL;
  CVC5_API_CHECK(!d_node->isNull())
      << "Expecting a non-null internal expression. This Op is not indexed.";
  CVC5_API_CHECK(index < getNumIndicesHelper()) << "index out of bound";
  Kind k = intToExtKind(d_node->getKind());
  Term t;
  switch (k)
  {
    case DIVISIBLE:
    {
      t = d_solver->mkValHelper<Rational>(
          Rational(d_node->getConst<Divisible>().k));
      break;
    }
    case BITVECTOR_REPEAT:
    {
      t = d_solver->mkValHelper<cvc5::Rational>(
          d_node->getConst<BitVectorRepeat>().d_repeatAmount);
      break;
    }
    case BITVECTOR_ZERO_EXTEND:
    {
      t = d_solver->mkValHelper<cvc5::Rational>(
          d_node->getConst<BitVectorZeroExtend>().d_zeroExtendAmount);
      break;
    }
    case BITVECTOR_SIGN_EXTEND:
    {
      t = d_solver->mkValHelper<cvc5::Rational>(
          d_node->getConst<BitVectorSignExtend>().d_signExtendAmount);
      break;
    }
    case BITVECTOR_ROTATE_LEFT:
    {
      t = d_solver->mkValHelper<cvc5::Rational>(
          d_node->getConst<BitVectorRotateLeft>().d_rotateLeftAmount);
      break;
    }
    case BITVECTOR_ROTATE_RIGHT:
    {
      t = d_solver->mkValHelper<cvc5::Rational>(
          d_node->getConst<BitVectorRotateRight>().d_rotateRightAmount);
      break;
    }
    case INT_TO_BITVECTOR:
    {
      t = d_solver->mkValHelper<cvc5::Rational>(
          d_node->getConst<IntToBitVector>().d_size);
      break;
    }
    case IAND:
    {
      t = d_solver->mkValHelper<cvc5::Rational>(
          d_node->getConst<IntAnd>().d_size);
      break;
    }
    case FLOATINGPOINT_TO_UBV:
    {
      t = d_solver->mkValHelper<cvc5::Rational>(
          d_node->getConst<FloatingPointToUBV>().d_bv_size.d_size);
      break;
    }
    case FLOATINGPOINT_TO_SBV:
    {
      t = d_solver->mkValHelper<cvc5::Rational>(
          d_node->getConst<FloatingPointToSBV>().d_bv_size.d_size);
      break;
    }
    case REGEXP_REPEAT:
    {
      t = d_solver->mkValHelper<cvc5::Rational>(
          d_node->getConst<RegExpRepeat>().d_repeatAmount);
      break;
    }
    case BITVECTOR_EXTRACT:
    {
      cvc5::BitVectorExtract ext = d_node->getConst<BitVectorExtract>();
      t = index == 0 ? d_solver->mkValHelper<cvc5::Rational>(ext.d_high)
                     : d_solver->mkValHelper<cvc5::Rational>(ext.d_low);
      break;
    }
    case FLOATINGPOINT_TO_FP_IEEE_BITVECTOR:
    {
      cvc5::FloatingPointToFPIEEEBitVector ext =
          d_node->getConst<FloatingPointToFPIEEEBitVector>();

      t = index == 0 ? d_solver->mkValHelper<cvc5::Rational>(
              ext.getSize().exponentWidth())
                     : d_solver->mkValHelper<cvc5::Rational>(
                         ext.getSize().significandWidth());
      break;
    }
    case FLOATINGPOINT_TO_FP_FLOATINGPOINT:
    {
      cvc5::FloatingPointToFPFloatingPoint ext =
          d_node->getConst<FloatingPointToFPFloatingPoint>();
      t = index == 0 ? d_solver->mkValHelper<cvc5::Rational>(
              ext.getSize().exponentWidth())
                     : d_solver->mkValHelper<cvc5::Rational>(
                         ext.getSize().significandWidth());
      break;
    }
    case FLOATINGPOINT_TO_FP_REAL:
    {
      cvc5::FloatingPointToFPReal ext =
          d_node->getConst<FloatingPointToFPReal>();

      t = index == 0 ? d_solver->mkValHelper<cvc5::Rational>(
              ext.getSize().exponentWidth())
                     : d_solver->mkValHelper<cvc5::Rational>(
                         ext.getSize().significandWidth());
      break;
    }
    case FLOATINGPOINT_TO_FP_SIGNED_BITVECTOR:
    {
      cvc5::FloatingPointToFPSignedBitVector ext =
          d_node->getConst<FloatingPointToFPSignedBitVector>();
      t = index == 0 ? d_solver->mkValHelper<cvc5::Rational>(
              ext.getSize().exponentWidth())
                     : d_solver->mkValHelper<cvc5::Rational>(
                         ext.getSize().significandWidth());
      break;
    }
    case FLOATINGPOINT_TO_FP_UNSIGNED_BITVECTOR:
    {
      cvc5::FloatingPointToFPUnsignedBitVector ext =
          d_node->getConst<FloatingPointToFPUnsignedBitVector>();
      t = index == 0 ? d_solver->mkValHelper<cvc5::Rational>(
              ext.getSize().exponentWidth())
                     : d_solver->mkValHelper<cvc5::Rational>(
                         ext.getSize().significandWidth());
      break;
    }
    case FLOATINGPOINT_TO_FP_GENERIC:
    {
      cvc5::FloatingPointToFPGeneric ext =
          d_node->getConst<FloatingPointToFPGeneric>();
      t = index == 0 ? d_solver->mkValHelper<cvc5::Rational>(
              ext.getSize().exponentWidth())
                     : d_solver->mkValHelper<cvc5::Rational>(
                         ext.getSize().significandWidth());
      break;
    }
    case REGEXP_LOOP:
    {
      cvc5::RegExpLoop ext = d_node->getConst<RegExpLoop>();
      t = index == 0 ? d_solver->mkValHelper<cvc5::Rational>(ext.d_loopMinOcc)
                     : d_solver->mkValHelper<cvc5::Rational>(ext.d_loopMaxOcc);

      break;
    }

    case TUPLE_PROJECT:
    {
      const std::vector<uint32_t>& projectionIndices =
          d_node->getConst<TupleProjectOp>().getIndices();
      t = d_solver->mkValHelper<cvc5::Rational>(projectionIndices[index]);
      break;
    }
    default:
    {
      CVC5_API_CHECK(false) << "Unhandled kind " << kindToString(k);
      break;
    }
  }

  //////// all checks before this line
  return t;
  ////////
  CVC5_API_TRY_CATCH_END;
}

template <>
std::string Op::getIndices() const
{
  CVC5_API_TRY_CATCH_BEGIN;
  CVC5_API_CHECK_NOT_NULL;
  CVC5_API_CHECK(!d_node->isNull())
      << "Expecting a non-null internal expression. This Op is not indexed.";
  Kind k = intToExtKind(d_node->getKind());
  CVC5_API_CHECK(k == DIVISIBLE) << "Can't get string index from"
                                 << " kind " << kindToString(k);
  //////// all checks before this line
  return d_node->getConst<Divisible>().k.toString();
  ////////
  CVC5_API_TRY_CATCH_END;
}

template <>
uint32_t Op::getIndices() const
{
  CVC5_API_TRY_CATCH_BEGIN;
  CVC5_API_CHECK_NOT_NULL;
  CVC5_API_CHECK(!d_node->isNull())
      << "Expecting a non-null internal expression. This Op is not indexed.";
  //////// all checks before this line

  uint32_t i = 0;
  Kind k = intToExtKind(d_node->getKind());
  switch (k)
  {
    case BITVECTOR_REPEAT:
      i = d_node->getConst<BitVectorRepeat>().d_repeatAmount;
      break;
    case BITVECTOR_ZERO_EXTEND:
      i = d_node->getConst<BitVectorZeroExtend>().d_zeroExtendAmount;
      break;
    case BITVECTOR_SIGN_EXTEND:
      i = d_node->getConst<BitVectorSignExtend>().d_signExtendAmount;
      break;
    case BITVECTOR_ROTATE_LEFT:
      i = d_node->getConst<BitVectorRotateLeft>().d_rotateLeftAmount;
      break;
    case BITVECTOR_ROTATE_RIGHT:
      i = d_node->getConst<BitVectorRotateRight>().d_rotateRightAmount;
      break;
    case INT_TO_BITVECTOR: i = d_node->getConst<IntToBitVector>().d_size; break;
    case IAND: i = d_node->getConst<IntAnd>().d_size; break;
    case FLOATINGPOINT_TO_UBV:
      i = d_node->getConst<FloatingPointToUBV>().d_bv_size.d_size;
      break;
    case FLOATINGPOINT_TO_SBV:
      i = d_node->getConst<FloatingPointToSBV>().d_bv_size.d_size;
      break;
    case REGEXP_REPEAT:
      i = d_node->getConst<RegExpRepeat>().d_repeatAmount;
      break;
    default:
      CVC5_API_CHECK(false) << "Can't get uint32_t index from"
                            << " kind " << kindToString(k);
  }
  return i;
  ////////
  CVC5_API_TRY_CATCH_END;
}

template <>
std::pair<uint32_t, uint32_t> Op::getIndices() const
{
  CVC5_API_TRY_CATCH_BEGIN;
  CVC5_API_CHECK_NOT_NULL;
  CVC5_API_CHECK(!d_node->isNull())
      << "Expecting a non-null internal expression. This Op is not indexed.";
  //////// all checks before this line

  std::pair<uint32_t, uint32_t> indices;
  Kind k = intToExtKind(d_node->getKind());

  // using if/else instead of case statement because want local variables
  if (k == BITVECTOR_EXTRACT)
  {
    cvc5::BitVectorExtract ext = d_node->getConst<BitVectorExtract>();
    indices = std::make_pair(ext.d_high, ext.d_low);
  }
  else if (k == FLOATINGPOINT_TO_FP_IEEE_BITVECTOR)
  {
    cvc5::FloatingPointToFPIEEEBitVector ext =
        d_node->getConst<FloatingPointToFPIEEEBitVector>();
    indices = std::make_pair(ext.getSize().exponentWidth(),
                             ext.getSize().significandWidth());
  }
  else if (k == FLOATINGPOINT_TO_FP_FLOATINGPOINT)
  {
    cvc5::FloatingPointToFPFloatingPoint ext =
        d_node->getConst<FloatingPointToFPFloatingPoint>();
    indices = std::make_pair(ext.getSize().exponentWidth(),
                             ext.getSize().significandWidth());
  }
  else if (k == FLOATINGPOINT_TO_FP_REAL)
  {
    cvc5::FloatingPointToFPReal ext = d_node->getConst<FloatingPointToFPReal>();
    indices = std::make_pair(ext.getSize().exponentWidth(),
                             ext.getSize().significandWidth());
  }
  else if (k == FLOATINGPOINT_TO_FP_SIGNED_BITVECTOR)
  {
    cvc5::FloatingPointToFPSignedBitVector ext =
        d_node->getConst<FloatingPointToFPSignedBitVector>();
    indices = std::make_pair(ext.getSize().exponentWidth(),
                             ext.getSize().significandWidth());
  }
  else if (k == FLOATINGPOINT_TO_FP_UNSIGNED_BITVECTOR)
  {
    cvc5::FloatingPointToFPUnsignedBitVector ext =
        d_node->getConst<FloatingPointToFPUnsignedBitVector>();
    indices = std::make_pair(ext.getSize().exponentWidth(),
                             ext.getSize().significandWidth());
  }
  else if (k == FLOATINGPOINT_TO_FP_GENERIC)
  {
    cvc5::FloatingPointToFPGeneric ext =
        d_node->getConst<FloatingPointToFPGeneric>();
    indices = std::make_pair(ext.getSize().exponentWidth(),
                             ext.getSize().significandWidth());
  }
  else if (k == REGEXP_LOOP)
  {
    cvc5::RegExpLoop ext = d_node->getConst<RegExpLoop>();
    indices = std::make_pair(ext.d_loopMinOcc, ext.d_loopMaxOcc);
  }
  else
  {
    CVC5_API_CHECK(false) << "Can't get pair<uint32_t, uint32_t> indices from"
                          << " kind " << kindToString(k);
  }
  return indices;
  ////////
  CVC5_API_TRY_CATCH_END;
}

template <>
std::vector<api::Term> Op::getIndices() const
{
  CVC5_API_TRY_CATCH_BEGIN;
  CVC5_API_CHECK_NOT_NULL;
  CVC5_API_CHECK(!d_node->isNull())
      << "Expecting a non-null internal expression. This Op is not indexed.";
  size_t size = getNumIndicesHelper();
  std::vector<Term> terms(getNumIndices());
  for (size_t i = 0; i < size; i++)
  {
    terms[i] = getIndexHelper(i);
  }
  //////// all checks before this line
  return terms;
  ////////
  CVC5_API_TRY_CATCH_END;
}

std::string Op::toString() const
{
  CVC5_API_TRY_CATCH_BEGIN;
  //////// all checks before this line
  if (d_node->isNull())
  {
    return kindToString(d_kind);
  }
  else
  {
    CVC5_API_CHECK(!d_node->isNull())
        << "Expecting a non-null internal expression";
    if (d_solver != nullptr)
    {
      NodeManagerScope scope(d_solver->getNodeManager());
      return d_node->toString();
    }
    return d_node->toString();
  }
  ////////
  CVC5_API_TRY_CATCH_END;
}

std::ostream& operator<<(std::ostream& out, const Op& t)
{
  out << t.toString();
  return out;
}

/* Helpers                                                                    */
/* -------------------------------------------------------------------------- */

/* Split out to avoid nested API calls (problematic with API tracing).        */
/* .......................................................................... */

bool Op::isNullHelper() const
{
  return (d_node->isNull() && (d_kind == NULL_EXPR));
}

bool Op::isIndexedHelper() const { return !d_node->isNull(); }

/* -------------------------------------------------------------------------- */
/* Term                                                                       */
/* -------------------------------------------------------------------------- */

Term::Term() : d_solver(nullptr), d_node(new cvc5::Node()) {}

Term::Term(const Solver* slv, const cvc5::Node& n) : d_solver(slv)
{
  // Ensure that we create the node in the correct node manager.
  NodeManagerScope scope(d_solver->getNodeManager());
  d_node.reset(new cvc5::Node(n));
}

Term::~Term()
{
  if (d_solver != nullptr)
  {
    // Ensure that the correct node manager is in scope when the node is
    // destroyed.
    NodeManagerScope scope(d_solver->getNodeManager());
    d_node.reset();
  }
}

bool Term::operator==(const Term& t) const
{
  CVC5_API_TRY_CATCH_BEGIN;
  //////// all checks before this line
  return *d_node == *t.d_node;
  ////////
  CVC5_API_TRY_CATCH_END;
}

bool Term::operator!=(const Term& t) const
{
  CVC5_API_TRY_CATCH_BEGIN;
  //////// all checks before this line
  return *d_node != *t.d_node;
  ////////
  CVC5_API_TRY_CATCH_END;
}

bool Term::operator<(const Term& t) const
{
  CVC5_API_TRY_CATCH_BEGIN;
  //////// all checks before this line
  return *d_node < *t.d_node;
  ////////
  CVC5_API_TRY_CATCH_END;
}

bool Term::operator>(const Term& t) const
{
  CVC5_API_TRY_CATCH_BEGIN;
  //////// all checks before this line
  return *d_node > *t.d_node;
  ////////
  CVC5_API_TRY_CATCH_END;
}

bool Term::operator<=(const Term& t) const
{
  CVC5_API_TRY_CATCH_BEGIN;
  //////// all checks before this line
  return *d_node <= *t.d_node;
  ////////
  CVC5_API_TRY_CATCH_END;
}

bool Term::operator>=(const Term& t) const
{
  CVC5_API_TRY_CATCH_BEGIN;
  //////// all checks before this line
  return *d_node >= *t.d_node;
  ////////
  CVC5_API_TRY_CATCH_END;
}

size_t Term::getNumChildren() const
{
  CVC5_API_TRY_CATCH_BEGIN;
  CVC5_API_CHECK_NOT_NULL;
  //////// all checks before this line

  // special case for apply kinds
  if (isApplyKind(d_node->getKind()))
  {
    return d_node->getNumChildren() + 1;
  }
  if (isCastedReal())
  {
    return 0;
  }
  return d_node->getNumChildren();
  ////////
  CVC5_API_TRY_CATCH_END;
}

Term Term::operator[](size_t index) const
{
  CVC5_API_TRY_CATCH_BEGIN;
  CVC5_API_CHECK_NOT_NULL;
  CVC5_API_CHECK(index < getNumChildren()) << "index out of bound";
  CVC5_API_CHECK(!isApplyKind(d_node->getKind()) || d_node->hasOperator())
      << "Expected apply kind to have operator when accessing child of Term";
  //////// all checks before this line

  // special cases for apply kinds
  if (isApplyKind(d_node->getKind()))
  {
    if (index == 0)
    {
      // return the operator
      return Term(d_solver, d_node->getOperator());
    }
    else
    {
      index -= 1;
    }
  }
  // otherwise we are looking up child at (index-1)
  return Term(d_solver, (*d_node)[index]);
  ////////
  CVC5_API_TRY_CATCH_END;
}

uint64_t Term::getId() const
{
  CVC5_API_TRY_CATCH_BEGIN;
  CVC5_API_CHECK_NOT_NULL;
  //////// all checks before this line
  return d_node->getId();
  ////////
  CVC5_API_TRY_CATCH_END;
}

Kind Term::getKind() const
{
  CVC5_API_TRY_CATCH_BEGIN;
  CVC5_API_CHECK_NOT_NULL;
  //////// all checks before this line
  return getKindHelper();
  ////////
  CVC5_API_TRY_CATCH_END;
}

Sort Term::getSort() const
{
  CVC5_API_TRY_CATCH_BEGIN;
  CVC5_API_CHECK_NOT_NULL;
  NodeManagerScope scope(d_solver->getNodeManager());
  //////// all checks before this line
  return Sort(d_solver, d_node->getType());
  ////////
  CVC5_API_TRY_CATCH_END;
}

Term Term::substitute(const Term& term, const Term& replacement) const
{
  CVC5_API_TRY_CATCH_BEGIN;
  CVC5_API_CHECK_NOT_NULL;
  CVC5_API_CHECK_TERM(term);
  CVC5_API_CHECK_TERM(replacement);
  CVC5_API_CHECK(term.getSort().isComparableTo(replacement.getSort()))
      << "Expecting terms of comparable sort in substitute";
  //////// all checks before this line
  return Term(
      d_solver,
      d_node->substitute(TNode(*term.d_node), TNode(*replacement.d_node)));
  ////////
  CVC5_API_TRY_CATCH_END;
}

Term Term::substitute(const std::vector<Term>& terms,
                      const std::vector<Term>& replacements) const
{
  CVC5_API_TRY_CATCH_BEGIN;
  CVC5_API_CHECK_NOT_NULL;
  CVC5_API_CHECK(terms.size() == replacements.size())
      << "Expecting vectors of the same arity in substitute";
  CVC5_API_TERM_CHECK_TERMS_WITH_TERMS_COMPARABLE_TO(terms, replacements);
  //////// all checks before this line
  std::vector<Node> nodes = Term::termVectorToNodes(terms);
  std::vector<Node> nodeReplacements = Term::termVectorToNodes(replacements);
  return Term(d_solver,
              d_node->substitute(nodes.begin(),
                                 nodes.end(),
                                 nodeReplacements.begin(),
                                 nodeReplacements.end()));
  ////////
  CVC5_API_TRY_CATCH_END;
}

bool Term::hasOp() const
{
  CVC5_API_TRY_CATCH_BEGIN;
  CVC5_API_CHECK_NOT_NULL;
  //////// all checks before this line
  return d_node->hasOperator();
  ////////
  CVC5_API_TRY_CATCH_END;
}

Op Term::getOp() const
{
  CVC5_API_TRY_CATCH_BEGIN;
  CVC5_API_CHECK_NOT_NULL;
  CVC5_API_CHECK(d_node->hasOperator())
      << "Expecting Term to have an Op when calling getOp()";
  //////// all checks before this line

  // special cases for parameterized operators that are not indexed operators
  // the API level differs from the internal structure
  // indexed operators are stored in Ops
  // whereas functions and datatype operators are terms, and the Op
  // is one of the APPLY_* kinds
  if (isApplyKind(d_node->getKind()))
  {
    return Op(d_solver, intToExtKind(d_node->getKind()));
  }
  else if (d_node->getMetaKind() == kind::metakind::PARAMETERIZED)
  {
    // it's an indexed operator
    // so we should return the indexed op
    cvc5::Node op = d_node->getOperator();
    return Op(d_solver, intToExtKind(d_node->getKind()), op);
  }
  // Notice this is the only case where getKindHelper is used, since the
  // cases above do not have special cases for intToExtKind.
  return Op(d_solver, getKindHelper());
  ////////
  CVC5_API_TRY_CATCH_END;
}

bool Term::isNull() const
{
  CVC5_API_TRY_CATCH_BEGIN;
  //////// all checks before this line
  return isNullHelper();
  ////////
  CVC5_API_TRY_CATCH_END;
}

Term Term::notTerm() const
{
  CVC5_API_TRY_CATCH_BEGIN;
  CVC5_API_CHECK_NOT_NULL;
  //////// all checks before this line
  Node res = d_node->notNode();
  (void)res.getType(true); /* kick off type checking */
  return Term(d_solver, res);
  ////////
  CVC5_API_TRY_CATCH_END;
}

Term Term::andTerm(const Term& t) const
{
  CVC5_API_TRY_CATCH_BEGIN;
  CVC5_API_CHECK_NOT_NULL;
  CVC5_API_CHECK_TERM(t);
  //////// all checks before this line
  Node res = d_node->andNode(*t.d_node);
  (void)res.getType(true); /* kick off type checking */
  return Term(d_solver, res);
  ////////
  CVC5_API_TRY_CATCH_END;
}

Term Term::orTerm(const Term& t) const
{
  CVC5_API_TRY_CATCH_BEGIN;
  CVC5_API_CHECK_NOT_NULL;
  CVC5_API_CHECK_TERM(t);
  //////// all checks before this line
  Node res = d_node->orNode(*t.d_node);
  (void)res.getType(true); /* kick off type checking */
  return Term(d_solver, res);
  ////////
  CVC5_API_TRY_CATCH_END;
}

Term Term::xorTerm(const Term& t) const
{
  CVC5_API_TRY_CATCH_BEGIN;
  CVC5_API_CHECK_NOT_NULL;
  CVC5_API_CHECK_TERM(t);
  //////// all checks before this line
  Node res = d_node->xorNode(*t.d_node);
  (void)res.getType(true); /* kick off type checking */
  return Term(d_solver, res);
  ////////
  CVC5_API_TRY_CATCH_END;
}

Term Term::eqTerm(const Term& t) const
{
  CVC5_API_TRY_CATCH_BEGIN;
  CVC5_API_CHECK_NOT_NULL;
  CVC5_API_CHECK_TERM(t);
  //////// all checks before this line
  Node res = d_node->eqNode(*t.d_node);
  (void)res.getType(true); /* kick off type checking */
  return Term(d_solver, res);
  ////////
  CVC5_API_TRY_CATCH_END;
}

Term Term::impTerm(const Term& t) const
{
  CVC5_API_TRY_CATCH_BEGIN;
  CVC5_API_CHECK_NOT_NULL;
  CVC5_API_CHECK_TERM(t);
  //////// all checks before this line
  Node res = d_node->impNode(*t.d_node);
  (void)res.getType(true); /* kick off type checking */
  return Term(d_solver, res);
  ////////
  CVC5_API_TRY_CATCH_END;
}

Term Term::iteTerm(const Term& then_t, const Term& else_t) const
{
  CVC5_API_TRY_CATCH_BEGIN;
  CVC5_API_CHECK_NOT_NULL;
  CVC5_API_CHECK_TERM(then_t);
  CVC5_API_CHECK_TERM(else_t);
  //////// all checks before this line
  Node res = d_node->iteNode(*then_t.d_node, *else_t.d_node);
  (void)res.getType(true); /* kick off type checking */
  return Term(d_solver, res);
  ////////
  CVC5_API_TRY_CATCH_END;
}

std::string Term::toString() const
{
  CVC5_API_TRY_CATCH_BEGIN;
  //////// all checks before this line
  if (d_solver != nullptr)
  {
    NodeManagerScope scope(d_solver->getNodeManager());
    return d_node->toString();
  }
  return d_node->toString();
  ////////
  CVC5_API_TRY_CATCH_END;
}

Term::const_iterator::const_iterator()
    : d_solver(nullptr), d_origNode(nullptr), d_pos(0)
{
}

Term::const_iterator::const_iterator(const Solver* slv,
                                     const std::shared_ptr<cvc5::Node>& n,
                                     uint32_t p)
    : d_solver(slv), d_origNode(n), d_pos(p)
{
}

Term::const_iterator::const_iterator(const const_iterator& it)
    : d_solver(nullptr), d_origNode(nullptr)
{
  if (it.d_origNode != nullptr)
  {
    d_solver = it.d_solver;
    d_origNode = it.d_origNode;
    d_pos = it.d_pos;
  }
}

Term::const_iterator& Term::const_iterator::operator=(const const_iterator& it)
{
  d_solver = it.d_solver;
  d_origNode = it.d_origNode;
  d_pos = it.d_pos;
  return *this;
}

bool Term::const_iterator::operator==(const const_iterator& it) const
{
  if (d_origNode == nullptr || it.d_origNode == nullptr)
  {
    return false;
  }
  return (d_solver == it.d_solver && *d_origNode == *it.d_origNode)
         && (d_pos == it.d_pos);
}

bool Term::const_iterator::operator!=(const const_iterator& it) const
{
  return !(*this == it);
}

Term::const_iterator& Term::const_iterator::operator++()
{
  Assert(d_origNode != nullptr);
  ++d_pos;
  return *this;
}

Term::const_iterator Term::const_iterator::operator++(int)
{
  Assert(d_origNode != nullptr);
  const_iterator it = *this;
  ++d_pos;
  return it;
}

Term Term::const_iterator::operator*() const
{
  Assert(d_origNode != nullptr);
  // this term has an extra child (mismatch between API and internal structure)
  // the extra child will be the first child
  bool extra_child = isApplyKind(d_origNode->getKind());

  if (!d_pos && extra_child)
  {
    return Term(d_solver, d_origNode->getOperator());
  }
  else
  {
    uint32_t idx = d_pos;
    if (extra_child)
    {
      Assert(idx > 0);
      --idx;
    }
    Assert(idx >= 0);
    return Term(d_solver, (*d_origNode)[idx]);
  }
}

Term::const_iterator Term::begin() const
{
  return Term::const_iterator(d_solver, d_node, 0);
}

Term::const_iterator Term::end() const
{
  int endpos = d_node->getNumChildren();
  // special cases for APPLY_*
  // the API differs from the internal structure
  // the API takes a "higher-order" perspective and the applied
  //   function or datatype constructor/selector/tester is a Term
  // which means it needs to be one of the children, even though
  //   internally it is not
  if (isApplyKind(d_node->getKind()))
  {
    // one more child if this is a UF application (count the UF as a child)
    ++endpos;
  }
  return Term::const_iterator(d_solver, d_node, endpos);
}

const cvc5::Node& Term::getNode(void) const { return *d_node; }

namespace detail {
const Rational& getRational(const cvc5::Node& node)
{
  switch (node.getKind())
  {
    case cvc5::Kind::CAST_TO_REAL: return node[0].getConst<Rational>();
    case cvc5::Kind::CONST_RATIONAL: return node.getConst<Rational>();
    default:
      CVC5_API_CHECK(false) << "Node is not a rational.";
      return node.getConst<Rational>();
  }
}
Integer getInteger(const cvc5::Node& node)
{
  return node.getConst<Rational>().getNumerator();
}
template <typename T>
bool checkIntegerBounds(const Integer& i)
{
  return i >= std::numeric_limits<T>::min()
         && i <= std::numeric_limits<T>::max();
}
bool checkReal32Bounds(const Rational& r)
{
  return checkIntegerBounds<std::int32_t>(r.getNumerator())
         && checkIntegerBounds<std::uint32_t>(r.getDenominator());
}
bool checkReal64Bounds(const Rational& r)
{
  return checkIntegerBounds<std::int64_t>(r.getNumerator())
         && checkIntegerBounds<std::uint64_t>(r.getDenominator());
}

bool isReal(const Node& node)
{
  return node.getKind() == cvc5::Kind::CONST_RATIONAL
         || node.getKind() == cvc5::Kind::CAST_TO_REAL;
}
bool isReal32(const Node& node)
{
  return isReal(node) && checkReal32Bounds(getRational(node));
}
bool isReal64(const Node& node)
{
  return isReal(node) && checkReal64Bounds(getRational(node));
}

bool isInteger(const Node& node)
{
  return node.getKind() == cvc5::Kind::CONST_RATIONAL
         && node.getConst<Rational>().isIntegral();
}
bool isInt32(const Node& node)
{
  return isInteger(node) && checkIntegerBounds<std::int32_t>(getInteger(node));
}
bool isUInt32(const Node& node)
{
  return isInteger(node) && checkIntegerBounds<std::uint32_t>(getInteger(node));
}
bool isInt64(const Node& node)
{
  return isInteger(node) && checkIntegerBounds<std::int64_t>(getInteger(node));
}
bool isUInt64(const Node& node)
{
  return isInteger(node) && checkIntegerBounds<std::uint64_t>(getInteger(node));
}
}  // namespace detail

bool Term::isInt32Value() const
{
  CVC5_API_TRY_CATCH_BEGIN;
  CVC5_API_CHECK_NOT_NULL;
  //////// all checks before this line
  return detail::isInt32(*d_node);
  ////////
  CVC5_API_TRY_CATCH_END;
}

std::int32_t Term::getInt32Value() const
{
  CVC5_API_TRY_CATCH_BEGIN;
  CVC5_API_CHECK_NOT_NULL;
  CVC5_API_ARG_CHECK_EXPECTED(detail::isInt32(*d_node), *d_node)
      << "Term to be a 32-bit integer value when calling getInt32Value()";
  //////// all checks before this line
  return detail::getInteger(*d_node).getSignedInt();
  ////////
  CVC5_API_TRY_CATCH_END;
}

bool Term::isUInt32Value() const
{
  CVC5_API_TRY_CATCH_BEGIN;
  CVC5_API_CHECK_NOT_NULL;
  //////// all checks before this line
  return detail::isUInt32(*d_node);
  ////////
  CVC5_API_TRY_CATCH_END;
}
std::uint32_t Term::getUInt32Value() const
{
  CVC5_API_TRY_CATCH_BEGIN;
  CVC5_API_CHECK_NOT_NULL;
  CVC5_API_ARG_CHECK_EXPECTED(detail::isUInt32(*d_node), *d_node)
      << "Term to be a unsigned 32-bit integer value when calling "
         "getUInt32Value()";
  //////// all checks before this line
  return detail::getInteger(*d_node).getUnsignedInt();
  ////////
  CVC5_API_TRY_CATCH_END;
}

bool Term::isInt64Value() const
{
  CVC5_API_TRY_CATCH_BEGIN;
  CVC5_API_CHECK_NOT_NULL;
  //////// all checks before this line
  return detail::isInt64(*d_node);
  ////////
  CVC5_API_TRY_CATCH_END;
}
std::int64_t Term::getInt64Value() const
{
  CVC5_API_TRY_CATCH_BEGIN;
  CVC5_API_CHECK_NOT_NULL;
  CVC5_API_ARG_CHECK_EXPECTED(detail::isInt64(*d_node), *d_node)
      << "Term to be a 64-bit integer value when calling getInt64Value()";
  //////// all checks before this line
  return detail::getInteger(*d_node).getLong();
  ////////
  CVC5_API_TRY_CATCH_END;
}

bool Term::isUInt64Value() const
{
  CVC5_API_TRY_CATCH_BEGIN;
  CVC5_API_CHECK_NOT_NULL;
  //////// all checks before this line
  return detail::isUInt64(*d_node);
  ////////
  CVC5_API_TRY_CATCH_END;
}

std::uint64_t Term::getUInt64Value() const
{
  CVC5_API_TRY_CATCH_BEGIN;
  CVC5_API_CHECK_NOT_NULL;
  CVC5_API_ARG_CHECK_EXPECTED(detail::isUInt64(*d_node), *d_node)
      << "Term to be a unsigned 64-bit integer value when calling "
         "getUInt64Value()";
  //////// all checks before this line
  return detail::getInteger(*d_node).getUnsignedLong();
  ////////
  CVC5_API_TRY_CATCH_END;
}

bool Term::isIntegerValue() const
{
  CVC5_API_TRY_CATCH_BEGIN;
  CVC5_API_CHECK_NOT_NULL;
  //////// all checks before this line
  return detail::isInteger(*d_node);
  ////////
  CVC5_API_TRY_CATCH_END;
}
std::string Term::getIntegerValue() const
{
  CVC5_API_TRY_CATCH_BEGIN;
  CVC5_API_CHECK_NOT_NULL;
  CVC5_API_ARG_CHECK_EXPECTED(detail::isInteger(*d_node), *d_node)
      << "Term to be an integer value when calling getIntegerValue()";
  //////// all checks before this line
  return detail::getInteger(*d_node).toString();
  ////////
  CVC5_API_TRY_CATCH_END;
}

bool Term::isStringValue() const
{
  CVC5_API_TRY_CATCH_BEGIN;
  CVC5_API_CHECK_NOT_NULL;
  //////// all checks before this line
  return d_node->getKind() == cvc5::Kind::CONST_STRING;
  ////////
  CVC5_API_TRY_CATCH_END;
}

std::wstring Term::getStringValue() const
{
  CVC5_API_TRY_CATCH_BEGIN;
  CVC5_API_CHECK_NOT_NULL;
  CVC5_API_ARG_CHECK_EXPECTED(d_node->getKind() == cvc5::Kind::CONST_STRING,
                              *d_node)
      << "Term to be a string value when calling getStringValue()";
  //////// all checks before this line
  return d_node->getConst<cvc5::String>().toWString();
  ////////
  CVC5_API_TRY_CATCH_END;
}

std::vector<Node> Term::termVectorToNodes(const std::vector<Term>& terms)
{
  std::vector<Node> res;
  for (const Term& t : terms)
  {
    res.push_back(t.getNode());
  }
  return res;
}

bool Term::isReal32Value() const
{
  CVC5_API_TRY_CATCH_BEGIN;
  CVC5_API_CHECK_NOT_NULL;
  //////// all checks before this line
  return detail::isReal32(*d_node);
  ////////
  CVC5_API_TRY_CATCH_END;
}
std::pair<std::int32_t, std::uint32_t> Term::getReal32Value() const
{
  CVC5_API_TRY_CATCH_BEGIN;
  CVC5_API_CHECK_NOT_NULL;
  CVC5_API_ARG_CHECK_EXPECTED(detail::isReal32(*d_node), *d_node)
      << "Term to be a 32-bit rational value when calling getReal32Value()";
  //////// all checks before this line
  const Rational& r = detail::getRational(*d_node);
  return std::make_pair(r.getNumerator().getSignedInt(),
                        r.getDenominator().getUnsignedInt());
  ////////
  CVC5_API_TRY_CATCH_END;
}
bool Term::isReal64Value() const
{
  CVC5_API_TRY_CATCH_BEGIN;
  CVC5_API_CHECK_NOT_NULL;
  //////// all checks before this line
  return detail::isReal64(*d_node);
  ////////
  CVC5_API_TRY_CATCH_END;
}
std::pair<std::int64_t, std::uint64_t> Term::getReal64Value() const
{
  CVC5_API_TRY_CATCH_BEGIN;
  CVC5_API_CHECK_NOT_NULL;
  CVC5_API_ARG_CHECK_EXPECTED(detail::isReal64(*d_node), *d_node)
      << "Term to be a 64-bit rational value when calling getReal64Value()";
  //////// all checks before this line
  const Rational& r = detail::getRational(*d_node);
  return std::make_pair(r.getNumerator().getLong(),
                        r.getDenominator().getUnsignedLong());
  ////////
  CVC5_API_TRY_CATCH_END;
}
bool Term::isRealValue() const
{
  CVC5_API_TRY_CATCH_BEGIN;
  CVC5_API_CHECK_NOT_NULL;
  //////// all checks before this line
  return detail::isReal(*d_node);
  ////////
  CVC5_API_TRY_CATCH_END;
}
std::string Term::getRealValue() const
{
  CVC5_API_TRY_CATCH_BEGIN;
  CVC5_API_CHECK_NOT_NULL;
  CVC5_API_ARG_CHECK_EXPECTED(detail::isReal(*d_node), *d_node)
      << "Term to be a rational value when calling getRealValue()";
  //////// all checks before this line
  const Rational& rat = detail::getRational(*d_node);
  std::string res = rat.toString();
  if (rat.isIntegral())
  {
    return res + ".0";
  }
  return res;
  ////////
  CVC5_API_TRY_CATCH_END;
}

bool Term::isConstArray() const
{
  CVC5_API_TRY_CATCH_BEGIN;
  CVC5_API_CHECK_NOT_NULL;
  //////// all checks before this line
  return d_node->getKind() == cvc5::Kind::STORE_ALL;
  ////////
  CVC5_API_TRY_CATCH_END;
}
Term Term::getConstArrayBase() const
{
  CVC5_API_TRY_CATCH_BEGIN;
  CVC5_API_CHECK_NOT_NULL;
  CVC5_API_ARG_CHECK_EXPECTED(d_node->getKind() == cvc5::Kind::STORE_ALL,
                              *d_node)
      << "Term to be a constant array when calling getConstArrayBase()";
  //////// all checks before this line
  const auto& ar = d_node->getConst<ArrayStoreAll>();
  return Term(d_solver, ar.getValue());
  ////////
  CVC5_API_TRY_CATCH_END;
}

bool Term::isBooleanValue() const
{
  CVC5_API_TRY_CATCH_BEGIN;
  CVC5_API_CHECK_NOT_NULL;
  //////// all checks before this line
  return d_node->getKind() == cvc5::Kind::CONST_BOOLEAN;
  ////////
  CVC5_API_TRY_CATCH_END;
}
bool Term::getBooleanValue() const
{
  CVC5_API_TRY_CATCH_BEGIN;
  CVC5_API_CHECK_NOT_NULL;
  CVC5_API_ARG_CHECK_EXPECTED(d_node->getKind() == cvc5::Kind::CONST_BOOLEAN,
                              *d_node)
      << "Term to be a Boolean value when calling getBooleanValue()";
  //////// all checks before this line
  return d_node->getConst<bool>();
  ////////
  CVC5_API_TRY_CATCH_END;
}

bool Term::isBitVectorValue() const
{
  CVC5_API_TRY_CATCH_BEGIN;
  CVC5_API_CHECK_NOT_NULL;
  //////// all checks before this line
  return d_node->getKind() == cvc5::Kind::CONST_BITVECTOR;
  ////////
  CVC5_API_TRY_CATCH_END;
}
std::string Term::getBitVectorValue(std::uint32_t base) const
{
  CVC5_API_TRY_CATCH_BEGIN;
  CVC5_API_CHECK_NOT_NULL;
  CVC5_API_ARG_CHECK_EXPECTED(d_node->getKind() == cvc5::Kind::CONST_BITVECTOR,
                              *d_node)
      << "Term to be a bit-vector value when calling getBitVectorValue()";
  //////// all checks before this line
  return d_node->getConst<BitVector>().toString(base);
  ////////
  CVC5_API_TRY_CATCH_END;
}

bool Term::isAbstractValue() const
{
  CVC5_API_TRY_CATCH_BEGIN;
  CVC5_API_CHECK_NOT_NULL;
  //////// all checks before this line
  return d_node->getKind() == cvc5::Kind::ABSTRACT_VALUE;
  ////////
  CVC5_API_TRY_CATCH_END;
}
std::string Term::getAbstractValue() const
{
  CVC5_API_TRY_CATCH_BEGIN;
  CVC5_API_CHECK_NOT_NULL;
  CVC5_API_ARG_CHECK_EXPECTED(d_node->getKind() == cvc5::Kind::ABSTRACT_VALUE,
                              *d_node)
      << "Term to be an abstract value when calling "
         "getAbstractValue()";
  //////// all checks before this line
  return d_node->getConst<AbstractValue>().getIndex().toString();
  ////////
  CVC5_API_TRY_CATCH_END;
}

bool Term::isTupleValue() const
{
  CVC5_API_TRY_CATCH_BEGIN;
  CVC5_API_CHECK_NOT_NULL;
  //////// all checks before this line
  return d_node->getKind() == cvc5::Kind::APPLY_CONSTRUCTOR && d_node->isConst()
         && d_node->getType().getDType().isTuple();
  ////////
  CVC5_API_TRY_CATCH_END;
}
std::vector<Term> Term::getTupleValue() const
{
  CVC5_API_TRY_CATCH_BEGIN;
  CVC5_API_CHECK_NOT_NULL;
  CVC5_API_ARG_CHECK_EXPECTED(d_node->getKind() == cvc5::Kind::APPLY_CONSTRUCTOR
                                  && d_node->isConst()
                                  && d_node->getType().getDType().isTuple(),
                              *d_node)
      << "Term to be a tuple value when calling getTupleValue()";
  //////// all checks before this line
  std::vector<Term> res;
  for (size_t i = 0, n = d_node->getNumChildren(); i < n; ++i)
  {
    res.emplace_back(Term(d_solver, (*d_node)[i]));
  }
  return res;
  ////////
  CVC5_API_TRY_CATCH_END;
}

bool Term::isFloatingPointPosZero() const
{
  CVC5_API_TRY_CATCH_BEGIN;
  CVC5_API_CHECK_NOT_NULL;
  //////// all checks before this line
  if (d_node->getKind() == cvc5::Kind::CONST_FLOATINGPOINT)
  {
    const auto& fp = d_node->getConst<FloatingPoint>();
    return fp.isZero() && fp.isPositive();
  }
  return false;
  ////////
  CVC5_API_TRY_CATCH_END;
}
bool Term::isFloatingPointNegZero() const
{
  CVC5_API_TRY_CATCH_BEGIN;
  CVC5_API_CHECK_NOT_NULL;
  //////// all checks before this line
  if (d_node->getKind() == cvc5::Kind::CONST_FLOATINGPOINT)
  {
    const auto& fp = d_node->getConst<FloatingPoint>();
    return fp.isZero() && fp.isNegative();
  }
  return false;
  ////////
  CVC5_API_TRY_CATCH_END;
}
bool Term::isFloatingPointPosInf() const
{
  CVC5_API_TRY_CATCH_BEGIN;
  CVC5_API_CHECK_NOT_NULL;
  //////// all checks before this line
  if (d_node->getKind() == cvc5::Kind::CONST_FLOATINGPOINT)
  {
    const auto& fp = d_node->getConst<FloatingPoint>();
    return fp.isInfinite() && fp.isPositive();
  }
  return false;
  ////////
  CVC5_API_TRY_CATCH_END;
}
bool Term::isFloatingPointNegInf() const
{
  CVC5_API_TRY_CATCH_BEGIN;
  CVC5_API_CHECK_NOT_NULL;
  //////// all checks before this line
  if (d_node->getKind() == cvc5::Kind::CONST_FLOATINGPOINT)
  {
    const auto& fp = d_node->getConst<FloatingPoint>();
    return fp.isInfinite() && fp.isNegative();
  }
  return false;
  ////////
  CVC5_API_TRY_CATCH_END;
}
bool Term::isFloatingPointNaN() const
{
  CVC5_API_TRY_CATCH_BEGIN;
  CVC5_API_CHECK_NOT_NULL;
  //////// all checks before this line
  return d_node->getKind() == cvc5::Kind::CONST_FLOATINGPOINT
         && d_node->getConst<FloatingPoint>().isNaN();
  ////////
  CVC5_API_TRY_CATCH_END;
}
bool Term::isFloatingPointValue() const
{
  CVC5_API_TRY_CATCH_BEGIN;
  CVC5_API_CHECK_NOT_NULL;
  //////// all checks before this line
  return d_node->getKind() == cvc5::Kind::CONST_FLOATINGPOINT;
  ////////
  CVC5_API_TRY_CATCH_END;
}
std::tuple<std::uint32_t, std::uint32_t, Term> Term::getFloatingPointValue()
    const
{
  CVC5_API_TRY_CATCH_BEGIN;
  CVC5_API_CHECK_NOT_NULL;
  CVC5_API_ARG_CHECK_EXPECTED(
      d_node->getKind() == cvc5::Kind::CONST_FLOATINGPOINT, *d_node)
      << "Term to be a floating-point value when calling "
         "getFloatingPointValue()";
  //////// all checks before this line
  const auto& fp = d_node->getConst<FloatingPoint>();
  return std::make_tuple(fp.getSize().exponentWidth(),
                         fp.getSize().significandWidth(),
                         d_solver->mkValHelper<BitVector>(fp.pack()));
  ////////
  CVC5_API_TRY_CATCH_END;
}

bool Term::isSetValue() const
{
  CVC5_API_TRY_CATCH_BEGIN;
  CVC5_API_CHECK_NOT_NULL;
  //////// all checks before this line
  return d_node->getType().isSet() && d_node->isConst();
  ////////
  CVC5_API_TRY_CATCH_END;
}

void Term::collectSet(std::set<Term>& set,
                      const cvc5::Node& node,
                      const Solver* slv)
{
  // We asserted that node has a set type, and node.isConst()
  // Thus, node only contains of EMPTYSET, UNION and SINGLETON.
  switch (node.getKind())
  {
    case cvc5::Kind::EMPTYSET: break;
    case cvc5::Kind::SINGLETON: set.emplace(Term(slv, node[0])); break;
    case cvc5::Kind::UNION:
    {
      for (const auto& sub : node)
      {
        collectSet(set, sub, slv);
      }
      break;
    }
    default:
      CVC5_API_ARG_CHECK_EXPECTED(false, node)
          << "Term to be a set value when calling getSetValue()";
      break;
  }
}

std::set<Term> Term::getSetValue() const
{
  CVC5_API_TRY_CATCH_BEGIN;
  CVC5_API_CHECK_NOT_NULL;
  CVC5_API_ARG_CHECK_EXPECTED(d_node->getType().isSet() && d_node->isConst(),
                              *d_node)
      << "Term to be a set value when calling getSetValue()";
  //////// all checks before this line
  std::set<Term> res;
  Term::collectSet(res, *d_node, d_solver);
  return res;
  ////////
  CVC5_API_TRY_CATCH_END;
}

bool Term::isSequenceValue() const
{
  CVC5_API_TRY_CATCH_BEGIN;
  CVC5_API_CHECK_NOT_NULL;
  //////// all checks before this line
  return d_node->getKind() == cvc5::Kind::CONST_SEQUENCE;
  ////////
  CVC5_API_TRY_CATCH_END;
}
std::vector<Term> Term::getSequenceValue() const
{
  CVC5_API_TRY_CATCH_BEGIN;
  CVC5_API_CHECK_NOT_NULL;
  CVC5_API_ARG_CHECK_EXPECTED(d_node->getKind() == cvc5::Kind::CONST_SEQUENCE,
                              *d_node)
      << "Term to be a sequence value when calling getSequenceValue()";
  //////// all checks before this line
  std::vector<Term> res;
  const Sequence& seq = d_node->getConst<Sequence>();
  for (const auto& node: seq.getVec())
  {
    res.emplace_back(Term(d_solver, node));
  }
  return res;
  ////////
  CVC5_API_TRY_CATCH_END;
}

bool Term::isUninterpretedValue() const
{
  CVC5_API_TRY_CATCH_BEGIN;
  CVC5_API_CHECK_NOT_NULL;
  //////// all checks before this line
  return d_node->getKind() == cvc5::Kind::UNINTERPRETED_CONSTANT;
  ////////
  CVC5_API_TRY_CATCH_END;
}
std::pair<Sort, std::int32_t> Term::getUninterpretedValue() const
{
  CVC5_API_TRY_CATCH_BEGIN;
  CVC5_API_CHECK_NOT_NULL;
  CVC5_API_ARG_CHECK_EXPECTED(
      d_node->getKind() == cvc5::Kind::UNINTERPRETED_CONSTANT, *d_node)
      << "Term to be an uninterpreted value when calling "
         "getUninterpretedValue()";
  //////// all checks before this line
  const auto& uc = d_node->getConst<UninterpretedConstant>();
  return std::make_pair(Sort(d_solver, uc.getType()),
                        uc.getIndex().toUnsignedInt());
  ////////
  CVC5_API_TRY_CATCH_END;
}

std::ostream& operator<<(std::ostream& out, const Term& t)
{
  out << t.toString();
  return out;
}

std::ostream& operator<<(std::ostream& out, const std::vector<Term>& vector)
{
  container_to_stream(out, vector);
  return out;
}

std::ostream& operator<<(std::ostream& out, const std::set<Term>& set)
{
  container_to_stream(out, set);
  return out;
}

std::ostream& operator<<(std::ostream& out,
                         const std::unordered_set<Term>& unordered_set)
{
  container_to_stream(out, unordered_set);
  return out;
}

template <typename V>
std::ostream& operator<<(std::ostream& out, const std::map<Term, V>& map)
{
  container_to_stream(out, map);
  return out;
}

template <typename V>
std::ostream& operator<<(std::ostream& out,
                         const std::unordered_map<Term, V>& unordered_map)
{
  container_to_stream(out, unordered_map);
  return out;
}

/* Helpers                                                                    */
/* -------------------------------------------------------------------------- */

/* Split out to avoid nested API calls (problematic with API tracing).        */
/* .......................................................................... */

bool Term::isNullHelper() const
{
  /* Split out to avoid nested API calls (problematic with API tracing). */
  return d_node->isNull();
}

Kind Term::getKindHelper() const
{
  /* Sequence kinds do not exist internally, so we must convert their internal
   * (string) versions back to sequence. All operators where this is
   * necessary are such that their first child is of sequence type, which
   * we check here. */
  if (d_node->getNumChildren() > 0 && (*d_node)[0].getType().isSequence())
  {
    switch (d_node->getKind())
    {
      case cvc5::Kind::STRING_CONCAT: return SEQ_CONCAT;
      case cvc5::Kind::STRING_LENGTH: return SEQ_LENGTH;
      case cvc5::Kind::STRING_SUBSTR: return SEQ_EXTRACT;
      case cvc5::Kind::STRING_UPDATE: return SEQ_UPDATE;
      case cvc5::Kind::STRING_CHARAT: return SEQ_AT;
      case cvc5::Kind::STRING_CONTAINS: return SEQ_CONTAINS;
      case cvc5::Kind::STRING_INDEXOF: return SEQ_INDEXOF;
      case cvc5::Kind::STRING_REPLACE: return SEQ_REPLACE;
      case cvc5::Kind::STRING_REPLACE_ALL: return SEQ_REPLACE_ALL;
      case cvc5::Kind::STRING_REV: return SEQ_REV;
      case cvc5::Kind::STRING_PREFIX: return SEQ_PREFIX;
      case cvc5::Kind::STRING_SUFFIX: return SEQ_SUFFIX;
      default:
        // fall through to conversion below
        break;
    }
  }
  // Notice that kinds like APPLY_TYPE_ASCRIPTION will be converted to
  // INTERNAL_KIND.
  if (isCastedReal())
  {
    return CONST_RATIONAL;
  }
  return intToExtKind(d_node->getKind());
}

bool Term::isCastedReal() const
{
  if (d_node->getKind() == kind::CAST_TO_REAL)
  {
    return (*d_node)[0].isConst() && (*d_node)[0].getType().isInteger();
  }
  return false;
}

/* -------------------------------------------------------------------------- */
/* Datatypes                                                                  */
/* -------------------------------------------------------------------------- */

/* DatatypeConstructorDecl -------------------------------------------------- */

DatatypeConstructorDecl::DatatypeConstructorDecl()
    : d_solver(nullptr), d_ctor(nullptr)
{
}

DatatypeConstructorDecl::DatatypeConstructorDecl(const Solver* slv,
                                                 const std::string& name)
    : d_solver(slv), d_ctor(new cvc5::DTypeConstructor(name))
{
}
DatatypeConstructorDecl::~DatatypeConstructorDecl()
{
  if (d_ctor != nullptr)
  {
    // ensure proper node manager is in scope
    NodeManagerScope scope(d_solver->getNodeManager());
    d_ctor.reset();
  }
}

void DatatypeConstructorDecl::addSelector(const std::string& name,
                                          const Sort& sort)
{
  NodeManagerScope scope(d_solver->getNodeManager());
  CVC5_API_TRY_CATCH_BEGIN;
  CVC5_API_CHECK_NOT_NULL;
  CVC5_API_CHECK_SORT(sort);
  CVC5_API_ARG_CHECK_EXPECTED(!sort.isNull(), sort)
      << "non-null range sort for selector";
  //////// all checks before this line
  d_ctor->addArg(name, *sort.d_type);
  ////////
  CVC5_API_TRY_CATCH_END;
}

void DatatypeConstructorDecl::addSelectorSelf(const std::string& name)
{
  NodeManagerScope scope(d_solver->getNodeManager());
  CVC5_API_TRY_CATCH_BEGIN;
  CVC5_API_CHECK_NOT_NULL;
  //////// all checks before this line
  d_ctor->addArgSelf(name);
  ////////
  CVC5_API_TRY_CATCH_END;
}

bool DatatypeConstructorDecl::isNull() const
{
  CVC5_API_TRY_CATCH_BEGIN;
  //////// all checks before this line
  return isNullHelper();
  ////////
  CVC5_API_TRY_CATCH_END;
}

std::string DatatypeConstructorDecl::toString() const
{
  CVC5_API_TRY_CATCH_BEGIN;
  //////// all checks before this line
  std::stringstream ss;
  ss << *d_ctor;
  return ss.str();
  ////////
  CVC5_API_TRY_CATCH_END;
}

std::ostream& operator<<(std::ostream& out,
                         const DatatypeConstructorDecl& ctordecl)
{
  out << ctordecl.toString();
  return out;
}

std::ostream& operator<<(std::ostream& out,
                         const std::vector<DatatypeConstructorDecl>& vector)
{
  container_to_stream(out, vector);
  return out;
}

bool DatatypeConstructorDecl::isNullHelper() const { return d_ctor == nullptr; }

/* DatatypeDecl ------------------------------------------------------------- */

DatatypeDecl::DatatypeDecl() : d_solver(nullptr), d_dtype(nullptr) {}

DatatypeDecl::DatatypeDecl(const Solver* slv,
                           const std::string& name,
                           bool isCoDatatype)
    : d_solver(slv), d_dtype(new cvc5::DType(name, isCoDatatype))
{
}

DatatypeDecl::DatatypeDecl(const Solver* slv,
                           const std::string& name,
                           const Sort& param,
                           bool isCoDatatype)
    : d_solver(slv),
      d_dtype(new cvc5::DType(
          name, std::vector<TypeNode>{*param.d_type}, isCoDatatype))
{
}

DatatypeDecl::DatatypeDecl(const Solver* slv,
                           const std::string& name,
                           const std::vector<Sort>& params,
                           bool isCoDatatype)
    : d_solver(slv)
{
  std::vector<TypeNode> tparams = Sort::sortVectorToTypeNodes(params);
  d_dtype = std::shared_ptr<cvc5::DType>(
      new cvc5::DType(name, tparams, isCoDatatype));
}

bool DatatypeDecl::isNullHelper() const { return !d_dtype; }

DatatypeDecl::~DatatypeDecl()
{
  if (d_dtype != nullptr)
  {
    // ensure proper node manager is in scope
    NodeManagerScope scope(d_solver->getNodeManager());
    d_dtype.reset();
  }
}

void DatatypeDecl::addConstructor(const DatatypeConstructorDecl& ctor)
{
  NodeManagerScope scope(d_solver->getNodeManager());
  CVC5_API_TRY_CATCH_BEGIN;
  CVC5_API_CHECK_NOT_NULL;
  CVC5_API_ARG_CHECK_NOT_NULL(ctor);
  CVC5_API_ARG_CHECK_SOLVER("datatype constructor declaration", ctor);
  //////// all checks before this line
  d_dtype->addConstructor(ctor.d_ctor);
  ////////
  CVC5_API_TRY_CATCH_END;
}

size_t DatatypeDecl::getNumConstructors() const
{
  CVC5_API_TRY_CATCH_BEGIN;
  CVC5_API_CHECK_NOT_NULL;
  //////// all checks before this line
  return d_dtype->getNumConstructors();
  ////////
  CVC5_API_TRY_CATCH_END;
}

bool DatatypeDecl::isParametric() const
{
  CVC5_API_TRY_CATCH_BEGIN;
  CVC5_API_CHECK_NOT_NULL;
  //////// all checks before this line
  return d_dtype->isParametric();
  ////////
  CVC5_API_TRY_CATCH_END;
}

std::string DatatypeDecl::toString() const
{
  CVC5_API_TRY_CATCH_BEGIN;
  CVC5_API_CHECK_NOT_NULL;
  //////// all checks before this line
  std::stringstream ss;
  ss << *d_dtype;
  return ss.str();
  ////////
  CVC5_API_TRY_CATCH_END;
}

std::string DatatypeDecl::getName() const
{
  CVC5_API_TRY_CATCH_BEGIN;
  CVC5_API_CHECK_NOT_NULL;
  //////// all checks before this line
  return d_dtype->getName();
  ////////
  CVC5_API_TRY_CATCH_END;
}

bool DatatypeDecl::isNull() const
{
  CVC5_API_TRY_CATCH_BEGIN;
  //////// all checks before this line
  return isNullHelper();
  ////////
  CVC5_API_TRY_CATCH_END;
}

std::ostream& operator<<(std::ostream& out, const DatatypeDecl& dtdecl)
{
  out << dtdecl.toString();
  return out;
}

cvc5::DType& DatatypeDecl::getDatatype(void) const { return *d_dtype; }

/* DatatypeSelector --------------------------------------------------------- */

DatatypeSelector::DatatypeSelector() : d_solver(nullptr), d_stor(nullptr) {}

DatatypeSelector::DatatypeSelector(const Solver* slv,
                                   const cvc5::DTypeSelector& stor)
    : d_solver(slv), d_stor(new cvc5::DTypeSelector(stor))
{
  CVC5_API_CHECK(d_stor->isResolved()) << "Expected resolved datatype selector";
}

DatatypeSelector::~DatatypeSelector()
{
  if (d_stor != nullptr)
  {
    // ensure proper node manager is in scope
    NodeManagerScope scope(d_solver->getNodeManager());
    d_stor.reset();
  }
}

std::string DatatypeSelector::getName() const
{
  CVC5_API_TRY_CATCH_BEGIN;
  CVC5_API_CHECK_NOT_NULL;
  //////// all checks before this line
  return d_stor->getName();
  ////////
  CVC5_API_TRY_CATCH_END;
}

Term DatatypeSelector::getSelectorTerm() const
{
  CVC5_API_TRY_CATCH_BEGIN;
  CVC5_API_CHECK_NOT_NULL;
  //////// all checks before this line
  return Term(d_solver, d_stor->getSelector());
  ////////
  CVC5_API_TRY_CATCH_END;
}
Term DatatypeSelector::getUpdaterTerm() const
{
  CVC5_API_TRY_CATCH_BEGIN;
  CVC5_API_CHECK_NOT_NULL;
  //////// all checks before this line
  return Term(d_solver, d_stor->getUpdater());
  ////////
  CVC5_API_TRY_CATCH_END;
}

Sort DatatypeSelector::getRangeSort() const
{
  CVC5_API_TRY_CATCH_BEGIN;
  CVC5_API_CHECK_NOT_NULL;
  //////// all checks before this line
  return Sort(d_solver, d_stor->getRangeType());
  ////////
  CVC5_API_TRY_CATCH_END;
}

bool DatatypeSelector::isNull() const
{
  CVC5_API_TRY_CATCH_BEGIN;
  //////// all checks before this line
  return isNullHelper();
  ////////
  CVC5_API_TRY_CATCH_END;
}

std::string DatatypeSelector::toString() const
{
  CVC5_API_TRY_CATCH_BEGIN;
  //////// all checks before this line
  std::stringstream ss;
  ss << *d_stor;
  return ss.str();
  ////////
  CVC5_API_TRY_CATCH_END;
}

std::ostream& operator<<(std::ostream& out, const DatatypeSelector& stor)
{
  out << stor.toString();
  return out;
}

bool DatatypeSelector::isNullHelper() const { return d_stor == nullptr; }

/* DatatypeConstructor ------------------------------------------------------ */

DatatypeConstructor::DatatypeConstructor() : d_solver(nullptr), d_ctor(nullptr)
{
}

DatatypeConstructor::DatatypeConstructor(const Solver* slv,
                                         const cvc5::DTypeConstructor& ctor)
    : d_solver(slv), d_ctor(new cvc5::DTypeConstructor(ctor))
{
  CVC5_API_CHECK(d_ctor->isResolved())
      << "Expected resolved datatype constructor";
}

DatatypeConstructor::~DatatypeConstructor()
{
  if (d_ctor != nullptr)
  {
    // ensure proper node manager is in scope
    NodeManagerScope scope(d_solver->getNodeManager());
    d_ctor.reset();
  }
}

std::string DatatypeConstructor::getName() const
{
  CVC5_API_TRY_CATCH_BEGIN;
  CVC5_API_CHECK_NOT_NULL;
  //////// all checks before this line
  return d_ctor->getName();
  ////////
  CVC5_API_TRY_CATCH_END;
}

Term DatatypeConstructor::getConstructorTerm() const
{
  CVC5_API_TRY_CATCH_BEGIN;
  CVC5_API_CHECK_NOT_NULL;
  //////// all checks before this line
  return Term(d_solver, d_ctor->getConstructor());
  ////////
  CVC5_API_TRY_CATCH_END;
}

Term DatatypeConstructor::getSpecializedConstructorTerm(
    const Sort& retSort) const
{
  NodeManagerScope scope(d_solver->getNodeManager());
  CVC5_API_TRY_CATCH_BEGIN;
  CVC5_API_CHECK_NOT_NULL;
  CVC5_API_CHECK(d_ctor->isResolved())
      << "Expected resolved datatype constructor";
  CVC5_API_CHECK(retSort.isDatatype())
      << "Cannot get specialized constructor type for non-datatype type "
      << retSort;
  //////// all checks before this line

  NodeManager* nm = d_solver->getNodeManager();
  Node ret =
      nm->mkNode(kind::APPLY_TYPE_ASCRIPTION,
                 nm->mkConst(AscriptionType(
                     d_ctor->getSpecializedConstructorType(*retSort.d_type))),
                 d_ctor->getConstructor());
  (void)ret.getType(true); /* kick off type checking */
  // apply type ascription to the operator
  Term sctor = api::Term(d_solver, ret);
  return sctor;
  ////////
  CVC5_API_TRY_CATCH_END;
}

Term DatatypeConstructor::getTesterTerm() const
{
  CVC5_API_TRY_CATCH_BEGIN;
  CVC5_API_CHECK_NOT_NULL;
  //////// all checks before this line
  return Term(d_solver, d_ctor->getTester());
  ////////
  CVC5_API_TRY_CATCH_END;
}

size_t DatatypeConstructor::getNumSelectors() const
{
  CVC5_API_TRY_CATCH_BEGIN;
  CVC5_API_CHECK_NOT_NULL;
  //////// all checks before this line
  return d_ctor->getNumArgs();
  ////////
  CVC5_API_TRY_CATCH_END;
}

DatatypeSelector DatatypeConstructor::operator[](size_t index) const
{
  CVC5_API_TRY_CATCH_BEGIN;
  CVC5_API_CHECK_NOT_NULL;
  //////// all checks before this line
  return DatatypeSelector(d_solver, (*d_ctor)[index]);
  ////////
  CVC5_API_TRY_CATCH_END;
}

DatatypeSelector DatatypeConstructor::operator[](const std::string& name) const
{
  CVC5_API_TRY_CATCH_BEGIN;
  CVC5_API_CHECK_NOT_NULL;
  //////// all checks before this line
  return getSelectorForName(name);
  ////////
  CVC5_API_TRY_CATCH_END;
}

DatatypeSelector DatatypeConstructor::getSelector(const std::string& name) const
{
  CVC5_API_TRY_CATCH_BEGIN;
  CVC5_API_CHECK_NOT_NULL;
  //////// all checks before this line
  return getSelectorForName(name);
  ////////
  CVC5_API_TRY_CATCH_END;
}

Term DatatypeConstructor::getSelectorTerm(const std::string& name) const
{
  CVC5_API_TRY_CATCH_BEGIN;
  CVC5_API_CHECK_NOT_NULL;
  //////// all checks before this line
  return getSelector(name).getSelectorTerm();
  ////////
  CVC5_API_TRY_CATCH_END;
}

DatatypeConstructor::const_iterator DatatypeConstructor::begin() const
{
  return DatatypeConstructor::const_iterator(d_solver, *d_ctor, true);
}

DatatypeConstructor::const_iterator DatatypeConstructor::end() const
{
  return DatatypeConstructor::const_iterator(d_solver, *d_ctor, false);
}

DatatypeConstructor::const_iterator::const_iterator(
    const Solver* slv, const cvc5::DTypeConstructor& ctor, bool begin)
{
  d_solver = slv;
  d_int_stors = &ctor.getArgs();

  const std::vector<std::shared_ptr<cvc5::DTypeSelector>>& sels =
      ctor.getArgs();
  for (const std::shared_ptr<cvc5::DTypeSelector>& s : sels)
  {
    /* Can not use emplace_back here since constructor is private. */
    d_stors.push_back(DatatypeSelector(d_solver, *s.get()));
  }
  d_idx = begin ? 0 : sels.size();
}

DatatypeConstructor::const_iterator::const_iterator()
    : d_solver(nullptr), d_int_stors(nullptr), d_idx(0)
{
}

DatatypeConstructor::const_iterator&
DatatypeConstructor::const_iterator::operator=(
    const DatatypeConstructor::const_iterator& it)
{
  d_solver = it.d_solver;
  d_int_stors = it.d_int_stors;
  d_stors = it.d_stors;
  d_idx = it.d_idx;
  return *this;
}

const DatatypeSelector& DatatypeConstructor::const_iterator::operator*() const
{
  return d_stors[d_idx];
}

const DatatypeSelector* DatatypeConstructor::const_iterator::operator->() const
{
  return &d_stors[d_idx];
}

DatatypeConstructor::const_iterator&
DatatypeConstructor::const_iterator::operator++()
{
  ++d_idx;
  return *this;
}

DatatypeConstructor::const_iterator
DatatypeConstructor::const_iterator::operator++(int)
{
  DatatypeConstructor::const_iterator it(*this);
  ++d_idx;
  return it;
}

bool DatatypeConstructor::const_iterator::operator==(
    const DatatypeConstructor::const_iterator& other) const
{
  return d_int_stors == other.d_int_stors && d_idx == other.d_idx;
}

bool DatatypeConstructor::const_iterator::operator!=(
    const DatatypeConstructor::const_iterator& other) const
{
  return d_int_stors != other.d_int_stors || d_idx != other.d_idx;
}

bool DatatypeConstructor::isNull() const
{
  CVC5_API_TRY_CATCH_BEGIN;
  //////// all checks before this line
  return isNullHelper();
  ////////
  CVC5_API_TRY_CATCH_END;
}

std::string DatatypeConstructor::toString() const
{
  CVC5_API_TRY_CATCH_BEGIN;
  //////// all checks before this line
  std::stringstream ss;
  ss << *d_ctor;
  return ss.str();
  ////////
  CVC5_API_TRY_CATCH_END;
}

bool DatatypeConstructor::isNullHelper() const { return d_ctor == nullptr; }

DatatypeSelector DatatypeConstructor::getSelectorForName(
    const std::string& name) const
{
  bool foundSel = false;
  size_t index = 0;
  for (size_t i = 0, nsels = getNumSelectors(); i < nsels; i++)
  {
    if ((*d_ctor)[i].getName() == name)
    {
      index = i;
      foundSel = true;
      break;
    }
  }
  if (!foundSel)
  {
    std::stringstream snames;
    snames << "{ ";
    for (size_t i = 0, ncons = getNumSelectors(); i < ncons; i++)
    {
      snames << (*d_ctor)[i].getName() << " ";
    }
    snames << "} ";
    CVC5_API_CHECK(foundSel) << "No selector " << name << " for constructor "
                             << getName() << " exists among " << snames.str();
  }
  return DatatypeSelector(d_solver, (*d_ctor)[index]);
}

std::ostream& operator<<(std::ostream& out, const DatatypeConstructor& ctor)
{
  out << ctor.toString();
  return out;
}

/* Datatype ----------------------------------------------------------------- */

Datatype::Datatype(const Solver* slv, const cvc5::DType& dtype)
    : d_solver(slv), d_dtype(new cvc5::DType(dtype))
{
  CVC5_API_CHECK(d_dtype->isResolved()) << "Expected resolved datatype";
}

Datatype::Datatype() : d_solver(nullptr), d_dtype(nullptr) {}

Datatype::~Datatype()
{
  if (d_dtype != nullptr)
  {
    // ensure proper node manager is in scope
    NodeManagerScope scope(d_solver->getNodeManager());
    d_dtype.reset();
  }
}

DatatypeConstructor Datatype::operator[](size_t idx) const
{
  CVC5_API_TRY_CATCH_BEGIN;
  CVC5_API_CHECK_NOT_NULL;
  CVC5_API_CHECK(idx < getNumConstructors()) << "Index out of bounds.";
  //////// all checks before this line
  return DatatypeConstructor(d_solver, (*d_dtype)[idx]);
  ////////
  CVC5_API_TRY_CATCH_END;
}

DatatypeConstructor Datatype::operator[](const std::string& name) const
{
  CVC5_API_TRY_CATCH_BEGIN;
  CVC5_API_CHECK_NOT_NULL;
  //////// all checks before this line
  return getConstructorForName(name);
  ////////
  CVC5_API_TRY_CATCH_END;
}

DatatypeConstructor Datatype::getConstructor(const std::string& name) const
{
  CVC5_API_TRY_CATCH_BEGIN;
  CVC5_API_CHECK_NOT_NULL;
  //////// all checks before this line
  return getConstructorForName(name);
  ////////
  CVC5_API_TRY_CATCH_END;
}

Term Datatype::getConstructorTerm(const std::string& name) const
{
  CVC5_API_TRY_CATCH_BEGIN;
  CVC5_API_CHECK_NOT_NULL;
  //////// all checks before this line
  return getConstructorForName(name).getConstructorTerm();
  ////////
  CVC5_API_TRY_CATCH_END;
}

DatatypeSelector Datatype::getSelector(const std::string& name) const
{
  CVC5_API_TRY_CATCH_BEGIN;
  CVC5_API_CHECK_NOT_NULL;
  //////// all checks before this line
  return getSelectorForName(name);
  ////////
  CVC5_API_TRY_CATCH_END;
}

std::string Datatype::getName() const
{
  CVC5_API_TRY_CATCH_BEGIN;
  CVC5_API_CHECK_NOT_NULL;
  //////// all checks before this line
  return d_dtype->getName();
  ////////
  CVC5_API_TRY_CATCH_END;
}

size_t Datatype::getNumConstructors() const
{
  CVC5_API_TRY_CATCH_BEGIN;
  CVC5_API_CHECK_NOT_NULL;
  //////// all checks before this line
  return d_dtype->getNumConstructors();
  ////////
  CVC5_API_TRY_CATCH_END;
}

bool Datatype::isParametric() const
{
  CVC5_API_TRY_CATCH_BEGIN;
  CVC5_API_CHECK_NOT_NULL;
  //////// all checks before this line
  return d_dtype->isParametric();
  ////////
  CVC5_API_TRY_CATCH_END;
}

bool Datatype::isCodatatype() const
{
  CVC5_API_TRY_CATCH_BEGIN;
  CVC5_API_CHECK_NOT_NULL;
  //////// all checks before this line
  return d_dtype->isCodatatype();
  ////////
  CVC5_API_TRY_CATCH_END;
}

bool Datatype::isTuple() const
{
  CVC5_API_TRY_CATCH_BEGIN;
  CVC5_API_CHECK_NOT_NULL;
  //////// all checks before this line
  return d_dtype->isTuple();
  ////////
  CVC5_API_TRY_CATCH_END;
}

bool Datatype::isRecord() const
{
  CVC5_API_TRY_CATCH_BEGIN;
  CVC5_API_CHECK_NOT_NULL;
  //////// all checks before this line
  return d_dtype->isRecord();
  ////////
  CVC5_API_TRY_CATCH_END;
}

bool Datatype::isFinite() const
{
  CVC5_API_TRY_CATCH_BEGIN;
  CVC5_API_CHECK_NOT_NULL;
  //////// all checks before this line
  // we assume that finite model finding is disabled by passing false as the
  // second argument
  return isCardinalityClassFinite(d_dtype->getCardinalityClass(), false);
  ////////
  CVC5_API_TRY_CATCH_END;
}

bool Datatype::isWellFounded() const
{
  CVC5_API_TRY_CATCH_BEGIN;
  CVC5_API_CHECK_NOT_NULL;
  //////// all checks before this line
  return d_dtype->isWellFounded();
  ////////
  CVC5_API_TRY_CATCH_END;
}
bool Datatype::hasNestedRecursion() const
{
  CVC5_API_TRY_CATCH_BEGIN;
  CVC5_API_CHECK_NOT_NULL;
  //////// all checks before this line
  return d_dtype->hasNestedRecursion();
  ////////
  CVC5_API_TRY_CATCH_END;
}

bool Datatype::isNull() const
{
  CVC5_API_TRY_CATCH_BEGIN;
  CVC5_API_CHECK_NOT_NULL;
  //////// all checks before this line
  return isNullHelper();
  ////////
  CVC5_API_TRY_CATCH_END;
}

std::string Datatype::toString() const
{
  CVC5_API_TRY_CATCH_BEGIN;
  CVC5_API_CHECK_NOT_NULL;
  //////// all checks before this line
  return d_dtype->getName();
  ////////
  CVC5_API_TRY_CATCH_END;
}

Datatype::const_iterator Datatype::begin() const
{
  return Datatype::const_iterator(d_solver, *d_dtype, true);
}

Datatype::const_iterator Datatype::end() const
{
  return Datatype::const_iterator(d_solver, *d_dtype, false);
}

DatatypeConstructor Datatype::getConstructorForName(
    const std::string& name) const
{
  bool foundCons = false;
  size_t index = 0;
  for (size_t i = 0, ncons = getNumConstructors(); i < ncons; i++)
  {
    if ((*d_dtype)[i].getName() == name)
    {
      index = i;
      foundCons = true;
      break;
    }
  }
  if (!foundCons)
  {
    std::stringstream snames;
    snames << "{ ";
    for (size_t i = 0, ncons = getNumConstructors(); i < ncons; i++)
    {
      snames << (*d_dtype)[i].getName() << " ";
    }
    snames << "}";
    CVC5_API_CHECK(foundCons) << "No constructor " << name << " for datatype "
                              << getName() << " exists, among " << snames.str();
  }
  return DatatypeConstructor(d_solver, (*d_dtype)[index]);
}

DatatypeSelector Datatype::getSelectorForName(const std::string& name) const
{
  bool foundSel = false;
  size_t index = 0;
  size_t sindex = 0;
  for (size_t i = 0, ncons = getNumConstructors(); i < ncons; i++)
  {
    int si = (*d_dtype)[i].getSelectorIndexForName(name);
    if (si >= 0)
    {
      sindex = static_cast<size_t>(si);
      index = i;
      foundSel = true;
      break;
    }
  }
  if (!foundSel)
  {
    CVC5_API_CHECK(foundSel)
        << "No select " << name << " for datatype " << getName() << " exists";
  }
  return DatatypeSelector(d_solver, (*d_dtype)[index][sindex]);
}

Datatype::const_iterator::const_iterator(const Solver* slv,
                                         const cvc5::DType& dtype,
                                         bool begin)
    : d_solver(slv), d_int_ctors(&dtype.getConstructors())
{
  const std::vector<std::shared_ptr<DTypeConstructor>>& cons =
      dtype.getConstructors();
  for (const std::shared_ptr<DTypeConstructor>& c : cons)
  {
    /* Can not use emplace_back here since constructor is private. */
    d_ctors.push_back(DatatypeConstructor(d_solver, *c.get()));
  }
  d_idx = begin ? 0 : cons.size();
}

Datatype::const_iterator::const_iterator()
    : d_solver(nullptr), d_int_ctors(nullptr), d_idx(0)
{
}

Datatype::const_iterator& Datatype::const_iterator::operator=(
    const Datatype::const_iterator& it)
{
  d_solver = it.d_solver;
  d_int_ctors = it.d_int_ctors;
  d_ctors = it.d_ctors;
  d_idx = it.d_idx;
  return *this;
}

const DatatypeConstructor& Datatype::const_iterator::operator*() const
{
  return d_ctors[d_idx];
}

const DatatypeConstructor* Datatype::const_iterator::operator->() const
{
  return &d_ctors[d_idx];
}

Datatype::const_iterator& Datatype::const_iterator::operator++()
{
  ++d_idx;
  return *this;
}

Datatype::const_iterator Datatype::const_iterator::operator++(int)
{
  Datatype::const_iterator it(*this);
  ++d_idx;
  return it;
}

bool Datatype::const_iterator::operator==(
    const Datatype::const_iterator& other) const
{
  return d_int_ctors == other.d_int_ctors && d_idx == other.d_idx;
}

bool Datatype::const_iterator::operator!=(
    const Datatype::const_iterator& other) const
{
  return d_int_ctors != other.d_int_ctors || d_idx != other.d_idx;
}

bool Datatype::isNullHelper() const { return d_dtype == nullptr; }

/* -------------------------------------------------------------------------- */
/* Grammar                                                                    */
/* -------------------------------------------------------------------------- */

Grammar::Grammar()
    : d_solver(nullptr),
      d_sygusVars(),
      d_ntSyms(),
      d_ntsToTerms(0),
      d_allowConst(),
      d_allowVars(),
      d_isResolved(false)
{
}

Grammar::Grammar(const Solver* slv,
                 const std::vector<Term>& sygusVars,
                 const std::vector<Term>& ntSymbols)
    : d_solver(slv),
      d_sygusVars(sygusVars),
      d_ntSyms(ntSymbols),
      d_ntsToTerms(ntSymbols.size()),
      d_allowConst(),
      d_allowVars(),
      d_isResolved(false)
{
  for (Term ntsymbol : d_ntSyms)
  {
    d_ntsToTerms.emplace(ntsymbol, std::vector<Term>());
  }
}

void Grammar::addRule(const Term& ntSymbol, const Term& rule)
{
  CVC5_API_TRY_CATCH_BEGIN;
  CVC5_API_CHECK(!d_isResolved) << "Grammar cannot be modified after passing "
                                   "it as an argument to synthFun/synthInv";
  CVC5_API_CHECK_TERM(ntSymbol);
  CVC5_API_CHECK_TERM(rule);
  CVC5_API_ARG_CHECK_EXPECTED(
      d_ntsToTerms.find(ntSymbol) != d_ntsToTerms.cend(), ntSymbol)
      << "ntSymbol to be one of the non-terminal symbols given in the "
         "predeclaration";
  CVC5_API_CHECK(ntSymbol.d_node->getType() == rule.d_node->getType())
      << "Expected ntSymbol and rule to have the same sort";
  CVC5_API_ARG_CHECK_EXPECTED(!containsFreeVariables(rule), rule)
      << "a term whose free variables are limited to synthFun/synthInv "
         "parameters and non-terminal symbols of the grammar";
  //////// all checks before this line
  d_ntsToTerms[ntSymbol].push_back(rule);
  ////////
  CVC5_API_TRY_CATCH_END;
}

void Grammar::addRules(const Term& ntSymbol, const std::vector<Term>& rules)
{
  CVC5_API_TRY_CATCH_BEGIN;
  CVC5_API_CHECK(!d_isResolved) << "Grammar cannot be modified after passing "
                                   "it as an argument to synthFun/synthInv";
  CVC5_API_CHECK_TERM(ntSymbol);
  CVC5_API_CHECK_TERMS_WITH_SORT(rules, ntSymbol.getSort());
  CVC5_API_ARG_CHECK_EXPECTED(
      d_ntsToTerms.find(ntSymbol) != d_ntsToTerms.cend(), ntSymbol)
      << "ntSymbol to be one of the non-terminal symbols given in the "
         "predeclaration";
  for (size_t i = 0, n = rules.size(); i < n; ++i)
  {
    CVC5_API_ARG_AT_INDEX_CHECK_EXPECTED(
        !containsFreeVariables(rules[i]), rules[i], rules, i)
        << "a term whose free variables are limited to synthFun/synthInv "
           "parameters and non-terminal symbols of the grammar";
  }
  //////// all checks before this line
  d_ntsToTerms[ntSymbol].insert(
      d_ntsToTerms[ntSymbol].cend(), rules.cbegin(), rules.cend());
  ////////
  CVC5_API_TRY_CATCH_END;
}

void Grammar::addAnyConstant(const Term& ntSymbol)
{
  CVC5_API_TRY_CATCH_BEGIN;
  CVC5_API_CHECK(!d_isResolved) << "Grammar cannot be modified after passing "
                                   "it as an argument to synthFun/synthInv";
  CVC5_API_CHECK_TERM(ntSymbol);
  CVC5_API_ARG_CHECK_EXPECTED(
      d_ntsToTerms.find(ntSymbol) != d_ntsToTerms.cend(), ntSymbol)
      << "ntSymbol to be one of the non-terminal symbols given in the "
         "predeclaration";
  //////// all checks before this line
  d_allowConst.insert(ntSymbol);
  ////////
  CVC5_API_TRY_CATCH_END;
}

void Grammar::addAnyVariable(const Term& ntSymbol)
{
  CVC5_API_TRY_CATCH_BEGIN;
  CVC5_API_CHECK(!d_isResolved) << "Grammar cannot be modified after passing "
                                   "it as an argument to synthFun/synthInv";
  CVC5_API_CHECK_TERM(ntSymbol);
  CVC5_API_ARG_CHECK_EXPECTED(
      d_ntsToTerms.find(ntSymbol) != d_ntsToTerms.cend(), ntSymbol)
      << "ntSymbol to be one of the non-terminal symbols given in the "
         "predeclaration";
  //////// all checks before this line
  d_allowVars.insert(ntSymbol);
  ////////
  CVC5_API_TRY_CATCH_END;
}

/**
 * This function concatenates the outputs of calling f on each element between
 * first and last, seperated by sep.
 * @param first the beginning of the range
 * @param last the end of the range
 * @param f the function to call on each element in the range, its output must
 *          be overloaded for operator<<
 * @param sep the string to add between successive calls to f
 */
template <typename Iterator, typename Function>
std::string join(Iterator first, Iterator last, Function f, std::string sep)
{
  std::stringstream ss;
  Iterator i = first;

  if (i != last)
  {
    ss << f(*i);
    ++i;
  }

  while (i != last)
  {
    ss << sep << f(*i);
    ++i;
  }

  return ss.str();
}

std::string Grammar::toString() const
{
  CVC5_API_TRY_CATCH_BEGIN;
  //////// all checks before this line
  std::stringstream ss;
  ss << "  ("  // pre-declaration
     << join(
            d_ntSyms.cbegin(),
            d_ntSyms.cend(),
            [](const Term& t) {
              std::stringstream s;
              s << '(' << t << ' ' << t.getSort() << ')';
              return s.str();
            },
            " ")
     << ")\n  ("  // grouped rule listing
     << join(
            d_ntSyms.cbegin(),
            d_ntSyms.cend(),
            [this](const Term& t) {
              bool allowConst = d_allowConst.find(t) != d_allowConst.cend(),
                   allowVars = d_allowVars.find(t) != d_allowVars.cend();
              const std::vector<Term>& rules = d_ntsToTerms.at(t);
              std::stringstream s;
              s << '(' << t << ' ' << t.getSort() << " ("
                << (allowConst ? "(Constant " + t.getSort().toString() + ")"
                               : "")
                << (allowConst && allowVars ? " " : "")
                << (allowVars ? "(Var " + t.getSort().toString() + ")" : "")
                << ((allowConst || allowVars) && !rules.empty() ? " " : "")
                << join(
                       rules.cbegin(),
                       rules.cend(),
                       [](const Term& rule) { return rule.toString(); },
                       " ")
                << "))";
              return s.str();
            },
            "\n   ")
     << ')';

  return ss.str();
  ////////
  CVC5_API_TRY_CATCH_END;
}

Sort Grammar::resolve()
{
  CVC5_API_TRY_CATCH_BEGIN;
  //////// all checks before this line

  d_isResolved = true;

  Term bvl;

  if (!d_sygusVars.empty())
  {
    bvl = Term(
        d_solver,
        d_solver->getNodeManager()->mkNode(
            cvc5::kind::BOUND_VAR_LIST, Term::termVectorToNodes(d_sygusVars)));
  }

  std::unordered_map<Term, Sort> ntsToUnres(d_ntSyms.size());

  for (Term ntsymbol : d_ntSyms)
  {
    // make the unresolved type, used for referencing the final version of
    // the ntsymbol's datatype
    ntsToUnres[ntsymbol] =
        Sort(d_solver, d_solver->getNodeManager()->mkSort(ntsymbol.toString()));
  }

  std::vector<cvc5::DType> datatypes;
  std::set<TypeNode> unresTypes;

  datatypes.reserve(d_ntSyms.size());

  for (const Term& ntSym : d_ntSyms)
  {
    // make the datatype, which encodes terms generated by this non-terminal
    DatatypeDecl dtDecl(d_solver, ntSym.toString());

    for (const Term& consTerm : d_ntsToTerms[ntSym])
    {
      addSygusConstructorTerm(dtDecl, consTerm, ntsToUnres);
    }

    if (d_allowVars.find(ntSym) != d_allowVars.cend())
    {
      addSygusConstructorVariables(dtDecl,
                                   Sort(d_solver, ntSym.d_node->getType()));
    }

    bool aci = d_allowConst.find(ntSym) != d_allowConst.end();
    TypeNode btt = ntSym.d_node->getType();
    dtDecl.d_dtype->setSygus(btt, *bvl.d_node, aci, false);

    // We can be in a case where the only rule specified was (Variable T)
    // and there are no variables of type T, in which case this is a bogus
    // grammar. This results in the error below.
    CVC5_API_CHECK(dtDecl.d_dtype->getNumConstructors() != 0)
        << "Grouped rule listing for " << *dtDecl.d_dtype
        << " produced an empty rule list";

    datatypes.push_back(*dtDecl.d_dtype);
    unresTypes.insert(*ntsToUnres[ntSym].d_type);
  }

  std::vector<TypeNode> datatypeTypes =
      d_solver->getNodeManager()->mkMutualDatatypeTypes(
          datatypes, unresTypes, NodeManager::DATATYPE_FLAG_PLACEHOLDER);

  // return is the first datatype
  return Sort(d_solver, datatypeTypes[0]);
  ////////
  CVC5_API_TRY_CATCH_END;
}

void Grammar::addSygusConstructorTerm(
    DatatypeDecl& dt,
    const Term& term,
    const std::unordered_map<Term, Sort>& ntsToUnres) const
{
  CVC5_API_TRY_CATCH_BEGIN;
  CVC5_API_CHECK_DTDECL(dt);
  CVC5_API_CHECK_TERM(term);
  CVC5_API_CHECK_TERMS_MAP(ntsToUnres);
  //////// all checks before this line

  // At this point, we should know that dt is well founded, and that its
  // builtin sygus operators are well-typed.
  // Now, purify each occurrence of a non-terminal symbol in term, replace by
  // free variables. These become arguments to constructors. Notice we must do
  // a tree traversal in this function, since unique paths to the same term
  // should be treated as distinct terms.
  // Notice that let expressions are forbidden in the input syntax of term, so
  // this does not lead to exponential behavior with respect to input size.
  std::vector<Term> args;
  std::vector<Sort> cargs;
  Term op = purifySygusGTerm(term, args, cargs, ntsToUnres);
  std::stringstream ssCName;
  ssCName << op.getKind();
  if (!args.empty())
  {
    Term lbvl =
        Term(d_solver,
             d_solver->getNodeManager()->mkNode(cvc5::kind::BOUND_VAR_LIST,
                                                Term::termVectorToNodes(args)));
    // its operator is a lambda
    op = Term(d_solver,
              d_solver->getNodeManager()->mkNode(
                  cvc5::kind::LAMBDA, *lbvl.d_node, *op.d_node));
  }
  std::vector<TypeNode> cargst = Sort::sortVectorToTypeNodes(cargs);
  dt.d_dtype->addSygusConstructor(*op.d_node, ssCName.str(), cargst);
  ////////
  CVC5_API_TRY_CATCH_END;
}

Term Grammar::purifySygusGTerm(
    const Term& term,
    std::vector<Term>& args,
    std::vector<Sort>& cargs,
    const std::unordered_map<Term, Sort>& ntsToUnres) const
{
  CVC5_API_TRY_CATCH_BEGIN;
  CVC5_API_CHECK_TERM(term);
  CVC5_API_CHECK_TERMS(args);
  CVC5_API_CHECK_SORTS(cargs);
  CVC5_API_CHECK_TERMS_MAP(ntsToUnres);
  //////// all checks before this line

  std::unordered_map<Term, Sort>::const_iterator itn = ntsToUnres.find(term);
  if (itn != ntsToUnres.cend())
  {
    Term ret =
        Term(d_solver,
             d_solver->getNodeManager()->mkBoundVar(term.d_node->getType()));
    args.push_back(ret);
    cargs.push_back(itn->second);
    return ret;
  }
  std::vector<Term> pchildren;
  bool childChanged = false;
  for (unsigned i = 0, nchild = term.d_node->getNumChildren(); i < nchild; i++)
  {
    Term ptermc = purifySygusGTerm(
        Term(d_solver, (*term.d_node)[i]), args, cargs, ntsToUnres);
    pchildren.push_back(ptermc);
    childChanged = childChanged || *ptermc.d_node != (*term.d_node)[i];
  }
  if (!childChanged)
  {
    return term;
  }

  Node nret;

  if (term.d_node->getMetaKind() == kind::metakind::PARAMETERIZED)
  {
    // it's an indexed operator so we should provide the op
    NodeBuilder nb(term.d_node->getKind());
    nb << term.d_node->getOperator();
    nb.append(Term::termVectorToNodes(pchildren));
    nret = nb.constructNode();
  }
  else
  {
    nret = d_solver->getNodeManager()->mkNode(
        term.d_node->getKind(), Term::termVectorToNodes(pchildren));
  }

  return Term(d_solver, nret);
  ////////
  CVC5_API_TRY_CATCH_END;
}

void Grammar::addSygusConstructorVariables(DatatypeDecl& dt,
                                           const Sort& sort) const
{
  CVC5_API_TRY_CATCH_BEGIN;
  CVC5_API_CHECK_DTDECL(dt);
  CVC5_API_CHECK_SORT(sort);
  //////// all checks before this line

  // each variable of appropriate type becomes a sygus constructor in dt.
  for (unsigned i = 0, size = d_sygusVars.size(); i < size; i++)
  {
    Term v = d_sygusVars[i];
    if (v.d_node->getType() == *sort.d_type)
    {
      std::stringstream ss;
      ss << v;
      std::vector<TypeNode> cargs;
      dt.d_dtype->addSygusConstructor(*v.d_node, ss.str(), cargs);
    }
  }
  ////////
  CVC5_API_TRY_CATCH_END;
}

bool Grammar::containsFreeVariables(const Term& rule) const
{
  std::unordered_set<TNode> scope;

  for (const Term& sygusVar : d_sygusVars)
  {
    scope.emplace(*sygusVar.d_node);
  }

  for (const Term& ntsymbol : d_ntSyms)
  {
    scope.emplace(*ntsymbol.d_node);
  }

  std::unordered_set<Node> fvs;
  return expr::getFreeVariablesScope(*rule.d_node, fvs, scope, false);
}

std::ostream& operator<<(std::ostream& out, const Grammar& grammar)
{
  return out << grammar.toString();
}

/* -------------------------------------------------------------------------- */
/* Rounding Mode for Floating Points                                          */
/* -------------------------------------------------------------------------- */

const static std::unordered_map<RoundingMode, cvc5::RoundingMode> s_rmodes{
    {ROUND_NEAREST_TIES_TO_EVEN,
     cvc5::RoundingMode::ROUND_NEAREST_TIES_TO_EVEN},
    {ROUND_TOWARD_POSITIVE, cvc5::RoundingMode::ROUND_TOWARD_POSITIVE},
    {ROUND_TOWARD_NEGATIVE, cvc5::RoundingMode::ROUND_TOWARD_NEGATIVE},
    {ROUND_TOWARD_ZERO, cvc5::RoundingMode::ROUND_TOWARD_ZERO},
    {ROUND_NEAREST_TIES_TO_AWAY,
     cvc5::RoundingMode::ROUND_NEAREST_TIES_TO_AWAY},
};

const static std::unordered_map<cvc5::RoundingMode,
                                RoundingMode,
                                cvc5::RoundingModeHashFunction>
    s_rmodes_internal{
        {cvc5::RoundingMode::ROUND_NEAREST_TIES_TO_EVEN,
         ROUND_NEAREST_TIES_TO_EVEN},
        {cvc5::RoundingMode::ROUND_TOWARD_POSITIVE, ROUND_TOWARD_POSITIVE},
        {cvc5::RoundingMode::ROUND_TOWARD_POSITIVE, ROUND_TOWARD_NEGATIVE},
        {cvc5::RoundingMode::ROUND_TOWARD_ZERO, ROUND_TOWARD_ZERO},
        {cvc5::RoundingMode::ROUND_NEAREST_TIES_TO_AWAY,
         ROUND_NEAREST_TIES_TO_AWAY},
    };

/* -------------------------------------------------------------------------- */
/* Statistics                                                                 */
/* -------------------------------------------------------------------------- */

struct Stat::StatData
{
  cvc5::StatExportData data;
  template <typename T>
  StatData(T&& t) : data(std::forward<T>(t))
  {
  }
  StatData() : data() {}
};

Stat::~Stat() {}
Stat::Stat(const Stat& s)
    : d_expert(s.d_expert),
      d_default(s.d_default),
      d_data(std::make_unique<StatData>(s.d_data->data))
{
}
Stat& Stat::operator=(const Stat& s)
{
  d_expert = s.d_expert;
  d_data = std::make_unique<StatData>(s.d_data->data);
  return *this;
}

bool Stat::isExpert() const { return d_expert; }
bool Stat::isDefault() const { return d_default; }

bool Stat::isInt() const
{
  return std::holds_alternative<int64_t>(d_data->data);
}
int64_t Stat::getInt() const
{
  CVC5_API_TRY_CATCH_BEGIN;
  CVC5_API_RECOVERABLE_CHECK(isInt()) << "Expected Stat of type int64_t.";
  return std::get<int64_t>(d_data->data);
  CVC5_API_TRY_CATCH_END;
}
bool Stat::isDouble() const
{
  return std::holds_alternative<double>(d_data->data);
}
double Stat::getDouble() const
{
  CVC5_API_TRY_CATCH_BEGIN;
  CVC5_API_RECOVERABLE_CHECK(isDouble()) << "Expected Stat of type double.";
  return std::get<double>(d_data->data);
  CVC5_API_TRY_CATCH_END;
}
bool Stat::isString() const
{
  return std::holds_alternative<std::string>(d_data->data);
}
const std::string& Stat::getString() const
{
  CVC5_API_TRY_CATCH_BEGIN;
  CVC5_API_RECOVERABLE_CHECK(isString())
      << "Expected Stat of type std::string.";
  return std::get<std::string>(d_data->data);
  CVC5_API_TRY_CATCH_END;
}
bool Stat::isHistogram() const
{
  return std::holds_alternative<HistogramData>(d_data->data);
}
const Stat::HistogramData& Stat::getHistogram() const
{
  CVC5_API_TRY_CATCH_BEGIN;
  CVC5_API_RECOVERABLE_CHECK(isHistogram())
      << "Expected Stat of type histogram.";
  return std::get<HistogramData>(d_data->data);
  CVC5_API_TRY_CATCH_END;
}

Stat::Stat(bool expert, bool defaulted, StatData&& sd)
    : d_expert(expert),
      d_default(defaulted),
      d_data(std::make_unique<StatData>(std::move(sd)))
{
}

std::ostream& operator<<(std::ostream& os, const Stat& sv)
{
  return cvc5::detail::print(os, sv.d_data->data);
}

Statistics::BaseType::const_reference Statistics::iterator::operator*() const
{
  return d_it.operator*();
}
Statistics::BaseType::const_pointer Statistics::iterator::operator->() const
{
  return d_it.operator->();
}
Statistics::iterator& Statistics::iterator::operator++()
{
  do
  {
    ++d_it;
  } while (!isVisible());
  return *this;
}
Statistics::iterator Statistics::iterator::operator++(int)
{
  iterator tmp = *this;
  do
  {
    ++d_it;
  } while (!isVisible());
  return tmp;
}
Statistics::iterator& Statistics::iterator::operator--()
{
  do
  {
    --d_it;
  } while (!isVisible());
  return *this;
}
Statistics::iterator Statistics::iterator::operator--(int)
{
  iterator tmp = *this;
  do
  {
    --d_it;
  } while (!isVisible());
  return tmp;
}
bool Statistics::iterator::operator==(const Statistics::iterator& rhs) const
{
  return d_it == rhs.d_it;
}
bool Statistics::iterator::operator!=(const Statistics::iterator& rhs) const
{
  return d_it != rhs.d_it;
}
Statistics::iterator::iterator(Statistics::BaseType::const_iterator it,
                               const Statistics::BaseType& base,
                               bool expert,
                               bool defaulted)
    : d_it(it), d_base(&base), d_showExpert(expert), d_showDefault(defaulted)
{
  while (!isVisible())
  {
    ++d_it;
  }
}
bool Statistics::iterator::isVisible() const
{
  if (d_it == d_base->end()) return true;
  if (!d_showExpert && d_it->second.isExpert()) return false;
  if (!d_showDefault && d_it->second.isDefault()) return false;
  return true;
}

const Stat& Statistics::get(const std::string& name)
{
  CVC5_API_TRY_CATCH_BEGIN;
  auto it = d_stats.find(name);
  CVC5_API_RECOVERABLE_CHECK(it != d_stats.end())
      << "No stat with name \"" << name << "\" exists.";
  return it->second;
  CVC5_API_TRY_CATCH_END;
}

Statistics::iterator Statistics::begin(bool expert, bool defaulted) const
{
  return iterator(d_stats.begin(), d_stats, expert, defaulted);
}
Statistics::iterator Statistics::end() const
{
  return iterator(d_stats.end(), d_stats, false, false);
}

Statistics::Statistics(const StatisticsRegistry& reg)
{
  for (const auto& svp : reg)
  {
    d_stats.emplace(svp.first,
                    Stat(svp.second->d_expert,
                         svp.second->isDefault(),
                         svp.second->getViewer()));
  }
}

std::ostream& operator<<(std::ostream& out, const Statistics& stats)
{
  for (const auto& stat : stats)
  {
    out << stat.first << " = " << stat.second << std::endl;
  }
  return out;
}

/* -------------------------------------------------------------------------- */
/* Solver                                                                     */
/* -------------------------------------------------------------------------- */

Solver::Solver(const Options* opts)
{
  d_nodeMgr.reset(new NodeManager());
  d_originalOptions.reset(new Options());
  if (opts != nullptr)
  {
    d_originalOptions->copyValues(*opts);
  }
  d_smtEngine.reset(new SmtEngine(d_nodeMgr.get(), d_originalOptions.get()));
  d_smtEngine->setSolver(this);
  d_rng.reset(new Random(d_smtEngine->getOptions().driver.seed));
  resetStatistics();
}

Solver::~Solver() {}

/* Helpers and private functions                                              */
/* -------------------------------------------------------------------------- */

NodeManager* Solver::getNodeManager(void) const { return d_nodeMgr.get(); }

void Solver::increment_term_stats(Kind kind) const
{
  if constexpr (Configuration::isStatisticsBuild())
  {
    d_stats->d_terms << kind;
  }
}

void Solver::increment_vars_consts_stats(const Sort& sort, bool is_var) const
{
  if constexpr (Configuration::isStatisticsBuild())
  {
    const TypeNode tn = sort.getTypeNode();
    TypeConstant tc = tn.getKind() == cvc5::kind::TYPE_CONSTANT
                          ? tn.getConst<TypeConstant>()
                          : LAST_TYPE;
    if (is_var)
    {
      d_stats->d_vars << tc;
    }
    else
    {
      d_stats->d_consts << tc;
    }
  }
}

/* Split out to avoid nested API calls (problematic with API tracing).        */
/* .......................................................................... */

template <typename T>
Term Solver::mkValHelper(T t) const
{
  //////// all checks before this line
  Node res = getNodeManager()->mkConst(t);
  (void)res.getType(true); /* kick off type checking */
  return Term(this, res);
}

Term Solver::mkRealFromStrHelper(const std::string& s) const
{
  //////// all checks before this line
  try
  {
    cvc5::Rational r = s.find('/') != std::string::npos
                           ? cvc5::Rational(s)
                           : cvc5::Rational::fromDecimal(s);
    return mkValHelper<cvc5::Rational>(r);
  }
  catch (const std::invalid_argument& e)
  {
    /* Catch to throw with a more meaningful error message. To be caught in
     * enclosing CVC5_API_TRY_CATCH_* block to throw CVC5ApiException. */
    std::stringstream message;
    message << "Cannot construct Real or Int from string argument '" << s << "'"
            << std::endl;
    throw std::invalid_argument(message.str());
  }
}

Term Solver::mkBVFromIntHelper(uint32_t size, uint64_t val) const
{
  CVC5_API_ARG_CHECK_EXPECTED(size > 0, size) << "a bit-width > 0";
  //////// all checks before this line
  return mkValHelper<cvc5::BitVector>(cvc5::BitVector(size, val));
}

Term Solver::mkBVFromStrHelper(const std::string& s, uint32_t base) const
{
  CVC5_API_ARG_CHECK_EXPECTED(!s.empty(), s) << "a non-empty string";
  CVC5_API_ARG_CHECK_EXPECTED(base == 2 || base == 10 || base == 16, base)
      << "base 2, 10, or 16";
  //////// all checks before this line
  return mkValHelper<cvc5::BitVector>(cvc5::BitVector(s, base));
}

Term Solver::mkBVFromStrHelper(uint32_t size,
                               const std::string& s,
                               uint32_t base) const
{
  CVC5_API_ARG_CHECK_EXPECTED(!s.empty(), s) << "a non-empty string";
  CVC5_API_ARG_CHECK_EXPECTED(base == 2 || base == 10 || base == 16, base)
      << "base 2, 10, or 16";
  //////// all checks before this line

  Integer val(s, base);

  if (val.strictlyNegative())
  {
    CVC5_API_CHECK(val >= -Integer("2", 10).pow(size - 1))
        << "Overflow in bitvector construction (specified bitvector size "
        << size << " too small to hold value " << s << ")";
  }
  else
  {
    CVC5_API_CHECK(val.modByPow2(size) == val)
        << "Overflow in bitvector construction (specified bitvector size "
        << size << " too small to hold value " << s << ")";
  }

  return mkValHelper<cvc5::BitVector>(cvc5::BitVector(size, val));
}

Term Solver::getValueHelper(const Term& term) const
{
  // Note: Term is checked in the caller to avoid double checks
  //////// all checks before this line
  Node value = d_smtEngine->getValue(*term.d_node);
  Term res = Term(this, value);
  // May need to wrap in real cast so that user know this is a real.
  TypeNode tn = (*term.d_node).getType();
  if (!tn.isInteger() && value.getType().isInteger())
  {
    return ensureRealSort(res);
  }
  return res;
}

Sort Solver::mkTupleSortHelper(const std::vector<Sort>& sorts) const
{
  // Note: Sorts are checked in the caller to avoid double checks
  //////// all checks before this line
  std::vector<TypeNode> typeNodes = Sort::sortVectorToTypeNodes(sorts);
  return Sort(this, getNodeManager()->mkTupleType(typeNodes));
}

Term Solver::mkTermFromKind(Kind kind) const
{
  CVC5_API_KIND_CHECK_EXPECTED(
      kind == PI || kind == REGEXP_EMPTY || kind == REGEXP_SIGMA, kind)
      << "PI or REGEXP_EMPTY or REGEXP_SIGMA";
  //////// all checks before this line
  Node res;
  if (kind == REGEXP_EMPTY || kind == REGEXP_SIGMA)
  {
    cvc5::Kind k = extToIntKind(kind);
    Assert(isDefinedIntKind(k));
    res = d_nodeMgr->mkNode(k, std::vector<Node>());
  }
  else
  {
    Assert(kind == PI);
    res = d_nodeMgr->mkNullaryOperator(d_nodeMgr->realType(), cvc5::kind::PI);
  }
  (void)res.getType(true); /* kick off type checking */
  increment_term_stats(kind);
  return Term(this, res);
}

Term Solver::mkTermHelper(Kind kind, const std::vector<Term>& children) const
{
  // Note: Kind and children are checked in the caller to avoid double checks
  //////// all checks before this line

  std::vector<Node> echildren = Term::termVectorToNodes(children);
  cvc5::Kind k = extToIntKind(kind);
  Node res;
  if (echildren.size() > 2)
  {
    if (kind == INTS_DIVISION || kind == XOR || kind == MINUS
        || kind == DIVISION || kind == HO_APPLY || kind == REGEXP_DIFF)
    {
      // left-associative, but cvc5 internally only supports 2 args
      res = d_nodeMgr->mkLeftAssociative(k, echildren);
    }
    else if (kind == IMPLIES)
    {
      // right-associative, but cvc5 internally only supports 2 args
      res = d_nodeMgr->mkRightAssociative(k, echildren);
    }
    else if (kind == EQUAL || kind == LT || kind == GT || kind == LEQ
             || kind == GEQ)
    {
      // "chainable", but cvc5 internally only supports 2 args
      res = d_nodeMgr->mkChain(k, echildren);
    }
    else if (kind::isAssociative(k))
    {
      // mkAssociative has special treatment for associative operators with lots
      // of children
      res = d_nodeMgr->mkAssociative(k, echildren);
    }
    else
    {
      // default case, must check kind
      checkMkTerm(kind, children.size());
      res = d_nodeMgr->mkNode(k, echildren);
    }
  }
  else if (kind::isAssociative(k))
  {
    // associative case, same as above
    res = d_nodeMgr->mkAssociative(k, echildren);
  }
  else
  {
    // default case, same as above
    checkMkTerm(kind, children.size());
    if (kind == api::SINGLETON)
    {
      // the type of the term is the same as the type of the internal node
      // see Term::getSort()
      TypeNode type = children[0].d_node->getType();
      // Internally NodeManager::mkSingleton needs a type argument
      // to construct a singleton, since there is no difference between
      // integers and reals (both are Rationals).
      // At the API, mkReal and mkInteger are different and therefore the
      // element type can be used safely here.
      res = getNodeManager()->mkSingleton(type, *children[0].d_node);
    }
    else if (kind == api::MK_BAG)
    {
      // the type of the term is the same as the type of the internal node
      // see Term::getSort()
      TypeNode type = children[0].d_node->getType();
      // Internally NodeManager::mkBag needs a type argument
      // to construct a bag, since there is no difference between
      // integers and reals (both are Rationals).
      // At the API, mkReal and mkInteger are different and therefore the
      // element type can be used safely here.
      res = getNodeManager()->mkBag(
          type, *children[0].d_node, *children[1].d_node);
    }
    else
    {
      res = d_nodeMgr->mkNode(k, echildren);
    }
  }

  (void)res.getType(true); /* kick off type checking */
  increment_term_stats(kind);
  return Term(this, res);
}

Term Solver::mkTermHelper(const Op& op, const std::vector<Term>& children) const
{
  // Note: Op and children are checked in the caller to avoid double checks
  checkMkTerm(op.d_kind, children.size());
  //////// all checks before this line

  if (!op.isIndexedHelper())
  {
    return mkTermHelper(op.d_kind, children);
  }

  const cvc5::Kind int_kind = extToIntKind(op.d_kind);
  std::vector<Node> echildren = Term::termVectorToNodes(children);

  NodeBuilder nb(int_kind);
  nb << *op.d_node;
  nb.append(echildren);
  Node res = nb.constructNode();

  (void)res.getType(true); /* kick off type checking */
  return Term(this, res);
}

std::vector<Sort> Solver::mkDatatypeSortsInternal(
    const std::vector<DatatypeDecl>& dtypedecls,
    const std::set<Sort>& unresolvedSorts) const
{
  // Note: dtypedecls and unresolvedSorts are checked in the caller to avoid
  //       double checks
  //////// all checks before this line

  std::vector<cvc5::DType> datatypes;
  for (size_t i = 0, ndts = dtypedecls.size(); i < ndts; ++i)
  {
    datatypes.push_back(dtypedecls[i].getDatatype());
  }

  std::set<TypeNode> utypes = Sort::sortSetToTypeNodes(unresolvedSorts);
  std::vector<cvc5::TypeNode> dtypes =
      getNodeManager()->mkMutualDatatypeTypes(datatypes, utypes);
  std::vector<Sort> retTypes = Sort::typeNodeVectorToSorts(this, dtypes);
  return retTypes;
}

Term Solver::synthFunHelper(const std::string& symbol,
                            const std::vector<Term>& boundVars,
                            const Sort& sort,
                            bool isInv,
                            Grammar* grammar) const
{
  // Note: boundVars, sort and grammar are checked in the caller to avoid
  //       double checks.
  std::vector<TypeNode> varTypes;
  for (const auto& bv : boundVars)
  {
    if (grammar)
    {
      CVC5_API_CHECK(grammar->d_ntSyms[0].d_node->getType() == *sort.d_type)
          << "Invalid Start symbol for grammar, Expected Start's sort to be "
          << *sort.d_type << " but found "
          << grammar->d_ntSyms[0].d_node->getType();
    }
    varTypes.push_back(bv.d_node->getType());
  }
  //////// all checks before this line

  TypeNode funType = varTypes.empty() ? *sort.d_type
                                      : getNodeManager()->mkFunctionType(
                                          varTypes, *sort.d_type);

  Node fun = getNodeManager()->mkBoundVar(symbol, funType);
  (void)fun.getType(true); /* kick off type checking */

  std::vector<Node> bvns = Term::termVectorToNodes(boundVars);

  d_smtEngine->declareSynthFun(
      fun,
      grammar == nullptr ? funType : *grammar->resolve().d_type,
      isInv,
      bvns);

  return Term(this, fun);
}

Term Solver::ensureTermSort(const Term& term, const Sort& sort) const
{
  // Note: Term and sort are checked in the caller to avoid double checks
  CVC5_API_CHECK(term.getSort() == sort
                 || (term.getSort().isInteger() && sort.isReal()))
      << "Expected conversion from Int to Real";
  //////// all checks before this line

  Sort t = term.getSort();
  if (term.getSort() == sort)
  {
    return term;
  }

  // Integers are reals, too
  Assert(t.d_type->isReal());
  Term res = term;
  if (t.isInteger())
  {
    // Must cast to Real to ensure correct type is passed to parametric type
    // constructors. We do this cast using division with 1. This has the
    // advantage wrt using TO_REAL since (constant) division is always included
    // in the theory.
    res = Term(this,
               d_nodeMgr->mkNode(extToIntKind(DIVISION),
                                 *res.d_node,
                                 d_nodeMgr->mkConst(cvc5::Rational(1))));
  }
  Assert(res.getSort() == sort);
  return res;
}

Term Solver::ensureRealSort(const Term& t) const
{
  Assert(this == t.d_solver);
  CVC5_API_ARG_CHECK_EXPECTED(
      t.getSort() == getIntegerSort() || t.getSort() == getRealSort(),
      " an integer or real term");
  // Note: Term is checked in the caller to avoid double checks
  //////// all checks before this line
  if (t.getSort() == getIntegerSort())
  {
    Node n = getNodeManager()->mkNode(kind::CAST_TO_REAL, *t.d_node);
    return Term(this, n);
  }
  return t;
}

bool Solver::isValidInteger(const std::string& s) const
{
  //////// all checks before this line
  if (s.length() == 0)
  {
    // string should not be empty
    return false;
  }

  size_t index = 0;
  if (s[index] == '-')
  {
    if (s.length() == 1)
    {
      // negative integers should contain at least one digit
      return false;
    }
    index = 1;
  }

  if (s[index] == '0' && s.length() > (index + 1))
  {
    // From SMT-Lib 2.6: A <numeral> is the digit 0 or a non-empty sequence of
    // digits not starting with 0. So integers like 001, 000 are not allowed
    return false;
  }

  // all remaining characters should be decimal digits
  for (; index < s.length(); ++index)
  {
    if (!std::isdigit(s[index]))
    {
      return false;
    }
  }

  return true;
}

void Solver::resetStatistics()
{
  if constexpr (Configuration::isStatisticsBuild())
  {
    d_stats.reset(new APIStatistics{
        d_smtEngine->getStatisticsRegistry().registerHistogram<TypeConstant>(
            "api::CONSTANT"),
        d_smtEngine->getStatisticsRegistry().registerHistogram<TypeConstant>(
            "api::VARIABLE"),
        d_smtEngine->getStatisticsRegistry().registerHistogram<Kind>(
            "api::TERM"),
    });
  }
}

void Solver::printStatisticsSafe(int fd) const
{
  d_smtEngine->printStatisticsSafe(fd);
}

/* Helpers for mkTerm checks.                                                 */
/* .......................................................................... */

void Solver::checkMkTerm(Kind kind, uint32_t nchildren) const
{
  CVC5_API_KIND_CHECK(kind);
  Assert(isDefinedIntKind(extToIntKind(kind)));
  const cvc5::kind::MetaKind mk = kind::metaKindOf(extToIntKind(kind));
  CVC5_API_KIND_CHECK_EXPECTED(
      mk == kind::metakind::PARAMETERIZED || mk == kind::metakind::OPERATOR,
      kind)
      << "Only operator-style terms are created with mkTerm(), "
         "to create variables, constants and values see mkVar(), mkConst() "
         "and the respective theory-specific functions to create values, "
         "e.g., mkBitVector().";
  CVC5_API_KIND_CHECK_EXPECTED(
      nchildren >= minArity(kind) && nchildren <= maxArity(kind), kind)
      << "Terms with kind " << kindToString(kind) << " must have at least "
      << minArity(kind) << " children and at most " << maxArity(kind)
      << " children (the one under construction has " << nchildren << ")";
}

/* Sorts Handling                                                             */
/* -------------------------------------------------------------------------- */

Sort Solver::getNullSort(void) const
{
  NodeManagerScope scope(getNodeManager());
  CVC5_API_TRY_CATCH_BEGIN;
  //////// all checks before this line
  return Sort(this, TypeNode());
  ////////
  CVC5_API_TRY_CATCH_END;
}

Sort Solver::getBooleanSort(void) const
{
  NodeManagerScope scope(getNodeManager());
  CVC5_API_TRY_CATCH_BEGIN;
  //////// all checks before this line
  return Sort(this, getNodeManager()->booleanType());
  ////////
  CVC5_API_TRY_CATCH_END;
}

Sort Solver::getIntegerSort(void) const
{
  NodeManagerScope scope(getNodeManager());
  CVC5_API_TRY_CATCH_BEGIN;
  //////// all checks before this line
  return Sort(this, getNodeManager()->integerType());
  ////////
  CVC5_API_TRY_CATCH_END;
}

Sort Solver::getRealSort(void) const
{
  NodeManagerScope scope(getNodeManager());
  CVC5_API_TRY_CATCH_BEGIN;
  //////// all checks before this line
  return Sort(this, getNodeManager()->realType());
  ////////
  CVC5_API_TRY_CATCH_END;
}

Sort Solver::getRegExpSort(void) const
{
  NodeManagerScope scope(getNodeManager());
  CVC5_API_TRY_CATCH_BEGIN;
  //////// all checks before this line
  return Sort(this, getNodeManager()->regExpType());
  ////////
  CVC5_API_TRY_CATCH_END;
}

Sort Solver::getStringSort(void) const
{
  NodeManagerScope scope(getNodeManager());
  CVC5_API_TRY_CATCH_BEGIN;
  //////// all checks before this line
  return Sort(this, getNodeManager()->stringType());
  ////////
  CVC5_API_TRY_CATCH_END;
}

Sort Solver::getRoundingModeSort(void) const
{
  NodeManagerScope scope(getNodeManager());
  CVC5_API_TRY_CATCH_BEGIN;
  //////// all checks before this line
  return Sort(this, getNodeManager()->roundingModeType());
  ////////
  CVC5_API_TRY_CATCH_END;
}

/* Create sorts ------------------------------------------------------- */

Sort Solver::mkArraySort(const Sort& indexSort, const Sort& elemSort) const
{
  NodeManagerScope scope(getNodeManager());
  CVC5_API_TRY_CATCH_BEGIN;
  CVC5_API_SOLVER_CHECK_SORT(indexSort);
  CVC5_API_SOLVER_CHECK_SORT(elemSort);
  //////// all checks before this line
  return Sort(
      this, getNodeManager()->mkArrayType(*indexSort.d_type, *elemSort.d_type));
  ////////
  CVC5_API_TRY_CATCH_END;
}

Sort Solver::mkBitVectorSort(uint32_t size) const
{
  NodeManagerScope scope(getNodeManager());
  CVC5_API_TRY_CATCH_BEGIN;
  CVC5_API_ARG_CHECK_EXPECTED(size > 0, size) << "size > 0";
  //////// all checks before this line
  return Sort(this, getNodeManager()->mkBitVectorType(size));
  ////////
  CVC5_API_TRY_CATCH_END;
}

Sort Solver::mkFloatingPointSort(uint32_t exp, uint32_t sig) const
{
  NodeManagerScope scope(getNodeManager());
  CVC5_API_TRY_CATCH_BEGIN;
  CVC5_API_ARG_CHECK_EXPECTED(exp > 0, exp) << "exponent size > 0";
  CVC5_API_ARG_CHECK_EXPECTED(sig > 0, sig) << "significand size > 0";
  //////// all checks before this line
  return Sort(this, getNodeManager()->mkFloatingPointType(exp, sig));
  ////////
  CVC5_API_TRY_CATCH_END;
}

Sort Solver::mkDatatypeSort(const DatatypeDecl& dtypedecl) const
{
  NodeManagerScope scope(getNodeManager());
  CVC5_API_TRY_CATCH_BEGIN;
  CVC5_API_SOLVER_CHECK_DTDECL(dtypedecl);
  //////// all checks before this line
  return Sort(this, getNodeManager()->mkDatatypeType(*dtypedecl.d_dtype));
  ////////
  CVC5_API_TRY_CATCH_END;
}

std::vector<Sort> Solver::mkDatatypeSorts(
    const std::vector<DatatypeDecl>& dtypedecls) const
{
  NodeManagerScope scope(getNodeManager());
  CVC5_API_SOLVER_CHECK_DTDECLS(dtypedecls);
  CVC5_API_TRY_CATCH_BEGIN;
  //////// all checks before this line
  return mkDatatypeSortsInternal(dtypedecls, {});
  ////////
  CVC5_API_TRY_CATCH_END;
}

std::vector<Sort> Solver::mkDatatypeSorts(
    const std::vector<DatatypeDecl>& dtypedecls,
    const std::set<Sort>& unresolvedSorts) const
{
  NodeManagerScope scope(getNodeManager());
  CVC5_API_TRY_CATCH_BEGIN;
  CVC5_API_SOLVER_CHECK_DTDECLS(dtypedecls);
  CVC5_API_SOLVER_CHECK_SORTS(unresolvedSorts);
  //////// all checks before this line
  return mkDatatypeSortsInternal(dtypedecls, unresolvedSorts);
  ////////
  CVC5_API_TRY_CATCH_END;
}

Sort Solver::mkFunctionSort(const Sort& domain, const Sort& codomain) const
{
  NodeManagerScope scope(getNodeManager());
  CVC5_API_TRY_CATCH_BEGIN;
  CVC5_API_SOLVER_CHECK_DOMAIN_SORT(domain);
  CVC5_API_SOLVER_CHECK_CODOMAIN_SORT(codomain);
  //////// all checks before this line
  return Sort(
      this, getNodeManager()->mkFunctionType(*domain.d_type, *codomain.d_type));
  ////////
  CVC5_API_TRY_CATCH_END;
}

Sort Solver::mkFunctionSort(const std::vector<Sort>& sorts,
                            const Sort& codomain) const
{
  NodeManagerScope scope(getNodeManager());
  CVC5_API_TRY_CATCH_BEGIN;
  CVC5_API_ARG_SIZE_CHECK_EXPECTED(sorts.size() >= 1, sorts)
      << "at least one parameter sort for function sort";
  CVC5_API_SOLVER_CHECK_DOMAIN_SORTS(sorts);
  CVC5_API_SOLVER_CHECK_CODOMAIN_SORT(codomain);
  //////// all checks before this line
  std::vector<TypeNode> argTypes = Sort::sortVectorToTypeNodes(sorts);
  return Sort(this,
              getNodeManager()->mkFunctionType(argTypes, *codomain.d_type));
  ////////
  CVC5_API_TRY_CATCH_END;
}

Sort Solver::mkParamSort(const std::string& symbol) const
{
  NodeManagerScope scope(getNodeManager());
  CVC5_API_TRY_CATCH_BEGIN;
  //////// all checks before this line
  return Sort(
      this,
      getNodeManager()->mkSort(symbol, NodeManager::SORT_FLAG_PLACEHOLDER));
  ////////
  CVC5_API_TRY_CATCH_END;
}

Sort Solver::mkPredicateSort(const std::vector<Sort>& sorts) const
{
  NodeManagerScope scope(getNodeManager());
  CVC5_API_TRY_CATCH_BEGIN;
  CVC5_API_ARG_SIZE_CHECK_EXPECTED(sorts.size() >= 1, sorts)
      << "at least one parameter sort for predicate sort";
  CVC5_API_SOLVER_CHECK_DOMAIN_SORTS(sorts);
  //////// all checks before this line
  return Sort(
      this,
      getNodeManager()->mkPredicateType(Sort::sortVectorToTypeNodes(sorts)));
  ////////
  CVC5_API_TRY_CATCH_END;
}

Sort Solver::mkRecordSort(
    const std::vector<std::pair<std::string, Sort>>& fields) const
{
  NodeManagerScope scope(getNodeManager());
  CVC5_API_TRY_CATCH_BEGIN;
  std::vector<std::pair<std::string, TypeNode>> f;
  for (size_t i = 0, size = fields.size(); i < size; ++i)
  {
    const auto& p = fields[i];
    CVC5_API_ARG_AT_INDEX_CHECK_EXPECTED(!p.second.isNull(), "sort", fields, i)
        << "non-null sort";
    CVC5_API_ARG_AT_INDEX_CHECK_EXPECTED(
        this == p.second.d_solver, "sort", fields, i)
        << "sort associated with this solver object";
    f.emplace_back(p.first, *p.second.d_type);
  }
  //////// all checks before this line
  return Sort(this, getNodeManager()->mkRecordType(f));
  ////////
  CVC5_API_TRY_CATCH_END;
}

Sort Solver::mkSetSort(const Sort& elemSort) const
{
  NodeManagerScope scope(getNodeManager());
  CVC5_API_TRY_CATCH_BEGIN;
  CVC5_API_SOLVER_CHECK_SORT(elemSort);
  //////// all checks before this line
  return Sort(this, getNodeManager()->mkSetType(*elemSort.d_type));
  ////////
  CVC5_API_TRY_CATCH_END;
}

Sort Solver::mkBagSort(const Sort& elemSort) const
{
  NodeManagerScope scope(getNodeManager());
  CVC5_API_TRY_CATCH_BEGIN;
  CVC5_API_SOLVER_CHECK_SORT(elemSort);
  //////// all checks before this line
  return Sort(this, getNodeManager()->mkBagType(*elemSort.d_type));
  ////////
  CVC5_API_TRY_CATCH_END;
}

Sort Solver::mkSequenceSort(const Sort& elemSort) const
{
  NodeManagerScope scope(getNodeManager());
  CVC5_API_TRY_CATCH_BEGIN;
  CVC5_API_SOLVER_CHECK_SORT(elemSort);
  //////// all checks before this line
  return Sort(this, getNodeManager()->mkSequenceType(*elemSort.d_type));
  ////////
  CVC5_API_TRY_CATCH_END;
}

Sort Solver::mkUninterpretedSort(const std::string& symbol) const
{
  NodeManagerScope scope(getNodeManager());
  CVC5_API_TRY_CATCH_BEGIN;
  //////// all checks before this line
  return Sort(this, getNodeManager()->mkSort(symbol));
  ////////
  CVC5_API_TRY_CATCH_END;
}

Sort Solver::mkSortConstructorSort(const std::string& symbol,
                                   size_t arity) const
{
  NodeManagerScope scope(getNodeManager());
  CVC5_API_TRY_CATCH_BEGIN;
  CVC5_API_ARG_CHECK_EXPECTED(arity > 0, arity) << "an arity > 0";
  //////// all checks before this line
  return Sort(this, getNodeManager()->mkSortConstructor(symbol, arity));
  ////////
  CVC5_API_TRY_CATCH_END;
}

Sort Solver::mkTupleSort(const std::vector<Sort>& sorts) const
{
  NodeManagerScope scope(getNodeManager());
  CVC5_API_TRY_CATCH_BEGIN;
  CVC5_API_SOLVER_CHECK_SORTS_NOT_FUNCTION_LIKE(sorts);
  //////// all checks before this line
  return mkTupleSortHelper(sorts);
  ////////
  CVC5_API_TRY_CATCH_END;
}

/* Create consts                                                              */
/* -------------------------------------------------------------------------- */

Term Solver::mkTrue(void) const
{
  NodeManagerScope scope(getNodeManager());
  CVC5_API_TRY_CATCH_BEGIN;
  //////// all checks before this line
  return Term(this, d_nodeMgr->mkConst<bool>(true));
  ////////
  CVC5_API_TRY_CATCH_END;
}

Term Solver::mkFalse(void) const
{
  NodeManagerScope scope(getNodeManager());
  CVC5_API_TRY_CATCH_BEGIN;
  //////// all checks before this line
  return Term(this, d_nodeMgr->mkConst<bool>(false));
  ////////
  CVC5_API_TRY_CATCH_END;
}

Term Solver::mkBoolean(bool val) const
{
  NodeManagerScope scope(getNodeManager());
  CVC5_API_TRY_CATCH_BEGIN;
  //////// all checks before this line
  return Term(this, d_nodeMgr->mkConst<bool>(val));
  ////////
  CVC5_API_TRY_CATCH_END;
}

Term Solver::mkPi() const
{
  NodeManagerScope scope(getNodeManager());
  CVC5_API_TRY_CATCH_BEGIN;
  //////// all checks before this line
  Node res =
      d_nodeMgr->mkNullaryOperator(d_nodeMgr->realType(), cvc5::kind::PI);
  (void)res.getType(true); /* kick off type checking */
  return Term(this, res);
  ////////
  CVC5_API_TRY_CATCH_END;
}

Term Solver::mkInteger(const std::string& s) const
{
  NodeManagerScope scope(getNodeManager());
  CVC5_API_TRY_CATCH_BEGIN;
  CVC5_API_ARG_CHECK_EXPECTED(isValidInteger(s), s) << " an integer ";
  Term integer = mkRealFromStrHelper(s);
  CVC5_API_ARG_CHECK_EXPECTED(integer.getSort() == getIntegerSort(), s)
      << " a string representing an integer";
  //////// all checks before this line
  return integer;
  ////////
  CVC5_API_TRY_CATCH_END;
}

Term Solver::mkInteger(int64_t val) const
{
  NodeManagerScope scope(getNodeManager());
  CVC5_API_TRY_CATCH_BEGIN;
  //////// all checks before this line
  Term integer = mkValHelper<cvc5::Rational>(cvc5::Rational(val));
  Assert(integer.getSort() == getIntegerSort());
  return integer;
  ////////
  CVC5_API_TRY_CATCH_END;
}

Term Solver::mkReal(const std::string& s) const
{
  NodeManagerScope scope(getNodeManager());
  CVC5_API_TRY_CATCH_BEGIN;
  /* CLN and GMP handle this case differently, CLN interprets it as 0, GMP
   * throws an std::invalid_argument exception. For consistency, we treat it
   * as invalid. */
  CVC5_API_ARG_CHECK_EXPECTED(s != ".", s)
      << "a string representing a real or rational value.";
  //////// all checks before this line
  Term rational = mkRealFromStrHelper(s);
  return ensureRealSort(rational);
  ////////
  CVC5_API_TRY_CATCH_END;
}

Term Solver::mkReal(int64_t val) const
{
  NodeManagerScope scope(getNodeManager());
  CVC5_API_TRY_CATCH_BEGIN;
  //////// all checks before this line
  Term rational = mkValHelper<cvc5::Rational>(cvc5::Rational(val));
  return ensureRealSort(rational);
  ////////
  CVC5_API_TRY_CATCH_END;
}

Term Solver::mkReal(int64_t num, int64_t den) const
{
  NodeManagerScope scope(getNodeManager());
  CVC5_API_TRY_CATCH_BEGIN;
  //////// all checks before this line
  Term rational = mkValHelper<cvc5::Rational>(cvc5::Rational(num, den));
  return ensureRealSort(rational);
  ////////
  CVC5_API_TRY_CATCH_END;
}

Term Solver::mkRegexpEmpty() const
{
  NodeManagerScope scope(getNodeManager());
  CVC5_API_TRY_CATCH_BEGIN;
  //////// all checks before this line
  Node res =
      d_nodeMgr->mkNode(cvc5::kind::REGEXP_EMPTY, std::vector<cvc5::Node>());
  (void)res.getType(true); /* kick off type checking */
  return Term(this, res);
  ////////
  CVC5_API_TRY_CATCH_END;
}

Term Solver::mkRegexpSigma() const
{
  NodeManagerScope scope(getNodeManager());
  CVC5_API_TRY_CATCH_BEGIN;
  //////// all checks before this line
  Node res =
      d_nodeMgr->mkNode(cvc5::kind::REGEXP_SIGMA, std::vector<cvc5::Node>());
  (void)res.getType(true); /* kick off type checking */
  return Term(this, res);
  ////////
  CVC5_API_TRY_CATCH_END;
}

Term Solver::mkEmptySet(const Sort& sort) const
{
  NodeManagerScope scope(getNodeManager());
  CVC5_API_TRY_CATCH_BEGIN;
  CVC5_API_ARG_CHECK_EXPECTED(sort.isNull() || sort.isSet(), sort)
      << "null sort or set sort";
  CVC5_API_ARG_CHECK_EXPECTED(sort.isNull() || this == sort.d_solver, sort)
      << "set sort associated with this solver object";
  //////// all checks before this line
  return mkValHelper<cvc5::EmptySet>(cvc5::EmptySet(*sort.d_type));
  ////////
  CVC5_API_TRY_CATCH_END;
}

Term Solver::mkEmptyBag(const Sort& sort) const
{
  NodeManagerScope scope(getNodeManager());
  CVC5_API_TRY_CATCH_BEGIN;
  CVC5_API_ARG_CHECK_EXPECTED(sort.isNull() || sort.isBag(), sort)
      << "null sort or bag sort";
  CVC5_API_ARG_CHECK_EXPECTED(sort.isNull() || this == sort.d_solver, sort)
      << "bag sort associated with this solver object";
  //////// all checks before this line
  return mkValHelper<cvc5::EmptyBag>(cvc5::EmptyBag(*sort.d_type));
  ////////
  CVC5_API_TRY_CATCH_END;
}

Term Solver::mkSepNil(const Sort& sort) const
{
  NodeManagerScope scope(getNodeManager());
  CVC5_API_TRY_CATCH_BEGIN;
  CVC5_API_SOLVER_CHECK_SORT(sort);
  //////// all checks before this line
  Node res =
      getNodeManager()->mkNullaryOperator(*sort.d_type, cvc5::kind::SEP_NIL);
  (void)res.getType(true); /* kick off type checking */
  return Term(this, res);
  ////////
  CVC5_API_TRY_CATCH_END;
}

Term Solver::mkString(const std::string& s, bool useEscSequences) const
{
  NodeManagerScope scope(getNodeManager());
  CVC5_API_TRY_CATCH_BEGIN;
  //////// all checks before this line
  return mkValHelper<cvc5::String>(cvc5::String(s, useEscSequences));
  ////////
  CVC5_API_TRY_CATCH_END;
}

Term Solver::mkString(const std::wstring& s) const
{
  NodeManagerScope scope(getNodeManager());
  CVC5_API_TRY_CATCH_BEGIN;
  //////// all checks before this line
  return mkValHelper<cvc5::String>(cvc5::String(s));
  ////////
  CVC5_API_TRY_CATCH_END;
}

Term Solver::mkEmptySequence(const Sort& sort) const
{
  NodeManagerScope scope(getNodeManager());
  CVC5_API_TRY_CATCH_BEGIN;
  CVC5_API_SOLVER_CHECK_SORT(sort);
  //////// all checks before this line
  std::vector<Node> seq;
  Node res = d_nodeMgr->mkConst(Sequence(*sort.d_type, seq));
  return Term(this, res);
  ////////
  CVC5_API_TRY_CATCH_END;
}

Term Solver::mkUniverseSet(const Sort& sort) const
{
  NodeManagerScope scope(getNodeManager());
  CVC5_API_TRY_CATCH_BEGIN;
  CVC5_API_SOLVER_CHECK_SORT(sort);
  //////// all checks before this line

  Node res = getNodeManager()->mkNullaryOperator(*sort.d_type,
                                                 cvc5::kind::UNIVERSE_SET);
  // TODO(#2771): Reenable?
  // (void)res->getType(true); /* kick off type checking */
  return Term(this, res);
  ////////
  CVC5_API_TRY_CATCH_END;
}

Term Solver::mkBitVector(uint32_t size, uint64_t val) const
{
  NodeManagerScope scope(getNodeManager());
  CVC5_API_TRY_CATCH_BEGIN;
  //////// all checks before this line
  return mkBVFromIntHelper(size, val);
  ////////
  CVC5_API_TRY_CATCH_END;
}

Term Solver::mkBitVector(const std::string& s, uint32_t base) const
{
  NodeManagerScope scope(getNodeManager());
  CVC5_API_TRY_CATCH_BEGIN;
  //////// all checks before this line
  return mkBVFromStrHelper(s, base);
  ////////
  CVC5_API_TRY_CATCH_END;
}

Term Solver::mkBitVector(uint32_t size,
                         const std::string& s,
                         uint32_t base) const
{
  NodeManagerScope scope(getNodeManager());
  CVC5_API_TRY_CATCH_BEGIN;
  //////// all checks before this line
  return mkBVFromStrHelper(size, s, base);
  ////////
  CVC5_API_TRY_CATCH_END;
}

Term Solver::mkConstArray(const Sort& sort, const Term& val) const
{
  NodeManagerScope scope(getNodeManager());
  CVC5_API_TRY_CATCH_BEGIN;
  CVC5_API_SOLVER_CHECK_SORT(sort);
  CVC5_API_SOLVER_CHECK_TERM(val);
  CVC5_API_ARG_CHECK_EXPECTED(sort.isArray(), sort) << "an array sort";
  CVC5_API_CHECK(val.getSort().isSubsortOf(sort.getArrayElementSort()))
      << "Value does not match element sort";
  //////// all checks before this line

  // handle the special case of (CAST_TO_REAL n) where n is an integer
  Node n = *val.d_node;
  if (val.isCastedReal())
  {
    // this is safe because the constant array stores its type
    n = n[0];
  }
  Term res =
      mkValHelper<cvc5::ArrayStoreAll>(cvc5::ArrayStoreAll(*sort.d_type, n));
  return res;
  ////////
  CVC5_API_TRY_CATCH_END;
}

Term Solver::mkPosInf(uint32_t exp, uint32_t sig) const
{
  NodeManagerScope scope(getNodeManager());
  CVC5_API_TRY_CATCH_BEGIN;
  //////// all checks before this line
  return mkValHelper<cvc5::FloatingPoint>(
      FloatingPoint::makeInf(FloatingPointSize(exp, sig), false));
  ////////
  CVC5_API_TRY_CATCH_END;
}

Term Solver::mkNegInf(uint32_t exp, uint32_t sig) const
{
  NodeManagerScope scope(getNodeManager());
  CVC5_API_TRY_CATCH_BEGIN;
  //////// all checks before this line
  return mkValHelper<cvc5::FloatingPoint>(
      FloatingPoint::makeInf(FloatingPointSize(exp, sig), true));
  ////////
  CVC5_API_TRY_CATCH_END;
}

Term Solver::mkNaN(uint32_t exp, uint32_t sig) const
{
  NodeManagerScope scope(getNodeManager());
  CVC5_API_TRY_CATCH_BEGIN;
  //////// all checks before this line
  return mkValHelper<cvc5::FloatingPoint>(
      FloatingPoint::makeNaN(FloatingPointSize(exp, sig)));
  ////////
  CVC5_API_TRY_CATCH_END;
}

Term Solver::mkPosZero(uint32_t exp, uint32_t sig) const
{
  NodeManagerScope scope(getNodeManager());
  CVC5_API_TRY_CATCH_BEGIN;
  //////// all checks before this line
  return mkValHelper<cvc5::FloatingPoint>(
      FloatingPoint::makeZero(FloatingPointSize(exp, sig), false));
  ////////
  CVC5_API_TRY_CATCH_END;
}

Term Solver::mkNegZero(uint32_t exp, uint32_t sig) const
{
  NodeManagerScope scope(getNodeManager());
  CVC5_API_TRY_CATCH_BEGIN;
  //////// all checks before this line
  return mkValHelper<cvc5::FloatingPoint>(
      FloatingPoint::makeZero(FloatingPointSize(exp, sig), true));
  ////////
  CVC5_API_TRY_CATCH_END;
}

Term Solver::mkRoundingMode(RoundingMode rm) const
{
  NodeManagerScope scope(getNodeManager());
  CVC5_API_TRY_CATCH_BEGIN;
  //////// all checks before this line
  return mkValHelper<cvc5::RoundingMode>(s_rmodes.at(rm));
  ////////
  CVC5_API_TRY_CATCH_END;
}

Term Solver::mkUninterpretedConst(const Sort& sort, int32_t index) const
{
  NodeManagerScope scope(getNodeManager());
  CVC5_API_TRY_CATCH_BEGIN;
  CVC5_API_SOLVER_CHECK_SORT(sort);
  //////// all checks before this line
  return mkValHelper<cvc5::UninterpretedConstant>(
      cvc5::UninterpretedConstant(*sort.d_type, index));
  ////////
  CVC5_API_TRY_CATCH_END;
}

Term Solver::mkAbstractValue(const std::string& index) const
{
  NodeManagerScope scope(getNodeManager());
  CVC5_API_TRY_CATCH_BEGIN;
  CVC5_API_ARG_CHECK_EXPECTED(!index.empty(), index) << "a non-empty string";

  cvc5::Integer idx(index, 10);
  CVC5_API_ARG_CHECK_EXPECTED(idx > 0, index)
      << "a string representing an integer > 0";
  //////// all checks before this line
  return Term(this, getNodeManager()->mkConst(cvc5::AbstractValue(idx)));
  // do not call getType(), for abstract values, type can not be computed
  // until it is substituted away
  ////////
  CVC5_API_TRY_CATCH_END;
}

Term Solver::mkAbstractValue(uint64_t index) const
{
  NodeManagerScope scope(getNodeManager());
  CVC5_API_TRY_CATCH_BEGIN;
  CVC5_API_ARG_CHECK_EXPECTED(index > 0, index) << "an integer > 0";
  //////// all checks before this line
  return Term(this,
              getNodeManager()->mkConst(cvc5::AbstractValue(Integer(index))));
  // do not call getType(), for abstract values, type can not be computed
  // until it is substituted away
  ////////
  CVC5_API_TRY_CATCH_END;
}

Term Solver::mkFloatingPoint(uint32_t exp, uint32_t sig, Term val) const
{
  NodeManagerScope scope(getNodeManager());
  CVC5_API_TRY_CATCH_BEGIN;
  CVC5_API_SOLVER_CHECK_TERM(val);
  CVC5_API_ARG_CHECK_EXPECTED(exp > 0, exp) << "a value > 0";
  CVC5_API_ARG_CHECK_EXPECTED(sig > 0, sig) << "a value > 0";
  uint32_t bw = exp + sig;
  CVC5_API_ARG_CHECK_EXPECTED(bw == val.getSort().getBVSize(), val)
      << "a bit-vector constant with bit-width '" << bw << "'";
  CVC5_API_ARG_CHECK_EXPECTED(
      val.getSort().isBitVector() && val.d_node->isConst(), val)
      << "bit-vector constant";
  //////// all checks before this line
  return mkValHelper<cvc5::FloatingPoint>(
      cvc5::FloatingPoint(exp, sig, val.d_node->getConst<BitVector>()));
  ////////
  CVC5_API_TRY_CATCH_END;
}

/* Create constants                                                           */
/* -------------------------------------------------------------------------- */

Term Solver::mkConst(const Sort& sort, const std::string& symbol) const
{
  NodeManagerScope scope(getNodeManager());
  CVC5_API_TRY_CATCH_BEGIN;
  CVC5_API_SOLVER_CHECK_SORT(sort);
  //////// all checks before this line
  Node res = d_nodeMgr->mkVar(symbol, *sort.d_type);
  (void)res.getType(true); /* kick off type checking */
  increment_vars_consts_stats(sort, false);
  return Term(this, res);
  ////////
  CVC5_API_TRY_CATCH_END;
}

Term Solver::mkConst(const Sort& sort) const
{
  NodeManagerScope scope(getNodeManager());
  CVC5_API_TRY_CATCH_BEGIN;
  CVC5_API_SOLVER_CHECK_SORT(sort);
  //////// all checks before this line
  Node res = d_nodeMgr->mkVar(*sort.d_type);
  (void)res.getType(true); /* kick off type checking */
  increment_vars_consts_stats(sort, false);
  return Term(this, res);
  ////////
  CVC5_API_TRY_CATCH_END;
}

/* Create variables                                                           */
/* -------------------------------------------------------------------------- */

Term Solver::mkVar(const Sort& sort, const std::string& symbol) const
{
  NodeManagerScope scope(getNodeManager());
  CVC5_API_TRY_CATCH_BEGIN;
  CVC5_API_SOLVER_CHECK_SORT(sort);
  //////// all checks before this line
  Node res = symbol.empty() ? d_nodeMgr->mkBoundVar(*sort.d_type)
                            : d_nodeMgr->mkBoundVar(symbol, *sort.d_type);
  (void)res.getType(true); /* kick off type checking */
  increment_vars_consts_stats(sort, true);
  return Term(this, res);
  ////////
  CVC5_API_TRY_CATCH_END;
}

/* Create datatype constructor declarations                                   */
/* -------------------------------------------------------------------------- */

DatatypeConstructorDecl Solver::mkDatatypeConstructorDecl(
    const std::string& name)
{
  NodeManagerScope scope(getNodeManager());
  CVC5_API_TRY_CATCH_BEGIN;
  //////// all checks before this line
  return DatatypeConstructorDecl(this, name);
  ////////
  CVC5_API_TRY_CATCH_END;
}

/* Create datatype declarations                                               */
/* -------------------------------------------------------------------------- */

DatatypeDecl Solver::mkDatatypeDecl(const std::string& name, bool isCoDatatype)
{
  NodeManagerScope scope(getNodeManager());
  CVC5_API_TRY_CATCH_BEGIN;
  //////// all checks before this line
  return DatatypeDecl(this, name, isCoDatatype);
  ////////
  CVC5_API_TRY_CATCH_END;
}

DatatypeDecl Solver::mkDatatypeDecl(const std::string& name,
                                    Sort param,
                                    bool isCoDatatype)
{
  NodeManagerScope scope(getNodeManager());
  CVC5_API_TRY_CATCH_BEGIN;
  CVC5_API_SOLVER_CHECK_SORT(param);
  //////// all checks before this line
  return DatatypeDecl(this, name, param, isCoDatatype);
  ////////
  CVC5_API_TRY_CATCH_END;
}

DatatypeDecl Solver::mkDatatypeDecl(const std::string& name,
                                    const std::vector<Sort>& params,
                                    bool isCoDatatype)
{
  NodeManagerScope scope(getNodeManager());
  CVC5_API_TRY_CATCH_BEGIN;
  CVC5_API_SOLVER_CHECK_SORTS(params);
  //////// all checks before this line
  return DatatypeDecl(this, name, params, isCoDatatype);
  ////////
  CVC5_API_TRY_CATCH_END;
}

/* Create terms                                                               */
/* -------------------------------------------------------------------------- */

Term Solver::mkTerm(Kind kind) const
{
  NodeManagerScope scope(getNodeManager());
  CVC5_API_TRY_CATCH_BEGIN;
  CVC5_API_KIND_CHECK(kind);
  //////// all checks before this line
  return mkTermFromKind(kind);
  ////////
  CVC5_API_TRY_CATCH_END;
}

Term Solver::mkTerm(Kind kind, const Term& child) const
{
  NodeManagerScope scope(getNodeManager());
  CVC5_API_TRY_CATCH_BEGIN;
  CVC5_API_KIND_CHECK(kind);
  CVC5_API_SOLVER_CHECK_TERM(child);
  //////// all checks before this line
  return mkTermHelper(kind, std::vector<Term>{child});
  ////////
  CVC5_API_TRY_CATCH_END;
}

Term Solver::mkTerm(Kind kind, const Term& child1, const Term& child2) const
{
  NodeManagerScope scope(getNodeManager());
  CVC5_API_TRY_CATCH_BEGIN;
  CVC5_API_KIND_CHECK(kind);
  CVC5_API_SOLVER_CHECK_TERM(child1);
  CVC5_API_SOLVER_CHECK_TERM(child2);
  //////// all checks before this line
  return mkTermHelper(kind, std::vector<Term>{child1, child2});
  ////////
  CVC5_API_TRY_CATCH_END;
}

Term Solver::mkTerm(Kind kind,
                    const Term& child1,
                    const Term& child2,
                    const Term& child3) const
{
  NodeManagerScope scope(getNodeManager());
  CVC5_API_TRY_CATCH_BEGIN;
  CVC5_API_KIND_CHECK(kind);
  CVC5_API_SOLVER_CHECK_TERM(child1);
  CVC5_API_SOLVER_CHECK_TERM(child2);
  CVC5_API_SOLVER_CHECK_TERM(child3);
  //////// all checks before this line
  // need to use internal term call to check e.g. associative construction
  return mkTermHelper(kind, std::vector<Term>{child1, child2, child3});
  ////////
  CVC5_API_TRY_CATCH_END;
}

Term Solver::mkTerm(Kind kind, const std::vector<Term>& children) const
{
  NodeManagerScope scope(getNodeManager());
  CVC5_API_TRY_CATCH_BEGIN;
  CVC5_API_KIND_CHECK(kind);
  CVC5_API_SOLVER_CHECK_TERMS(children);
  //////// all checks before this line
  return mkTermHelper(kind, children);
  ////////
  CVC5_API_TRY_CATCH_END;
}

Term Solver::mkTerm(const Op& op) const
{
  NodeManagerScope scope(getNodeManager());
  CVC5_API_TRY_CATCH_BEGIN;
  CVC5_API_SOLVER_CHECK_OP(op);
  checkMkTerm(op.d_kind, 0);
  //////// all checks before this line

  if (!op.isIndexedHelper())
  {
    return mkTermFromKind(op.d_kind);
  }

  const cvc5::Kind int_kind = extToIntKind(op.d_kind);
  Term res = Term(this, getNodeManager()->mkNode(int_kind, *op.d_node));

  (void)res.d_node->getType(true); /* kick off type checking */
  return res;
  ////////
  CVC5_API_TRY_CATCH_END;
}

Term Solver::mkTerm(const Op& op, const Term& child) const
{
  NodeManagerScope scope(getNodeManager());
  CVC5_API_TRY_CATCH_BEGIN;
  CVC5_API_SOLVER_CHECK_OP(op);
  CVC5_API_SOLVER_CHECK_TERM(child);
  //////// all checks before this line
  return mkTermHelper(op, std::vector<Term>{child});
  ////////
  CVC5_API_TRY_CATCH_END;
}

Term Solver::mkTerm(const Op& op, const Term& child1, const Term& child2) const
{
  NodeManagerScope scope(getNodeManager());
  CVC5_API_TRY_CATCH_BEGIN;
  CVC5_API_SOLVER_CHECK_OP(op);
  CVC5_API_SOLVER_CHECK_TERM(child1);
  CVC5_API_SOLVER_CHECK_TERM(child2);
  //////// all checks before this line
  return mkTermHelper(op, std::vector<Term>{child1, child2});
  ////////
  CVC5_API_TRY_CATCH_END;
}

Term Solver::mkTerm(const Op& op,
                    const Term& child1,
                    const Term& child2,
                    const Term& child3) const
{
  NodeManagerScope scope(getNodeManager());
  CVC5_API_TRY_CATCH_BEGIN;
  CVC5_API_SOLVER_CHECK_OP(op);
  CVC5_API_SOLVER_CHECK_TERM(child1);
  CVC5_API_SOLVER_CHECK_TERM(child2);
  CVC5_API_SOLVER_CHECK_TERM(child3);
  //////// all checks before this line
  return mkTermHelper(op, std::vector<Term>{child1, child2, child3});
  ////////
  CVC5_API_TRY_CATCH_END;
}

Term Solver::mkTerm(const Op& op, const std::vector<Term>& children) const
{
  NodeManagerScope scope(getNodeManager());
  CVC5_API_TRY_CATCH_BEGIN;
  CVC5_API_SOLVER_CHECK_OP(op);
  CVC5_API_SOLVER_CHECK_TERMS(children);
  //////// all checks before this line
  return mkTermHelper(op, children);
  ////////
  CVC5_API_TRY_CATCH_END;
}

Term Solver::mkTuple(const std::vector<Sort>& sorts,
                     const std::vector<Term>& terms) const
{
  NodeManagerScope scope(getNodeManager());
  CVC5_API_TRY_CATCH_BEGIN;
  CVC5_API_CHECK(sorts.size() == terms.size())
      << "Expected the same number of sorts and elements";
  CVC5_API_SOLVER_CHECK_SORTS(sorts);
  CVC5_API_SOLVER_CHECK_TERMS(terms);
  //////// all checks before this line
  std::vector<cvc5::Node> args;
  for (size_t i = 0, size = sorts.size(); i < size; i++)
  {
    args.push_back(*(ensureTermSort(terms[i], sorts[i])).d_node);
  }

  Sort s = mkTupleSortHelper(sorts);
  Datatype dt = s.getDatatype();
  NodeBuilder nb(extToIntKind(APPLY_CONSTRUCTOR));
  nb << *dt[0].getConstructorTerm().d_node;
  nb.append(args);
  Node res = nb.constructNode();
  (void)res.getType(true); /* kick off type checking */
  return Term(this, res);
  ////////
  CVC5_API_TRY_CATCH_END;
}

/* Create operators                                                           */
/* -------------------------------------------------------------------------- */

Op Solver::mkOp(Kind kind) const
{
  CVC5_API_TRY_CATCH_BEGIN;
  CVC5_API_KIND_CHECK(kind);
  CVC5_API_CHECK(s_indexed_kinds.find(kind) == s_indexed_kinds.end())
      << "Expected a kind for a non-indexed operator.";
  //////// all checks before this line
  return Op(this, kind);
  ////////
  CVC5_API_TRY_CATCH_END
}

Op Solver::mkOp(Kind kind, const std::string& arg) const
{
  CVC5_API_TRY_CATCH_BEGIN;
  CVC5_API_KIND_CHECK(kind);
  CVC5_API_KIND_CHECK_EXPECTED((kind == DIVISIBLE), kind) << "DIVISIBLE";
  //////// all checks before this line
  Op res;
  /* CLN and GMP handle this case differently, CLN interprets it as 0, GMP
   * throws an std::invalid_argument exception. For consistency, we treat it
   * as invalid. */
  CVC5_API_ARG_CHECK_EXPECTED(arg != ".", arg)
      << "a string representing an integer, real or rational value.";
  res = Op(this,
           kind,
           *mkValHelper<cvc5::Divisible>(cvc5::Divisible(cvc5::Integer(arg)))
                .d_node);
  return res;
  ////////
  CVC5_API_TRY_CATCH_END;
}

Op Solver::mkOp(Kind kind, uint32_t arg) const
{
  CVC5_API_TRY_CATCH_BEGIN;
  CVC5_API_KIND_CHECK(kind);
  //////// all checks before this line
  Op res;
  switch (kind)
  {
    case DIVISIBLE:
      res = Op(this,
               kind,
               *mkValHelper<cvc5::Divisible>(cvc5::Divisible(arg)).d_node);
      break;
    case BITVECTOR_REPEAT:
      res = Op(this,
               kind,
               *mkValHelper<cvc5::BitVectorRepeat>(cvc5::BitVectorRepeat(arg))
                    .d_node);
      break;
    case BITVECTOR_ZERO_EXTEND:
      res = Op(this,
               kind,
               *mkValHelper<cvc5::BitVectorZeroExtend>(
                    cvc5::BitVectorZeroExtend(arg))
                    .d_node);
      break;
    case BITVECTOR_SIGN_EXTEND:
      res = Op(this,
               kind,
               *mkValHelper<cvc5::BitVectorSignExtend>(
                    cvc5::BitVectorSignExtend(arg))
                    .d_node);
      break;
    case BITVECTOR_ROTATE_LEFT:
      res = Op(this,
               kind,
               *mkValHelper<cvc5::BitVectorRotateLeft>(
                    cvc5::BitVectorRotateLeft(arg))
                    .d_node);
      break;
    case BITVECTOR_ROTATE_RIGHT:
      res = Op(this,
               kind,
               *mkValHelper<cvc5::BitVectorRotateRight>(
                    cvc5::BitVectorRotateRight(arg))
                    .d_node);
      break;
    case INT_TO_BITVECTOR:
      res = Op(
          this,
          kind,
          *mkValHelper<cvc5::IntToBitVector>(cvc5::IntToBitVector(arg)).d_node);
      break;
    case IAND:
      res =
          Op(this, kind, *mkValHelper<cvc5::IntAnd>(cvc5::IntAnd(arg)).d_node);
      break;
    case FLOATINGPOINT_TO_UBV:
      res = Op(
          this,
          kind,
          *mkValHelper<cvc5::FloatingPointToUBV>(cvc5::FloatingPointToUBV(arg))
               .d_node);
      break;
    case FLOATINGPOINT_TO_SBV:
      res = Op(
          this,
          kind,
          *mkValHelper<cvc5::FloatingPointToSBV>(cvc5::FloatingPointToSBV(arg))
               .d_node);
      break;
    case REGEXP_REPEAT:
      res =
          Op(this,
             kind,
             *mkValHelper<cvc5::RegExpRepeat>(cvc5::RegExpRepeat(arg)).d_node);
      break;
    default:
      CVC5_API_KIND_CHECK_EXPECTED(false, kind)
          << "operator kind with uint32_t argument";
  }
  Assert(!res.isNull());
  return res;
  ////////
  CVC5_API_TRY_CATCH_END;
}

Op Solver::mkOp(Kind kind, uint32_t arg1, uint32_t arg2) const
{
  CVC5_API_TRY_CATCH_BEGIN;
  CVC5_API_KIND_CHECK(kind);
  //////// all checks before this line

  Op res;
  switch (kind)
  {
    case BITVECTOR_EXTRACT:
      res = Op(this,
               kind,
               *mkValHelper<cvc5::BitVectorExtract>(
                    cvc5::BitVectorExtract(arg1, arg2))
                    .d_node);
      break;
    case FLOATINGPOINT_TO_FP_IEEE_BITVECTOR:
      res = Op(this,
               kind,
               *mkValHelper<cvc5::FloatingPointToFPIEEEBitVector>(
                    cvc5::FloatingPointToFPIEEEBitVector(arg1, arg2))
                    .d_node);
      break;
    case FLOATINGPOINT_TO_FP_FLOATINGPOINT:
      res = Op(this,
               kind,
               *mkValHelper<cvc5::FloatingPointToFPFloatingPoint>(
                    cvc5::FloatingPointToFPFloatingPoint(arg1, arg2))
                    .d_node);
      break;
    case FLOATINGPOINT_TO_FP_REAL:
      res = Op(this,
               kind,
               *mkValHelper<cvc5::FloatingPointToFPReal>(
                    cvc5::FloatingPointToFPReal(arg1, arg2))
                    .d_node);
      break;
    case FLOATINGPOINT_TO_FP_SIGNED_BITVECTOR:
      res = Op(this,
               kind,
               *mkValHelper<cvc5::FloatingPointToFPSignedBitVector>(
                    cvc5::FloatingPointToFPSignedBitVector(arg1, arg2))
                    .d_node);
      break;
    case FLOATINGPOINT_TO_FP_UNSIGNED_BITVECTOR:
      res = Op(this,
               kind,
               *mkValHelper<cvc5::FloatingPointToFPUnsignedBitVector>(
                    cvc5::FloatingPointToFPUnsignedBitVector(arg1, arg2))
                    .d_node);
      break;
    case FLOATINGPOINT_TO_FP_GENERIC:
      res = Op(this,
               kind,
               *mkValHelper<cvc5::FloatingPointToFPGeneric>(
                    cvc5::FloatingPointToFPGeneric(arg1, arg2))
                    .d_node);
      break;
    case REGEXP_LOOP:
      res = Op(
          this,
          kind,
          *mkValHelper<cvc5::RegExpLoop>(cvc5::RegExpLoop(arg1, arg2)).d_node);
      break;
    default:
      CVC5_API_KIND_CHECK_EXPECTED(false, kind)
          << "operator kind with two uint32_t arguments";
  }
  Assert(!res.isNull());
  return res;
  ////////
  CVC5_API_TRY_CATCH_END;
}

Op Solver::mkOp(Kind kind, const std::vector<uint32_t>& args) const
{
  CVC5_API_TRY_CATCH_BEGIN;
  CVC5_API_KIND_CHECK(kind);
  //////// all checks before this line

  Op res;
  switch (kind)
  {
    case TUPLE_PROJECT:
    {
      res = Op(this,
               kind,
               *mkValHelper<cvc5::TupleProjectOp>(cvc5::TupleProjectOp(args))
                    .d_node);
    }
    break;
    default:
    {
      std::string message = "operator kind with " + std::to_string(args.size())
                            + " uint32_t arguments";
      CVC5_API_KIND_CHECK_EXPECTED(false, kind) << message;
    }
  }
  Assert(!res.isNull());
  return res;
  ////////
  CVC5_API_TRY_CATCH_END;
}

/* Non-SMT-LIB commands                                                       */
/* -------------------------------------------------------------------------- */

Term Solver::simplify(const Term& term)
{
  NodeManagerScope scope(getNodeManager());
  CVC5_API_TRY_CATCH_BEGIN;
  CVC5_API_SOLVER_CHECK_TERM(term);
  //////// all checks before this line
  return Term(this, d_smtEngine->simplify(*term.d_node));
  ////////
  CVC5_API_TRY_CATCH_END;
}

Result Solver::checkEntailed(const Term& term) const
{
  NodeManagerScope scope(getNodeManager());
  CVC5_API_TRY_CATCH_BEGIN;
  CVC5_API_CHECK(!d_smtEngine->isQueryMade()
                 || d_smtEngine->getOptions().base.incrementalSolving)
      << "Cannot make multiple queries unless incremental solving is enabled "
         "(try --incremental)";
  CVC5_API_SOLVER_CHECK_TERM(term);
  //////// all checks before this line
  return d_smtEngine->checkEntailed(*term.d_node);
  ////////
  CVC5_API_TRY_CATCH_END;
}

Result Solver::checkEntailed(const std::vector<Term>& terms) const
{
  CVC5_API_TRY_CATCH_BEGIN;
  NodeManagerScope scope(getNodeManager());
  CVC5_API_CHECK(!d_smtEngine->isQueryMade()
                 || d_smtEngine->getOptions().base.incrementalSolving)
      << "Cannot make multiple queries unless incremental solving is enabled "
         "(try --incremental)";
  CVC5_API_SOLVER_CHECK_TERMS(terms);
  //////// all checks before this line
  return d_smtEngine->checkEntailed(Term::termVectorToNodes(terms));
  ////////
  CVC5_API_TRY_CATCH_END;
}

/* SMT-LIB commands                                                           */
/* -------------------------------------------------------------------------- */

void Solver::assertFormula(const Term& term) const
{
  CVC5_API_TRY_CATCH_BEGIN;
  CVC5_API_SOLVER_CHECK_TERM(term);
  CVC5_API_SOLVER_CHECK_TERM_WITH_SORT(term, getBooleanSort());
  //////// all checks before this line
  d_smtEngine->assertFormula(*term.d_node);
  ////////
  CVC5_API_TRY_CATCH_END;
}

Result Solver::checkSat(void) const
{
  CVC5_API_TRY_CATCH_BEGIN;
  NodeManagerScope scope(getNodeManager());
  CVC5_API_CHECK(!d_smtEngine->isQueryMade()
                 || d_smtEngine->getOptions().base.incrementalSolving)
      << "Cannot make multiple queries unless incremental solving is enabled "
         "(try --incremental)";
  //////// all checks before this line
  return d_smtEngine->checkSat();
  ////////
  CVC5_API_TRY_CATCH_END;
}

Result Solver::checkSatAssuming(const Term& assumption) const
{
  CVC5_API_TRY_CATCH_BEGIN;
  NodeManagerScope scope(getNodeManager());
  CVC5_API_CHECK(!d_smtEngine->isQueryMade()
                 || d_smtEngine->getOptions().base.incrementalSolving)
      << "Cannot make multiple queries unless incremental solving is enabled "
         "(try --incremental)";
  CVC5_API_SOLVER_CHECK_TERM_WITH_SORT(assumption, getBooleanSort());
  //////// all checks before this line
  return d_smtEngine->checkSat(*assumption.d_node);
  ////////
  CVC5_API_TRY_CATCH_END;
}

Result Solver::checkSatAssuming(const std::vector<Term>& assumptions) const
{
  CVC5_API_TRY_CATCH_BEGIN;
  NodeManagerScope scope(getNodeManager());
  CVC5_API_CHECK(!d_smtEngine->isQueryMade() || assumptions.size() == 0
                 || d_smtEngine->getOptions().base.incrementalSolving)
      << "Cannot make multiple queries unless incremental solving is enabled "
         "(try --incremental)";
  CVC5_API_SOLVER_CHECK_TERMS_WITH_SORT(assumptions, getBooleanSort());
  //////// all checks before this line
  for (const Term& term : assumptions)
  {
    CVC5_API_SOLVER_CHECK_TERM(term);
  }
  std::vector<Node> eassumptions = Term::termVectorToNodes(assumptions);
  return d_smtEngine->checkSat(eassumptions);
  ////////
  CVC5_API_TRY_CATCH_END;
}

Sort Solver::declareDatatype(
    const std::string& symbol,
    const std::vector<DatatypeConstructorDecl>& ctors) const
{
  CVC5_API_TRY_CATCH_BEGIN;
  CVC5_API_ARG_CHECK_EXPECTED(ctors.size() > 0, ctors)
      << "a datatype declaration with at least one constructor";
  CVC5_API_SOLVER_CHECK_DTCTORDECLS(ctors);
  //////// all checks before this line
  DatatypeDecl dtdecl(this, symbol);
  for (size_t i = 0, size = ctors.size(); i < size; i++)
  {
    dtdecl.addConstructor(ctors[i]);
  }
  return Sort(this, getNodeManager()->mkDatatypeType(*dtdecl.d_dtype));
  ////////
  CVC5_API_TRY_CATCH_END;
}

Term Solver::declareFun(const std::string& symbol,
                        const std::vector<Sort>& sorts,
                        const Sort& sort) const
{
  CVC5_API_TRY_CATCH_BEGIN;
  CVC5_API_SOLVER_CHECK_DOMAIN_SORTS(sorts);
  CVC5_API_SOLVER_CHECK_CODOMAIN_SORT(sort);
  //////// all checks before this line

  TypeNode type = *sort.d_type;
  if (!sorts.empty())
  {
    std::vector<TypeNode> types = Sort::sortVectorToTypeNodes(sorts);
    type = getNodeManager()->mkFunctionType(types, type);
  }
  return Term(this, d_nodeMgr->mkVar(symbol, type));
  ////////
  CVC5_API_TRY_CATCH_END;
}

Sort Solver::declareSort(const std::string& symbol, uint32_t arity) const
{
  CVC5_API_TRY_CATCH_BEGIN;
  //////// all checks before this line
  if (arity == 0)
  {
    return Sort(this, getNodeManager()->mkSort(symbol));
  }
  return Sort(this, getNodeManager()->mkSortConstructor(symbol, arity));
  ////////
  CVC5_API_TRY_CATCH_END;
}

Term Solver::defineFun(const std::string& symbol,
                       const std::vector<Term>& bound_vars,
                       const Sort& sort,
                       const Term& term,
                       bool global) const
{
  CVC5_API_TRY_CATCH_BEGIN;
  CVC5_API_SOLVER_CHECK_CODOMAIN_SORT(sort);
  CVC5_API_SOLVER_CHECK_TERM(term);
  CVC5_API_CHECK(sort == term.getSort())
      << "Invalid sort of function body '" << term << "', expected '" << sort
      << "'";

  std::vector<Sort> domain_sorts;
  for (const auto& bv : bound_vars)
  {
    domain_sorts.push_back(bv.getSort());
  }
  Sort fun_sort =
      domain_sorts.empty()
          ? sort
          : Sort(this,
                 getNodeManager()->mkFunctionType(
                     Sort::sortVectorToTypeNodes(domain_sorts), *sort.d_type));
  Term fun = mkConst(fun_sort, symbol);

  CVC5_API_SOLVER_CHECK_BOUND_VARS_DEF_FUN(fun, bound_vars, domain_sorts);
  //////// all checks before this line

  d_smtEngine->defineFunction(
      *fun.d_node, Term::termVectorToNodes(bound_vars), *term.d_node, global);
  return fun;
  ////////
  CVC5_API_TRY_CATCH_END;
}

Term Solver::defineFun(const Term& fun,
                       const std::vector<Term>& bound_vars,
                       const Term& term,
                       bool global) const
{
  CVC5_API_TRY_CATCH_BEGIN;
  CVC5_API_SOLVER_CHECK_TERM(fun);
  CVC5_API_SOLVER_CHECK_TERM(term);
  if (fun.getSort().isFunction())
  {
    std::vector<Sort> domain_sorts = fun.getSort().getFunctionDomainSorts();
    CVC5_API_SOLVER_CHECK_BOUND_VARS_DEF_FUN(fun, bound_vars, domain_sorts);
    Sort codomain = fun.getSort().getFunctionCodomainSort();
    CVC5_API_CHECK(codomain == term.getSort())
        << "Invalid sort of function body '" << term << "', expected '"
        << codomain << "'";
  }
  else
  {
    CVC5_API_SOLVER_CHECK_BOUND_VARS(bound_vars);
    CVC5_API_ARG_CHECK_EXPECTED(bound_vars.size() == 0, fun)
        << "function or nullary symbol";
  }
  //////// all checks before this line
  std::vector<Node> ebound_vars = Term::termVectorToNodes(bound_vars);
  d_smtEngine->defineFunction(*fun.d_node, ebound_vars, *term.d_node, global);
  return fun;
  ////////
  CVC5_API_TRY_CATCH_END;
}

Term Solver::defineFunRec(const std::string& symbol,
                          const std::vector<Term>& bound_vars,
                          const Sort& sort,
                          const Term& term,
                          bool global) const
{
  NodeManagerScope scope(getNodeManager());
  CVC5_API_TRY_CATCH_BEGIN;

  CVC5_API_CHECK(d_smtEngine->getUserLogicInfo().isQuantified())
      << "recursive function definitions require a logic with quantifiers";
  CVC5_API_CHECK(
      d_smtEngine->getUserLogicInfo().isTheoryEnabled(theory::THEORY_UF))
      << "recursive function definitions require a logic with uninterpreted "
         "functions";

  CVC5_API_SOLVER_CHECK_TERM(term);
  CVC5_API_SOLVER_CHECK_CODOMAIN_SORT(sort);
  CVC5_API_CHECK(sort == term.getSort())
      << "Invalid sort of function body '" << term << "', expected '" << sort
      << "'";

  std::vector<Sort> domain_sorts;
  for (const auto& bv : bound_vars)
  {
    domain_sorts.push_back(bv.getSort());
  }
  Sort fun_sort =
      domain_sorts.empty()
          ? sort
          : Sort(this,
                 getNodeManager()->mkFunctionType(
                     Sort::sortVectorToTypeNodes(domain_sorts), *sort.d_type));
  Term fun = mkConst(fun_sort, symbol);

  CVC5_API_SOLVER_CHECK_BOUND_VARS_DEF_FUN(fun, bound_vars, domain_sorts);
  //////// all checks before this line

  d_smtEngine->defineFunctionRec(
      *fun.d_node, Term::termVectorToNodes(bound_vars), *term.d_node, global);

  return fun;
  ////////
  CVC5_API_TRY_CATCH_END;
}

Term Solver::defineFunRec(const Term& fun,
                          const std::vector<Term>& bound_vars,
                          const Term& term,
                          bool global) const
{
  NodeManagerScope scope(getNodeManager());
  CVC5_API_TRY_CATCH_BEGIN;

  CVC5_API_CHECK(d_smtEngine->getUserLogicInfo().isQuantified())
      << "recursive function definitions require a logic with quantifiers";
  CVC5_API_CHECK(
      d_smtEngine->getUserLogicInfo().isTheoryEnabled(theory::THEORY_UF))
      << "recursive function definitions require a logic with uninterpreted "
         "functions";

  CVC5_API_SOLVER_CHECK_TERM(fun);
  CVC5_API_SOLVER_CHECK_TERM(term);
  if (fun.getSort().isFunction())
  {
    std::vector<Sort> domain_sorts = fun.getSort().getFunctionDomainSorts();
    CVC5_API_SOLVER_CHECK_BOUND_VARS_DEF_FUN(fun, bound_vars, domain_sorts);
    Sort codomain = fun.getSort().getFunctionCodomainSort();
    CVC5_API_CHECK(codomain == term.getSort())
        << "Invalid sort of function body '" << term << "', expected '"
        << codomain << "'";
  }
  else
  {
    CVC5_API_SOLVER_CHECK_BOUND_VARS(bound_vars);
    CVC5_API_ARG_CHECK_EXPECTED(bound_vars.size() == 0, fun)
        << "function or nullary symbol";
  }
  //////// all checks before this line

  std::vector<Node> ebound_vars = Term::termVectorToNodes(bound_vars);
  d_smtEngine->defineFunctionRec(
      *fun.d_node, ebound_vars, *term.d_node, global);
  return fun;
  ////////
  CVC5_API_TRY_CATCH_END;
}

void Solver::defineFunsRec(const std::vector<Term>& funs,
                           const std::vector<std::vector<Term>>& bound_vars,
                           const std::vector<Term>& terms,
                           bool global) const
{
  NodeManagerScope scope(getNodeManager());
  CVC5_API_TRY_CATCH_BEGIN;

  CVC5_API_CHECK(d_smtEngine->getUserLogicInfo().isQuantified())
      << "recursive function definitions require a logic with quantifiers";
  CVC5_API_CHECK(
      d_smtEngine->getUserLogicInfo().isTheoryEnabled(theory::THEORY_UF))
      << "recursive function definitions require a logic with uninterpreted "
         "functions";
  CVC5_API_SOLVER_CHECK_TERMS(funs);
  CVC5_API_SOLVER_CHECK_TERMS(terms);

  size_t funs_size = funs.size();
  CVC5_API_ARG_SIZE_CHECK_EXPECTED(funs_size == bound_vars.size(), bound_vars)
      << "'" << funs_size << "'";
  CVC5_API_ARG_SIZE_CHECK_EXPECTED(funs_size == terms.size(), terms)
      << "'" << funs_size << "'";

  for (size_t j = 0; j < funs_size; ++j)
  {
    const Term& fun = funs[j];
    const std::vector<Term>& bvars = bound_vars[j];
    const Term& term = terms[j];

    CVC5_API_ARG_AT_INDEX_CHECK_EXPECTED(
        this == fun.d_solver, "function", funs, j)
        << "function associated with this solver object";
    CVC5_API_ARG_AT_INDEX_CHECK_EXPECTED(
        this == term.d_solver, "term", terms, j)
        << "term associated with this solver object";

    if (fun.getSort().isFunction())
    {
      std::vector<Sort> domain_sorts = fun.getSort().getFunctionDomainSorts();
      CVC5_API_SOLVER_CHECK_BOUND_VARS_DEF_FUN(fun, bvars, domain_sorts);
      Sort codomain = fun.getSort().getFunctionCodomainSort();
      CVC5_API_ARG_AT_INDEX_CHECK_EXPECTED(
          codomain == term.getSort(), "sort of function body", terms, j)
          << "'" << codomain << "'";
    }
    else
    {
      CVC5_API_SOLVER_CHECK_BOUND_VARS(bvars);
      CVC5_API_ARG_CHECK_EXPECTED(bvars.size() == 0, fun)
          << "function or nullary symbol";
    }
  }
  //////// all checks before this line
  std::vector<Node> efuns = Term::termVectorToNodes(funs);
  std::vector<std::vector<Node>> ebound_vars;
  for (const auto& v : bound_vars)
  {
    ebound_vars.push_back(Term::termVectorToNodes(v));
  }
  std::vector<Node> nodes = Term::termVectorToNodes(terms);
  d_smtEngine->defineFunctionsRec(efuns, ebound_vars, nodes, global);
  ////////
  CVC5_API_TRY_CATCH_END;
}

void Solver::echo(std::ostream& out, const std::string& str) const
{
  out << str;
}

std::vector<Term> Solver::getAssertions(void) const
{
  CVC5_API_TRY_CATCH_BEGIN;
  //////// all checks before this line
  std::vector<Node> assertions = d_smtEngine->getAssertions();
  /* Can not use
   *   return std::vector<Term>(assertions.begin(), assertions.end());
   * here since constructor is private */
  std::vector<Term> res;
  for (const Node& e : assertions)
  {
    res.push_back(Term(this, e));
  }
  return res;
  ////////
  CVC5_API_TRY_CATCH_END;
}

std::string Solver::getInfo(const std::string& flag) const
{
  CVC5_API_TRY_CATCH_BEGIN;
  CVC5_API_RECOVERABLE_CHECK(d_smtEngine->isValidGetInfoFlag(flag))
      << "Unrecognized flag for getInfo.";
  //////// all checks before this line
  return d_smtEngine->getInfo(flag);
  ////////
  CVC5_API_TRY_CATCH_END;
}

std::string Solver::getOption(const std::string& option) const
{
  CVC5_API_TRY_CATCH_BEGIN;
  //////// all checks before this line
  return d_smtEngine->getOption(option);
  ////////
  CVC5_API_TRY_CATCH_END;
}

std::vector<std::string> Solver::getOptionNames() const
{
  CVC5_API_TRY_CATCH_BEGIN;
  //////// all checks before this line
  return options::getNames();
  ////////
  CVC5_API_TRY_CATCH_END;
}

std::vector<Term> Solver::getUnsatAssumptions(void) const
{
  CVC5_API_TRY_CATCH_BEGIN;
  NodeManagerScope scope(getNodeManager());
  CVC5_API_CHECK(d_smtEngine->getOptions().base.incrementalSolving)
      << "Cannot get unsat assumptions unless incremental solving is enabled "
         "(try --incremental)";
  CVC5_API_CHECK(d_smtEngine->getOptions().smt.unsatAssumptions)
      << "Cannot get unsat assumptions unless explicitly enabled "
         "(try --produce-unsat-assumptions)";
  CVC5_API_CHECK(d_smtEngine->getSmtMode() == SmtMode::UNSAT)
      << "Cannot get unsat assumptions unless in unsat mode.";
  //////// all checks before this line

  std::vector<Node> uassumptions = d_smtEngine->getUnsatAssumptions();
  /* Can not use
   *   return std::vector<Term>(uassumptions.begin(), uassumptions.end());
   * here since constructor is private */
  std::vector<Term> res;
  for (const Node& n : uassumptions)
  {
    res.push_back(Term(this, n));
  }
  return res;
  ////////
  CVC5_API_TRY_CATCH_END;
}

std::vector<Term> Solver::getUnsatCore(void) const
{
  CVC5_API_TRY_CATCH_BEGIN;
  NodeManagerScope scope(getNodeManager());
  CVC5_API_CHECK(d_smtEngine->getOptions().smt.unsatCores)
      << "Cannot get unsat core unless explicitly enabled "
         "(try --produce-unsat-cores)";
  CVC5_API_RECOVERABLE_CHECK(d_smtEngine->getSmtMode() == SmtMode::UNSAT)
      << "Cannot get unsat core unless in unsat mode.";
  //////// all checks before this line
  UnsatCore core = d_smtEngine->getUnsatCore();
  /* Can not use
   *   return std::vector<Term>(core.begin(), core.end());
   * here since constructor is private */
  std::vector<Term> res;
  for (const Node& e : core)
  {
    res.push_back(Term(this, e));
  }
  return res;
  ////////
  CVC5_API_TRY_CATCH_END;
}

<<<<<<< HEAD
/**
 *  ( get-proof )
 */
=======
>>>>>>> 7f14a113
std::string Solver::getProof(void) const
{
  CVC5_API_TRY_CATCH_BEGIN;
  NodeManagerScope scope(getNodeManager());
  CVC5_API_CHECK(d_smtEngine->getOptions().smt.produceProofs)
      << "Cannot get proof explicitly enabled (try --prooduce-proofs)";
  CVC5_API_RECOVERABLE_CHECK(d_smtEngine->getSmtMode() == SmtMode::UNSAT)
      << "Cannot get proof unless in unsat mode.";
  return d_smtEngine->getProof();
  CVC5_API_TRY_CATCH_END;
}

<<<<<<< HEAD
/**
 *  ( get-value ( <term> ) )
 */
=======
>>>>>>> 7f14a113
Term Solver::getValue(const Term& term) const
{
  CVC5_API_TRY_CATCH_BEGIN;
  CVC5_API_SOLVER_CHECK_TERM(term);
  //////// all checks before this line
  return getValueHelper(term);
  ////////
  CVC5_API_TRY_CATCH_END;
}

std::vector<Term> Solver::getValue(const std::vector<Term>& terms) const
{
  CVC5_API_TRY_CATCH_BEGIN;
  NodeManagerScope scope(getNodeManager());
  CVC5_API_RECOVERABLE_CHECK(d_smtEngine->getOptions().smt.produceModels)
      << "Cannot get value unless model generation is enabled "
         "(try --produce-models)";
  CVC5_API_RECOVERABLE_CHECK(d_smtEngine->isSmtModeSat())
      << "Cannot get value unless after a SAT or unknown response.";
  CVC5_API_SOLVER_CHECK_TERMS(terms);
  //////// all checks before this line

  std::vector<Term> res;
  for (size_t i = 0, n = terms.size(); i < n; ++i)
  {
    /* Can not use emplace_back here since constructor is private. */
    res.push_back(getValueHelper(terms[i]));
  }
  return res;
  ////////
  CVC5_API_TRY_CATCH_END;
}

Term Solver::getQuantifierElimination(const Term& q) const
{
  NodeManagerScope scope(getNodeManager());
  CVC5_API_TRY_CATCH_BEGIN;
  CVC5_API_SOLVER_CHECK_TERM(q);
  //////// all checks before this line
  return Term(this,
              d_smtEngine->getQuantifierElimination(q.getNode(), true, true));
  ////////
  CVC5_API_TRY_CATCH_END;
}

Term Solver::getQuantifierEliminationDisjunct(const Term& q) const
{
  NodeManagerScope scope(getNodeManager());
  CVC5_API_TRY_CATCH_BEGIN;
  CVC5_API_SOLVER_CHECK_TERM(q);
  //////// all checks before this line
  return Term(this,
              d_smtEngine->getQuantifierElimination(q.getNode(), false, true));
  ////////
  CVC5_API_TRY_CATCH_END;
}

void Solver::declareSeparationHeap(const Sort& locSort,
                                   const Sort& dataSort) const
{
  CVC5_API_TRY_CATCH_BEGIN;
  CVC5_API_SOLVER_CHECK_SORT(locSort);
  CVC5_API_SOLVER_CHECK_SORT(dataSort);
  CVC5_API_CHECK(
      d_smtEngine->getLogicInfo().isTheoryEnabled(theory::THEORY_SEP))
      << "Cannot obtain separation logic expressions if not using the "
         "separation logic theory.";
  //////// all checks before this line
  d_smtEngine->declareSepHeap(locSort.getTypeNode(), dataSort.getTypeNode());
  ////////
  CVC5_API_TRY_CATCH_END;
}

Term Solver::getSeparationHeap() const
{
  NodeManagerScope scope(getNodeManager());
  CVC5_API_TRY_CATCH_BEGIN;
  CVC5_API_CHECK(
      d_smtEngine->getLogicInfo().isTheoryEnabled(theory::THEORY_SEP))
      << "Cannot obtain separation logic expressions if not using the "
         "separation logic theory.";
  CVC5_API_CHECK(d_smtEngine->getOptions().smt.produceModels)
      << "Cannot get separation heap term unless model generation is enabled "
         "(try --produce-models)";
  CVC5_API_RECOVERABLE_CHECK(d_smtEngine->isSmtModeSat())
      << "Can only get separtion heap term after sat or unknown response.";
  //////// all checks before this line
  return Term(this, d_smtEngine->getSepHeapExpr());
  ////////
  CVC5_API_TRY_CATCH_END;
}

Term Solver::getSeparationNilTerm() const
{
  NodeManagerScope scope(getNodeManager());
  CVC5_API_TRY_CATCH_BEGIN;
  CVC5_API_CHECK(
      d_smtEngine->getLogicInfo().isTheoryEnabled(theory::THEORY_SEP))
      << "Cannot obtain separation logic expressions if not using the "
         "separation logic theory.";
  CVC5_API_CHECK(d_smtEngine->getOptions().smt.produceModels)
      << "Cannot get separation nil term unless model generation is enabled "
         "(try --produce-models)";
  CVC5_API_RECOVERABLE_CHECK(d_smtEngine->isSmtModeSat())
      << "Can only get separtion nil term after sat or unknown response.";
  //////// all checks before this line
  return Term(this, d_smtEngine->getSepNilExpr());
  ////////
  CVC5_API_TRY_CATCH_END;
}

Term Solver::declarePool(const std::string& symbol,
                         const Sort& sort,
                         const std::vector<Term>& initValue) const
{
  NodeManagerScope scope(getNodeManager());
  CVC5_API_TRY_CATCH_BEGIN;
  CVC5_API_SOLVER_CHECK_SORT(sort);
  CVC5_API_SOLVER_CHECK_TERMS(initValue);
  //////// all checks before this line
  TypeNode setType = getNodeManager()->mkSetType(*sort.d_type);
  Node pool = getNodeManager()->mkBoundVar(symbol, setType);
  std::vector<Node> initv = Term::termVectorToNodes(initValue);
  d_smtEngine->declarePool(pool, initv);
  return Term(this, pool);
  ////////
  CVC5_API_TRY_CATCH_END;
}

void Solver::pop(uint32_t nscopes) const
{
  NodeManagerScope scope(getNodeManager());
  CVC5_API_TRY_CATCH_BEGIN;
  CVC5_API_CHECK(d_smtEngine->getOptions().base.incrementalSolving)
      << "Cannot pop when not solving incrementally (use --incremental)";
  CVC5_API_CHECK(nscopes <= d_smtEngine->getNumUserLevels())
      << "Cannot pop beyond first pushed context";
  //////// all checks before this line
  for (uint32_t n = 0; n < nscopes; ++n)
  {
    d_smtEngine->pop();
  }
  ////////
  CVC5_API_TRY_CATCH_END;
}

bool Solver::getInterpolant(const Term& conj, Term& output) const
{
  NodeManagerScope scope(getNodeManager());
  CVC5_API_TRY_CATCH_BEGIN;
  CVC5_API_SOLVER_CHECK_TERM(conj);
  //////// all checks before this line
  Node result;
  bool success = d_smtEngine->getInterpol(*conj.d_node, result);
  if (success)
  {
    output = Term(this, result);
  }
  return success;
  ////////
  CVC5_API_TRY_CATCH_END;
}

bool Solver::getInterpolant(const Term& conj,
                            Grammar& grammar,
                            Term& output) const
{
  NodeManagerScope scope(getNodeManager());
  CVC5_API_TRY_CATCH_BEGIN;
  CVC5_API_SOLVER_CHECK_TERM(conj);
  //////// all checks before this line
  Node result;
  bool success =
      d_smtEngine->getInterpol(*conj.d_node, *grammar.resolve().d_type, result);
  if (success)
  {
    output = Term(this, result);
  }
  return success;
  ////////
  CVC5_API_TRY_CATCH_END;
}

bool Solver::getAbduct(const Term& conj, Term& output) const
{
  NodeManagerScope scope(getNodeManager());
  CVC5_API_TRY_CATCH_BEGIN;
  CVC5_API_SOLVER_CHECK_TERM(conj);
  //////// all checks before this line
  Node result;
  bool success = d_smtEngine->getAbduct(*conj.d_node, result);
  if (success)
  {
    output = Term(this, result);
  }
  return success;
  ////////
  CVC5_API_TRY_CATCH_END;
}

bool Solver::getAbduct(const Term& conj, Grammar& grammar, Term& output) const
{
  NodeManagerScope scope(getNodeManager());
  CVC5_API_TRY_CATCH_BEGIN;
  CVC5_API_SOLVER_CHECK_TERM(conj);
  //////// all checks before this line
  Node result;
  bool success =
      d_smtEngine->getAbduct(*conj.d_node, *grammar.resolve().d_type, result);
  if (success)
  {
    output = Term(this, result);
  }
  return success;
  ////////
  CVC5_API_TRY_CATCH_END;
}

void Solver::blockModel() const
{
  NodeManagerScope scope(getNodeManager());
  CVC5_API_TRY_CATCH_BEGIN;
  CVC5_API_CHECK(d_smtEngine->getOptions().smt.produceModels)
      << "Cannot get value unless model generation is enabled "
         "(try --produce-models)";
  CVC5_API_RECOVERABLE_CHECK(d_smtEngine->isSmtModeSat())
      << "Can only block model after sat or unknown response.";
  //////// all checks before this line
  d_smtEngine->blockModel();
  ////////
  CVC5_API_TRY_CATCH_END;
}

void Solver::blockModelValues(const std::vector<Term>& terms) const
{
  NodeManagerScope scope(getNodeManager());
  CVC5_API_TRY_CATCH_BEGIN;
  CVC5_API_CHECK(d_smtEngine->getOptions().smt.produceModels)
      << "Cannot get value unless model generation is enabled "
         "(try --produce-models)";
  CVC5_API_RECOVERABLE_CHECK(d_smtEngine->isSmtModeSat())
      << "Can only block model values after sat or unknown response.";
  CVC5_API_ARG_SIZE_CHECK_EXPECTED(!terms.empty(), terms)
      << "a non-empty set of terms";
  CVC5_API_SOLVER_CHECK_TERMS(terms);
  //////// all checks before this line
  d_smtEngine->blockModelValues(Term::termVectorToNodes(terms));
  ////////
  CVC5_API_TRY_CATCH_END;
}

void Solver::printInstantiations(std::ostream& out) const
{
  NodeManagerScope scope(getNodeManager());
  CVC5_API_TRY_CATCH_BEGIN;
  //////// all checks before this line
  d_smtEngine->printInstantiations(out);
  ////////
  CVC5_API_TRY_CATCH_END;
}

void Solver::push(uint32_t nscopes) const
{
  NodeManagerScope scope(getNodeManager());
  CVC5_API_TRY_CATCH_BEGIN;
  CVC5_API_CHECK(d_smtEngine->getOptions().base.incrementalSolving)
      << "Cannot push when not solving incrementally (use --incremental)";
  //////// all checks before this line
  for (uint32_t n = 0; n < nscopes; ++n)
  {
    d_smtEngine->push();
  }
  ////////
  CVC5_API_TRY_CATCH_END;
}

void Solver::resetAssertions(void) const
{
  CVC5_API_TRY_CATCH_BEGIN;
  //////// all checks before this line
  d_smtEngine->resetAssertions();
  ////////
  CVC5_API_TRY_CATCH_END;
}

void Solver::setInfo(const std::string& keyword, const std::string& value) const
{
  CVC5_API_TRY_CATCH_BEGIN;
  CVC5_API_RECOVERABLE_ARG_CHECK_EXPECTED(
      keyword == "source" || keyword == "category" || keyword == "difficulty"
          || keyword == "filename" || keyword == "license" || keyword == "name"
          || keyword == "notes" || keyword == "smt-lib-version"
          || keyword == "status",
      keyword)
      << "'source', 'category', 'difficulty', 'filename', 'license', 'name', "
         "'notes', 'smt-lib-version' or 'status'";
  CVC5_API_RECOVERABLE_ARG_CHECK_EXPECTED(
      keyword != "smt-lib-version" || value == "2" || value == "2.0"
          || value == "2.5" || value == "2.6",
      value)
      << "'2.0', '2.5', '2.6'";
  CVC5_API_ARG_CHECK_EXPECTED(keyword != "status" || value == "sat"
                                  || value == "unsat" || value == "unknown",
                              value)
      << "'sat', 'unsat' or 'unknown'";
  //////// all checks before this line
  d_smtEngine->setInfo(keyword, value);
  ////////
  CVC5_API_TRY_CATCH_END;
}

void Solver::setLogic(const std::string& logic) const
{
  CVC5_API_TRY_CATCH_BEGIN;
  CVC5_API_CHECK(!d_smtEngine->isFullyInited())
      << "Invalid call to 'setLogic', solver is already fully initialized";
  cvc5::LogicInfo logic_info(logic);
  //////// all checks before this line
  d_smtEngine->setLogic(logic_info);
  ////////
  CVC5_API_TRY_CATCH_END;
}

void Solver::setOption(const std::string& option,
                       const std::string& value) const
{
  CVC5_API_TRY_CATCH_BEGIN;
  static constexpr auto mutableOpts = {"diagnostic-output-channel",
                                       "print-success",
                                       "regular-output-channel",
                                       "reproducible-resource-limit",
                                       "verbosity"};
  if (std::find(mutableOpts.begin(), mutableOpts.end(), option)
      == mutableOpts.end())
  {
    CVC5_API_CHECK(!d_smtEngine->isFullyInited())
        << "Invalid call to 'setOption' for option '" << option
        << "', solver is already fully initialized";
  }
  //////// all checks before this line
  d_smtEngine->setOption(option, value);
  ////////
  CVC5_API_TRY_CATCH_END;
}

Term Solver::mkSygusVar(const Sort& sort, const std::string& symbol) const
{
  CVC5_API_TRY_CATCH_BEGIN;
  CVC5_API_SOLVER_CHECK_SORT(sort);
  //////// all checks before this line
  Node res = getNodeManager()->mkBoundVar(symbol, *sort.d_type);
  (void)res.getType(true); /* kick off type checking */

  d_smtEngine->declareSygusVar(res);

  return Term(this, res);
  ////////
  CVC5_API_TRY_CATCH_END;
}

Grammar Solver::mkSygusGrammar(const std::vector<Term>& boundVars,
                               const std::vector<Term>& ntSymbols) const
{
  CVC5_API_TRY_CATCH_BEGIN;
  CVC5_API_ARG_SIZE_CHECK_EXPECTED(!ntSymbols.empty(), ntSymbols)
      << "a non-empty vector";
  CVC5_API_SOLVER_CHECK_BOUND_VARS(boundVars);
  CVC5_API_SOLVER_CHECK_BOUND_VARS(ntSymbols);
  //////// all checks before this line
  return Grammar(this, boundVars, ntSymbols);
  ////////
  CVC5_API_TRY_CATCH_END;
}

Term Solver::synthFun(const std::string& symbol,
                      const std::vector<Term>& boundVars,
                      const Sort& sort) const
{
  CVC5_API_TRY_CATCH_BEGIN;
  CVC5_API_SOLVER_CHECK_BOUND_VARS(boundVars);
  CVC5_API_SOLVER_CHECK_SORT(sort);
  //////// all checks before this line
  return synthFunHelper(symbol, boundVars, sort);
  ////////
  CVC5_API_TRY_CATCH_END;
}

Term Solver::synthFun(const std::string& symbol,
                      const std::vector<Term>& boundVars,
                      Sort sort,
                      Grammar& grammar) const
{
  CVC5_API_TRY_CATCH_BEGIN;
  CVC5_API_SOLVER_CHECK_BOUND_VARS(boundVars);
  CVC5_API_SOLVER_CHECK_SORT(sort);
  //////// all checks before this line
  return synthFunHelper(symbol, boundVars, sort, false, &grammar);
  ////////
  CVC5_API_TRY_CATCH_END;
}

Term Solver::synthInv(const std::string& symbol,
                      const std::vector<Term>& boundVars) const
{
  CVC5_API_TRY_CATCH_BEGIN;
  CVC5_API_SOLVER_CHECK_BOUND_VARS(boundVars);
  //////// all checks before this line
  return synthFunHelper(
      symbol, boundVars, Sort(this, getNodeManager()->booleanType()), true);
  ////////
  CVC5_API_TRY_CATCH_END;
}

Term Solver::synthInv(const std::string& symbol,
                      const std::vector<Term>& boundVars,
                      Grammar& grammar) const
{
  CVC5_API_TRY_CATCH_BEGIN;
  CVC5_API_SOLVER_CHECK_BOUND_VARS(boundVars);
  //////// all checks before this line
  return synthFunHelper(symbol,
                        boundVars,
                        Sort(this, getNodeManager()->booleanType()),
                        true,
                        &grammar);
  ////////
  CVC5_API_TRY_CATCH_END;
}

void Solver::addSygusConstraint(const Term& term) const
{
  NodeManagerScope scope(getNodeManager());
  CVC5_API_TRY_CATCH_BEGIN;
  CVC5_API_SOLVER_CHECK_TERM(term);
  CVC5_API_ARG_CHECK_EXPECTED(
      term.d_node->getType() == getNodeManager()->booleanType(), term)
      << "boolean term";
  //////// all checks before this line
  d_smtEngine->assertSygusConstraint(*term.d_node);
  ////////
  CVC5_API_TRY_CATCH_END;
}

void Solver::addSygusInvConstraint(Term inv,
                                   Term pre,
                                   Term trans,
                                   Term post) const
{
  CVC5_API_TRY_CATCH_BEGIN;
  CVC5_API_SOLVER_CHECK_TERM(inv);
  CVC5_API_SOLVER_CHECK_TERM(pre);
  CVC5_API_SOLVER_CHECK_TERM(trans);
  CVC5_API_SOLVER_CHECK_TERM(post);

  CVC5_API_ARG_CHECK_EXPECTED(inv.d_node->getType().isFunction(), inv)
      << "a function";

  TypeNode invType = inv.d_node->getType();

  CVC5_API_ARG_CHECK_EXPECTED(invType.getRangeType().isBoolean(), inv)
      << "boolean range";

  CVC5_API_CHECK(pre.d_node->getType() == invType)
      << "Expected inv and pre to have the same sort";

  CVC5_API_CHECK(post.d_node->getType() == invType)
      << "Expected inv and post to have the same sort";
  //////// all checks before this line

  const std::vector<TypeNode>& invArgTypes = invType.getArgTypes();

  std::vector<TypeNode> expectedTypes;
  expectedTypes.reserve(2 * invArgTypes.size() + 1);

  for (size_t i = 0, n = invArgTypes.size(); i < 2 * n; i += 2)
  {
    expectedTypes.push_back(invArgTypes[i % n]);
    expectedTypes.push_back(invArgTypes[(i + 1) % n]);
  }

  expectedTypes.push_back(invType.getRangeType());
  TypeNode expectedTransType = getNodeManager()->mkFunctionType(expectedTypes);

  CVC5_API_CHECK(trans.d_node->getType() == expectedTransType)
      << "Expected trans's sort to be " << invType;

  d_smtEngine->assertSygusInvConstraint(
      *inv.d_node, *pre.d_node, *trans.d_node, *post.d_node);
  ////////
  CVC5_API_TRY_CATCH_END;
}

Result Solver::checkSynth() const
{
  CVC5_API_TRY_CATCH_BEGIN;
  //////// all checks before this line
  return d_smtEngine->checkSynth();
  ////////
  CVC5_API_TRY_CATCH_END;
}

Term Solver::getSynthSolution(Term term) const
{
  CVC5_API_TRY_CATCH_BEGIN;
  CVC5_API_SOLVER_CHECK_TERM(term);

  std::map<cvc5::Node, cvc5::Node> map;
  CVC5_API_CHECK(d_smtEngine->getSynthSolutions(map))
      << "The solver is not in a state immediately preceded by a "
         "successful call to checkSynth";

  std::map<cvc5::Node, cvc5::Node>::const_iterator it = map.find(*term.d_node);

  CVC5_API_CHECK(it != map.cend()) << "Synth solution not found for given term";
  //////// all checks before this line
  return Term(this, it->second);
  ////////
  CVC5_API_TRY_CATCH_END;
}

std::vector<Term> Solver::getSynthSolutions(
    const std::vector<Term>& terms) const
{
  CVC5_API_TRY_CATCH_BEGIN;
  CVC5_API_ARG_SIZE_CHECK_EXPECTED(!terms.empty(), terms) << "non-empty vector";
  CVC5_API_SOLVER_CHECK_TERMS(terms);

  std::map<cvc5::Node, cvc5::Node> map;
  CVC5_API_CHECK(d_smtEngine->getSynthSolutions(map))
      << "The solver is not in a state immediately preceded by a "
         "successful call to checkSynth";
  //////// all checks before this line

  std::vector<Term> synthSolution;
  synthSolution.reserve(terms.size());

  for (size_t i = 0, n = terms.size(); i < n; ++i)
  {
    std::map<cvc5::Node, cvc5::Node>::const_iterator it =
        map.find(*terms[i].d_node);

    CVC5_API_CHECK(it != map.cend())
        << "Synth solution not found for term at index " << i;

    synthSolution.push_back(Term(this, it->second));
  }

  return synthSolution;
  ////////
  CVC5_API_TRY_CATCH_END;
}

/*
 * !!! This is only temporarily available until the parser is fully migrated to
 * the new API. !!!
 */
SmtEngine* Solver::getSmtEngine(void) const { return d_smtEngine.get(); }

/*
 * !!! This is only temporarily available until the parser is fully migrated to
 * the new API. !!!
 */
Options& Solver::getOptions(void) { return d_smtEngine->getOptions(); }

Statistics Solver::getStatistics() const
{
  return Statistics(d_smtEngine->getStatisticsRegistry());
}

}  // namespace api

}  // namespace cvc5

namespace std {

size_t hash<cvc5::api::Kind>::operator()(cvc5::api::Kind k) const
{
  return static_cast<size_t>(k);
}

size_t hash<cvc5::api::Op>::operator()(const cvc5::api::Op& t) const
{
  if (t.isIndexedHelper())
  {
    return std::hash<cvc5::Node>()(*t.d_node);
  }
  else
  {
    return std::hash<cvc5::api::Kind>()(t.d_kind);
  }
}

size_t std::hash<cvc5::api::RoundingMode>::operator()(
    cvc5::api::RoundingMode rm) const
{
  return static_cast<size_t>(rm);
}

size_t std::hash<cvc5::api::Sort>::operator()(const cvc5::api::Sort& s) const
{
  return std::hash<cvc5::TypeNode>()(*s.d_type);
}

size_t std::hash<cvc5::api::Term>::operator()(const cvc5::api::Term& t) const
{
  return std::hash<cvc5::Node>()(*t.d_node);
}

}  // namespace std<|MERGE_RESOLUTION|>--- conflicted
+++ resolved
@@ -7109,12 +7109,6 @@
   CVC5_API_TRY_CATCH_END;
 }
 
-<<<<<<< HEAD
-/**
- *  ( get-proof )
- */
-=======
->>>>>>> 7f14a113
 std::string Solver::getProof(void) const
 {
   CVC5_API_TRY_CATCH_BEGIN;
@@ -7127,12 +7121,6 @@
   CVC5_API_TRY_CATCH_END;
 }
 
-<<<<<<< HEAD
-/**
- *  ( get-value ( <term> ) )
- */
-=======
->>>>>>> 7f14a113
 Term Solver::getValue(const Term& term) const
 {
   CVC5_API_TRY_CATCH_BEGIN;
