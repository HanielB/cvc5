/******************************************************************************
 * Top contributors (to current version):
 *   Aina Niemetz, Andrew Reynolds, Gereon Kremer
 *
 * This file is part of the cvc5 project.
 *
 * Copyright (c) 2009-2024 by the authors listed in the file AUTHORS
 * in the top-level source directory and their institutional affiliations.
 * All rights reserved.  See the file COPYING in the top-level source
 * directory for licensing information.
 * ****************************************************************************
 *
 * The cvc5 C++ API.
 *
 * A brief note on how to guard API functions:
 *
 * In general, we think of API guards as a fence -- they are supposed to make
 * sure that no invalid arguments get passed into internal realms of cvc5.
 * Thus we always want to catch such cases on the API level (and can then
 * assert internally that no invalid argument is passed in).
 *
 * The only special case is when we use 3rd party back-ends we have no control
 * over, and which throw (invalid_argument) exceptions anyways. In this case,
 * we do not replicate argument checks but delegate them to the back-end,
 * catch thrown exceptions, and raise a CVC5ApiException.
 *
 * Our Integer implementation, e.g., is such a special case since we support
 * two different back end implementations (GMP, CLN). Be aware that they do
 * not fully agree on what is (in)valid input, which requires extra checks for
 * consistent behavior (see Solver::mkRealOrIntegerFromStrHelper for example).
 */

#include <cvc5/cvc5.h>

#include <cstring>
#include <sstream>

#include "api/cpp/cvc5_checks.h"
#include "base/check.h"
#include "base/configuration.h"
#include "expr/array_store_all.h"
#include "expr/ascription_type.h"
#include "expr/cardinality_constraint.h"
#include "expr/dtype.h"
#include "expr/dtype_cons.h"
#include "expr/dtype_selector.h"
#include "expr/emptybag.h"
#include "expr/emptyset.h"
#include "expr/kind.h"
#include "expr/metakind.h"
#include "expr/node.h"
#include "expr/node_algorithm.h"
#include "expr/node_builder.h"
#include "expr/node_manager.h"
#include "expr/plugin.h"
#include "expr/sequence.h"
#include "expr/skolem_manager.h"
#include "expr/sygus_grammar.h"
#include "expr/type_node.h"
#include "options/base_options.h"
#include "options/expr_options.h"
#include "options/main_options.h"
#include "options/options.h"
#include "options/options_public.h"
#include "options/quantifiers_options.h"
#include "options/smt_options.h"
#include "proof/proof_node.h"
#include "proof/unsat_core.h"
#include "smt/env.h"
#include "smt/model.h"
#include "smt/smt_mode.h"
#include "smt/solver_engine.h"
#include "theory/arith/nl/poly_conversion.h"
#include "theory/datatypes/project_op.h"
#include "theory/logic_info.h"
#include "theory/theory_model.h"
#include "util/bitvector.h"
#include "util/divisible.h"
#include "util/finite_field_value.h"
#include "util/floatingpoint.h"
#include "util/iand.h"
#include "util/random.h"
#include "util/regexp.h"
#include "util/result.h"
#include "util/roundingmode.h"
#include "util/statistics_registry.h"
#include "util/statistics_stats.h"
#include "util/statistics_value.h"
#include "util/string.h"
#include "util/synth_result.h"
#include "util/uninterpreted_sort_value.h"
#include "util/utility.h"

namespace cvc5 {

/* -------------------------------------------------------------------------- */
/* APIStatistics                                                              */
/* -------------------------------------------------------------------------- */

struct APIStatistics
{
  internal::HistogramStat<internal::TypeConstant> d_consts;
  internal::HistogramStat<internal::TypeConstant> d_vars;
  internal::HistogramStat<Kind> d_terms;
};

/* -------------------------------------------------------------------------- */
/* Kind                                                                       */
/* -------------------------------------------------------------------------- */

#define KIND_ENUM(external_name, internal_name)                              \
  {                                                                          \
    external_name,                                                           \
        std::make_pair(internal_name, std::string(#external_name).substr(6)) \
  }

/* Mapping from external (API) kind to internal kind. */
const static std::unordered_map<Kind, std::pair<internal::Kind, std::string>>
    s_kinds{
        KIND_ENUM(Kind::INTERNAL_KIND, internal::Kind::UNDEFINED_KIND),
        KIND_ENUM(Kind::UNDEFINED_KIND, internal::Kind::UNDEFINED_KIND),
        KIND_ENUM(Kind::NULL_TERM, internal::Kind::NULL_EXPR),
        /* Builtin ---------------------------------------------------------- */
        KIND_ENUM(Kind::UNINTERPRETED_SORT_VALUE,
                  internal::Kind::UNINTERPRETED_SORT_VALUE),
        KIND_ENUM(Kind::EQUAL, internal::Kind::EQUAL),
        KIND_ENUM(Kind::DISTINCT, internal::Kind::DISTINCT),
        KIND_ENUM(Kind::CONSTANT, internal::Kind::VARIABLE),
        KIND_ENUM(Kind::VARIABLE, internal::Kind::BOUND_VARIABLE),
        KIND_ENUM(Kind::SKOLEM, internal::Kind::SKOLEM),
        KIND_ENUM(Kind::SEXPR, internal::Kind::SEXPR),
        KIND_ENUM(Kind::LAMBDA, internal::Kind::LAMBDA),
        KIND_ENUM(Kind::WITNESS, internal::Kind::WITNESS),
        /* Boolean ---------------------------------------------------------- */
        KIND_ENUM(Kind::CONST_BOOLEAN, internal::Kind::CONST_BOOLEAN),
        KIND_ENUM(Kind::NOT, internal::Kind::NOT),
        KIND_ENUM(Kind::AND, internal::Kind::AND),
        KIND_ENUM(Kind::IMPLIES, internal::Kind::IMPLIES),
        KIND_ENUM(Kind::OR, internal::Kind::OR),
        KIND_ENUM(Kind::XOR, internal::Kind::XOR),
        KIND_ENUM(Kind::ITE, internal::Kind::ITE),
        /* UF --------------------------------------------------------------- */
        KIND_ENUM(Kind::APPLY_UF, internal::Kind::APPLY_UF),
        KIND_ENUM(Kind::CARDINALITY_CONSTRAINT,
                  internal::Kind::CARDINALITY_CONSTRAINT),
        KIND_ENUM(Kind::HO_APPLY, internal::Kind::HO_APPLY),
        /* Arithmetic ------------------------------------------------------- */
        KIND_ENUM(Kind::ADD, internal::Kind::ADD),
        KIND_ENUM(Kind::MULT, internal::Kind::MULT),
        KIND_ENUM(Kind::IAND, internal::Kind::IAND),
        KIND_ENUM(Kind::POW2, internal::Kind::POW2),
        KIND_ENUM(Kind::SUB, internal::Kind::SUB),
        KIND_ENUM(Kind::NEG, internal::Kind::NEG),
        KIND_ENUM(Kind::DIVISION, internal::Kind::DIVISION),
        KIND_ENUM(Kind::DIVISION_TOTAL, internal::Kind::DIVISION_TOTAL),
        KIND_ENUM(Kind::INTS_DIVISION, internal::Kind::INTS_DIVISION),
        KIND_ENUM(Kind::INTS_DIVISION_TOTAL,
                  internal::Kind::INTS_DIVISION_TOTAL),
        KIND_ENUM(Kind::INTS_MODULUS, internal::Kind::INTS_MODULUS),
        KIND_ENUM(Kind::INTS_MODULUS_TOTAL, internal::Kind::INTS_MODULUS_TOTAL),
        KIND_ENUM(Kind::ABS, internal::Kind::ABS),
        KIND_ENUM(Kind::DIVISIBLE, internal::Kind::DIVISIBLE),
        KIND_ENUM(Kind::POW, internal::Kind::POW),
        KIND_ENUM(Kind::EXPONENTIAL, internal::Kind::EXPONENTIAL),
        KIND_ENUM(Kind::SINE, internal::Kind::SINE),
        KIND_ENUM(Kind::COSINE, internal::Kind::COSINE),
        KIND_ENUM(Kind::TANGENT, internal::Kind::TANGENT),
        KIND_ENUM(Kind::COSECANT, internal::Kind::COSECANT),
        KIND_ENUM(Kind::SECANT, internal::Kind::SECANT),
        KIND_ENUM(Kind::COTANGENT, internal::Kind::COTANGENT),
        KIND_ENUM(Kind::ARCSINE, internal::Kind::ARCSINE),
        KIND_ENUM(Kind::ARCCOSINE, internal::Kind::ARCCOSINE),
        KIND_ENUM(Kind::ARCTANGENT, internal::Kind::ARCTANGENT),
        KIND_ENUM(Kind::ARCCOSECANT, internal::Kind::ARCCOSECANT),
        KIND_ENUM(Kind::ARCSECANT, internal::Kind::ARCSECANT),
        KIND_ENUM(Kind::ARCCOTANGENT, internal::Kind::ARCCOTANGENT),
        KIND_ENUM(Kind::SQRT, internal::Kind::SQRT),
        KIND_ENUM(Kind::CONST_RATIONAL, internal::Kind::CONST_RATIONAL),
        KIND_ENUM(Kind::CONST_INTEGER, internal::Kind::CONST_INTEGER),
        KIND_ENUM(Kind::LT, internal::Kind::LT),
        KIND_ENUM(Kind::LEQ, internal::Kind::LEQ),
        KIND_ENUM(Kind::GT, internal::Kind::GT),
        KIND_ENUM(Kind::GEQ, internal::Kind::GEQ),
        KIND_ENUM(Kind::IS_INTEGER, internal::Kind::IS_INTEGER),
        KIND_ENUM(Kind::TO_INTEGER, internal::Kind::TO_INTEGER),
        KIND_ENUM(Kind::TO_REAL, internal::Kind::TO_REAL),
        KIND_ENUM(Kind::PI, internal::Kind::PI),
        /* BV --------------------------------------------------------------- */
        KIND_ENUM(Kind::CONST_BITVECTOR, internal::Kind::CONST_BITVECTOR),
        KIND_ENUM(Kind::BITVECTOR_CONCAT, internal::Kind::BITVECTOR_CONCAT),
        KIND_ENUM(Kind::BITVECTOR_AND, internal::Kind::BITVECTOR_AND),
        KIND_ENUM(Kind::BITVECTOR_OR, internal::Kind::BITVECTOR_OR),
        KIND_ENUM(Kind::BITVECTOR_XOR, internal::Kind::BITVECTOR_XOR),
        KIND_ENUM(Kind::BITVECTOR_NOT, internal::Kind::BITVECTOR_NOT),
        KIND_ENUM(Kind::BITVECTOR_NAND, internal::Kind::BITVECTOR_NAND),
        KIND_ENUM(Kind::BITVECTOR_NOR, internal::Kind::BITVECTOR_NOR),
        KIND_ENUM(Kind::BITVECTOR_XNOR, internal::Kind::BITVECTOR_XNOR),
        KIND_ENUM(Kind::BITVECTOR_COMP, internal::Kind::BITVECTOR_COMP),
        KIND_ENUM(Kind::BITVECTOR_MULT, internal::Kind::BITVECTOR_MULT),
        KIND_ENUM(Kind::BITVECTOR_ADD, internal::Kind::BITVECTOR_ADD),
        KIND_ENUM(Kind::BITVECTOR_SUB, internal::Kind::BITVECTOR_SUB),
        KIND_ENUM(Kind::BITVECTOR_NEG, internal::Kind::BITVECTOR_NEG),
        KIND_ENUM(Kind::BITVECTOR_UDIV, internal::Kind::BITVECTOR_UDIV),
        KIND_ENUM(Kind::BITVECTOR_UREM, internal::Kind::BITVECTOR_UREM),
        KIND_ENUM(Kind::BITVECTOR_SDIV, internal::Kind::BITVECTOR_SDIV),
        KIND_ENUM(Kind::BITVECTOR_SREM, internal::Kind::BITVECTOR_SREM),
        KIND_ENUM(Kind::BITVECTOR_SMOD, internal::Kind::BITVECTOR_SMOD),
        KIND_ENUM(Kind::BITVECTOR_SHL, internal::Kind::BITVECTOR_SHL),
        KIND_ENUM(Kind::BITVECTOR_LSHR, internal::Kind::BITVECTOR_LSHR),
        KIND_ENUM(Kind::BITVECTOR_ASHR, internal::Kind::BITVECTOR_ASHR),
        KIND_ENUM(Kind::BITVECTOR_ULT, internal::Kind::BITVECTOR_ULT),
        KIND_ENUM(Kind::BITVECTOR_ULE, internal::Kind::BITVECTOR_ULE),
        KIND_ENUM(Kind::BITVECTOR_UGT, internal::Kind::BITVECTOR_UGT),
        KIND_ENUM(Kind::BITVECTOR_UGE, internal::Kind::BITVECTOR_UGE),
        KIND_ENUM(Kind::BITVECTOR_SLT, internal::Kind::BITVECTOR_SLT),
        KIND_ENUM(Kind::BITVECTOR_SLE, internal::Kind::BITVECTOR_SLE),
        KIND_ENUM(Kind::BITVECTOR_SGT, internal::Kind::BITVECTOR_SGT),
        KIND_ENUM(Kind::BITVECTOR_SGE, internal::Kind::BITVECTOR_SGE),
        KIND_ENUM(Kind::BITVECTOR_ULTBV, internal::Kind::BITVECTOR_ULTBV),
        KIND_ENUM(Kind::BITVECTOR_SLTBV, internal::Kind::BITVECTOR_SLTBV),
        KIND_ENUM(Kind::BITVECTOR_NEGO, internal::Kind::BITVECTOR_NEGO),
        KIND_ENUM(Kind::BITVECTOR_UADDO, internal::Kind::BITVECTOR_UADDO),
        KIND_ENUM(Kind::BITVECTOR_SADDO, internal::Kind::BITVECTOR_SADDO),
        KIND_ENUM(Kind::BITVECTOR_UMULO, internal::Kind::BITVECTOR_UMULO),
        KIND_ENUM(Kind::BITVECTOR_SMULO, internal::Kind::BITVECTOR_SMULO),
        KIND_ENUM(Kind::BITVECTOR_USUBO, internal::Kind::BITVECTOR_USUBO),
        KIND_ENUM(Kind::BITVECTOR_SSUBO, internal::Kind::BITVECTOR_SSUBO),
        KIND_ENUM(Kind::BITVECTOR_SDIVO, internal::Kind::BITVECTOR_SDIVO),
        KIND_ENUM(Kind::BITVECTOR_ITE, internal::Kind::BITVECTOR_ITE),
        KIND_ENUM(Kind::BITVECTOR_REDOR, internal::Kind::BITVECTOR_REDOR),
        KIND_ENUM(Kind::BITVECTOR_REDAND, internal::Kind::BITVECTOR_REDAND),
        KIND_ENUM(Kind::BITVECTOR_EXTRACT, internal::Kind::BITVECTOR_EXTRACT),
        KIND_ENUM(Kind::BITVECTOR_REPEAT, internal::Kind::BITVECTOR_REPEAT),
        KIND_ENUM(Kind::BITVECTOR_ZERO_EXTEND,
                  internal::Kind::BITVECTOR_ZERO_EXTEND),
        KIND_ENUM(Kind::BITVECTOR_SIGN_EXTEND,
                  internal::Kind::BITVECTOR_SIGN_EXTEND),
        KIND_ENUM(Kind::BITVECTOR_ROTATE_LEFT,
                  internal::Kind::BITVECTOR_ROTATE_LEFT),
        KIND_ENUM(Kind::BITVECTOR_ROTATE_RIGHT,
                  internal::Kind::BITVECTOR_ROTATE_RIGHT),
        KIND_ENUM(Kind::INT_TO_BITVECTOR, internal::Kind::INT_TO_BITVECTOR),
        KIND_ENUM(Kind::BITVECTOR_TO_NAT, internal::Kind::BITVECTOR_TO_NAT),
        /* Finite Fields --------------------------------------------------- */
        KIND_ENUM(Kind::CONST_FINITE_FIELD, internal::Kind::CONST_FINITE_FIELD),
        KIND_ENUM(Kind::FINITE_FIELD_BITSUM,
                  internal::Kind::FINITE_FIELD_BITSUM),
        KIND_ENUM(Kind::FINITE_FIELD_MULT, internal::Kind::FINITE_FIELD_MULT),
        KIND_ENUM(Kind::FINITE_FIELD_ADD, internal::Kind::FINITE_FIELD_ADD),
        KIND_ENUM(Kind::FINITE_FIELD_NEG, internal::Kind::FINITE_FIELD_NEG),
        /* FP --------------------------------------------------------------- */
        KIND_ENUM(Kind::CONST_FLOATINGPOINT,
                  internal::Kind::CONST_FLOATINGPOINT),
        KIND_ENUM(Kind::CONST_ROUNDINGMODE, internal::Kind::CONST_ROUNDINGMODE),
        KIND_ENUM(Kind::FLOATINGPOINT_FP, internal::Kind::FLOATINGPOINT_FP),
        KIND_ENUM(Kind::FLOATINGPOINT_EQ, internal::Kind::FLOATINGPOINT_EQ),
        KIND_ENUM(Kind::FLOATINGPOINT_ABS, internal::Kind::FLOATINGPOINT_ABS),
        KIND_ENUM(Kind::FLOATINGPOINT_NEG, internal::Kind::FLOATINGPOINT_NEG),
        KIND_ENUM(Kind::FLOATINGPOINT_ADD, internal::Kind::FLOATINGPOINT_ADD),
        KIND_ENUM(Kind::FLOATINGPOINT_SUB, internal::Kind::FLOATINGPOINT_SUB),
        KIND_ENUM(Kind::FLOATINGPOINT_MULT, internal::Kind::FLOATINGPOINT_MULT),
        KIND_ENUM(Kind::FLOATINGPOINT_DIV, internal::Kind::FLOATINGPOINT_DIV),
        KIND_ENUM(Kind::FLOATINGPOINT_FMA, internal::Kind::FLOATINGPOINT_FMA),
        KIND_ENUM(Kind::FLOATINGPOINT_SQRT, internal::Kind::FLOATINGPOINT_SQRT),
        KIND_ENUM(Kind::FLOATINGPOINT_REM, internal::Kind::FLOATINGPOINT_REM),
        KIND_ENUM(Kind::FLOATINGPOINT_RTI, internal::Kind::FLOATINGPOINT_RTI),
        KIND_ENUM(Kind::FLOATINGPOINT_MIN, internal::Kind::FLOATINGPOINT_MIN),
        KIND_ENUM(Kind::FLOATINGPOINT_MAX, internal::Kind::FLOATINGPOINT_MAX),
        KIND_ENUM(Kind::FLOATINGPOINT_LEQ, internal::Kind::FLOATINGPOINT_LEQ),
        KIND_ENUM(Kind::FLOATINGPOINT_LT, internal::Kind::FLOATINGPOINT_LT),
        KIND_ENUM(Kind::FLOATINGPOINT_GEQ, internal::Kind::FLOATINGPOINT_GEQ),
        KIND_ENUM(Kind::FLOATINGPOINT_GT, internal::Kind::FLOATINGPOINT_GT),
        KIND_ENUM(Kind::FLOATINGPOINT_IS_NORMAL,
                  internal::Kind::FLOATINGPOINT_IS_NORMAL),
        KIND_ENUM(Kind::FLOATINGPOINT_IS_SUBNORMAL,
                  internal::Kind::FLOATINGPOINT_IS_SUBNORMAL),
        KIND_ENUM(Kind::FLOATINGPOINT_IS_ZERO,
                  internal::Kind::FLOATINGPOINT_IS_ZERO),
        KIND_ENUM(Kind::FLOATINGPOINT_IS_INF,
                  internal::Kind::FLOATINGPOINT_IS_INF),
        KIND_ENUM(Kind::FLOATINGPOINT_IS_NAN,
                  internal::Kind::FLOATINGPOINT_IS_NAN),
        KIND_ENUM(Kind::FLOATINGPOINT_IS_NEG,
                  internal::Kind::FLOATINGPOINT_IS_NEG),
        KIND_ENUM(Kind::FLOATINGPOINT_IS_POS,
                  internal::Kind::FLOATINGPOINT_IS_POS),
        KIND_ENUM(Kind::FLOATINGPOINT_TO_FP_FROM_FP,
                  internal::Kind::FLOATINGPOINT_TO_FP_FROM_FP),
        KIND_ENUM(Kind::FLOATINGPOINT_TO_FP_FROM_IEEE_BV,
                  internal::Kind::FLOATINGPOINT_TO_FP_FROM_IEEE_BV),
        KIND_ENUM(Kind::FLOATINGPOINT_TO_FP_FROM_REAL,
                  internal::Kind::FLOATINGPOINT_TO_FP_FROM_REAL),
        KIND_ENUM(Kind::FLOATINGPOINT_TO_FP_FROM_SBV,
                  internal::Kind::FLOATINGPOINT_TO_FP_FROM_SBV),
        KIND_ENUM(Kind::FLOATINGPOINT_TO_FP_FROM_UBV,
                  internal::Kind::FLOATINGPOINT_TO_FP_FROM_UBV),
        KIND_ENUM(Kind::FLOATINGPOINT_TO_UBV,
                  internal::Kind::FLOATINGPOINT_TO_UBV),
        KIND_ENUM(Kind::FLOATINGPOINT_TO_SBV,
                  internal::Kind::FLOATINGPOINT_TO_SBV),
        KIND_ENUM(Kind::FLOATINGPOINT_TO_REAL,
                  internal::Kind::FLOATINGPOINT_TO_REAL),
        /* Arrays ----------------------------------------------------------- */
        KIND_ENUM(Kind::SELECT, internal::Kind::SELECT),
        KIND_ENUM(Kind::STORE, internal::Kind::STORE),
        KIND_ENUM(Kind::CONST_ARRAY, internal::Kind::STORE_ALL),
        KIND_ENUM(Kind::EQ_RANGE, internal::Kind::EQ_RANGE),
        /* Datatypes -------------------------------------------------------- */
        KIND_ENUM(Kind::APPLY_SELECTOR, internal::Kind::APPLY_SELECTOR),
        KIND_ENUM(Kind::APPLY_CONSTRUCTOR, internal::Kind::APPLY_CONSTRUCTOR),
        KIND_ENUM(Kind::APPLY_TESTER, internal::Kind::APPLY_TESTER),
        KIND_ENUM(Kind::APPLY_UPDATER, internal::Kind::APPLY_UPDATER),
        KIND_ENUM(Kind::MATCH, internal::Kind::MATCH),
        KIND_ENUM(Kind::MATCH_CASE, internal::Kind::MATCH_CASE),
        KIND_ENUM(Kind::MATCH_BIND_CASE, internal::Kind::MATCH_BIND_CASE),
        KIND_ENUM(Kind::TUPLE_PROJECT, internal::Kind::TUPLE_PROJECT),
        KIND_ENUM(Kind::NULLABLE_LIFT, internal::Kind::NULLABLE_LIFT),
        /* Separation Logic ------------------------------------------------- */
        KIND_ENUM(Kind::SEP_NIL, internal::Kind::SEP_NIL),
        KIND_ENUM(Kind::SEP_EMP, internal::Kind::SEP_EMP),
        KIND_ENUM(Kind::SEP_PTO, internal::Kind::SEP_PTO),
        KIND_ENUM(Kind::SEP_STAR, internal::Kind::SEP_STAR),
        KIND_ENUM(Kind::SEP_WAND, internal::Kind::SEP_WAND),
        /* Sets ------------------------------------------------------------- */
        KIND_ENUM(Kind::SET_EMPTY, internal::Kind::SET_EMPTY),
        KIND_ENUM(Kind::SET_UNION, internal::Kind::SET_UNION),
        KIND_ENUM(Kind::SET_INTER, internal::Kind::SET_INTER),
        KIND_ENUM(Kind::SET_MINUS, internal::Kind::SET_MINUS),
        KIND_ENUM(Kind::SET_SUBSET, internal::Kind::SET_SUBSET),
        KIND_ENUM(Kind::SET_MEMBER, internal::Kind::SET_MEMBER),
        KIND_ENUM(Kind::SET_SINGLETON, internal::Kind::SET_SINGLETON),
        KIND_ENUM(Kind::SET_INSERT, internal::Kind::SET_INSERT),
        KIND_ENUM(Kind::SET_CARD, internal::Kind::SET_CARD),
        KIND_ENUM(Kind::SET_COMPLEMENT, internal::Kind::SET_COMPLEMENT),
        KIND_ENUM(Kind::SET_UNIVERSE, internal::Kind::SET_UNIVERSE),
        KIND_ENUM(Kind::SET_COMPREHENSION, internal::Kind::SET_COMPREHENSION),
        KIND_ENUM(Kind::SET_CHOOSE, internal::Kind::SET_CHOOSE),
        KIND_ENUM(Kind::SET_IS_SINGLETON, internal::Kind::SET_IS_SINGLETON),
        KIND_ENUM(Kind::SET_MAP, internal::Kind::SET_MAP),
        KIND_ENUM(Kind::SET_FILTER, internal::Kind::SET_FILTER),
        KIND_ENUM(Kind::SET_FOLD, internal::Kind::SET_FOLD),
        /* Relations -------------------------------------------------------- */
        KIND_ENUM(Kind::RELATION_JOIN, internal::Kind::RELATION_JOIN),
        KIND_ENUM(Kind::RELATION_TABLE_JOIN,
                  internal::Kind::RELATION_TABLE_JOIN),
        KIND_ENUM(Kind::RELATION_PRODUCT, internal::Kind::RELATION_PRODUCT),
        KIND_ENUM(Kind::RELATION_TRANSPOSE, internal::Kind::RELATION_TRANSPOSE),
        KIND_ENUM(Kind::RELATION_TCLOSURE, internal::Kind::RELATION_TCLOSURE),
        KIND_ENUM(Kind::RELATION_JOIN_IMAGE,
                  internal::Kind::RELATION_JOIN_IMAGE),
        KIND_ENUM(Kind::RELATION_IDEN, internal::Kind::RELATION_IDEN),
        KIND_ENUM(Kind::RELATION_GROUP, internal::Kind::RELATION_GROUP),
        KIND_ENUM(Kind::RELATION_AGGREGATE, internal::Kind::RELATION_AGGREGATE),
        KIND_ENUM(Kind::RELATION_PROJECT, internal::Kind::RELATION_PROJECT),
        /* Bags ------------------------------------------------------------- */
        KIND_ENUM(Kind::BAG_UNION_MAX, internal::Kind::BAG_UNION_MAX),
        KIND_ENUM(Kind::BAG_UNION_DISJOINT, internal::Kind::BAG_UNION_DISJOINT),
        KIND_ENUM(Kind::BAG_INTER_MIN, internal::Kind::BAG_INTER_MIN),
        KIND_ENUM(Kind::BAG_DIFFERENCE_SUBTRACT,
                  internal::Kind::BAG_DIFFERENCE_SUBTRACT),
        KIND_ENUM(Kind::BAG_DIFFERENCE_REMOVE,
                  internal::Kind::BAG_DIFFERENCE_REMOVE),
        KIND_ENUM(Kind::BAG_SUBBAG, internal::Kind::BAG_SUBBAG),
        KIND_ENUM(Kind::BAG_COUNT, internal::Kind::BAG_COUNT),
        KIND_ENUM(Kind::BAG_MEMBER, internal::Kind::BAG_MEMBER),
        KIND_ENUM(Kind::BAG_SETOF, internal::Kind::BAG_SETOF),
        KIND_ENUM(Kind::BAG_MAKE, internal::Kind::BAG_MAKE),
        KIND_ENUM(Kind::BAG_EMPTY, internal::Kind::BAG_EMPTY),
        KIND_ENUM(Kind::BAG_CARD, internal::Kind::BAG_CARD),
        KIND_ENUM(Kind::BAG_CHOOSE, internal::Kind::BAG_CHOOSE),
        KIND_ENUM(Kind::BAG_MAP, internal::Kind::BAG_MAP),
        KIND_ENUM(Kind::BAG_FILTER, internal::Kind::BAG_FILTER),
        KIND_ENUM(Kind::BAG_FOLD, internal::Kind::BAG_FOLD),
        KIND_ENUM(Kind::BAG_PARTITION, internal::Kind::BAG_PARTITION),
        KIND_ENUM(Kind::TABLE_PRODUCT, internal::Kind::TABLE_PRODUCT),
        KIND_ENUM(Kind::TABLE_PROJECT, internal::Kind::TABLE_PROJECT),
        KIND_ENUM(Kind::TABLE_AGGREGATE, internal::Kind::TABLE_AGGREGATE),
        KIND_ENUM(Kind::TABLE_JOIN, internal::Kind::TABLE_JOIN),
        KIND_ENUM(Kind::TABLE_GROUP, internal::Kind::TABLE_GROUP),
        /* Strings ---------------------------------------------------------- */
        KIND_ENUM(Kind::STRING_CONCAT, internal::Kind::STRING_CONCAT),
        KIND_ENUM(Kind::STRING_IN_REGEXP, internal::Kind::STRING_IN_REGEXP),
        KIND_ENUM(Kind::STRING_LENGTH, internal::Kind::STRING_LENGTH),
        KIND_ENUM(Kind::STRING_SUBSTR, internal::Kind::STRING_SUBSTR),
        KIND_ENUM(Kind::STRING_UPDATE, internal::Kind::STRING_UPDATE),
        KIND_ENUM(Kind::STRING_CHARAT, internal::Kind::STRING_CHARAT),
        KIND_ENUM(Kind::STRING_CONTAINS, internal::Kind::STRING_CONTAINS),
        KIND_ENUM(Kind::STRING_INDEXOF, internal::Kind::STRING_INDEXOF),
        KIND_ENUM(Kind::STRING_INDEXOF_RE, internal::Kind::STRING_INDEXOF_RE),
        KIND_ENUM(Kind::STRING_REPLACE, internal::Kind::STRING_REPLACE),
        KIND_ENUM(Kind::STRING_REPLACE_ALL, internal::Kind::STRING_REPLACE_ALL),
        KIND_ENUM(Kind::STRING_REPLACE_RE, internal::Kind::STRING_REPLACE_RE),
        KIND_ENUM(Kind::STRING_REPLACE_RE_ALL,
                  internal::Kind::STRING_REPLACE_RE_ALL),
        KIND_ENUM(Kind::STRING_TO_LOWER, internal::Kind::STRING_TO_LOWER),
        KIND_ENUM(Kind::STRING_TO_UPPER, internal::Kind::STRING_TO_UPPER),
        KIND_ENUM(Kind::STRING_REV, internal::Kind::STRING_REV),
        KIND_ENUM(Kind::STRING_FROM_CODE, internal::Kind::STRING_FROM_CODE),
        KIND_ENUM(Kind::STRING_TO_CODE, internal::Kind::STRING_TO_CODE),
        KIND_ENUM(Kind::STRING_LT, internal::Kind::STRING_LT),
        KIND_ENUM(Kind::STRING_LEQ, internal::Kind::STRING_LEQ),
        KIND_ENUM(Kind::STRING_PREFIX, internal::Kind::STRING_PREFIX),
        KIND_ENUM(Kind::STRING_SUFFIX, internal::Kind::STRING_SUFFIX),
        KIND_ENUM(Kind::STRING_IS_DIGIT, internal::Kind::STRING_IS_DIGIT),
        KIND_ENUM(Kind::STRING_FROM_INT, internal::Kind::STRING_ITOS),
        KIND_ENUM(Kind::STRING_TO_INT, internal::Kind::STRING_STOI),
        KIND_ENUM(Kind::CONST_STRING, internal::Kind::CONST_STRING),
        KIND_ENUM(Kind::STRING_TO_REGEXP, internal::Kind::STRING_TO_REGEXP),
        KIND_ENUM(Kind::REGEXP_CONCAT, internal::Kind::REGEXP_CONCAT),
        KIND_ENUM(Kind::REGEXP_UNION, internal::Kind::REGEXP_UNION),
        KIND_ENUM(Kind::REGEXP_INTER, internal::Kind::REGEXP_INTER),
        KIND_ENUM(Kind::REGEXP_DIFF, internal::Kind::REGEXP_DIFF),
        KIND_ENUM(Kind::REGEXP_STAR, internal::Kind::REGEXP_STAR),
        KIND_ENUM(Kind::REGEXP_PLUS, internal::Kind::REGEXP_PLUS),
        KIND_ENUM(Kind::REGEXP_OPT, internal::Kind::REGEXP_OPT),
        KIND_ENUM(Kind::REGEXP_RANGE, internal::Kind::REGEXP_RANGE),
        KIND_ENUM(Kind::REGEXP_REPEAT, internal::Kind::REGEXP_REPEAT),
        KIND_ENUM(Kind::REGEXP_LOOP, internal::Kind::REGEXP_LOOP),
        KIND_ENUM(Kind::REGEXP_NONE, internal::Kind::REGEXP_NONE),
        KIND_ENUM(Kind::REGEXP_ALL, internal::Kind::REGEXP_ALL),
        KIND_ENUM(Kind::REGEXP_ALLCHAR, internal::Kind::REGEXP_ALLCHAR),
        KIND_ENUM(Kind::REGEXP_COMPLEMENT, internal::Kind::REGEXP_COMPLEMENT),
        // maps to the same kind as the string versions
        KIND_ENUM(Kind::SEQ_CONCAT, internal::Kind::STRING_CONCAT),
        KIND_ENUM(Kind::SEQ_LENGTH, internal::Kind::STRING_LENGTH),
        KIND_ENUM(Kind::SEQ_EXTRACT, internal::Kind::STRING_SUBSTR),
        KIND_ENUM(Kind::SEQ_UPDATE, internal::Kind::STRING_UPDATE),
        KIND_ENUM(Kind::SEQ_AT, internal::Kind::STRING_CHARAT),
        KIND_ENUM(Kind::SEQ_CONTAINS, internal::Kind::STRING_CONTAINS),
        KIND_ENUM(Kind::SEQ_INDEXOF, internal::Kind::STRING_INDEXOF),
        KIND_ENUM(Kind::SEQ_REPLACE, internal::Kind::STRING_REPLACE),
        KIND_ENUM(Kind::SEQ_REPLACE_ALL, internal::Kind::STRING_REPLACE_ALL),
        KIND_ENUM(Kind::SEQ_REV, internal::Kind::STRING_REV),
        KIND_ENUM(Kind::SEQ_PREFIX, internal::Kind::STRING_PREFIX),
        KIND_ENUM(Kind::SEQ_SUFFIX, internal::Kind::STRING_SUFFIX),
        KIND_ENUM(Kind::CONST_SEQUENCE, internal::Kind::CONST_SEQUENCE),
        KIND_ENUM(Kind::SEQ_UNIT, internal::Kind::SEQ_UNIT),
        KIND_ENUM(Kind::SEQ_NTH, internal::Kind::SEQ_NTH),
        /* Quantifiers ------------------------------------------------------ */
        KIND_ENUM(Kind::FORALL, internal::Kind::FORALL),
        KIND_ENUM(Kind::EXISTS, internal::Kind::EXISTS),
        KIND_ENUM(Kind::VARIABLE_LIST, internal::Kind::BOUND_VAR_LIST),
        KIND_ENUM(Kind::INST_PATTERN, internal::Kind::INST_PATTERN),
        KIND_ENUM(Kind::INST_NO_PATTERN, internal::Kind::INST_NO_PATTERN),
        KIND_ENUM(Kind::INST_POOL, internal::Kind::INST_POOL),
        KIND_ENUM(Kind::INST_ADD_TO_POOL, internal::Kind::INST_ADD_TO_POOL),
        KIND_ENUM(Kind::SKOLEM_ADD_TO_POOL, internal::Kind::SKOLEM_ADD_TO_POOL),
        KIND_ENUM(Kind::INST_ATTRIBUTE, internal::Kind::INST_ATTRIBUTE),
        KIND_ENUM(Kind::INST_PATTERN_LIST, internal::Kind::INST_PATTERN_LIST),
        KIND_ENUM(Kind::LAST_KIND, internal::Kind::LAST_KIND),
    };

/* -------------------------------------------------------------------------- */
/* SortKind                                                                   */
/* -------------------------------------------------------------------------- */

#define SORT_KIND_ENUM(external_name, internal_name)                          \
  {                                                                           \
    external_name,                                                            \
        std::make_pair(internal_name, std::string(#external_name).substr(10)) \
  }

/* Mapping from external (API) kind to internal kind. */
const static std::unordered_map<SortKind,
                                std::pair<internal::Kind, std::string>>
    s_sort_kinds{
        SORT_KIND_ENUM(SortKind::INTERNAL_SORT_KIND,
                       internal::Kind::UNDEFINED_KIND),
        SORT_KIND_ENUM(SortKind::UNDEFINED_SORT_KIND,
                       internal::Kind::UNDEFINED_KIND),
        SORT_KIND_ENUM(SortKind::NULL_SORT, internal::Kind::NULL_EXPR),
        /* Sorts ------------------------------------------------------------ */
        // Note that many entries in this map (e.g. for type constants) are
        // given only for completeness and are not used since we don't
        // construct sorts based on SortKind.
        SORT_KIND_ENUM(SortKind::ABSTRACT_SORT, internal::Kind::ABSTRACT_TYPE),
        SORT_KIND_ENUM(SortKind::ARRAY_SORT, internal::Kind::ARRAY_TYPE),
        SORT_KIND_ENUM(SortKind::BAG_SORT, internal::Kind::BAG_TYPE),
        SORT_KIND_ENUM(SortKind::BITVECTOR_SORT,
                       internal::Kind::BITVECTOR_TYPE),
        SORT_KIND_ENUM(SortKind::BOOLEAN_SORT, internal::Kind::TYPE_CONSTANT),
        SORT_KIND_ENUM(SortKind::DATATYPE_SORT, internal::Kind::DATATYPE_TYPE),
        SORT_KIND_ENUM(SortKind::FINITE_FIELD_SORT,
                       internal::Kind::FINITE_FIELD_TYPE),
        SORT_KIND_ENUM(SortKind::FLOATINGPOINT_SORT,
                       internal::Kind::FLOATINGPOINT_TYPE),
        SORT_KIND_ENUM(SortKind::FUNCTION_SORT, internal::Kind::FUNCTION_TYPE),
        SORT_KIND_ENUM(SortKind::INTEGER_SORT, internal::Kind::TYPE_CONSTANT),
        SORT_KIND_ENUM(SortKind::REAL_SORT, internal::Kind::TYPE_CONSTANT),
        SORT_KIND_ENUM(SortKind::REGLAN_SORT, internal::Kind::TYPE_CONSTANT),
        SORT_KIND_ENUM(SortKind::ROUNDINGMODE_SORT,
                       internal::Kind::TYPE_CONSTANT),
        SORT_KIND_ENUM(SortKind::SEQUENCE_SORT, internal::Kind::SEQUENCE_TYPE),
        SORT_KIND_ENUM(SortKind::SET_SORT, internal::Kind::SET_TYPE),
        SORT_KIND_ENUM(SortKind::STRING_SORT, internal::Kind::TYPE_CONSTANT),
        SORT_KIND_ENUM(SortKind::TUPLE_SORT, internal::Kind::TUPLE_TYPE),
        SORT_KIND_ENUM(SortKind::NULLABLE_SORT, internal::Kind::NULLABLE_TYPE),
        SORT_KIND_ENUM(SortKind::UNINTERPRETED_SORT, internal::Kind::SORT_TYPE),
        SORT_KIND_ENUM(SortKind::LAST_SORT_KIND, internal::Kind::LAST_KIND),
    };

/* Mapping from internal kind to external (API) kind. */
const static std::unordered_map<internal::Kind,
                                Kind,
                                internal::kind::KindHashFunction>
    s_kinds_internal{
        {internal::Kind::UNDEFINED_KIND, Kind::UNDEFINED_KIND},
        {internal::Kind::NULL_EXPR, Kind::NULL_TERM},
        /* Builtin --------------------------------------------------------- */
        {internal::Kind::UNINTERPRETED_SORT_VALUE,
         Kind::UNINTERPRETED_SORT_VALUE},
        {internal::Kind::EQUAL, Kind::EQUAL},
        {internal::Kind::DISTINCT, Kind::DISTINCT},
        {internal::Kind::VARIABLE, Kind::CONSTANT},
        {internal::Kind::SKOLEM, Kind::SKOLEM},
        {internal::Kind::BOUND_VARIABLE, Kind::VARIABLE},
        {internal::Kind::SEXPR, Kind::SEXPR},
        {internal::Kind::LAMBDA, Kind::LAMBDA},
        {internal::Kind::WITNESS, Kind::WITNESS},
        /* Boolean --------------------------------------------------------- */
        {internal::Kind::CONST_BOOLEAN, Kind::CONST_BOOLEAN},
        {internal::Kind::NOT, Kind::NOT},
        {internal::Kind::AND, Kind::AND},
        {internal::Kind::IMPLIES, Kind::IMPLIES},
        {internal::Kind::OR, Kind::OR},
        {internal::Kind::XOR, Kind::XOR},
        {internal::Kind::ITE, Kind::ITE},
        /* UF -------------------------------------------------------------- */
        {internal::Kind::APPLY_UF, Kind::APPLY_UF},
        {internal::Kind::CARDINALITY_CONSTRAINT, Kind::CARDINALITY_CONSTRAINT},
        {internal::Kind::HO_APPLY, Kind::HO_APPLY},
        /* Arithmetic ------------------------------------------------------ */
        {internal::Kind::ADD, Kind::ADD},
        {internal::Kind::MULT, Kind::MULT},
        {internal::Kind::NONLINEAR_MULT, Kind::MULT},
        {internal::Kind::IAND, Kind::IAND},
        {internal::Kind::POW2, Kind::POW2},
        {internal::Kind::SUB, Kind::SUB},
        {internal::Kind::NEG, Kind::NEG},
        {internal::Kind::DIVISION, Kind::DIVISION},
        {internal::Kind::DIVISION_TOTAL, Kind::DIVISION_TOTAL},
        {internal::Kind::INTS_DIVISION, Kind::INTS_DIVISION},
        {internal::Kind::INTS_DIVISION_TOTAL, Kind::INTS_DIVISION_TOTAL},
        {internal::Kind::INTS_MODULUS, Kind::INTS_MODULUS},
        {internal::Kind::INTS_MODULUS_TOTAL, Kind::INTS_MODULUS_TOTAL},
        {internal::Kind::ABS, Kind::ABS},
        {internal::Kind::DIVISIBLE, Kind::DIVISIBLE},
        {internal::Kind::POW, Kind::POW},
        {internal::Kind::EXPONENTIAL, Kind::EXPONENTIAL},
        {internal::Kind::SINE, Kind::SINE},
        {internal::Kind::COSINE, Kind::COSINE},
        {internal::Kind::TANGENT, Kind::TANGENT},
        {internal::Kind::COSECANT, Kind::COSECANT},
        {internal::Kind::SECANT, Kind::SECANT},
        {internal::Kind::COTANGENT, Kind::COTANGENT},
        {internal::Kind::ARCSINE, Kind::ARCSINE},
        {internal::Kind::ARCCOSINE, Kind::ARCCOSINE},
        {internal::Kind::ARCTANGENT, Kind::ARCTANGENT},
        {internal::Kind::ARCCOSECANT, Kind::ARCCOSECANT},
        {internal::Kind::ARCSECANT, Kind::ARCSECANT},
        {internal::Kind::ARCCOTANGENT, Kind::ARCCOTANGENT},
        {internal::Kind::SQRT, Kind::SQRT},
        {internal::Kind::DIVISIBLE_OP, Kind::DIVISIBLE},
        {internal::Kind::CONST_RATIONAL, Kind::CONST_RATIONAL},
        {internal::Kind::CONST_INTEGER, Kind::CONST_INTEGER},
        {internal::Kind::LT, Kind::LT},
        {internal::Kind::LEQ, Kind::LEQ},
        {internal::Kind::GT, Kind::GT},
        {internal::Kind::GEQ, Kind::GEQ},
        {internal::Kind::IS_INTEGER, Kind::IS_INTEGER},
        {internal::Kind::TO_INTEGER, Kind::TO_INTEGER},
        {internal::Kind::TO_REAL, Kind::TO_REAL},
        {internal::Kind::PI, Kind::PI},
        {internal::Kind::IAND_OP, Kind::IAND},
        /* BV -------------------------------------------------------------- */
        {internal::Kind::CONST_BITVECTOR, Kind::CONST_BITVECTOR},
        {internal::Kind::BITVECTOR_CONCAT, Kind::BITVECTOR_CONCAT},
        {internal::Kind::BITVECTOR_AND, Kind::BITVECTOR_AND},
        {internal::Kind::BITVECTOR_OR, Kind::BITVECTOR_OR},
        {internal::Kind::BITVECTOR_XOR, Kind::BITVECTOR_XOR},
        {internal::Kind::BITVECTOR_NOT, Kind::BITVECTOR_NOT},
        {internal::Kind::BITVECTOR_NAND, Kind::BITVECTOR_NAND},
        {internal::Kind::BITVECTOR_NOR, Kind::BITVECTOR_NOR},
        {internal::Kind::BITVECTOR_XNOR, Kind::BITVECTOR_XNOR},
        {internal::Kind::BITVECTOR_COMP, Kind::BITVECTOR_COMP},
        {internal::Kind::BITVECTOR_MULT, Kind::BITVECTOR_MULT},
        {internal::Kind::BITVECTOR_ADD, Kind::BITVECTOR_ADD},
        {internal::Kind::BITVECTOR_SUB, Kind::BITVECTOR_SUB},
        {internal::Kind::BITVECTOR_NEG, Kind::BITVECTOR_NEG},
        {internal::Kind::BITVECTOR_UDIV, Kind::BITVECTOR_UDIV},
        {internal::Kind::BITVECTOR_UREM, Kind::BITVECTOR_UREM},
        {internal::Kind::BITVECTOR_SDIV, Kind::BITVECTOR_SDIV},
        {internal::Kind::BITVECTOR_SREM, Kind::BITVECTOR_SREM},
        {internal::Kind::BITVECTOR_SMOD, Kind::BITVECTOR_SMOD},
        {internal::Kind::BITVECTOR_SHL, Kind::BITVECTOR_SHL},
        {internal::Kind::BITVECTOR_LSHR, Kind::BITVECTOR_LSHR},
        {internal::Kind::BITVECTOR_ASHR, Kind::BITVECTOR_ASHR},
        {internal::Kind::BITVECTOR_ULT, Kind::BITVECTOR_ULT},
        {internal::Kind::BITVECTOR_ULE, Kind::BITVECTOR_ULE},
        {internal::Kind::BITVECTOR_UGT, Kind::BITVECTOR_UGT},
        {internal::Kind::BITVECTOR_UGE, Kind::BITVECTOR_UGE},
        {internal::Kind::BITVECTOR_SLT, Kind::BITVECTOR_SLT},
        {internal::Kind::BITVECTOR_SLE, Kind::BITVECTOR_SLE},
        {internal::Kind::BITVECTOR_SGT, Kind::BITVECTOR_SGT},
        {internal::Kind::BITVECTOR_SGE, Kind::BITVECTOR_SGE},
        {internal::Kind::BITVECTOR_ULTBV, Kind::BITVECTOR_ULTBV},
        {internal::Kind::BITVECTOR_SLTBV, Kind::BITVECTOR_SLTBV},
        {internal::Kind::BITVECTOR_UADDO, Kind::BITVECTOR_UADDO},
        {internal::Kind::BITVECTOR_SADDO, Kind::BITVECTOR_SADDO},
        {internal::Kind::BITVECTOR_UMULO, Kind::BITVECTOR_UMULO},
        {internal::Kind::BITVECTOR_SMULO, Kind::BITVECTOR_SMULO},
        {internal::Kind::BITVECTOR_USUBO, Kind::BITVECTOR_USUBO},
        {internal::Kind::BITVECTOR_SSUBO, Kind::BITVECTOR_SSUBO},
        {internal::Kind::BITVECTOR_SDIVO, Kind::BITVECTOR_SDIVO},
        {internal::Kind::BITVECTOR_ITE, Kind::BITVECTOR_ITE},
        {internal::Kind::BITVECTOR_REDOR, Kind::BITVECTOR_REDOR},
        {internal::Kind::BITVECTOR_REDAND, Kind::BITVECTOR_REDAND},
        {internal::Kind::BITVECTOR_EXTRACT_OP, Kind::BITVECTOR_EXTRACT},
        {internal::Kind::BITVECTOR_REPEAT_OP, Kind::BITVECTOR_REPEAT},
        {internal::Kind::BITVECTOR_ZERO_EXTEND_OP, Kind::BITVECTOR_ZERO_EXTEND},
        {internal::Kind::BITVECTOR_SIGN_EXTEND_OP, Kind::BITVECTOR_SIGN_EXTEND},
        {internal::Kind::BITVECTOR_ROTATE_LEFT_OP, Kind::BITVECTOR_ROTATE_LEFT},
        {internal::Kind::BITVECTOR_ROTATE_RIGHT_OP,
         Kind::BITVECTOR_ROTATE_RIGHT},
        {internal::Kind::BITVECTOR_EXTRACT, Kind::BITVECTOR_EXTRACT},
        {internal::Kind::BITVECTOR_REPEAT, Kind::BITVECTOR_REPEAT},
        {internal::Kind::BITVECTOR_ZERO_EXTEND, Kind::BITVECTOR_ZERO_EXTEND},
        {internal::Kind::BITVECTOR_SIGN_EXTEND, Kind::BITVECTOR_SIGN_EXTEND},
        {internal::Kind::BITVECTOR_ROTATE_LEFT, Kind::BITVECTOR_ROTATE_LEFT},
        {internal::Kind::BITVECTOR_ROTATE_RIGHT, Kind::BITVECTOR_ROTATE_RIGHT},
        {internal::Kind::INT_TO_BITVECTOR_OP, Kind::INT_TO_BITVECTOR},
        {internal::Kind::INT_TO_BITVECTOR, Kind::INT_TO_BITVECTOR},
        {internal::Kind::BITVECTOR_TO_NAT, Kind::BITVECTOR_TO_NAT},
        /* Finite Fields --------------------------------------------------- */
        {internal::Kind::CONST_FINITE_FIELD, Kind::CONST_FINITE_FIELD},
        {internal::Kind::FINITE_FIELD_BITSUM, Kind::FINITE_FIELD_BITSUM},
        {internal::Kind::FINITE_FIELD_MULT, Kind::FINITE_FIELD_MULT},
        {internal::Kind::FINITE_FIELD_ADD, Kind::FINITE_FIELD_ADD},
        {internal::Kind::FINITE_FIELD_NEG, Kind::FINITE_FIELD_NEG},
        /* FP -------------------------------------------------------------- */
        {internal::Kind::CONST_FLOATINGPOINT, Kind::CONST_FLOATINGPOINT},
        {internal::Kind::CONST_ROUNDINGMODE, Kind::CONST_ROUNDINGMODE},
        {internal::Kind::FLOATINGPOINT_FP, Kind::FLOATINGPOINT_FP},
        {internal::Kind::FLOATINGPOINT_EQ, Kind::FLOATINGPOINT_EQ},
        {internal::Kind::FLOATINGPOINT_ABS, Kind::FLOATINGPOINT_ABS},
        {internal::Kind::FLOATINGPOINT_NEG, Kind::FLOATINGPOINT_NEG},
        {internal::Kind::FLOATINGPOINT_ADD, Kind::FLOATINGPOINT_ADD},
        {internal::Kind::FLOATINGPOINT_SUB, Kind::FLOATINGPOINT_SUB},
        {internal::Kind::FLOATINGPOINT_MULT, Kind::FLOATINGPOINT_MULT},
        {internal::Kind::FLOATINGPOINT_DIV, Kind::FLOATINGPOINT_DIV},
        {internal::Kind::FLOATINGPOINT_FMA, Kind::FLOATINGPOINT_FMA},
        {internal::Kind::FLOATINGPOINT_SQRT, Kind::FLOATINGPOINT_SQRT},
        {internal::Kind::FLOATINGPOINT_REM, Kind::FLOATINGPOINT_REM},
        {internal::Kind::FLOATINGPOINT_RTI, Kind::FLOATINGPOINT_RTI},
        {internal::Kind::FLOATINGPOINT_MIN, Kind::FLOATINGPOINT_MIN},
        {internal::Kind::FLOATINGPOINT_MAX, Kind::FLOATINGPOINT_MAX},
        {internal::Kind::FLOATINGPOINT_LEQ, Kind::FLOATINGPOINT_LEQ},
        {internal::Kind::FLOATINGPOINT_LT, Kind::FLOATINGPOINT_LT},
        {internal::Kind::FLOATINGPOINT_GEQ, Kind::FLOATINGPOINT_GEQ},
        {internal::Kind::FLOATINGPOINT_GT, Kind::FLOATINGPOINT_GT},
        {internal::Kind::FLOATINGPOINT_IS_NORMAL,
         Kind::FLOATINGPOINT_IS_NORMAL},
        {internal::Kind::FLOATINGPOINT_IS_SUBNORMAL,
         Kind::FLOATINGPOINT_IS_SUBNORMAL},
        {internal::Kind::FLOATINGPOINT_IS_ZERO, Kind::FLOATINGPOINT_IS_ZERO},
        {internal::Kind::FLOATINGPOINT_IS_INF, Kind::FLOATINGPOINT_IS_INF},
        {internal::Kind::FLOATINGPOINT_IS_NAN, Kind::FLOATINGPOINT_IS_NAN},
        {internal::Kind::FLOATINGPOINT_IS_NEG, Kind::FLOATINGPOINT_IS_NEG},
        {internal::Kind::FLOATINGPOINT_IS_POS, Kind::FLOATINGPOINT_IS_POS},
        {internal::Kind::FLOATINGPOINT_TO_FP_FROM_IEEE_BV_OP,
         Kind::FLOATINGPOINT_TO_FP_FROM_IEEE_BV},
        {internal::Kind::FLOATINGPOINT_TO_FP_FROM_IEEE_BV,
         Kind::FLOATINGPOINT_TO_FP_FROM_IEEE_BV},
        {internal::Kind::FLOATINGPOINT_TO_FP_FROM_FP_OP,
         Kind::FLOATINGPOINT_TO_FP_FROM_FP},
        {internal::Kind::FLOATINGPOINT_TO_FP_FROM_FP,
         Kind::FLOATINGPOINT_TO_FP_FROM_FP},
        {internal::Kind::FLOATINGPOINT_TO_FP_FROM_REAL_OP,
         Kind::FLOATINGPOINT_TO_FP_FROM_REAL},
        {internal::Kind::FLOATINGPOINT_TO_FP_FROM_REAL,
         Kind::FLOATINGPOINT_TO_FP_FROM_REAL},
        {internal::Kind::FLOATINGPOINT_TO_FP_FROM_SBV_OP,
         Kind::FLOATINGPOINT_TO_FP_FROM_SBV},
        {internal::Kind::FLOATINGPOINT_TO_FP_FROM_SBV,
         Kind::FLOATINGPOINT_TO_FP_FROM_SBV},
        {internal::Kind::FLOATINGPOINT_TO_FP_FROM_UBV_OP,
         Kind::FLOATINGPOINT_TO_FP_FROM_UBV},
        {internal::Kind::FLOATINGPOINT_TO_FP_FROM_UBV,
         Kind::FLOATINGPOINT_TO_FP_FROM_UBV},
        {internal::Kind::FLOATINGPOINT_TO_UBV_OP, Kind::FLOATINGPOINT_TO_UBV},
        {internal::Kind::FLOATINGPOINT_TO_UBV, Kind::FLOATINGPOINT_TO_UBV},
        {internal::Kind::FLOATINGPOINT_TO_UBV_TOTAL_OP, Kind::INTERNAL_KIND},
        {internal::Kind::FLOATINGPOINT_TO_UBV_TOTAL, Kind::INTERNAL_KIND},
        {internal::Kind::FLOATINGPOINT_TO_SBV_OP, Kind::FLOATINGPOINT_TO_SBV},
        {internal::Kind::FLOATINGPOINT_TO_SBV, Kind::FLOATINGPOINT_TO_SBV},
        {internal::Kind::FLOATINGPOINT_TO_SBV_TOTAL_OP, Kind::INTERNAL_KIND},
        {internal::Kind::FLOATINGPOINT_TO_SBV_TOTAL, Kind::INTERNAL_KIND},
        {internal::Kind::FLOATINGPOINT_TO_REAL, Kind::FLOATINGPOINT_TO_REAL},
        {internal::Kind::FLOATINGPOINT_TO_REAL_TOTAL, Kind::INTERNAL_KIND},
        /* Arrays ---------------------------------------------------------- */
        {internal::Kind::SELECT, Kind::SELECT},
        {internal::Kind::STORE, Kind::STORE},
        {internal::Kind::STORE_ALL, Kind::CONST_ARRAY},
        /* Datatypes ------------------------------------------------------- */
        {internal::Kind::APPLY_SELECTOR, Kind::APPLY_SELECTOR},
        {internal::Kind::APPLY_CONSTRUCTOR, Kind::APPLY_CONSTRUCTOR},
        {internal::Kind::APPLY_TESTER, Kind::APPLY_TESTER},
        {internal::Kind::APPLY_UPDATER, Kind::APPLY_UPDATER},
        {internal::Kind::MATCH, Kind::MATCH},
        {internal::Kind::MATCH_CASE, Kind::MATCH_CASE},
        {internal::Kind::MATCH_BIND_CASE, Kind::MATCH_BIND_CASE},
        {internal::Kind::TUPLE_PROJECT, Kind::TUPLE_PROJECT},
        {internal::Kind::TUPLE_PROJECT_OP, Kind::TUPLE_PROJECT},
        {internal::Kind::NULLABLE_LIFT, Kind::NULLABLE_LIFT},
        /* Separation Logic ------------------------------------------------ */
        {internal::Kind::SEP_NIL, Kind::SEP_NIL},
        {internal::Kind::SEP_EMP, Kind::SEP_EMP},
        {internal::Kind::SEP_PTO, Kind::SEP_PTO},
        {internal::Kind::SEP_STAR, Kind::SEP_STAR},
        {internal::Kind::SEP_WAND, Kind::SEP_WAND},
        /* Sets ------------------------------------------------------------ */
        {internal::Kind::SET_EMPTY, Kind::SET_EMPTY},
        {internal::Kind::SET_UNION, Kind::SET_UNION},
        {internal::Kind::SET_INTER, Kind::SET_INTER},
        {internal::Kind::SET_MINUS, Kind::SET_MINUS},
        {internal::Kind::SET_SUBSET, Kind::SET_SUBSET},
        {internal::Kind::SET_MEMBER, Kind::SET_MEMBER},
        {internal::Kind::SET_SINGLETON, Kind::SET_SINGLETON},
        {internal::Kind::SET_INSERT, Kind::SET_INSERT},
        {internal::Kind::SET_CARD, Kind::SET_CARD},
        {internal::Kind::SET_COMPLEMENT, Kind::SET_COMPLEMENT},
        {internal::Kind::SET_UNIVERSE, Kind::SET_UNIVERSE},
        {internal::Kind::SET_COMPREHENSION, Kind::SET_COMPREHENSION},
        {internal::Kind::SET_CHOOSE, Kind::SET_CHOOSE},
        {internal::Kind::SET_IS_SINGLETON, Kind::SET_IS_SINGLETON},
        {internal::Kind::SET_MAP, Kind::SET_MAP},
        {internal::Kind::SET_FILTER, Kind::SET_FILTER},
        {internal::Kind::SET_FOLD, Kind::SET_FOLD},
        /* Relations ------------------------------------------------------- */
        {internal::Kind::RELATION_JOIN, Kind::RELATION_JOIN},
        {internal::Kind::RELATION_TABLE_JOIN, Kind::RELATION_TABLE_JOIN},
        {internal::Kind::RELATION_TABLE_JOIN_OP, Kind::RELATION_TABLE_JOIN},
        {internal::Kind::RELATION_PRODUCT, Kind::RELATION_PRODUCT},
        {internal::Kind::RELATION_TRANSPOSE, Kind::RELATION_TRANSPOSE},
        {internal::Kind::RELATION_TCLOSURE, Kind::RELATION_TCLOSURE},
        {internal::Kind::RELATION_JOIN_IMAGE, Kind::RELATION_JOIN_IMAGE},
        {internal::Kind::RELATION_IDEN, Kind::RELATION_IDEN},
        {internal::Kind::RELATION_GROUP, Kind::RELATION_GROUP},
        {internal::Kind::RELATION_AGGREGATE_OP, Kind::RELATION_AGGREGATE},
        {internal::Kind::RELATION_AGGREGATE, Kind::RELATION_AGGREGATE},
        {internal::Kind::RELATION_PROJECT_OP, Kind::RELATION_PROJECT},
        {internal::Kind::RELATION_PROJECT, Kind::RELATION_PROJECT},
        /* Bags ------------------------------------------------------------ */
        {internal::Kind::BAG_UNION_MAX, Kind::BAG_UNION_MAX},
        {internal::Kind::BAG_UNION_DISJOINT, Kind::BAG_UNION_DISJOINT},
        {internal::Kind::BAG_INTER_MIN, Kind::BAG_INTER_MIN},
        {internal::Kind::BAG_DIFFERENCE_SUBTRACT,
         Kind::BAG_DIFFERENCE_SUBTRACT},
        {internal::Kind::BAG_DIFFERENCE_REMOVE, Kind::BAG_DIFFERENCE_REMOVE},
        {internal::Kind::BAG_SUBBAG, Kind::BAG_SUBBAG},
        {internal::Kind::BAG_COUNT, Kind::BAG_COUNT},
        {internal::Kind::BAG_MEMBER, Kind::BAG_MEMBER},
        {internal::Kind::BAG_SETOF, Kind::BAG_SETOF},
        {internal::Kind::BAG_MAKE, Kind::BAG_MAKE},
        {internal::Kind::BAG_EMPTY, Kind::BAG_EMPTY},
        {internal::Kind::BAG_CARD, Kind::BAG_CARD},
        {internal::Kind::BAG_CHOOSE, Kind::BAG_CHOOSE},
        {internal::Kind::BAG_MAP, Kind::BAG_MAP},
        {internal::Kind::BAG_FILTER, Kind::BAG_FILTER},
        {internal::Kind::BAG_FOLD, Kind::BAG_FOLD},
        {internal::Kind::BAG_PARTITION, Kind::BAG_PARTITION},
        {internal::Kind::TABLE_PRODUCT, Kind::TABLE_PRODUCT},
        {internal::Kind::TABLE_PROJECT, Kind::TABLE_PROJECT},
        {internal::Kind::TABLE_PROJECT_OP, Kind::TABLE_PROJECT},
        {internal::Kind::TABLE_AGGREGATE_OP, Kind::TABLE_AGGREGATE},
        {internal::Kind::TABLE_AGGREGATE, Kind::TABLE_AGGREGATE},
        {internal::Kind::TABLE_JOIN_OP, Kind::TABLE_JOIN},
        {internal::Kind::TABLE_JOIN, Kind::TABLE_JOIN},
        {internal::Kind::TABLE_GROUP_OP, Kind::TABLE_GROUP},
        {internal::Kind::TABLE_GROUP, Kind::TABLE_GROUP},
        /* Strings --------------------------------------------------------- */
        {internal::Kind::STRING_CONCAT, Kind::STRING_CONCAT},
        {internal::Kind::STRING_IN_REGEXP, Kind::STRING_IN_REGEXP},
        {internal::Kind::STRING_LENGTH, Kind::STRING_LENGTH},
        {internal::Kind::STRING_SUBSTR, Kind::STRING_SUBSTR},
        {internal::Kind::STRING_UPDATE, Kind::STRING_UPDATE},
        {internal::Kind::STRING_CHARAT, Kind::STRING_CHARAT},
        {internal::Kind::STRING_CONTAINS, Kind::STRING_CONTAINS},
        {internal::Kind::STRING_INDEXOF, Kind::STRING_INDEXOF},
        {internal::Kind::STRING_INDEXOF_RE, Kind::STRING_INDEXOF_RE},
        {internal::Kind::STRING_REPLACE, Kind::STRING_REPLACE},
        {internal::Kind::STRING_REPLACE_ALL, Kind::STRING_REPLACE_ALL},
        {internal::Kind::STRING_REPLACE_RE, Kind::STRING_REPLACE_RE},
        {internal::Kind::STRING_REPLACE_RE_ALL, Kind::STRING_REPLACE_RE_ALL},
        {internal::Kind::STRING_TO_LOWER, Kind::STRING_TO_LOWER},
        {internal::Kind::STRING_TO_UPPER, Kind::STRING_TO_UPPER},
        {internal::Kind::STRING_REV, Kind::STRING_REV},
        {internal::Kind::STRING_FROM_CODE, Kind::STRING_FROM_CODE},
        {internal::Kind::STRING_TO_CODE, Kind::STRING_TO_CODE},
        {internal::Kind::STRING_LT, Kind::STRING_LT},
        {internal::Kind::STRING_LEQ, Kind::STRING_LEQ},
        {internal::Kind::STRING_PREFIX, Kind::STRING_PREFIX},
        {internal::Kind::STRING_SUFFIX, Kind::STRING_SUFFIX},
        {internal::Kind::STRING_IS_DIGIT, Kind::STRING_IS_DIGIT},
        {internal::Kind::STRING_ITOS, Kind::STRING_FROM_INT},
        {internal::Kind::STRING_STOI, Kind::STRING_TO_INT},
        {internal::Kind::CONST_STRING, Kind::CONST_STRING},
        {internal::Kind::STRING_TO_REGEXP, Kind::STRING_TO_REGEXP},
        {internal::Kind::REGEXP_CONCAT, Kind::REGEXP_CONCAT},
        {internal::Kind::REGEXP_UNION, Kind::REGEXP_UNION},
        {internal::Kind::REGEXP_INTER, Kind::REGEXP_INTER},
        {internal::Kind::REGEXP_DIFF, Kind::REGEXP_DIFF},
        {internal::Kind::REGEXP_STAR, Kind::REGEXP_STAR},
        {internal::Kind::REGEXP_PLUS, Kind::REGEXP_PLUS},
        {internal::Kind::REGEXP_OPT, Kind::REGEXP_OPT},
        {internal::Kind::REGEXP_RANGE, Kind::REGEXP_RANGE},
        {internal::Kind::REGEXP_REPEAT, Kind::REGEXP_REPEAT},
        {internal::Kind::REGEXP_REPEAT_OP, Kind::REGEXP_REPEAT},
        {internal::Kind::REGEXP_LOOP, Kind::REGEXP_LOOP},
        {internal::Kind::REGEXP_LOOP_OP, Kind::REGEXP_LOOP},
        {internal::Kind::REGEXP_NONE, Kind::REGEXP_NONE},
        {internal::Kind::REGEXP_ALL, Kind::REGEXP_ALL},
        {internal::Kind::REGEXP_ALLCHAR, Kind::REGEXP_ALLCHAR},
        {internal::Kind::REGEXP_COMPLEMENT, Kind::REGEXP_COMPLEMENT},
        {internal::Kind::CONST_SEQUENCE, Kind::CONST_SEQUENCE},
        {internal::Kind::SEQ_UNIT, Kind::SEQ_UNIT},
        {internal::Kind::SEQ_NTH, Kind::SEQ_NTH},
        /* Quantifiers ----------------------------------------------------- */
        {internal::Kind::FORALL, Kind::FORALL},
        {internal::Kind::EXISTS, Kind::EXISTS},
        {internal::Kind::BOUND_VAR_LIST, Kind::VARIABLE_LIST},
        {internal::Kind::INST_PATTERN, Kind::INST_PATTERN},
        {internal::Kind::INST_NO_PATTERN, Kind::INST_NO_PATTERN},
        {internal::Kind::INST_POOL, Kind::INST_POOL},
        {internal::Kind::INST_ADD_TO_POOL, Kind::INST_ADD_TO_POOL},
        {internal::Kind::SKOLEM_ADD_TO_POOL, Kind::SKOLEM_ADD_TO_POOL},
        {internal::Kind::INST_ATTRIBUTE, Kind::INST_ATTRIBUTE},
        {internal::Kind::INST_PATTERN_LIST, Kind::INST_PATTERN_LIST},
        /* ----------------------------------------------------------------- */
        {internal::Kind::LAST_KIND, Kind::LAST_KIND},
    };

/* Mapping from internal kind to external (API) sort kind. */
const static std::
    unordered_map<internal::Kind, SortKind, internal::kind::KindHashFunction>
        s_sort_kinds_internal{
            {internal::Kind::UNDEFINED_KIND, SortKind::UNDEFINED_SORT_KIND},
            {internal::Kind::NULL_EXPR, SortKind::NULL_SORT},
            {internal::Kind::ABSTRACT_TYPE, SortKind::ABSTRACT_SORT},
            {internal::Kind::ARRAY_TYPE, SortKind::ARRAY_SORT},
            {internal::Kind::BAG_TYPE, SortKind::BAG_SORT},
            {internal::Kind::BITVECTOR_TYPE, SortKind::BITVECTOR_SORT},
            {internal::Kind::DATATYPE_TYPE, SortKind::DATATYPE_SORT},
            {internal::Kind::FINITE_FIELD_TYPE, SortKind::FINITE_FIELD_SORT},
            {internal::Kind::FLOATINGPOINT_TYPE, SortKind::FLOATINGPOINT_SORT},
            {internal::Kind::FUNCTION_TYPE, SortKind::FUNCTION_SORT},
            {internal::Kind::SEQUENCE_TYPE, SortKind::SEQUENCE_SORT},
            {internal::Kind::SET_TYPE, SortKind::SET_SORT},
            {internal::Kind::TUPLE_TYPE, SortKind::TUPLE_SORT},
            {internal::Kind::NULLABLE_TYPE, SortKind::NULLABLE_SORT},
        };

/* Set of kinds for indexed operators */
const static std::unordered_set<Kind> s_indexed_kinds(
    {Kind::DIVISIBLE,
     Kind::IAND,
     Kind::BITVECTOR_REPEAT,
     Kind::BITVECTOR_ZERO_EXTEND,
     Kind::BITVECTOR_SIGN_EXTEND,
     Kind::BITVECTOR_ROTATE_LEFT,
     Kind::BITVECTOR_ROTATE_RIGHT,
     Kind::INT_TO_BITVECTOR,
     Kind::FLOATINGPOINT_TO_UBV,
     Kind::FLOATINGPOINT_TO_SBV,
     Kind::BITVECTOR_EXTRACT,
     Kind::FLOATINGPOINT_TO_FP_FROM_IEEE_BV,
     Kind::FLOATINGPOINT_TO_FP_FROM_FP,
     Kind::FLOATINGPOINT_TO_FP_FROM_REAL,
     Kind::FLOATINGPOINT_TO_FP_FROM_SBV,
     Kind::FLOATINGPOINT_TO_FP_FROM_UBV});

/**
 * Mapping from external (API) kind to the corresponding internal operator kind.
 */
const static std::unordered_map<Kind, internal::Kind> s_op_kinds{
    {Kind::BITVECTOR_EXTRACT, internal::Kind::BITVECTOR_EXTRACT_OP},
    {Kind::BITVECTOR_REPEAT, internal::Kind::BITVECTOR_REPEAT_OP},
    {Kind::BITVECTOR_ROTATE_LEFT, internal::Kind::BITVECTOR_ROTATE_LEFT_OP},
    {Kind::BITVECTOR_ROTATE_RIGHT, internal::Kind::BITVECTOR_ROTATE_RIGHT_OP},
    {Kind::BITVECTOR_SIGN_EXTEND, internal::Kind::BITVECTOR_SIGN_EXTEND_OP},
    {Kind::BITVECTOR_ZERO_EXTEND, internal::Kind::BITVECTOR_ZERO_EXTEND_OP},
    {Kind::DIVISIBLE, internal::Kind::DIVISIBLE_OP},
    {Kind::FLOATINGPOINT_TO_SBV, internal::Kind::FLOATINGPOINT_TO_SBV_OP},
    {Kind::FLOATINGPOINT_TO_UBV, internal::Kind::FLOATINGPOINT_TO_UBV_OP},
    {Kind::FLOATINGPOINT_TO_FP_FROM_IEEE_BV,
     internal::Kind::FLOATINGPOINT_TO_FP_FROM_IEEE_BV_OP},
    {Kind::FLOATINGPOINT_TO_FP_FROM_FP,
     internal::Kind::FLOATINGPOINT_TO_FP_FROM_FP_OP},
    {Kind::FLOATINGPOINT_TO_FP_FROM_REAL,
     internal::Kind::FLOATINGPOINT_TO_FP_FROM_REAL_OP},
    {Kind::FLOATINGPOINT_TO_FP_FROM_SBV,
     internal::Kind::FLOATINGPOINT_TO_FP_FROM_SBV_OP},
    {Kind::FLOATINGPOINT_TO_FP_FROM_UBV,
     internal::Kind::FLOATINGPOINT_TO_FP_FROM_UBV_OP},
    {Kind::IAND, internal::Kind::IAND_OP},
    {Kind::INT_TO_BITVECTOR, internal::Kind::INT_TO_BITVECTOR_OP},
    {Kind::REGEXP_REPEAT, internal::Kind::REGEXP_REPEAT_OP},
    {Kind::REGEXP_LOOP, internal::Kind::REGEXP_LOOP_OP},
    {Kind::TUPLE_PROJECT, internal::Kind::TUPLE_PROJECT_OP},
    {Kind::RELATION_AGGREGATE, internal::Kind::RELATION_AGGREGATE_OP},
    {Kind::RELATION_GROUP, internal::Kind::RELATION_GROUP_OP},
    {Kind::RELATION_PROJECT, internal::Kind::RELATION_PROJECT_OP},
    {Kind::RELATION_TABLE_JOIN, internal::Kind::RELATION_TABLE_JOIN_OP},
    {Kind::TABLE_PROJECT, internal::Kind::TABLE_PROJECT_OP},
    {Kind::TABLE_AGGREGATE, internal::Kind::TABLE_AGGREGATE_OP},
    {Kind::TABLE_JOIN, internal::Kind::TABLE_JOIN_OP},
    {Kind::TABLE_GROUP, internal::Kind::TABLE_GROUP_OP},
};

/* -------------------------------------------------------------------------- */
/* Rounding Mode for Floating Points                                          */
/* -------------------------------------------------------------------------- */

const static std::unordered_map<RoundingMode, cvc5::internal::RoundingMode>
    s_rmodes{
        {RoundingMode::ROUND_NEAREST_TIES_TO_EVEN,
         cvc5::internal::RoundingMode::ROUND_NEAREST_TIES_TO_EVEN},
        {RoundingMode::ROUND_TOWARD_POSITIVE,
         cvc5::internal::RoundingMode::ROUND_TOWARD_POSITIVE},
        {RoundingMode::ROUND_TOWARD_NEGATIVE,
         cvc5::internal::RoundingMode::ROUND_TOWARD_NEGATIVE},
        {RoundingMode::ROUND_TOWARD_ZERO,
         cvc5::internal::RoundingMode::ROUND_TOWARD_ZERO},
        {RoundingMode::ROUND_NEAREST_TIES_TO_AWAY,
         cvc5::internal::RoundingMode::ROUND_NEAREST_TIES_TO_AWAY},
    };

const static std::unordered_map<cvc5::internal::RoundingMode, RoundingMode>
    s_rmodes_internal{
        {cvc5::internal::RoundingMode::ROUND_NEAREST_TIES_TO_EVEN,
         RoundingMode::ROUND_NEAREST_TIES_TO_EVEN},
        {cvc5::internal::RoundingMode::ROUND_TOWARD_POSITIVE,
         RoundingMode::ROUND_TOWARD_POSITIVE},
        {cvc5::internal::RoundingMode::ROUND_TOWARD_NEGATIVE,
         RoundingMode::ROUND_TOWARD_NEGATIVE},
        {cvc5::internal::RoundingMode::ROUND_TOWARD_ZERO,
         RoundingMode::ROUND_TOWARD_ZERO},
        {cvc5::internal::RoundingMode::ROUND_NEAREST_TIES_TO_AWAY,
         RoundingMode::ROUND_NEAREST_TIES_TO_AWAY},
    };

/* -------------------------------------------------------------------------- */
/* Helpers                                                                    */
/* -------------------------------------------------------------------------- */

namespace {

/** Convert a internal::Kind (internal) to a cvc5::Kind (external).
 */
cvc5::Kind intToExtKind(internal::Kind k)
{
  auto it = s_kinds_internal.find(k);
  if (it == s_kinds_internal.end())
  {
    return Kind::INTERNAL_KIND;
  }
  return it->second;
}
/** Convert a internal::Kind (internal) to a cvc5::Kind (external).
 */
SortKind intToExtSortKind(internal::Kind k)
{
  auto it = s_sort_kinds_internal.find(k);
  if (it == s_sort_kinds_internal.end())
  {
    return SortKind::INTERNAL_SORT_KIND;
  }
  return it->second;
}

/** Convert a cvc5::Kind (external) to a internal::Kind (internal).
 */
internal::Kind extToIntKind(cvc5::Kind k)
{
  auto it = s_kinds.find(k);
  if (it == s_kinds.end())
  {
    return internal::Kind::UNDEFINED_KIND;
  }
  return it->second.first;
}

/** Convert a cvc5::SortKind (external) to a internal::Kind (internal).
 */
internal::Kind extToIntSortKind(SortKind k)
{
  auto it = s_sort_kinds.find(k);
  if (it == s_sort_kinds.end())
  {
    return internal::Kind::UNDEFINED_KIND;
  }
  return it->second.first;
}

/** Return true if given kind is a defined external kind. */
bool isDefinedKind(Kind k)
{
  return k > Kind::UNDEFINED_KIND && k < Kind::LAST_KIND;
}

/**
 * Return true if the internal kind is one where the API term structure
 * differs from internal structure. This happens for APPLY_* kinds.
 * The API takes a "higher-order" perspective and treats functions as well
 * as datatype constructors/selectors/testers as terms
 * but interally they are not
 */
bool isApplyKind(internal::Kind k)
{
  return (k == internal::Kind::APPLY_UF
          || k == internal::Kind::APPLY_CONSTRUCTOR
          || k == internal::Kind::APPLY_SELECTOR
          || k == internal::Kind::APPLY_TESTER
          || k == internal::Kind::APPLY_UPDATER);
}

#ifdef CVC5_ASSERTIONS
/** Return true if given kind is a defined internal kind. */
bool isDefinedIntKind(internal::Kind k)
{
  return k != internal::Kind::UNDEFINED_KIND && k != internal::Kind::LAST_KIND;
}
#endif

/** Return the minimum arity of given kind. */
uint32_t minArity(Kind k)
{
  Assert(isDefinedKind(k));
  Assert(isDefinedIntKind(extToIntKind(k)));
  uint32_t min = internal::kind::metakind::getMinArityForKind(extToIntKind(k));

  // At the API level, we treat functions/constructors/selectors/testers as
  // normal terms instead of making them part of the operator
  if (isApplyKind(extToIntKind(k)))
  {
    min++;
  }
  return min;
}

/** Return the maximum arity of given kind. */
uint32_t maxArity(Kind k)
{
  Assert(isDefinedKind(k));
  Assert(isDefinedIntKind(extToIntKind(k)));
  uint32_t max = internal::kind::metakind::getMaxArityForKind(extToIntKind(k));

  // At the API level, we treat functions/constructors/selectors/testers as
  // normal terms instead of making them part of the operator
  if (isApplyKind(extToIntKind(k))
      && max != std::numeric_limits<uint32_t>::max())  // be careful not to
                                                       // overflow
  {
    max++;
  }
  return max;
}

}  // namespace

/**
 * Class that acts as a converter from an external to an internal plugin.
 */
class PluginInternal : public internal::Plugin
{
 public:
  PluginInternal(internal::NodeManager* nm,
                 cvc5::TermManager& tm,
                 cvc5::Plugin& e)
      : internal::Plugin(nm), d_tm(tm), d_external(e)
  {
  }
  /** Check method */
  std::vector<internal::Node> check() override
  {
    std::vector<Term> lemsExt = d_external.check();
    return Term::termVectorToNodes(lemsExt);
  }
  /** Notify SAT clause method */
  void notifySatClause(const internal::Node& n) override
  {
    Term t = Term(&d_tm, n);
    return d_external.notifySatClause(t);
  }
  /** Notify theory lemma method */
  void notifyTheoryLemma(const internal::Node& n) override
  {
    Term t = Term(&d_tm, n);
    return d_external.notifyTheoryLemma(t);
  }
  /** Get name */
  std::string getName() override { return d_external.getName(); }

 private:
  /** Reference to the term manager */
  cvc5::TermManager& d_tm;
  /** Reference to the external (user-provided) plugin */
  cvc5::Plugin& d_external;
};

std::string kindToString(Kind k)
{
  auto it = s_kinds.find(k);
  if (it == s_kinds.end())
  {
    return "Kind::UNDEFINED_KIND";
  }
  return it->second.second;
}

std::ostream& operator<<(std::ostream& out, Kind k)
{
  return out << std::to_string(k);
}

std::string sortKindToString(SortKind k)
{
  auto it = s_sort_kinds.find(k);
  if (it == s_sort_kinds.end())
  {
    return "Kind::UNDEFINED_SORT_KIND";
  }
  return it->second.second;
}

std::ostream& operator<<(std::ostream& out, SortKind k)
{
  return out << std::to_string(k);
}

/* -------------------------------------------------------------------------- */
/* Result                                                                     */
/* -------------------------------------------------------------------------- */

Result::Result(const internal::Result& r) : d_result(new internal::Result(r)) {}

Result::Result() : d_result(new internal::Result()) {}

bool Result::isNull() const
{
  return d_result->getStatus() == internal::Result::NONE;
}

bool Result::isSat(void) const
{
  return d_result->getStatus() == internal::Result::SAT;
}

bool Result::isUnsat(void) const
{
  return d_result->getStatus() == internal::Result::UNSAT;
}

bool Result::isUnknown(void) const
{
  return d_result->getStatus() == internal::Result::UNKNOWN;
}

bool Result::operator==(const Result& r) const
{
  return *d_result == *r.d_result;
}

bool Result::operator!=(const Result& r) const
{
  return *d_result != *r.d_result;
}

UnknownExplanation Result::getUnknownExplanation(void) const
{
  return d_result->getUnknownExplanation();
}

std::string Result::toString(void) const { return d_result->toString(); }

std::ostream& operator<<(std::ostream& out, const Result& r)
{
  out << r.toString();
  return out;
}

/* -------------------------------------------------------------------------- */
/* SynthResult */
/* -------------------------------------------------------------------------- */

SynthResult::SynthResult(const internal::SynthResult& r)
    : d_result(new internal::SynthResult(r))
{
}

SynthResult::SynthResult() : d_result(new internal::SynthResult()) {}

bool SynthResult::isNull() const
{
  return d_result->getStatus() == internal::SynthResult::NONE;
}

bool SynthResult::hasSolution(void) const
{
  return d_result->getStatus() == internal::SynthResult::SOLUTION;
}

bool SynthResult::hasNoSolution() const
{
  return d_result->getStatus() == internal::SynthResult::NO_SOLUTION;
}

bool SynthResult::isUnknown() const
{
  return d_result->getStatus() == internal::SynthResult::UNKNOWN;
}

std::string SynthResult::toString(void) const { return d_result->toString(); }

std::ostream& operator<<(std::ostream& out, const SynthResult& sr)
{
  out << sr.toString();
  return out;
}

/* -------------------------------------------------------------------------- */
/* Sort                                                                       */
/* -------------------------------------------------------------------------- */

Sort::Sort(TermManager* tm, const internal::TypeNode& t)
    : d_tm(tm), d_type(new internal::TypeNode(t))
{
}

Sort::Sort() : d_tm(nullptr), d_type(new internal::TypeNode()) {}

Sort::~Sort()
{
  Assert(isNull() || d_tm != nullptr);
  d_type.reset();
}

std::vector<internal::TypeNode> Sort::sortVectorToTypeNodes(
    const std::vector<Sort>& sorts)
{
  std::vector<internal::TypeNode> typeNodes;
  for (const Sort& sort : sorts)
  {
    typeNodes.push_back(sort.getTypeNode());
  }
  return typeNodes;
}

std::vector<Sort> Sort::typeNodeVectorToSorts(
    TermManager* tm, const std::vector<internal::TypeNode>& types)
{
  std::vector<Sort> sorts;
  for (size_t i = 0, tsize = types.size(); i < tsize; i++)
  {
    sorts.push_back(Sort(tm, types[i]));
  }
  return sorts;
}

bool Sort::operator==(const Sort& s) const
{
  CVC5_API_TRY_CATCH_BEGIN;
  //////// all checks before this line
  return *d_type == *s.d_type;
  ////////
  CVC5_API_TRY_CATCH_END;
}

bool Sort::operator!=(const Sort& s) const
{
  CVC5_API_TRY_CATCH_BEGIN;
  //////// all checks before this line
  return *d_type != *s.d_type;
  ////////
  CVC5_API_TRY_CATCH_END;
}

bool Sort::operator<(const Sort& s) const
{
  CVC5_API_TRY_CATCH_BEGIN;
  //////// all checks before this line
  return *d_type < *s.d_type;
  ////////
  CVC5_API_TRY_CATCH_END;
}

bool Sort::operator>(const Sort& s) const
{
  CVC5_API_TRY_CATCH_BEGIN;
  //////// all checks before this line
  return *d_type > *s.d_type;
  ////////
  CVC5_API_TRY_CATCH_END;
}

bool Sort::operator<=(const Sort& s) const
{
  CVC5_API_TRY_CATCH_BEGIN;
  //////// all checks before this line
  return *d_type <= *s.d_type;
  ////////
  CVC5_API_TRY_CATCH_END;
}

bool Sort::operator>=(const Sort& s) const
{
  CVC5_API_TRY_CATCH_BEGIN;
  //////// all checks before this line
  return *d_type >= *s.d_type;
  ////////
  CVC5_API_TRY_CATCH_END;
}

SortKind Sort::getKind() const
{
  CVC5_API_TRY_CATCH_BEGIN;
  CVC5_API_CHECK_NOT_NULL;
  //////// all checks before this line
  internal::Kind tk = d_type->getKind();
  // Base types are type constants, which have to be special cased to return
  // the appropriate kind.
  if (tk == internal::Kind::TYPE_CONSTANT)
  {
    switch (d_type->getConst<internal::TypeConstant>())
    {
      case internal::BOOLEAN_TYPE: return SortKind::BOOLEAN_SORT; break;
      case internal::REAL_TYPE: return SortKind::REAL_SORT; break;
      case internal::INTEGER_TYPE: return SortKind::INTEGER_SORT; break;
      case internal::STRING_TYPE: return SortKind::STRING_SORT; break;
      case internal::REGEXP_TYPE: return SortKind::REGLAN_SORT; break;
      case internal::ROUNDINGMODE_TYPE:
        return SortKind::ROUNDINGMODE_SORT;
        break;
      default: return SortKind::INTERNAL_SORT_KIND; break;
    }
  }
  // otherwise we rely on the mapping
  return intToExtSortKind(tk);
  ////////
  CVC5_API_TRY_CATCH_END;
}

bool Sort::hasSymbol() const
{
  CVC5_API_TRY_CATCH_BEGIN;
  CVC5_API_CHECK_NOT_NULL;
  //////// all checks before this line
  return d_type->hasName();
  ////////
  CVC5_API_TRY_CATCH_END;
}

std::string Sort::getSymbol() const
{
  CVC5_API_TRY_CATCH_BEGIN;
  CVC5_API_CHECK_NOT_NULL;
  CVC5_API_CHECK(d_type->hasName())
      << "Invalid call to '" << __PRETTY_FUNCTION__
      << "', expected the sort to have a symbol.";
  //////// all checks before this line
  return d_type->getName();
  ////////
  CVC5_API_TRY_CATCH_END;
}

bool Sort::isNull() const
{
  CVC5_API_TRY_CATCH_BEGIN;
  //////// all checks before this line
  return isNullHelper();
  ////////
  CVC5_API_TRY_CATCH_END;
}

bool Sort::isBoolean() const
{
  CVC5_API_TRY_CATCH_BEGIN;
  //////// all checks before this line
  return d_type->isBoolean();
  ////////
  CVC5_API_TRY_CATCH_END;
}

bool Sort::isInteger() const
{
  CVC5_API_TRY_CATCH_BEGIN;
  //////// all checks before this line
  return d_type->isInteger();
  ////////
  CVC5_API_TRY_CATCH_END;
}

bool Sort::isReal() const
{
  CVC5_API_TRY_CATCH_BEGIN;
  //////// all checks before this line
  // notice that we do not expose internal subtyping to the user
  return d_type->isReal() && !d_type->isInteger();
  ////////
  CVC5_API_TRY_CATCH_END;
}

bool Sort::isString() const
{
  CVC5_API_TRY_CATCH_BEGIN;
  //////// all checks before this line
  return d_type->isString();
  ////////
  CVC5_API_TRY_CATCH_END;
}

bool Sort::isRegExp() const
{
  CVC5_API_TRY_CATCH_BEGIN;
  //////// all checks before this line
  return d_type->isRegExp();
  ////////
  CVC5_API_TRY_CATCH_END;
}

bool Sort::isRoundingMode() const
{
  CVC5_API_TRY_CATCH_BEGIN;
  //////// all checks before this line
  return d_type->isRoundingMode();
  ////////
  CVC5_API_TRY_CATCH_END;
}

bool Sort::isBitVector() const
{
  CVC5_API_TRY_CATCH_BEGIN;
  //////// all checks before this line
  return d_type->isBitVector();
  ////////
  CVC5_API_TRY_CATCH_END;
}

bool Sort::isFloatingPoint() const
{
  CVC5_API_TRY_CATCH_BEGIN;
  //////// all checks before this line
  return d_type->isFloatingPoint();
  ////////
  CVC5_API_TRY_CATCH_END;
}

bool Sort::isDatatype() const
{
  CVC5_API_TRY_CATCH_BEGIN;
  //////// all checks before this line
  return d_type->isDatatype();
  ////////
  CVC5_API_TRY_CATCH_END;
}

bool Sort::isDatatypeConstructor() const
{
  CVC5_API_TRY_CATCH_BEGIN;
  //////// all checks before this line
  return d_type->isDatatypeConstructor();
  ////////
  CVC5_API_TRY_CATCH_END;
}

bool Sort::isDatatypeSelector() const
{
  CVC5_API_TRY_CATCH_BEGIN;
  //////// all checks before this line
  return d_type->isDatatypeSelector();
  ////////
  CVC5_API_TRY_CATCH_END;
}

bool Sort::isDatatypeTester() const
{
  CVC5_API_TRY_CATCH_BEGIN;
  //////// all checks before this line
  return d_type->isDatatypeTester();
  ////////
  CVC5_API_TRY_CATCH_END;
}

bool Sort::isDatatypeUpdater() const
{
  CVC5_API_TRY_CATCH_BEGIN;
  //////// all checks before this line
  return d_type->isDatatypeUpdater();
  ////////
  CVC5_API_TRY_CATCH_END;
}

bool Sort::isFunction() const
{
  CVC5_API_TRY_CATCH_BEGIN;
  //////// all checks before this line
  return d_type->isFunction();
  ////////
  CVC5_API_TRY_CATCH_END;
}

bool Sort::isPredicate() const
{
  CVC5_API_TRY_CATCH_BEGIN;
  //////// all checks before this line
  return d_type->isPredicate();
  ////////
  CVC5_API_TRY_CATCH_END;
}

bool Sort::isTuple() const
{
  CVC5_API_TRY_CATCH_BEGIN;
  //////// all checks before this line
  return d_type->isTuple();
  ////////
  CVC5_API_TRY_CATCH_END;
}

bool Sort::isNullable() const
{
  CVC5_API_TRY_CATCH_BEGIN;
  //////// all checks before this line
  return d_type->isNullable();
  ////////
  CVC5_API_TRY_CATCH_END;
}

bool Sort::isRecord() const
{
  CVC5_API_TRY_CATCH_BEGIN;
  //////// all checks before this line
  return d_type->isRecord();
  ////////
  CVC5_API_TRY_CATCH_END;
}

bool Sort::isArray() const
{
  CVC5_API_TRY_CATCH_BEGIN;
  //////// all checks before this line
  return d_type->isArray();
  ////////
  CVC5_API_TRY_CATCH_END;
}

bool Sort::isFiniteField() const
{
  CVC5_API_TRY_CATCH_BEGIN;
  //////// all checks before this line
  return d_type->isFiniteField();
  ////////
  CVC5_API_TRY_CATCH_END;
}

bool Sort::isSet() const
{
  CVC5_API_TRY_CATCH_BEGIN;
  //////// all checks before this line
  return d_type->isSet();
  ////////
  CVC5_API_TRY_CATCH_END;
}

bool Sort::isBag() const
{
  CVC5_API_TRY_CATCH_BEGIN;
  //////// all checks before this line
  return d_type->isBag();
  ////////
  CVC5_API_TRY_CATCH_END;
}

bool Sort::isSequence() const
{
  CVC5_API_TRY_CATCH_BEGIN;
  //////// all checks before this line
  return d_type->isSequence();
  ////////
  CVC5_API_TRY_CATCH_END;
}

bool Sort::isAbstract() const
{
  CVC5_API_TRY_CATCH_BEGIN;
  //////// all checks before this line
  return d_type->isAbstract();
  ////////
  CVC5_API_TRY_CATCH_END;
}

bool Sort::isUninterpretedSort() const
{
  CVC5_API_TRY_CATCH_BEGIN;
  //////// all checks before this line
  return d_type->isUninterpretedSort();
  ////////
  CVC5_API_TRY_CATCH_END;
}

bool Sort::isUninterpretedSortConstructor() const
{
  CVC5_API_TRY_CATCH_BEGIN;
  //////// all checks before this line
  return d_type->isUninterpretedSortConstructor();
  ////////
  CVC5_API_TRY_CATCH_END;
}

Sort Sort::getUninterpretedSortConstructor() const
{
  CVC5_API_TRY_CATCH_BEGIN;
  CVC5_API_CHECK_NOT_NULL;
  CVC5_API_CHECK(d_type->isInstantiatedUninterpretedSort())
      << "Expected instantiated uninterpreted sort.";
  //////// all checks before this line
  return Sort(d_tm, d_type->getUninterpretedSortConstructor());
  ////////
  CVC5_API_TRY_CATCH_END;
}

Datatype Sort::getDatatype() const
{
  CVC5_API_TRY_CATCH_BEGIN;
  CVC5_API_CHECK_NOT_NULL;
  CVC5_API_CHECK(d_type->isDatatype()) << "Expected datatype sort.";
  //////// all checks before this line
  return Datatype(d_tm, d_type->getDType());
  ////////
  CVC5_API_TRY_CATCH_END;
}

bool Sort::isInstantiated() const
{
  CVC5_API_TRY_CATCH_BEGIN;
  CVC5_API_CHECK_NOT_NULL;
  //////// all checks before this line
  return d_type->isInstantiated();
  ////////
  CVC5_API_TRY_CATCH_END;
}

Sort Sort::instantiate(const std::vector<Sort>& params) const
{
  CVC5_API_TRY_CATCH_BEGIN;
  CVC5_API_CHECK_NOT_NULL;
  CVC5_API_CHECK_DOMAIN_SORTS(params);
  CVC5_API_CHECK(d_type->isParametricDatatype()
                 || d_type->isUninterpretedSortConstructor())
      << "Expected parametric datatype or sort constructor sort.";
  CVC5_API_CHECK(!d_type->isParametricDatatype()
                 || d_type->getNumChildren() == params.size() + 1)
      << "Arity mismatch for instantiated parametric datatype";
  CVC5_API_CHECK(!d_type->isUninterpretedSortConstructor()
                 || d_type->getUninterpretedSortConstructorArity()
                        == params.size())
      << "Arity mismatch for instantiated sort constructor";
  //////// all checks before this line
  std::vector<internal::TypeNode> tparams = sortVectorToTypeNodes(params);
  return Sort(d_tm, d_type->instantiate(tparams));
  ////////
  CVC5_API_TRY_CATCH_END;
}

std::vector<Sort> Sort::getInstantiatedParameters() const
{
  CVC5_API_TRY_CATCH_BEGIN;
  CVC5_API_CHECK_NOT_NULL;
  CVC5_API_CHECK(d_type->isInstantiated())
      << "Expected instantiated parametric sort";
  //////// all checks before this line
  return typeNodeVectorToSorts(d_tm, d_type->getInstantiatedParamTypes());
  ////////
  CVC5_API_TRY_CATCH_END;
}

Sort Sort::substitute(const Sort& sort, const Sort& replacement) const
{
  CVC5_API_TRY_CATCH_BEGIN;
  CVC5_API_CHECK_NOT_NULL;
  CVC5_API_CHECK_SORT(sort);
  CVC5_API_CHECK_SORT(replacement);
  //////// all checks before this line
  return Sort(
      d_tm, d_type->substitute(sort.getTypeNode(), replacement.getTypeNode()));
  ////////
  CVC5_API_TRY_CATCH_END;
}

Sort Sort::substitute(const std::vector<Sort>& sorts,
                      const std::vector<Sort>& replacements) const
{
  CVC5_API_TRY_CATCH_BEGIN;
  CVC5_API_CHECK_NOT_NULL;
  CVC5_API_CHECK_SORTS(sorts);
  CVC5_API_CHECK_SORTS(replacements);
  //////// all checks before this line

  std::vector<internal::TypeNode> tSorts = sortVectorToTypeNodes(sorts),
                                  tReplacements =
                                      sortVectorToTypeNodes(replacements);
  return Sort(d_tm,
              d_type->substitute(tSorts.begin(),
                                 tSorts.end(),
                                 tReplacements.begin(),
                                 tReplacements.end()));
  ////////
  CVC5_API_TRY_CATCH_END;
}

std::string Sort::toString() const
{
  CVC5_API_TRY_CATCH_BEGIN;
  //////// all checks before this line
  return d_type->toString();
  ////////
  CVC5_API_TRY_CATCH_END;
}

const internal::TypeNode& Sort::getTypeNode(void) const { return *d_type; }

/* Constructor sort ------------------------------------------------------- */

size_t Sort::getDatatypeConstructorArity() const
{
  CVC5_API_TRY_CATCH_BEGIN;
  CVC5_API_CHECK_NOT_NULL;
  CVC5_API_CHECK(d_type->isDatatypeConstructor())
      << "Not a constructor sort: " << (*this);
  //////// all checks before this line
  return d_type->getNumChildren() - 1;
  ////////
  CVC5_API_TRY_CATCH_END;
}

std::vector<Sort> Sort::getDatatypeConstructorDomainSorts() const
{
  CVC5_API_TRY_CATCH_BEGIN;
  CVC5_API_CHECK_NOT_NULL;
  CVC5_API_CHECK(d_type->isDatatypeConstructor())
      << "Not a constructor sort: " << (*this);
  //////// all checks before this line
  return typeNodeVectorToSorts(d_tm, d_type->getArgTypes());
  ////////
  CVC5_API_TRY_CATCH_END;
}

Sort Sort::getDatatypeConstructorCodomainSort() const
{
  CVC5_API_TRY_CATCH_BEGIN;
  CVC5_API_CHECK_NOT_NULL;
  CVC5_API_CHECK(d_type->isDatatypeConstructor())
      << "Not a constructor sort: " << (*this);
  //////// all checks before this line
  return Sort(d_tm, d_type->getDatatypeConstructorRangeType());
  ////////
  CVC5_API_TRY_CATCH_END;
}

/* Selector sort ------------------------------------------------------- */

Sort Sort::getDatatypeSelectorDomainSort() const
{
  CVC5_API_TRY_CATCH_BEGIN;
  CVC5_API_CHECK_NOT_NULL;
  CVC5_API_CHECK(d_type->isDatatypeSelector())
      << "Not a selector sort: " << (*this);
  //////// all checks before this line
  return Sort(d_tm, d_type->getDatatypeSelectorDomainType());
  ////////
  CVC5_API_TRY_CATCH_END;
}

Sort Sort::getDatatypeSelectorCodomainSort() const
{
  CVC5_API_TRY_CATCH_BEGIN;
  CVC5_API_CHECK_NOT_NULL;
  CVC5_API_CHECK(d_type->isDatatypeSelector())
      << "Not a selector sort: " << (*this);
  //////// all checks before this line
  return Sort(d_tm, d_type->getDatatypeSelectorRangeType());
  ////////
  CVC5_API_TRY_CATCH_END;
}

/* Tester sort ------------------------------------------------------- */

Sort Sort::getDatatypeTesterDomainSort() const
{
  CVC5_API_TRY_CATCH_BEGIN;
  CVC5_API_CHECK_NOT_NULL;
  CVC5_API_CHECK(d_type->isDatatypeTester())
      << "Not a tester sort: " << (*this);
  //////// all checks before this line
  return Sort(d_tm, d_type->getDatatypeTesterDomainType());
  ////////
  CVC5_API_TRY_CATCH_END;
}

Sort Sort::getDatatypeTesterCodomainSort() const
{
  CVC5_API_TRY_CATCH_BEGIN;
  CVC5_API_CHECK_NOT_NULL;
  CVC5_API_CHECK(d_type->isDatatypeTester())
      << "Not a tester sort: " << (*this);
  //////// all checks before this line
  return Sort(d_tm, d_tm->d_nm->booleanType());
  ////////
  CVC5_API_TRY_CATCH_END;
}

/* Function sort ------------------------------------------------------- */

size_t Sort::getFunctionArity() const
{
  CVC5_API_TRY_CATCH_BEGIN;
  CVC5_API_CHECK_NOT_NULL;
  CVC5_API_CHECK(isFunction()) << "Not a function sort: " << (*this);
  //////// all checks before this line
  return d_type->getNumChildren() - 1;
  ////////
  CVC5_API_TRY_CATCH_END;
}

std::vector<Sort> Sort::getFunctionDomainSorts() const
{
  CVC5_API_TRY_CATCH_BEGIN;
  CVC5_API_CHECK_NOT_NULL;
  CVC5_API_CHECK(isFunction()) << "Not a function sort: " << (*this);
  //////// all checks before this line
  return typeNodeVectorToSorts(d_tm, d_type->getArgTypes());
  ////////
  CVC5_API_TRY_CATCH_END;
}

Sort Sort::getFunctionCodomainSort() const
{
  CVC5_API_TRY_CATCH_BEGIN;
  CVC5_API_CHECK_NOT_NULL;
  CVC5_API_CHECK(isFunction()) << "Not a function sort" << (*this);
  //////// all checks before this line
  return Sort(d_tm, d_type->getRangeType());
  ////////
  CVC5_API_TRY_CATCH_END;
}

/* Array sort ---------------------------------------------------------- */

Sort Sort::getArrayIndexSort() const
{
  CVC5_API_TRY_CATCH_BEGIN;
  CVC5_API_CHECK_NOT_NULL;
  CVC5_API_CHECK(isArray()) << "Not an array sort.";
  //////// all checks before this line
  return Sort(d_tm, d_type->getArrayIndexType());
  ////////
  CVC5_API_TRY_CATCH_END;
}

Sort Sort::getArrayElementSort() const
{
  CVC5_API_TRY_CATCH_BEGIN;
  CVC5_API_CHECK_NOT_NULL;
  CVC5_API_CHECK(isArray()) << "Not an array sort.";
  //////// all checks before this line
  return Sort(d_tm, d_type->getArrayConstituentType());
  ////////
  CVC5_API_TRY_CATCH_END;
}

/* Set sort ------------------------------------------------------------ */

Sort Sort::getSetElementSort() const
{
  CVC5_API_TRY_CATCH_BEGIN;
  CVC5_API_CHECK_NOT_NULL;
  CVC5_API_CHECK(isSet()) << "Not a set sort.";
  //////// all checks before this line
  return Sort(d_tm, d_type->getSetElementType());
  ////////
  CVC5_API_TRY_CATCH_END;
}

/* Bag sort ------------------------------------------------------------ */

Sort Sort::getBagElementSort() const
{
  CVC5_API_TRY_CATCH_BEGIN;
  CVC5_API_CHECK_NOT_NULL;
  CVC5_API_CHECK(isBag()) << "Not a bag sort.";
  //////// all checks before this line
  return Sort(d_tm, d_type->getBagElementType());
  ////////
  CVC5_API_TRY_CATCH_END;
}

/* Sequence sort ------------------------------------------------------- */

Sort Sort::getSequenceElementSort() const
{
  CVC5_API_TRY_CATCH_BEGIN;
  CVC5_API_CHECK_NOT_NULL;
  CVC5_API_CHECK(isSequence()) << "Not a sequence sort.";
  //////// all checks before this line
  return Sort(d_tm, d_type->getSequenceElementType());
  ////////
  CVC5_API_TRY_CATCH_END;
}

/* Abstract sort ------------------------------------------------------- */

SortKind Sort::getAbstractedKind() const
{
  CVC5_API_TRY_CATCH_BEGIN;
  CVC5_API_CHECK_NOT_NULL;
  CVC5_API_CHECK(isAbstract()) << "Not an abstract sort.";
  //////// all checks before this line
  return intToExtSortKind(d_type->getAbstractedKind());
  ////////
  CVC5_API_TRY_CATCH_END;
}

/* Sort constructor sort ----------------------------------------------- */

size_t Sort::getUninterpretedSortConstructorArity() const
{
  CVC5_API_TRY_CATCH_BEGIN;
  CVC5_API_CHECK_NOT_NULL;
  CVC5_API_CHECK(d_type->isUninterpretedSortConstructor())
      << "Not a sort constructor sort.";
  //////// all checks before this line
  return d_type->getUninterpretedSortConstructorArity();
  ////////
  CVC5_API_TRY_CATCH_END;
}

/* Bit-vector sort ----------------------------------------------------- */

uint32_t Sort::getBitVectorSize() const
{
  CVC5_API_TRY_CATCH_BEGIN;
  CVC5_API_CHECK_NOT_NULL;
  CVC5_API_CHECK(isBitVector()) << "Not a bit-vector sort.";
  //////// all checks before this line
  return d_type->getBitVectorSize();
  ////////
  CVC5_API_TRY_CATCH_END;
}

/* Finite field sort --------------------------------------------------- */

std::string Sort::getFiniteFieldSize() const
{
  CVC5_API_TRY_CATCH_BEGIN;
  CVC5_API_CHECK_NOT_NULL;
  CVC5_API_CHECK(isFiniteField()) << "Not a finite field sort.";
  //////// all checks before this line
  return d_type->getFfSize().toString();
  ////////
  CVC5_API_TRY_CATCH_END;
}

/* Floating-point sort ------------------------------------------------- */

uint32_t Sort::getFloatingPointExponentSize() const
{
  CVC5_API_TRY_CATCH_BEGIN;
  CVC5_API_CHECK_NOT_NULL;
  CVC5_API_CHECK(d_type->isFloatingPoint()) << "Not a floating-point sort.";
  //////// all checks before this line
  return d_type->getFloatingPointExponentSize();
  ////////
  CVC5_API_TRY_CATCH_END;
}

uint32_t Sort::getFloatingPointSignificandSize() const
{
  CVC5_API_TRY_CATCH_BEGIN;
  CVC5_API_CHECK_NOT_NULL;
  CVC5_API_CHECK(d_type->isFloatingPoint()) << "Not a floating-point sort.";
  //////// all checks before this line
  return d_type->getFloatingPointSignificandSize();
  ////////
  CVC5_API_TRY_CATCH_END;
}

/* Datatype sort ------------------------------------------------------- */

size_t Sort::getDatatypeArity() const
{
  CVC5_API_TRY_CATCH_BEGIN;
  CVC5_API_CHECK_NOT_NULL;
  CVC5_API_CHECK(d_type->isDatatype()) << "Not a datatype sort.";
  //////// all checks before this line
  return d_type->isParametricDatatype() ? d_type->getNumChildren() - 1 : 0;
  ////////
  CVC5_API_TRY_CATCH_END;
}

/* Tuple sort ---------------------------------------------------------- */

size_t Sort::getTupleLength() const
{
  CVC5_API_TRY_CATCH_BEGIN;
  CVC5_API_CHECK_NOT_NULL;
  CVC5_API_CHECK(isTuple()) << "Not a tuple sort.";
  //////// all checks before this line
  return d_type->getTupleLength();
  ////////
  CVC5_API_TRY_CATCH_END;
}

std::vector<Sort> Sort::getTupleSorts() const
{
  CVC5_API_TRY_CATCH_BEGIN;
  CVC5_API_CHECK_NOT_NULL;
  CVC5_API_CHECK(d_type->isTuple()) << "Not a tuple sort.";
  //////// all checks before this line
  return typeNodeVectorToSorts(d_tm, d_type->getTupleTypes());
  ////////
  CVC5_API_TRY_CATCH_END;
}

Sort Sort::getNullableElementSort() const
{
  CVC5_API_TRY_CATCH_BEGIN;
  CVC5_API_CHECK_NOT_NULL;
  CVC5_API_CHECK(isNullable()) << "Not a nullable sort.";
  //////// all checks before this line
  return Sort(d_tm, d_type->getNullableElementType());
  ////////
  CVC5_API_TRY_CATCH_END;
}

/* --------------------------------------------------------------------- */

std::ostream& operator<<(std::ostream& out, const Sort& s)
{
  out << s.toString();
  return out;
}

/* Helpers                                                                    */
/* -------------------------------------------------------------------------- */

/* Split out to avoid nested API calls (problematic with API tracing).        */
/* .......................................................................... */

bool Sort::isNullHelper() const { return d_type->isNull(); }

/* -------------------------------------------------------------------------- */
/* Op                                                                     */
/* -------------------------------------------------------------------------- */

Op::Op() : d_tm(nullptr), d_kind(Kind::NULL_TERM), d_node(new internal::Node())
{
}

Op::Op(TermManager* tm, const Kind k)
    : d_tm(tm), d_kind(k), d_node(new internal::Node())
{
}

Op::Op(TermManager* tm, const Kind k, const internal::Node& n)
    : d_tm(tm), d_kind(k), d_node(new internal::Node(n))
{
}

Op::~Op()
{
  Assert(isNull() || d_tm != nullptr);
  d_node.reset();
}

/* Public methods                                                             */
bool Op::operator==(const Op& t) const
{
  CVC5_API_TRY_CATCH_BEGIN;
  //////// all checks before this line
  if (d_node->isNull() && t.d_node->isNull())
  {
    return (d_kind == t.d_kind);
  }
  else if (d_node->isNull() || t.d_node->isNull())
  {
    return false;
  }
  return (d_kind == t.d_kind) && (*d_node == *t.d_node);
  ////////
  CVC5_API_TRY_CATCH_END;
}

bool Op::operator!=(const Op& t) const
{
  CVC5_API_TRY_CATCH_BEGIN;
  //////// all checks before this line
  return !(*this == t);
  ////////
  CVC5_API_TRY_CATCH_END;
}

Kind Op::getKind() const
{
  CVC5_API_CHECK(d_kind != Kind::NULL_TERM) << "Expecting a non-null Kind";
  //////// all checks before this line
  return d_kind;
}

bool Op::isNull() const
{
  CVC5_API_TRY_CATCH_BEGIN;
  //////// all checks before this line
  return isNullHelper();
  ////////
  CVC5_API_TRY_CATCH_END;
}

bool Op::isIndexed() const
{
  CVC5_API_TRY_CATCH_BEGIN;
  //////// all checks before this line
  return isIndexedHelper();
  ////////
  CVC5_API_TRY_CATCH_END;
}

size_t Op::getNumIndices() const
{
  CVC5_API_TRY_CATCH_BEGIN;
  CVC5_API_CHECK_NOT_NULL;
  //////// all checks before this line
  return getNumIndicesHelper();
  ////////
  CVC5_API_TRY_CATCH_END;
}

size_t Op::getNumIndicesHelper() const
{
  if (!isIndexedHelper())
  {
    return 0;
  }

  Kind k = intToExtKind(d_node->getKind());
  size_t size = 0;
  switch (k)
  {
    case Kind::DIVISIBLE: size = 1; break;
    case Kind::BITVECTOR_REPEAT: size = 1; break;
    case Kind::BITVECTOR_ZERO_EXTEND: size = 1; break;
    case Kind::BITVECTOR_SIGN_EXTEND: size = 1; break;
    case Kind::BITVECTOR_ROTATE_LEFT: size = 1; break;
    case Kind::BITVECTOR_ROTATE_RIGHT: size = 1; break;
    case Kind::INT_TO_BITVECTOR: size = 1; break;
    case Kind::IAND: size = 1; break;
    case Kind::FLOATINGPOINT_TO_UBV: size = 1; break;
    case Kind::FLOATINGPOINT_TO_SBV: size = 1; break;
    case Kind::REGEXP_REPEAT: size = 1; break;
    case Kind::BITVECTOR_EXTRACT: size = 2; break;
    case Kind::FLOATINGPOINT_TO_FP_FROM_IEEE_BV: size = 2; break;
    case Kind::FLOATINGPOINT_TO_FP_FROM_FP: size = 2; break;
    case Kind::FLOATINGPOINT_TO_FP_FROM_REAL: size = 2; break;
    case Kind::FLOATINGPOINT_TO_FP_FROM_SBV: size = 2; break;
    case Kind::FLOATINGPOINT_TO_FP_FROM_UBV: size = 2; break;
    case Kind::REGEXP_LOOP: size = 2; break;
    case Kind::TUPLE_PROJECT:
    case Kind::RELATION_AGGREGATE:
    case Kind::RELATION_GROUP:
    case Kind::RELATION_PROJECT:
    case Kind::RELATION_TABLE_JOIN:
    case Kind::TABLE_AGGREGATE:
    case Kind::TABLE_GROUP:
    case Kind::TABLE_JOIN:
    case Kind::TABLE_PROJECT:
    {
      size = d_node->getConst<internal::ProjectOp>().getIndices().size();
      break;
    }
    default: CVC5_API_CHECK(false) << "Unhandled kind " << k;
  }
  return size;
}

Term Op::operator[](size_t index) { return getIndexHelper(index); }

Term Op::getIndexHelper(size_t index)
{
  CVC5_API_TRY_CATCH_BEGIN;
  CVC5_API_CHECK_NOT_NULL;
  CVC5_API_CHECK(!d_node->isNull())
      << "Expecting a non-null internal expression. This Op is not indexed.";
  CVC5_API_CHECK(index < getNumIndicesHelper()) << "index out of bound";
  Kind k = intToExtKind(d_node->getKind());
  Term t;
  switch (k)
  {
    case Kind::DIVISIBLE:
    {
      t = d_tm->mkRationalValHelper(
          internal::Rational(d_node->getConst<internal::Divisible>().k), true);
      break;
    }
    case Kind::BITVECTOR_REPEAT:
    {
      t = d_tm->mkRationalValHelper(
          d_node->getConst<internal::BitVectorRepeat>().d_repeatAmount, true);
      break;
    }
    case Kind::BITVECTOR_ZERO_EXTEND:
    {
      t = d_tm->mkRationalValHelper(
          d_node->getConst<internal::BitVectorZeroExtend>().d_zeroExtendAmount,
          true);
      break;
    }
    case Kind::BITVECTOR_SIGN_EXTEND:
    {
      t = d_tm->mkRationalValHelper(
          d_node->getConst<internal::BitVectorSignExtend>().d_signExtendAmount,
          true);
      break;
    }
    case Kind::BITVECTOR_ROTATE_LEFT:
    {
      t = d_tm->mkRationalValHelper(
          d_node->getConst<internal::BitVectorRotateLeft>().d_rotateLeftAmount,
          true);
      break;
    }
    case Kind::BITVECTOR_ROTATE_RIGHT:
    {
      t = d_tm->mkRationalValHelper(
          d_node->getConst<internal::BitVectorRotateRight>()
              .d_rotateRightAmount,
          true);
      break;
    }
    case Kind::INT_TO_BITVECTOR:
    {
      t = d_tm->mkRationalValHelper(
          d_node->getConst<internal::IntToBitVector>().d_size, true);
      break;
    }
    case Kind::IAND:
    {
      t = d_tm->mkRationalValHelper(d_node->getConst<internal::IntAnd>().d_size,
                                    true);
      break;
    }
    case Kind::FLOATINGPOINT_TO_UBV:
    {
      t = d_tm->mkRationalValHelper(
          d_node->getConst<internal::FloatingPointToUBV>().d_bv_size.d_size,
          true);
      break;
    }
    case Kind::FLOATINGPOINT_TO_SBV:
    {
      t = d_tm->mkRationalValHelper(
          d_node->getConst<internal::FloatingPointToSBV>().d_bv_size.d_size,
          true);
      break;
    }
    case Kind::REGEXP_REPEAT:
    {
      t = d_tm->mkRationalValHelper(
          d_node->getConst<internal::RegExpRepeat>().d_repeatAmount, true);
      break;
    }
    case Kind::BITVECTOR_EXTRACT:
    {
      internal::BitVectorExtract ext =
          d_node->getConst<internal::BitVectorExtract>();
      t = index == 0 ? d_tm->mkRationalValHelper(ext.d_high, true)
                     : d_tm->mkRationalValHelper(ext.d_low, true);
      break;
    }
    case Kind::FLOATINGPOINT_TO_FP_FROM_IEEE_BV:
    {
      internal::FloatingPointToFPIEEEBitVector ext =
          d_node->getConst<internal::FloatingPointToFPIEEEBitVector>();

      t = index == 0
              ? d_tm->mkRationalValHelper(ext.getSize().exponentWidth(), true)
              : d_tm->mkRationalValHelper(ext.getSize().significandWidth(),
                                          true);
      break;
    }
    case Kind::FLOATINGPOINT_TO_FP_FROM_FP:
    {
      internal::FloatingPointToFPFloatingPoint ext =
          d_node->getConst<internal::FloatingPointToFPFloatingPoint>();
      t = index == 0
              ? d_tm->mkRationalValHelper(ext.getSize().exponentWidth(), true)
              : d_tm->mkRationalValHelper(ext.getSize().significandWidth(),
                                          true);
      break;
    }
    case Kind::FLOATINGPOINT_TO_FP_FROM_REAL:
    {
      internal::FloatingPointToFPReal ext =
          d_node->getConst<internal::FloatingPointToFPReal>();

      t = index == 0
              ? d_tm->mkRationalValHelper(ext.getSize().exponentWidth(), true)
              : d_tm->mkRationalValHelper(ext.getSize().significandWidth(),
                                          true);
      break;
    }
    case Kind::FLOATINGPOINT_TO_FP_FROM_SBV:
    {
      internal::FloatingPointToFPSignedBitVector ext =
          d_node->getConst<internal::FloatingPointToFPSignedBitVector>();
      t = index == 0
              ? d_tm->mkRationalValHelper(ext.getSize().exponentWidth(), true)
              : d_tm->mkRationalValHelper(ext.getSize().significandWidth(),
                                          true);
      break;
    }
    case Kind::FLOATINGPOINT_TO_FP_FROM_UBV:
    {
      internal::FloatingPointToFPUnsignedBitVector ext =
          d_node->getConst<internal::FloatingPointToFPUnsignedBitVector>();
      t = index == 0
              ? d_tm->mkRationalValHelper(ext.getSize().exponentWidth(), true)
              : d_tm->mkRationalValHelper(ext.getSize().significandWidth(),
                                          true);
      break;
    }
    case Kind::REGEXP_LOOP:
    {
      internal::RegExpLoop ext = d_node->getConst<internal::RegExpLoop>();
      t = index == 0 ? d_tm->mkRationalValHelper(ext.d_loopMinOcc, true)
                     : d_tm->mkRationalValHelper(ext.d_loopMaxOcc, true);

      break;
    }
    case Kind::TUPLE_PROJECT:
    case Kind::RELATION_AGGREGATE:
    case Kind::RELATION_GROUP:
    case Kind::RELATION_PROJECT:
    case Kind::RELATION_TABLE_JOIN:
    case Kind::TABLE_AGGREGATE:
    case Kind::TABLE_GROUP:
    case Kind::TABLE_JOIN:
    case Kind::TABLE_PROJECT:
    {
      const std::vector<uint32_t>& projectionIndices =
          d_node->getConst<internal::ProjectOp>().getIndices();
      t = d_tm->mkRationalValHelper(projectionIndices[index], true);
      break;
    }
    default:
    {
      CVC5_API_CHECK(false) << "Unhandled kind " << k;
      break;
    }
  }

  //////// all checks before this line
  return t;
  ////////
  CVC5_API_TRY_CATCH_END;
}

std::string Op::toString() const
{
  CVC5_API_TRY_CATCH_BEGIN;
  //////// all checks before this line
  if (d_node->isNull())
  {
    return std::to_string(d_kind);
  }
  else
  {
    CVC5_API_CHECK(!d_node->isNull())
        << "Expecting a non-null internal expression";
    Assert(isNull() || d_tm != nullptr);
    return d_node->toString();
  }
  ////////
  CVC5_API_TRY_CATCH_END;
}

std::ostream& operator<<(std::ostream& out, const Op& t)
{
  out << t.toString();
  return out;
}

/* Helpers                                                                    */
/* -------------------------------------------------------------------------- */

/* Split out to avoid nested API calls (problematic with API tracing).        */
/* .......................................................................... */

bool Op::isNullHelper() const
{
  return (d_node->isNull() && (d_kind == Kind::NULL_TERM));
}

bool Op::isIndexedHelper() const { return !d_node->isNull(); }

/* -------------------------------------------------------------------------- */
/* Term                                                                       */
/* -------------------------------------------------------------------------- */

Term::Term() : d_tm(nullptr), d_node(new internal::Node()) {}

Term::Term(TermManager* tm, const internal::Node& n) : d_tm(tm)
{
  d_node.reset(new internal::Node(n));
}

Term::~Term()
{
  Assert(isNull() || d_tm != nullptr);
  d_node.reset();
}

bool Term::operator==(const Term& t) const
{
  CVC5_API_TRY_CATCH_BEGIN;
  //////// all checks before this line
  return *d_node == *t.d_node;
  ////////
  CVC5_API_TRY_CATCH_END;
}

bool Term::operator!=(const Term& t) const
{
  CVC5_API_TRY_CATCH_BEGIN;
  //////// all checks before this line
  return *d_node != *t.d_node;
  ////////
  CVC5_API_TRY_CATCH_END;
}

bool Term::operator<(const Term& t) const
{
  CVC5_API_TRY_CATCH_BEGIN;
  //////// all checks before this line
  return *d_node < *t.d_node;
  ////////
  CVC5_API_TRY_CATCH_END;
}

bool Term::operator>(const Term& t) const
{
  CVC5_API_TRY_CATCH_BEGIN;
  //////// all checks before this line
  return *d_node > *t.d_node;
  ////////
  CVC5_API_TRY_CATCH_END;
}

bool Term::operator<=(const Term& t) const
{
  CVC5_API_TRY_CATCH_BEGIN;
  //////// all checks before this line
  return *d_node <= *t.d_node;
  ////////
  CVC5_API_TRY_CATCH_END;
}

bool Term::operator>=(const Term& t) const
{
  CVC5_API_TRY_CATCH_BEGIN;
  //////// all checks before this line
  return *d_node >= *t.d_node;
  ////////
  CVC5_API_TRY_CATCH_END;
}

size_t Term::getNumChildren() const
{
  CVC5_API_TRY_CATCH_BEGIN;
  CVC5_API_CHECK_NOT_NULL;
  //////// all checks before this line

  // special case for apply kinds
  if (isApplyKind(d_node->getKind()))
  {
    return d_node->getNumChildren() + 1;
  }
  return d_node->getNumChildren();
  ////////
  CVC5_API_TRY_CATCH_END;
}

Term Term::operator[](size_t index) const
{
  CVC5_API_TRY_CATCH_BEGIN;
  CVC5_API_CHECK_NOT_NULL;
  CVC5_API_CHECK(index < getNumChildren()) << "index out of bound";
  CVC5_API_CHECK(!isApplyKind(d_node->getKind()) || d_node->hasOperator())
      << "Expected apply kind to have operator when accessing child of Term";
  //////// all checks before this line

  // special cases for apply kinds
  if (isApplyKind(d_node->getKind()))
  {
    if (index == 0)
    {
      // return the operator
      return Term(d_tm, d_node->getOperator());
    }
    else
    {
      index -= 1;
    }
  }
  // otherwise we are looking up child at (index-1)
  return Term(d_tm, (*d_node)[index]);
  ////////
  CVC5_API_TRY_CATCH_END;
}

uint64_t Term::getId() const
{
  CVC5_API_TRY_CATCH_BEGIN;
  CVC5_API_CHECK_NOT_NULL;
  //////// all checks before this line
  return d_node->getId();
  ////////
  CVC5_API_TRY_CATCH_END;
}

Kind Term::getKind() const
{
  CVC5_API_TRY_CATCH_BEGIN;
  CVC5_API_CHECK_NOT_NULL;
  //////// all checks before this line
  return getKindHelper();
  ////////
  CVC5_API_TRY_CATCH_END;
}

Sort Term::getSort() const
{
  CVC5_API_TRY_CATCH_BEGIN;
  CVC5_API_CHECK_NOT_NULL;
  //////// all checks before this line
  return Sort(d_tm, d_node->getType());
  ////////
  CVC5_API_TRY_CATCH_END;
}

Term Term::substitute(const Term& term, const Term& replacement) const
{
  CVC5_API_TRY_CATCH_BEGIN;
  CVC5_API_CHECK_NOT_NULL;
  CVC5_API_CHECK_TERM(term);
  CVC5_API_CHECK_TERM(replacement);
  CVC5_API_CHECK(term.getSort() == replacement.getSort())
      << "Expecting terms of the same sort in substitute";
  //////// all checks before this line
  return Term(d_tm,
              d_node->substitute(internal::TNode(*term.d_node),
                                 internal::TNode(*replacement.d_node)));
  ////////
  CVC5_API_TRY_CATCH_END;
}

Term Term::substitute(const std::vector<Term>& terms,
                      const std::vector<Term>& replacements) const
{
  CVC5_API_TRY_CATCH_BEGIN;
  CVC5_API_CHECK_NOT_NULL;
  CVC5_API_CHECK(terms.size() == replacements.size())
      << "Expecting vectors of the same arity in substitute";
  CVC5_API_TERM_CHECK_TERMS_WITH_TERMS_SORT_EQUAL_TO(terms, replacements);
  //////// all checks before this line
  std::vector<internal::Node> nodes = Term::termVectorToNodes(terms);
  std::vector<internal::Node> nodeReplacements =
      Term::termVectorToNodes(replacements);
  return Term(d_tm,
              d_node->substitute(nodes.begin(),
                                 nodes.end(),
                                 nodeReplacements.begin(),
                                 nodeReplacements.end()));
  ////////
  CVC5_API_TRY_CATCH_END;
}

bool Term::hasOp() const
{
  CVC5_API_TRY_CATCH_BEGIN;
  CVC5_API_CHECK_NOT_NULL;
  //////// all checks before this line
  return d_node->hasOperator();
  ////////
  CVC5_API_TRY_CATCH_END;
}

Op Term::getOp() const
{
  CVC5_API_TRY_CATCH_BEGIN;
  CVC5_API_CHECK_NOT_NULL;
  CVC5_API_CHECK(d_node->hasOperator())
      << "Expecting Term to have an Op when calling getOp()";
  //////// all checks before this line

  // special cases for parameterized operators that are not indexed operators
  // the API level differs from the internal structure
  // indexed operators are stored in Ops
  // whereas functions and datatype operators are terms, and the Op
  // is one of the APPLY_* kinds
  if (isApplyKind(d_node->getKind()))
  {
    return Op(d_tm, intToExtKind(d_node->getKind()));
  }
  else if (d_node->getMetaKind() == internal::kind::metakind::PARAMETERIZED)
  {
    // it's an indexed operator
    // so we should return the indexed op
    internal::Node op = d_node->getOperator();
    return Op(d_tm, intToExtKind(d_node->getKind()), op);
  }
  // Notice this is the only case where getKindHelper is used, since the
  // cases above do not have special cases for intToExtKind.
  return Op(d_tm, getKindHelper());
  ////////
  CVC5_API_TRY_CATCH_END;
}

bool Term::hasSymbol() const
{
  CVC5_API_TRY_CATCH_BEGIN;
  CVC5_API_CHECK_NOT_NULL;
  //////// all checks before this line
  return d_node->hasName();
  ////////
  CVC5_API_TRY_CATCH_END;
}

std::string Term::getSymbol() const
{
  CVC5_API_TRY_CATCH_BEGIN;
  CVC5_API_CHECK_NOT_NULL;
  CVC5_API_CHECK(d_node->hasName())
      << "Invalid call to '" << __PRETTY_FUNCTION__
      << "', expected the term to have a symbol.";
  //////// all checks before this line
  return d_node->getName();
  ////////
  CVC5_API_TRY_CATCH_END;
}

bool Term::isNull() const
{
  CVC5_API_TRY_CATCH_BEGIN;
  //////// all checks before this line
  return isNullHelper();
  ////////
  CVC5_API_TRY_CATCH_END;
}

Term Term::notTerm() const
{
  CVC5_API_TRY_CATCH_BEGIN;
  CVC5_API_CHECK_NOT_NULL;
  //////// all checks before this line
  internal::Node res = d_node->notNode();
  (void)res.getType(true); /* kick off type checking */
  return Term(d_tm, res);
  ////////
  CVC5_API_TRY_CATCH_END;
}

Term Term::andTerm(const Term& t) const
{
  CVC5_API_TRY_CATCH_BEGIN;
  CVC5_API_CHECK_NOT_NULL;
  CVC5_API_CHECK_TERM(t);
  //////// all checks before this line
  internal::Node res = d_node->andNode(*t.d_node);
  (void)res.getType(true); /* kick off type checking */
  return Term(d_tm, res);
  ////////
  CVC5_API_TRY_CATCH_END;
}

Term Term::orTerm(const Term& t) const
{
  CVC5_API_TRY_CATCH_BEGIN;
  CVC5_API_CHECK_NOT_NULL;
  CVC5_API_CHECK_TERM(t);
  //////// all checks before this line
  internal::Node res = d_node->orNode(*t.d_node);
  (void)res.getType(true); /* kick off type checking */
  return Term(d_tm, res);
  ////////
  CVC5_API_TRY_CATCH_END;
}

Term Term::xorTerm(const Term& t) const
{
  CVC5_API_TRY_CATCH_BEGIN;
  CVC5_API_CHECK_NOT_NULL;
  CVC5_API_CHECK_TERM(t);
  //////// all checks before this line
  internal::Node res = d_node->xorNode(*t.d_node);
  (void)res.getType(true); /* kick off type checking */
  return Term(d_tm, res);
  ////////
  CVC5_API_TRY_CATCH_END;
}

Term Term::eqTerm(const Term& t) const
{
  CVC5_API_TRY_CATCH_BEGIN;
  CVC5_API_CHECK_NOT_NULL;
  CVC5_API_CHECK_TERM(t);
  //////// all checks before this line
  internal::Node res = d_node->eqNode(*t.d_node);
  (void)res.getType(true); /* kick off type checking */
  return Term(d_tm, res);
  ////////
  CVC5_API_TRY_CATCH_END;
}

Term Term::impTerm(const Term& t) const
{
  CVC5_API_TRY_CATCH_BEGIN;
  CVC5_API_CHECK_NOT_NULL;
  CVC5_API_CHECK_TERM(t);
  //////// all checks before this line
  internal::Node res = d_node->impNode(*t.d_node);
  (void)res.getType(true); /* kick off type checking */
  return Term(d_tm, res);
  ////////
  CVC5_API_TRY_CATCH_END;
}

Term Term::iteTerm(const Term& then_t, const Term& else_t) const
{
  CVC5_API_TRY_CATCH_BEGIN;
  CVC5_API_CHECK_NOT_NULL;
  CVC5_API_CHECK_TERM(then_t);
  CVC5_API_CHECK_TERM(else_t);
  //////// all checks before this line
  internal::Node res = d_node->iteNode(*then_t.d_node, *else_t.d_node);
  (void)res.getType(true); /* kick off type checking */
  return Term(d_tm, res);
  ////////
  CVC5_API_TRY_CATCH_END;
}

std::string Term::toString() const
{
  CVC5_API_TRY_CATCH_BEGIN;
  //////// all checks before this line
  return d_node->toString();
  ////////
  CVC5_API_TRY_CATCH_END;
}

Term::const_iterator::const_iterator()
    : d_tm(nullptr), d_origNode(nullptr), d_pos(0)
{
}

Term::const_iterator::const_iterator(TermManager* tm,
                                     const std::shared_ptr<internal::Node>& n,
                                     uint32_t p)
    : d_tm(tm), d_origNode(n), d_pos(p)
{
}

Term::const_iterator::const_iterator(const const_iterator& it)
    : d_tm(nullptr), d_origNode(nullptr)
{
  if (it.d_origNode != nullptr)
  {
    d_tm = it.d_tm;
    d_origNode = it.d_origNode;
    d_pos = it.d_pos;
  }
}

Term::const_iterator& Term::const_iterator::operator=(const const_iterator& it)
{
  d_tm = it.d_tm;
  d_origNode = it.d_origNode;
  d_pos = it.d_pos;
  return *this;
}

bool Term::const_iterator::operator==(const const_iterator& it) const
{
  if (d_origNode == nullptr || it.d_origNode == nullptr)
  {
    return false;
  }
  return (d_tm == it.d_tm && *d_origNode == *it.d_origNode)
         && (d_pos == it.d_pos);
}

bool Term::const_iterator::operator!=(const const_iterator& it) const
{
  return !(*this == it);
}

Term::const_iterator& Term::const_iterator::operator++()
{
  Assert(d_origNode != nullptr);
  ++d_pos;
  return *this;
}

Term::const_iterator Term::const_iterator::operator++(int)
{
  Assert(d_origNode != nullptr);
  const_iterator it = *this;
  ++d_pos;
  return it;
}

Term Term::const_iterator::operator*() const
{
  Assert(d_origNode != nullptr);
  // this term has an extra child (mismatch between API and internal structure)
  // the extra child will be the first child
  bool extra_child = isApplyKind(d_origNode->getKind());

  if (!d_pos && extra_child)
  {
    return Term(d_tm, d_origNode->getOperator());
  }
  else
  {
    uint32_t idx = d_pos;
    if (extra_child)
    {
      Assert(idx > 0);
      --idx;
    }
    Assert(idx >= 0);
    return Term(d_tm, (*d_origNode)[idx]);
  }
}

Term::const_iterator Term::begin() const
{
  return Term::const_iterator(d_tm, d_node, 0);
}

Term::const_iterator Term::end() const
{
  int endpos = d_node->getNumChildren();
  // special cases for APPLY_*
  // the API differs from the internal structure
  // the API takes a "higher-order" perspective and the applied
  //   function or datatype constructor/selector/tester is a Term
  // which means it needs to be one of the children, even though
  //   internally it is not
  if (isApplyKind(d_node->getKind()))
  {
    // one more child if this is a UF application (count the UF as a child)
    ++endpos;
  }
  return Term::const_iterator(d_tm, d_node, endpos);
}

const internal::Node& Term::getNode(void) const { return *d_node; }

namespace detail {
const internal::Rational& getRational(const internal::Node& node)
{
  switch (node.getKind())
  {
    case internal::Kind::CONST_INTEGER:
    case internal::Kind::CONST_RATIONAL:
      return node.getConst<internal::Rational>();
    default:
      CVC5_API_CHECK(false) << "Node is not a rational.";
      return node.getConst<internal::Rational>();
  }
}
internal::Integer getInteger(const internal::Node& node)
{
  return node.getConst<internal::Rational>().getNumerator();
}
template <typename T>
bool checkIntegerBounds(const internal::Integer& i)
{
  return i >= std::numeric_limits<T>::min()
         && i <= std::numeric_limits<T>::max();
}
bool checkReal32Bounds(const internal::Rational& r)
{
  return checkIntegerBounds<std::int32_t>(r.getNumerator())
         && checkIntegerBounds<std::uint32_t>(r.getDenominator());
}
bool checkReal64Bounds(const internal::Rational& r)
{
  return checkIntegerBounds<std::int64_t>(r.getNumerator())
         && checkIntegerBounds<std::uint64_t>(r.getDenominator());
}

bool isReal(const internal::Node& node)
{
  return node.getKind() == internal::Kind::CONST_RATIONAL
         || node.getKind() == internal::Kind::CONST_INTEGER;
}
bool isReal32(const internal::Node& node)
{
  return isReal(node) && checkReal32Bounds(getRational(node));
}
bool isReal64(const internal::Node& node)
{
  return isReal(node) && checkReal64Bounds(getRational(node));
}

bool isInteger(const internal::Node& node)
{
  return (node.getKind() == internal::Kind::CONST_RATIONAL
          || node.getKind() == internal::Kind::CONST_INTEGER)
         && node.getConst<internal::Rational>().isIntegral();
}
bool isInt32(const internal::Node& node)
{
  return isInteger(node) && checkIntegerBounds<std::int32_t>(getInteger(node));
}
bool isUInt32(const internal::Node& node)
{
  return isInteger(node) && checkIntegerBounds<std::uint32_t>(getInteger(node));
}
bool isInt64(const internal::Node& node)
{
  return isInteger(node) && checkIntegerBounds<std::int64_t>(getInteger(node));
}
bool isUInt64(const internal::Node& node)
{
  return isInteger(node) && checkIntegerBounds<std::uint64_t>(getInteger(node));
}
}  // namespace detail

int32_t Term::getRealOrIntegerValueSign() const
{
  CVC5_API_TRY_CATCH_BEGIN;
  CVC5_API_CHECK_NOT_NULL;
  //////// all checks before this line
  const internal::Rational& r = detail::getRational(*d_node);
  return static_cast<int32_t>(r.sgn());
  ////////
  CVC5_API_TRY_CATCH_END;
}

bool Term::isInt32Value() const
{
  CVC5_API_TRY_CATCH_BEGIN;
  CVC5_API_CHECK_NOT_NULL;
  //////// all checks before this line
  return detail::isInt32(*d_node);
  ////////
  CVC5_API_TRY_CATCH_END;
}

std::int32_t Term::getInt32Value() const
{
  CVC5_API_TRY_CATCH_BEGIN;
  CVC5_API_CHECK_NOT_NULL;
  CVC5_API_ARG_CHECK_EXPECTED(detail::isInt32(*d_node), *d_node)
      << "Term to be a 32-bit integer value when calling getInt32Value()";
  //////// all checks before this line
  return detail::getInteger(*d_node).getSignedInt();
  ////////
  CVC5_API_TRY_CATCH_END;
}

bool Term::isUInt32Value() const
{
  CVC5_API_TRY_CATCH_BEGIN;
  CVC5_API_CHECK_NOT_NULL;
  //////// all checks before this line
  return detail::isUInt32(*d_node);
  ////////
  CVC5_API_TRY_CATCH_END;
}
std::uint32_t Term::getUInt32Value() const
{
  CVC5_API_TRY_CATCH_BEGIN;
  CVC5_API_CHECK_NOT_NULL;
  CVC5_API_ARG_CHECK_EXPECTED(detail::isUInt32(*d_node), *d_node)
      << "Term to be a unsigned 32-bit integer value when calling "
         "getUInt32Value()";
  //////// all checks before this line
  return detail::getInteger(*d_node).getUnsignedInt();
  ////////
  CVC5_API_TRY_CATCH_END;
}

bool Term::isInt64Value() const
{
  CVC5_API_TRY_CATCH_BEGIN;
  CVC5_API_CHECK_NOT_NULL;
  //////// all checks before this line
  return detail::isInt64(*d_node);
  ////////
  CVC5_API_TRY_CATCH_END;
}
std::int64_t Term::getInt64Value() const
{
  CVC5_API_TRY_CATCH_BEGIN;
  CVC5_API_CHECK_NOT_NULL;
  CVC5_API_ARG_CHECK_EXPECTED(detail::isInt64(*d_node), *d_node)
      << "Term to be a 64-bit integer value when calling getInt64Value()";
  //////// all checks before this line
  return detail::getInteger(*d_node).getSigned64();
  ////////
  CVC5_API_TRY_CATCH_END;
}

bool Term::isUInt64Value() const
{
  CVC5_API_TRY_CATCH_BEGIN;
  CVC5_API_CHECK_NOT_NULL;
  //////// all checks before this line
  return detail::isUInt64(*d_node);
  ////////
  CVC5_API_TRY_CATCH_END;
}

std::uint64_t Term::getUInt64Value() const
{
  CVC5_API_TRY_CATCH_BEGIN;
  CVC5_API_CHECK_NOT_NULL;
  CVC5_API_ARG_CHECK_EXPECTED(detail::isUInt64(*d_node), *d_node)
      << "Term to be a unsigned 64-bit integer value when calling "
         "getUInt64Value()";
  //////// all checks before this line
  return detail::getInteger(*d_node).getUnsigned64();
  ////////
  CVC5_API_TRY_CATCH_END;
}

bool Term::isIntegerValue() const
{
  CVC5_API_TRY_CATCH_BEGIN;
  CVC5_API_CHECK_NOT_NULL;
  //////// all checks before this line
  return detail::isInteger(*d_node);
  ////////
  CVC5_API_TRY_CATCH_END;
}
std::string Term::getIntegerValue() const
{
  CVC5_API_TRY_CATCH_BEGIN;
  CVC5_API_CHECK_NOT_NULL;
  CVC5_API_ARG_CHECK_EXPECTED(detail::isInteger(*d_node), *d_node)
      << "Term to be an integer value when calling getIntegerValue()";
  //////// all checks before this line
  return detail::getInteger(*d_node).toString();
  ////////
  CVC5_API_TRY_CATCH_END;
}

bool Term::isStringValue() const
{
  CVC5_API_TRY_CATCH_BEGIN;
  CVC5_API_CHECK_NOT_NULL;
  //////// all checks before this line
  return d_node->getKind() == internal::Kind::CONST_STRING;
  ////////
  CVC5_API_TRY_CATCH_END;
}

std::wstring Term::getStringValue() const
{
  CVC5_API_TRY_CATCH_BEGIN;
  CVC5_API_CHECK_NOT_NULL;
  CVC5_API_ARG_CHECK_EXPECTED(d_node->getKind() == internal::Kind::CONST_STRING,
                              *d_node)
      << "Term to be a string value when calling getStringValue()";
  //////// all checks before this line
  return d_node->getConst<internal::String>().toWString();
  ////////
  CVC5_API_TRY_CATCH_END;
}

std::vector<internal::Node> Term::termVectorToNodes(
    const std::vector<Term>& terms)
{
  std::vector<internal::Node> res;
  for (const Term& t : terms)
  {
    res.push_back(t.getNode());
  }
  return res;
}

std::vector<Term> Term::nodeVectorToTerms(
    TermManager* tm, const std::vector<internal::Node>& nodes)
{
  std::vector<Term> res;
  for (const internal::Node& n : nodes)
  {
    res.push_back(Term(tm, n));
  }
  return res;
}

bool Term::isReal32Value() const
{
  CVC5_API_TRY_CATCH_BEGIN;
  CVC5_API_CHECK_NOT_NULL;
  //////// all checks before this line
  return detail::isReal32(*d_node);
  ////////
  CVC5_API_TRY_CATCH_END;
}
std::pair<std::int32_t, std::uint32_t> Term::getReal32Value() const
{
  CVC5_API_TRY_CATCH_BEGIN;
  CVC5_API_CHECK_NOT_NULL;
  CVC5_API_ARG_CHECK_EXPECTED(detail::isReal32(*d_node), *d_node)
      << "Term to be a 32-bit rational value when calling getReal32Value()";
  //////// all checks before this line
  const internal::Rational& r = detail::getRational(*d_node);
  return std::make_pair(r.getNumerator().getSignedInt(),
                        r.getDenominator().getUnsignedInt());
  ////////
  CVC5_API_TRY_CATCH_END;
}
bool Term::isReal64Value() const
{
  CVC5_API_TRY_CATCH_BEGIN;
  CVC5_API_CHECK_NOT_NULL;
  //////// all checks before this line
  return detail::isReal64(*d_node);
  ////////
  CVC5_API_TRY_CATCH_END;
}
std::pair<std::int64_t, std::uint64_t> Term::getReal64Value() const
{
  CVC5_API_TRY_CATCH_BEGIN;
  CVC5_API_CHECK_NOT_NULL;
  CVC5_API_ARG_CHECK_EXPECTED(detail::isReal64(*d_node), *d_node)
      << "Term to be a 64-bit rational value when calling getReal64Value()";
  //////// all checks before this line
  const internal::Rational& r = detail::getRational(*d_node);
  return std::make_pair(r.getNumerator().getSigned64(),
                        r.getDenominator().getUnsigned64());
  ////////
  CVC5_API_TRY_CATCH_END;
}
bool Term::isRealValue() const
{
  CVC5_API_TRY_CATCH_BEGIN;
  CVC5_API_CHECK_NOT_NULL;
  //////// all checks before this line
  return detail::isReal(*d_node);
  ////////
  CVC5_API_TRY_CATCH_END;
}
std::string Term::getRealValue() const
{
  CVC5_API_TRY_CATCH_BEGIN;
  CVC5_API_CHECK_NOT_NULL;
  CVC5_API_ARG_CHECK_EXPECTED(detail::isReal(*d_node), *d_node)
      << "Term to be a rational value when calling getRealValue()";
  //////// all checks before this line
  const internal::Rational& rat = detail::getRational(*d_node);
  std::string res = rat.toString();
  if (rat.isIntegral())
  {
    return res + "/1";
  }
  return res;
  ////////
  CVC5_API_TRY_CATCH_END;
}

bool Term::isConstArray() const
{
  CVC5_API_TRY_CATCH_BEGIN;
  CVC5_API_CHECK_NOT_NULL;
  //////// all checks before this line
  return d_node->getKind() == internal::Kind::STORE_ALL;
  ////////
  CVC5_API_TRY_CATCH_END;
}
Term Term::getConstArrayBase() const
{
  CVC5_API_TRY_CATCH_BEGIN;
  CVC5_API_CHECK_NOT_NULL;
  CVC5_API_ARG_CHECK_EXPECTED(d_node->getKind() == internal::Kind::STORE_ALL,
                              *d_node)
      << "Term to be a constant array when calling getConstArrayBase()";
  //////// all checks before this line
  const auto& ar = d_node->getConst<internal::ArrayStoreAll>();
  return Term(d_tm, ar.getValue());
  ////////
  CVC5_API_TRY_CATCH_END;
}

bool Term::isBooleanValue() const
{
  CVC5_API_TRY_CATCH_BEGIN;
  CVC5_API_CHECK_NOT_NULL;
  //////// all checks before this line
  return d_node->getKind() == internal::Kind::CONST_BOOLEAN;
  ////////
  CVC5_API_TRY_CATCH_END;
}
bool Term::getBooleanValue() const
{
  CVC5_API_TRY_CATCH_BEGIN;
  CVC5_API_CHECK_NOT_NULL;
  CVC5_API_ARG_CHECK_EXPECTED(
      d_node->getKind() == internal::Kind::CONST_BOOLEAN, *d_node)
      << "Term to be a Boolean value when calling getBooleanValue()";
  //////// all checks before this line
  return d_node->getConst<bool>();
  ////////
  CVC5_API_TRY_CATCH_END;
}

bool Term::isBitVectorValue() const
{
  CVC5_API_TRY_CATCH_BEGIN;
  CVC5_API_CHECK_NOT_NULL;
  //////// all checks before this line
  return d_node->getKind() == internal::Kind::CONST_BITVECTOR;
  ////////
  CVC5_API_TRY_CATCH_END;
}
std::string Term::getBitVectorValue(std::uint32_t base) const
{
  CVC5_API_TRY_CATCH_BEGIN;
  CVC5_API_CHECK_NOT_NULL;
  CVC5_API_ARG_CHECK_EXPECTED(
      d_node->getKind() == internal::Kind::CONST_BITVECTOR, *d_node)
      << "Term to be a bit-vector value when calling getBitVectorValue()";
  //////// all checks before this line
  return d_node->getConst<internal::BitVector>().toString(base);
  ////////
  CVC5_API_TRY_CATCH_END;
}

bool Term::isFiniteFieldValue() const
{
  CVC5_API_TRY_CATCH_BEGIN;
  CVC5_API_CHECK_NOT_NULL;
  //////// all checks before this line
  return d_node->getKind() == internal::Kind::CONST_FINITE_FIELD;
  ////////
  CVC5_API_TRY_CATCH_END;
}
std::string Term::getFiniteFieldValue() const
{
  CVC5_API_TRY_CATCH_BEGIN;
  CVC5_API_CHECK_NOT_NULL;
  CVC5_API_ARG_CHECK_EXPECTED(
      d_node->getKind() == internal::Kind::CONST_FINITE_FIELD, *d_node)
      << "Term to be a finite field value when calling getFiniteFieldValue()";
  //////// all checks before this line
  return d_node->getConst<internal::FiniteFieldValue>().toSignedInteger().toString();
  ////////
  CVC5_API_TRY_CATCH_END;
}

bool Term::isUninterpretedSortValue() const
{
  CVC5_API_TRY_CATCH_BEGIN;
  CVC5_API_CHECK_NOT_NULL;
  //////// all checks before this line
  return d_node->getKind() == internal::Kind::UNINTERPRETED_SORT_VALUE;
  ////////
  CVC5_API_TRY_CATCH_END;
}
std::string Term::getUninterpretedSortValue() const
{
  CVC5_API_TRY_CATCH_BEGIN;
  CVC5_API_CHECK_NOT_NULL;
  CVC5_API_ARG_CHECK_EXPECTED(
      d_node->getKind() == internal::Kind::UNINTERPRETED_SORT_VALUE, *d_node)
      << "Term to be an abstract value when calling "
         "getUninterpretedSortValue()";
  //////// all checks before this line
  std::stringstream ss;
  ss << d_node->getConst<internal::UninterpretedSortValue>();
  return ss.str();
  ////////
  CVC5_API_TRY_CATCH_END;
}

bool Term::isTupleValue() const
{
  CVC5_API_TRY_CATCH_BEGIN;
  CVC5_API_CHECK_NOT_NULL;
  //////// all checks before this line
  return d_node->getKind() == internal::Kind::APPLY_CONSTRUCTOR
         && d_node->isConst() && d_node->getType().getDType().isTuple();
  ////////
  CVC5_API_TRY_CATCH_END;
}
std::vector<Term> Term::getTupleValue() const
{
  CVC5_API_TRY_CATCH_BEGIN;
  CVC5_API_CHECK_NOT_NULL;
  CVC5_API_ARG_CHECK_EXPECTED(
      d_node->getKind() == internal::Kind::APPLY_CONSTRUCTOR
          && d_node->isConst() && d_node->getType().getDType().isTuple(),
      *d_node)
      << "Term to be a tuple value when calling getTupleValue()";
  //////// all checks before this line
  std::vector<Term> res;
  for (size_t i = 0, n = d_node->getNumChildren(); i < n; ++i)
  {
    res.emplace_back(Term(d_tm, (*d_node)[i]));
  }
  return res;
  ////////
  CVC5_API_TRY_CATCH_END;
}

bool Term::isRoundingModeValue() const
{
  CVC5_API_TRY_CATCH_BEGIN;
  CVC5_API_CHECK_NOT_NULL;
  //////// all checks before this line
  return d_node->getKind() == internal::Kind::CONST_ROUNDINGMODE;
  ////////
  CVC5_API_TRY_CATCH_END;
}
RoundingMode Term::getRoundingModeValue() const
{
  CVC5_API_TRY_CATCH_BEGIN;
  CVC5_API_CHECK_NOT_NULL;
  CVC5_API_ARG_CHECK_EXPECTED(
      d_node->getKind() == internal::Kind::CONST_ROUNDINGMODE, *d_node)
      << "Term to be a floating-point rounding mode value when calling "
         "getRoundingModeValue()";
  //////// all checks before this line
  return s_rmodes_internal.at(d_node->getConst<cvc5::internal::RoundingMode>());
  ////////
  CVC5_API_TRY_CATCH_END;
}

bool Term::isFloatingPointPosZero() const
{
  CVC5_API_TRY_CATCH_BEGIN;
  CVC5_API_CHECK_NOT_NULL;
  //////// all checks before this line
  if (d_node->getKind() == internal::Kind::CONST_FLOATINGPOINT)
  {
    const auto& fp = d_node->getConst<internal::FloatingPoint>();
    return fp.isZero() && fp.isPositive();
  }
  return false;
  ////////
  CVC5_API_TRY_CATCH_END;
}
bool Term::isFloatingPointNegZero() const
{
  CVC5_API_TRY_CATCH_BEGIN;
  CVC5_API_CHECK_NOT_NULL;
  //////// all checks before this line
  if (d_node->getKind() == internal::Kind::CONST_FLOATINGPOINT)
  {
    const auto& fp = d_node->getConst<internal::FloatingPoint>();
    return fp.isZero() && fp.isNegative();
  }
  return false;
  ////////
  CVC5_API_TRY_CATCH_END;
}
bool Term::isFloatingPointPosInf() const
{
  CVC5_API_TRY_CATCH_BEGIN;
  CVC5_API_CHECK_NOT_NULL;
  //////// all checks before this line
  if (d_node->getKind() == internal::Kind::CONST_FLOATINGPOINT)
  {
    const auto& fp = d_node->getConst<internal::FloatingPoint>();
    return fp.isInfinite() && fp.isPositive();
  }
  return false;
  ////////
  CVC5_API_TRY_CATCH_END;
}
bool Term::isFloatingPointNegInf() const
{
  CVC5_API_TRY_CATCH_BEGIN;
  CVC5_API_CHECK_NOT_NULL;
  //////// all checks before this line
  if (d_node->getKind() == internal::Kind::CONST_FLOATINGPOINT)
  {
    const auto& fp = d_node->getConst<internal::FloatingPoint>();
    return fp.isInfinite() && fp.isNegative();
  }
  return false;
  ////////
  CVC5_API_TRY_CATCH_END;
}
bool Term::isFloatingPointNaN() const
{
  CVC5_API_TRY_CATCH_BEGIN;
  CVC5_API_CHECK_NOT_NULL;
  //////// all checks before this line
  return d_node->getKind() == internal::Kind::CONST_FLOATINGPOINT
         && d_node->getConst<internal::FloatingPoint>().isNaN();
  ////////
  CVC5_API_TRY_CATCH_END;
}
bool Term::isFloatingPointValue() const
{
  CVC5_API_TRY_CATCH_BEGIN;
  CVC5_API_CHECK_NOT_NULL;
  //////// all checks before this line
  return d_node->getKind() == internal::Kind::CONST_FLOATINGPOINT;
  ////////
  CVC5_API_TRY_CATCH_END;
}
std::tuple<std::uint32_t, std::uint32_t, Term> Term::getFloatingPointValue()
    const
{
  CVC5_API_TRY_CATCH_BEGIN;
  CVC5_API_CHECK_NOT_NULL;
  CVC5_API_ARG_CHECK_EXPECTED(
      d_node->getKind() == internal::Kind::CONST_FLOATINGPOINT, *d_node)
      << "Term to be a floating-point value when calling "
         "getFloatingPointValue()";
  //////// all checks before this line
  const auto& fp = d_node->getConst<internal::FloatingPoint>();
  return std::make_tuple(fp.getSize().exponentWidth(),
                         fp.getSize().significandWidth(),
                         d_tm->mkValHelper((fp.pack())));
  ////////
  CVC5_API_TRY_CATCH_END;
}

bool Term::isSetValue() const
{
  CVC5_API_TRY_CATCH_BEGIN;
  CVC5_API_CHECK_NOT_NULL;
  //////// all checks before this line
  return d_node->getType().isSet() && d_node->isConst();
  ////////
  CVC5_API_TRY_CATCH_END;
}

void Term::collectSet(std::set<Term>& set,
                      const internal::Node& node,
                      TermManager* tm)
{
  // We asserted that node has a set type, and node.isConst()
  // Thus, node only contains of SET_EMPTY, SET_UNION and SET_SINGLETON.
  switch (node.getKind())
  {
    case internal::Kind::SET_EMPTY: break;
    case internal::Kind::SET_SINGLETON: set.emplace(Term(tm, node[0])); break;
    case internal::Kind::SET_UNION:
    {
      for (const auto& sub : node)
      {
        collectSet(set, sub, tm);
      }
      break;
    }
    default:
      CVC5_API_ARG_CHECK_EXPECTED(false, node)
          << "Term to be a set value when calling getSetValue()";
      break;
  }
}

std::set<Term> Term::getSetValue() const
{
  CVC5_API_TRY_CATCH_BEGIN;
  CVC5_API_CHECK_NOT_NULL;
  CVC5_API_ARG_CHECK_EXPECTED(d_node->getType().isSet() && d_node->isConst(),
                              *d_node)
      << "Term to be a set value when calling getSetValue()";
  //////// all checks before this line
  std::set<Term> res;
  Term::collectSet(res, *d_node, d_tm);
  return res;
  ////////
  CVC5_API_TRY_CATCH_END;
}

bool Term::isSequenceValue() const
{
  CVC5_API_TRY_CATCH_BEGIN;
  CVC5_API_CHECK_NOT_NULL;
  //////// all checks before this line
  return d_node->getKind() == internal::Kind::CONST_SEQUENCE;
  ////////
  CVC5_API_TRY_CATCH_END;
}
std::vector<Term> Term::getSequenceValue() const
{
  CVC5_API_TRY_CATCH_BEGIN;
  CVC5_API_CHECK_NOT_NULL;
  CVC5_API_ARG_CHECK_EXPECTED(
      d_node->getKind() == internal::Kind::CONST_SEQUENCE, *d_node)
      << "Term to be a sequence value when calling getSequenceValue()";
  //////// all checks before this line
  std::vector<Term> res;
  const internal::Sequence& seq = d_node->getConst<internal::Sequence>();
  for (const auto& node: seq.getVec())
  {
    res.emplace_back(Term(d_tm, node));
  }
  return res;
  ////////
  CVC5_API_TRY_CATCH_END;
}

bool Term::isCardinalityConstraint() const
{
  CVC5_API_TRY_CATCH_BEGIN;
  CVC5_API_CHECK_NOT_NULL;
  //////// all checks before this line
  return d_node->getKind() == internal::Kind::CARDINALITY_CONSTRAINT;
  ////////
  CVC5_API_TRY_CATCH_END;
}

std::pair<Sort, uint32_t> Term::getCardinalityConstraint() const
{
  CVC5_API_TRY_CATCH_BEGIN;
  CVC5_API_CHECK_NOT_NULL;
  CVC5_API_ARG_CHECK_EXPECTED(
      d_node->getKind() == internal::Kind::CARDINALITY_CONSTRAINT, *d_node)
      << "Term to be a cardinality constraint when calling "
         "getCardinalityConstraint()";
  // this should never happen since we restrict what the user can create
  CVC5_API_ARG_CHECK_EXPECTED(
      detail::checkIntegerBounds<std::uint32_t>(
          d_node->getOperator()
              .getConst<internal::CardinalityConstraint>()
              .getUpperBound()),
      *d_node)
      << "Upper bound for cardinality constraint does not fit uint32_t";
  //////// all checks before this line
  const internal::CardinalityConstraint& cc =
      d_node->getOperator().getConst<internal::CardinalityConstraint>();
  return std::make_pair(Sort(d_tm, cc.getType()),
                        cc.getUpperBound().getUnsignedInt());
  ////////
  CVC5_API_TRY_CATCH_END;
}

bool Term::isRealAlgebraicNumber() const
{
  CVC5_API_TRY_CATCH_BEGIN;
  CVC5_API_CHECK_NOT_NULL;
  //////// all checks before this line
  return d_node->getKind() == internal::Kind::REAL_ALGEBRAIC_NUMBER;
  ////////
  CVC5_API_TRY_CATCH_END;
}

Term Term::getRealAlgebraicNumberDefiningPolynomial(const Term& v) const
{
  CVC5_API_TRY_CATCH_BEGIN;
  CVC5_API_CHECK_NOT_NULL;
  CVC5_API_ARG_CHECK_EXPECTED(
      d_node->getKind() == internal::Kind::REAL_ALGEBRAIC_NUMBER, *d_node)
      << "Term to be a real algebraic number when calling "
         "getRealAlgebraicNumberDefiningPolynomial()";
  CVC5_API_ARG_CHECK_EXPECTED(v.getKind() == Kind::VARIABLE, v)
      << "Expected a variable as argument when calling "
         "getRealAlgebraicNumberDefiningPolynomial()";
#ifndef CVC5_POLY_IMP
  throw CVC5ApiException(
      "Expected libpoly enabled build when calling "
      "getRealAlgebraicNumberDefiningPolynomial");
#endif
  //////// all checks before this line
#ifdef CVC5_POLY_IMP
  const internal::RealAlgebraicNumber& ran =
      d_node->getOperator().getConst<internal::RealAlgebraicNumber>();
  return Term(d_tm,
              internal::PolyConverter::ran_to_defining_polynomial(
                  ran, *v.d_node.get()));
#else
  return Term();
#endif
  ////////
  CVC5_API_TRY_CATCH_END;
}

Term Term::getRealAlgebraicNumberLowerBound() const
{
  CVC5_API_TRY_CATCH_BEGIN;
  CVC5_API_CHECK_NOT_NULL;
  CVC5_API_ARG_CHECK_EXPECTED(
      d_node->getKind() == internal::Kind::REAL_ALGEBRAIC_NUMBER, *d_node)
      << "Term to be a real algebraic number when calling "
         "getRealAlgebraicNumberDefiningPolynomial()";
#ifndef CVC5_POLY_IMP
  throw CVC5ApiException(
      "Expected libpoly enabled build when calling "
      "getRealAlgebraicNumberLowerBound");
#endif
  //////// all checks before this line
#ifdef CVC5_POLY_IMP
  const internal::RealAlgebraicNumber& ran =
      d_node->getOperator().getConst<internal::RealAlgebraicNumber>();
  return Term(d_tm, internal::PolyConverter::ran_to_lower(ran));
#else
  return Term();
#endif
  ////////
  CVC5_API_TRY_CATCH_END;
}

Term Term::getRealAlgebraicNumberUpperBound() const
{
  CVC5_API_TRY_CATCH_BEGIN;
  CVC5_API_CHECK_NOT_NULL;
  CVC5_API_ARG_CHECK_EXPECTED(
      d_node->getKind() == internal::Kind::REAL_ALGEBRAIC_NUMBER, *d_node)
      << "Term to be a real algebraic number when calling "
         "getRealAlgebraicNumberDefiningPolynomial()";
#ifndef CVC5_POLY_IMP
  throw CVC5ApiException(
      "Expected libpoly enabled build when calling "
      "getRealAlgebraicNumberUpperBound");
#endif
  //////// all checks before this line
#ifdef CVC5_POLY_IMP
  const internal::RealAlgebraicNumber& ran =
      d_node->getOperator().getConst<internal::RealAlgebraicNumber>();
  return Term(d_tm, internal::PolyConverter::ran_to_upper(ran));
#else
  return Term();
#endif
  ////////
  CVC5_API_TRY_CATCH_END;
}

bool Term::isSkolem() const
{
  CVC5_API_TRY_CATCH_BEGIN;
  CVC5_API_CHECK_NOT_NULL;
  //////// all checks before this line
  return d_node->getKind() == internal::Kind::SKOLEM;
  ////////
  CVC5_API_TRY_CATCH_END;
}

SkolemId Term::getSkolemId() const
{
  CVC5_API_TRY_CATCH_BEGIN;
  CVC5_API_CHECK_NOT_NULL;
  internal::SkolemManager* skm = d_tm->d_nm->getSkolemManager();
  CVC5_API_ARG_CHECK_EXPECTED(skm->isSkolemFunction(*d_node), *d_node)
      << "Term to be a skolem when calling getSkolemId";
  //////// all checks before this line
  return skm->getId(*d_node);
  ////////
  CVC5_API_TRY_CATCH_END;
}

std::vector<Term> Term::getSkolemIndices() const
{
  CVC5_API_TRY_CATCH_BEGIN;
  CVC5_API_CHECK_NOT_NULL;
  internal::SkolemManager* skm = d_tm->d_nm->getSkolemManager();
  CVC5_API_ARG_CHECK_EXPECTED(skm->isSkolemFunction(*d_node), *d_node)
      << "Term to be a skolem when calling getSkolemIndices";
  //////// all checks before this line
  internal::Node cacheVal;
  SkolemId id;
  skm->isSkolemFunction(*d_node, id, cacheVal);
  std::vector<Term> args;
  if (!cacheVal.isNull())
  {
    if (cacheVal.getKind() == internal::Kind::SEXPR)
    {
      for (const internal::Node& nc : cacheVal)
      {
        args.push_back(Term(d_tm, nc));
      }
    }
    else
    {
      args.push_back(Term(d_tm, cacheVal));
    }
  }
  return args;
  ////////
  CVC5_API_TRY_CATCH_END;
}

std::ostream& operator<<(std::ostream& out, const Term& t)
{
  // Note that this ignores the options::ioutils properties of `out`.
  out << t.toString();
  return out;
}

std::ostream& operator<<(std::ostream& out, const std::vector<Term>& vector)
{
  internal::container_to_stream(out, vector);
  return out;
}

std::ostream& operator<<(std::ostream& out, const std::set<Term>& set)
{
  internal::container_to_stream(out, set);
  return out;
}

std::ostream& operator<<(std::ostream& out,
                         const std::unordered_set<Term>& unordered_set)
{
  internal::container_to_stream(out, unordered_set);
  return out;
}

template <typename V>
std::ostream& operator<<(std::ostream& out, const std::map<Term, V>& map)
{
  internal::container_to_stream(out, map);
  return out;
}

template <typename V>
std::ostream& operator<<(std::ostream& out,
                         const std::unordered_map<Term, V>& unordered_map)
{
  internal::container_to_stream(out, unordered_map);
  return out;
}

/* Helpers                                                                    */
/* -------------------------------------------------------------------------- */

/* Split out to avoid nested API calls (problematic with API tracing).        */
/* .......................................................................... */

bool Term::isNullHelper() const
{
  /* Split out to avoid nested API calls (problematic with API tracing). */
  return d_node->isNull();
}

Kind Term::getKindHelper() const
{
  /* Sequence kinds do not exist internally, so we must convert their internal
   * (string) versions back to sequence. All operators where this is
   * necessary are such that their first child is of sequence type, which
   * we check here. */
  if (d_node->getNumChildren() > 0 && (*d_node)[0].getType().isSequence())
  {
    switch (d_node->getKind())
    {
      case internal::Kind::STRING_CONCAT: return Kind::SEQ_CONCAT;
      case internal::Kind::STRING_LENGTH: return Kind::SEQ_LENGTH;
      case internal::Kind::STRING_SUBSTR: return Kind::SEQ_EXTRACT;
      case internal::Kind::STRING_UPDATE: return Kind::SEQ_UPDATE;
      case internal::Kind::STRING_CHARAT: return Kind::SEQ_AT;
      case internal::Kind::STRING_CONTAINS: return Kind::SEQ_CONTAINS;
      case internal::Kind::STRING_INDEXOF: return Kind::SEQ_INDEXOF;
      case internal::Kind::STRING_REPLACE: return Kind::SEQ_REPLACE;
      case internal::Kind::STRING_REPLACE_ALL: return Kind::SEQ_REPLACE_ALL;
      case internal::Kind::STRING_REV: return Kind::SEQ_REV;
      case internal::Kind::STRING_PREFIX: return Kind::SEQ_PREFIX;
      case internal::Kind::STRING_SUFFIX: return Kind::SEQ_SUFFIX;
      default:
        // fall through to conversion below
        break;
    }
  }
  // Notice that kinds like APPLY_TYPE_ASCRIPTION will be converted to
  // INTERNAL_KIND.
  return intToExtKind(d_node->getKind());
}

/* -------------------------------------------------------------------------- */
/* Datatypes                                                                  */
/* -------------------------------------------------------------------------- */

/* DatatypeConstructorDecl -------------------------------------------------- */

DatatypeConstructorDecl::DatatypeConstructorDecl()
    : d_tm(nullptr), d_ctor(nullptr)
{
}

DatatypeConstructorDecl::DatatypeConstructorDecl(TermManager* tm,
                                                 const std::string& name)
    : d_tm(tm), d_ctor(new internal::DTypeConstructor(name))
{
}
DatatypeConstructorDecl::~DatatypeConstructorDecl()
{
  if (d_ctor != nullptr)
  {
    d_ctor.reset();
  }
}

bool DatatypeConstructorDecl::operator==(
    const DatatypeConstructorDecl& decl) const
{
  CVC5_API_TRY_CATCH_BEGIN;
  CVC5_API_CHECK_NOT_NULL;
  //////// all checks before this line
  return d_ctor == decl.d_ctor;
  ////////
  CVC5_API_TRY_CATCH_END;
}

void DatatypeConstructorDecl::addSelector(const std::string& name,
                                          const Sort& sort)
{
  CVC5_API_TRY_CATCH_BEGIN;
  CVC5_API_CHECK_NOT_NULL;
  CVC5_API_CHECK_SORT(sort);
  CVC5_API_ARG_CHECK_EXPECTED(!sort.isNull(), sort)
      << "non-null codomain sort for selector";
  //////// all checks before this line
  d_ctor->addArg(name, *sort.d_type);
  ////////
  CVC5_API_TRY_CATCH_END;
}

void DatatypeConstructorDecl::addSelectorSelf(const std::string& name)
{
  CVC5_API_TRY_CATCH_BEGIN;
  CVC5_API_CHECK_NOT_NULL;
  //////// all checks before this line
  d_ctor->addArgSelf(name);
  ////////
  CVC5_API_TRY_CATCH_END;
}

void DatatypeConstructorDecl::addSelectorUnresolved(
    const std::string& name, const std::string& unresDataypeName)
{
  CVC5_API_TRY_CATCH_BEGIN;
  CVC5_API_CHECK_NOT_NULL;
  //////// all checks before this line
  // make the unresolved sort with the given name
  internal::TypeNode usort =
      d_tm->d_nm->mkUnresolvedDatatypeSort(unresDataypeName);
  d_ctor->addArg(name, usort);
  ////////
  CVC5_API_TRY_CATCH_END;
}

bool DatatypeConstructorDecl::isNull() const
{
  CVC5_API_TRY_CATCH_BEGIN;
  //////// all checks before this line
  return isNullHelper();
  ////////
  CVC5_API_TRY_CATCH_END;
}

std::string DatatypeConstructorDecl::toString() const
{
  CVC5_API_TRY_CATCH_BEGIN;
  CVC5_API_CHECK_NOT_NULL;
  //////// all checks before this line
  std::stringstream ss;
  ss << *d_ctor;
  return ss.str();
  ////////
  CVC5_API_TRY_CATCH_END;
}

std::ostream& operator<<(std::ostream& out,
                         const DatatypeConstructorDecl& ctordecl)
{
  out << ctordecl.toString();
  return out;
}

std::ostream& operator<<(std::ostream& out,
                         const std::vector<DatatypeConstructorDecl>& vector)
{
  internal::container_to_stream(out, vector);
  return out;
}

bool DatatypeConstructorDecl::isNullHelper() const { return d_ctor == nullptr; }

bool DatatypeConstructorDecl::isResolved() const
{
  return d_ctor == nullptr || d_ctor->isResolved();
}

/* DatatypeDecl ------------------------------------------------------------- */

DatatypeDecl::DatatypeDecl() : d_tm(nullptr), d_dtype(nullptr) {}

DatatypeDecl::DatatypeDecl(TermManager* tm,
                           const std::string& name,
                           bool isCoDatatype)
    : d_tm(tm), d_dtype(new internal::DType(name, isCoDatatype))
{
}

DatatypeDecl::DatatypeDecl(TermManager* tm,
                           const std::string& name,
                           const std::vector<Sort>& params,
                           bool isCoDatatype)
    : d_tm(tm)
{
  std::vector<internal::TypeNode> tparams = Sort::sortVectorToTypeNodes(params);
  d_dtype = std::shared_ptr<internal::DType>(
      new internal::DType(name, tparams, isCoDatatype));
}

bool DatatypeDecl::operator==(const DatatypeDecl& decl) const
{
  CVC5_API_TRY_CATCH_BEGIN;
  CVC5_API_CHECK_NOT_NULL;
  //////// all checks before this line
  return d_dtype == decl.d_dtype;
  ////////
  CVC5_API_TRY_CATCH_END;
}

bool DatatypeDecl::isNullHelper() const { return !d_dtype; }

DatatypeDecl::~DatatypeDecl()
{
  if (d_dtype != nullptr)
  {
    d_dtype.reset();
  }
}

bool DatatypeDecl::isResolved() const
{
  if (d_dtype == nullptr)
  {
    return true;
  }
  // We are resolved if a constructor is resolved. Note that since
  // internal::DType objects are copied in Solver::mkDatatypeSorts, the
  // constructors of d_dtype are passed to NodeManager but not d_type itself.
  // Thus, we must check whether our constructors are resolved.
  // This is a workaround; a clearer implementation would avoid the
  // copying of DType in Solver::mkDatatypeSorts.
  const std::vector<std::shared_ptr<internal::DTypeConstructor>>& cons =
      d_dtype->getConstructors();
  for (const std::shared_ptr<internal::DTypeConstructor>& c : cons)
  {
    if (c->isResolved())
    {
      return true;
    }
  }
  Assert(!d_dtype->isResolved());
  return false;
}

void DatatypeDecl::addConstructor(const DatatypeConstructorDecl& ctor)
{
  CVC5_API_TRY_CATCH_BEGIN;
  CVC5_API_CHECK_NOT_NULL;
  CVC5_API_ARG_CHECK_NOT_NULL(ctor);
  CVC5_API_ARG_CHECK_TM("datatype constructor declaration", ctor);
  //////// all checks before this line
  d_dtype->addConstructor(ctor.d_ctor);
  ////////
  CVC5_API_TRY_CATCH_END;
}

size_t DatatypeDecl::getNumConstructors() const
{
  CVC5_API_TRY_CATCH_BEGIN;
  CVC5_API_CHECK_NOT_NULL;
  //////// all checks before this line
  return d_dtype->getNumConstructors();
  ////////
  CVC5_API_TRY_CATCH_END;
}

bool DatatypeDecl::isParametric() const
{
  CVC5_API_TRY_CATCH_BEGIN;
  CVC5_API_CHECK_NOT_NULL;
  //////// all checks before this line
  return d_dtype->isParametric();
  ////////
  CVC5_API_TRY_CATCH_END;
}

std::string DatatypeDecl::toString() const
{
  CVC5_API_TRY_CATCH_BEGIN;
  CVC5_API_CHECK_NOT_NULL;
  //////// all checks before this line
  std::stringstream ss;
  ss << *d_dtype;
  return ss.str();
  ////////
  CVC5_API_TRY_CATCH_END;
}

std::string DatatypeDecl::getName() const
{
  CVC5_API_TRY_CATCH_BEGIN;
  CVC5_API_CHECK_NOT_NULL;
  //////// all checks before this line
  return d_dtype->getName();
  ////////
  CVC5_API_TRY_CATCH_END;
}

bool DatatypeDecl::isNull() const
{
  CVC5_API_TRY_CATCH_BEGIN;
  //////// all checks before this line
  return isNullHelper();
  ////////
  CVC5_API_TRY_CATCH_END;
}

std::ostream& operator<<(std::ostream& out, const DatatypeDecl& dtdecl)
{
  out << dtdecl.toString();
  return out;
}

internal::DType& DatatypeDecl::getDatatype(void) const { return *d_dtype; }

/* DatatypeSelector --------------------------------------------------------- */

DatatypeSelector::DatatypeSelector() : d_tm(nullptr), d_stor(nullptr) {}

DatatypeSelector::DatatypeSelector(TermManager* tm,
                                   const internal::DTypeSelector& stor)
    : d_tm(tm), d_stor(new internal::DTypeSelector(stor))
{
  CVC5_API_CHECK(d_stor->isResolved()) << "Expected resolved datatype selector";
}

DatatypeSelector::~DatatypeSelector()
{
  if (d_stor != nullptr)
  {
    d_stor.reset();
  }
}

bool DatatypeSelector::operator==(const DatatypeSelector& sel) const
{
  CVC5_API_TRY_CATCH_BEGIN;
  CVC5_API_CHECK_NOT_NULL;
  //////// all checks before this line
  return d_stor == sel.d_stor;
  ////////
  CVC5_API_TRY_CATCH_END;
}

std::string DatatypeSelector::getName() const
{
  CVC5_API_TRY_CATCH_BEGIN;
  CVC5_API_CHECK_NOT_NULL;
  //////// all checks before this line
  return d_stor->getName();
  ////////
  CVC5_API_TRY_CATCH_END;
}

Term DatatypeSelector::getTerm() const
{
  CVC5_API_TRY_CATCH_BEGIN;
  CVC5_API_CHECK_NOT_NULL;
  //////// all checks before this line
  return Term(d_tm, d_stor->getSelector());
  ////////
  CVC5_API_TRY_CATCH_END;
}
Term DatatypeSelector::getUpdaterTerm() const
{
  CVC5_API_TRY_CATCH_BEGIN;
  CVC5_API_CHECK_NOT_NULL;
  //////// all checks before this line
  return Term(d_tm, d_stor->getUpdater());
  ////////
  CVC5_API_TRY_CATCH_END;
}

Sort DatatypeSelector::getCodomainSort() const
{
  CVC5_API_TRY_CATCH_BEGIN;
  CVC5_API_CHECK_NOT_NULL;
  //////// all checks before this line
  return Sort(d_tm, d_stor->getRangeType());
  ////////
  CVC5_API_TRY_CATCH_END;
}

bool DatatypeSelector::isNull() const
{
  CVC5_API_TRY_CATCH_BEGIN;
  //////// all checks before this line
  return isNullHelper();
  ////////
  CVC5_API_TRY_CATCH_END;
}

std::string DatatypeSelector::toString() const
{
  CVC5_API_TRY_CATCH_BEGIN;
  CVC5_API_CHECK_NOT_NULL;
  //////// all checks before this line
  std::stringstream ss;
  ss << *d_stor;
  return ss.str();
  ////////
  CVC5_API_TRY_CATCH_END;
}

std::ostream& operator<<(std::ostream& out, const DatatypeSelector& stor)
{
  out << stor.toString();
  return out;
}

bool DatatypeSelector::isNullHelper() const { return d_stor == nullptr; }

/* DatatypeConstructor ------------------------------------------------------ */

DatatypeConstructor::DatatypeConstructor() : d_tm(nullptr), d_ctor(nullptr) {}

DatatypeConstructor::DatatypeConstructor(TermManager* tm,
                                         const internal::DTypeConstructor& ctor)
    : d_tm(tm), d_ctor(new internal::DTypeConstructor(ctor))
{
  CVC5_API_CHECK(d_ctor->isResolved())
      << "Expected resolved datatype constructor";
}

DatatypeConstructor::~DatatypeConstructor()
{
  if (d_ctor != nullptr)
  {
    d_ctor.reset();
  }
}

bool DatatypeConstructor::operator==(const DatatypeConstructor& cons) const
{
  CVC5_API_TRY_CATCH_BEGIN;
  CVC5_API_CHECK_NOT_NULL;
  //////// all checks before this line
  return d_ctor == cons.d_ctor;
  ////////
  CVC5_API_TRY_CATCH_END;
}

std::string DatatypeConstructor::getName() const
{
  CVC5_API_TRY_CATCH_BEGIN;
  CVC5_API_CHECK_NOT_NULL;
  //////// all checks before this line
  return d_ctor->getName();
  ////////
  CVC5_API_TRY_CATCH_END;
}

Term DatatypeConstructor::getTerm() const
{
  CVC5_API_TRY_CATCH_BEGIN;
  CVC5_API_CHECK_NOT_NULL;
  //////// all checks before this line
  return Term(d_tm, d_ctor->getConstructor());
  ////////
  CVC5_API_TRY_CATCH_END;
}

Term DatatypeConstructor::getInstantiatedTerm(const Sort& retSort) const
{
  CVC5_API_TRY_CATCH_BEGIN;
  CVC5_API_CHECK_NOT_NULL;
  CVC5_API_CHECK(d_ctor->isResolved())
      << "Expected resolved datatype constructor";
  CVC5_API_CHECK(retSort.isDatatype())
      << "Cannot get specialized constructor type for non-datatype type "
      << retSort;
  //////// all checks before this line
  internal::Node ret = d_ctor->getInstantiatedConstructor(*retSort.d_type);
  (void)ret.getType(true); /* kick off type checking */
  // apply type ascription to the operator
  Term sctor = Term(d_tm, ret);
  return sctor;
  ////////
  CVC5_API_TRY_CATCH_END;
}

Term DatatypeConstructor::getTesterTerm() const
{
  CVC5_API_TRY_CATCH_BEGIN;
  CVC5_API_CHECK_NOT_NULL;
  //////// all checks before this line
  return Term(d_tm, d_ctor->getTester());
  ////////
  CVC5_API_TRY_CATCH_END;
}

size_t DatatypeConstructor::getNumSelectors() const
{
  CVC5_API_TRY_CATCH_BEGIN;
  CVC5_API_CHECK_NOT_NULL;
  //////// all checks before this line
  return d_ctor->getNumArgs();
  ////////
  CVC5_API_TRY_CATCH_END;
}

DatatypeSelector DatatypeConstructor::operator[](size_t index) const
{
  CVC5_API_TRY_CATCH_BEGIN;
  CVC5_API_CHECK_NOT_NULL;
  //////// all checks before this line
  return DatatypeSelector(d_tm, (*d_ctor)[index]);
  ////////
  CVC5_API_TRY_CATCH_END;
}

DatatypeSelector DatatypeConstructor::operator[](const std::string& name) const
{
  CVC5_API_TRY_CATCH_BEGIN;
  CVC5_API_CHECK_NOT_NULL;
  //////// all checks before this line
  return getSelectorForName(name);
  ////////
  CVC5_API_TRY_CATCH_END;
}

DatatypeSelector DatatypeConstructor::getSelector(const std::string& name) const
{
  CVC5_API_TRY_CATCH_BEGIN;
  CVC5_API_CHECK_NOT_NULL;
  //////// all checks before this line
  return getSelectorForName(name);
  ////////
  CVC5_API_TRY_CATCH_END;
}

DatatypeConstructor::const_iterator DatatypeConstructor::begin() const
{
  return DatatypeConstructor::const_iterator(d_tm, *d_ctor, true);
}

DatatypeConstructor::const_iterator DatatypeConstructor::end() const
{
  return DatatypeConstructor::const_iterator(d_tm, *d_ctor, false);
}

DatatypeConstructor::const_iterator::const_iterator(
    TermManager* tm, const internal::DTypeConstructor& ctor, bool begin)
{
  d_tm = tm;
  d_int_stors = &ctor.getArgs();

  const std::vector<std::shared_ptr<internal::DTypeSelector>>& sels =
      ctor.getArgs();
  for (const std::shared_ptr<internal::DTypeSelector>& s : sels)
  {
    /* Can not use emplace_back here since constructor is private. */
    d_stors.push_back(DatatypeSelector(d_tm, *s.get()));
  }
  d_idx = begin ? 0 : sels.size();
}

DatatypeConstructor::const_iterator::const_iterator()
    : d_tm(nullptr), d_int_stors(nullptr), d_idx(0)
{
}

DatatypeConstructor::const_iterator&
DatatypeConstructor::const_iterator::operator=(
    const DatatypeConstructor::const_iterator& it)
{
  d_tm = it.d_tm;
  d_int_stors = it.d_int_stors;
  d_stors = it.d_stors;
  d_idx = it.d_idx;
  return *this;
}

const DatatypeSelector& DatatypeConstructor::const_iterator::operator*() const
{
  return d_stors[d_idx];
}

const DatatypeSelector* DatatypeConstructor::const_iterator::operator->() const
{
  return &d_stors[d_idx];
}

DatatypeConstructor::const_iterator&
DatatypeConstructor::const_iterator::operator++()
{
  ++d_idx;
  return *this;
}

DatatypeConstructor::const_iterator
DatatypeConstructor::const_iterator::operator++(int)
{
  DatatypeConstructor::const_iterator it(*this);
  ++d_idx;
  return it;
}

bool DatatypeConstructor::const_iterator::operator==(
    const DatatypeConstructor::const_iterator& other) const
{
  return d_int_stors == other.d_int_stors && d_idx == other.d_idx;
}

bool DatatypeConstructor::const_iterator::operator!=(
    const DatatypeConstructor::const_iterator& other) const
{
  return d_int_stors != other.d_int_stors || d_idx != other.d_idx;
}

bool DatatypeConstructor::isNull() const
{
  CVC5_API_TRY_CATCH_BEGIN;
  //////// all checks before this line
  return isNullHelper();
  ////////
  CVC5_API_TRY_CATCH_END;
}

std::string DatatypeConstructor::toString() const
{
  CVC5_API_TRY_CATCH_BEGIN;
  //////// all checks before this line
  std::stringstream ss;
  ss << *d_ctor;
  return ss.str();
  ////////
  CVC5_API_TRY_CATCH_END;
}

bool DatatypeConstructor::isNullHelper() const { return d_ctor == nullptr; }

DatatypeSelector DatatypeConstructor::getSelectorForName(
    const std::string& name) const
{
  bool foundSel = false;
  size_t index = 0;
  for (size_t i = 0, nsels = getNumSelectors(); i < nsels; i++)
  {
    if ((*d_ctor)[i].getName() == name)
    {
      index = i;
      foundSel = true;
      break;
    }
  }
  if (!foundSel)
  {
    std::stringstream snames;
    snames << "{ ";
    for (size_t i = 0, ncons = getNumSelectors(); i < ncons; i++)
    {
      snames << (*d_ctor)[i].getName() << " ";
    }
    snames << "} ";
    CVC5_API_CHECK(foundSel) << "No selector " << name << " for constructor "
                             << getName() << " exists among " << snames.str();
  }
  return DatatypeSelector(d_tm, (*d_ctor)[index]);
}

std::ostream& operator<<(std::ostream& out, const DatatypeConstructor& ctor)
{
  out << ctor.toString();
  return out;
}

/* Datatype ----------------------------------------------------------------- */

Datatype::Datatype(TermManager* tm, const internal::DType& dtype)
    : d_tm(tm), d_dtype(new internal::DType(dtype))
{
  CVC5_API_CHECK(d_dtype->isResolved()) << "Expected resolved datatype";
}

Datatype::Datatype() : d_tm(nullptr), d_dtype(nullptr) {}

Datatype::~Datatype()
{
  if (d_dtype != nullptr)
  {
    d_dtype.reset();
  }
}

bool Datatype::operator==(const Datatype& dt) const
{
  CVC5_API_TRY_CATCH_BEGIN;
  CVC5_API_CHECK_NOT_NULL;
  //////// all checks before this line
  return d_dtype == dt.d_dtype;
  ////////
  CVC5_API_TRY_CATCH_END;
}

DatatypeConstructor Datatype::operator[](size_t idx) const
{
  CVC5_API_TRY_CATCH_BEGIN;
  CVC5_API_CHECK_NOT_NULL;
  CVC5_API_CHECK(idx < getNumConstructors()) << "Index out of bounds.";
  //////// all checks before this line
  return DatatypeConstructor(d_tm, (*d_dtype)[idx]);
  ////////
  CVC5_API_TRY_CATCH_END;
}

DatatypeConstructor Datatype::operator[](const std::string& name) const
{
  CVC5_API_TRY_CATCH_BEGIN;
  CVC5_API_CHECK_NOT_NULL;
  //////// all checks before this line
  return getConstructorForName(name);
  ////////
  CVC5_API_TRY_CATCH_END;
}

DatatypeConstructor Datatype::getConstructor(const std::string& name) const
{
  CVC5_API_TRY_CATCH_BEGIN;
  CVC5_API_CHECK_NOT_NULL;
  //////// all checks before this line
  return getConstructorForName(name);
  ////////
  CVC5_API_TRY_CATCH_END;
}

DatatypeSelector Datatype::getSelector(const std::string& name) const
{
  CVC5_API_TRY_CATCH_BEGIN;
  CVC5_API_CHECK_NOT_NULL;
  //////// all checks before this line
  return getSelectorForName(name);
  ////////
  CVC5_API_TRY_CATCH_END;
}

std::string Datatype::getName() const
{
  CVC5_API_TRY_CATCH_BEGIN;
  CVC5_API_CHECK_NOT_NULL;
  //////// all checks before this line
  return d_dtype->getName();
  ////////
  CVC5_API_TRY_CATCH_END;
}

size_t Datatype::getNumConstructors() const
{
  CVC5_API_TRY_CATCH_BEGIN;
  CVC5_API_CHECK_NOT_NULL;
  //////// all checks before this line
  return d_dtype->getNumConstructors();
  ////////
  CVC5_API_TRY_CATCH_END;
}

std::vector<Sort> Datatype::getParameters() const
{
  CVC5_API_TRY_CATCH_BEGIN;
  CVC5_API_CHECK_NOT_NULL;
  CVC5_API_CHECK(isParametric()) << "Expected parametric datatype";
  //////// all checks before this line
  std::vector<internal::TypeNode> params = d_dtype->getParameters();
  return Sort::typeNodeVectorToSorts(d_tm, params);
  ////////
  CVC5_API_TRY_CATCH_END;
}

bool Datatype::isParametric() const
{
  CVC5_API_TRY_CATCH_BEGIN;
  CVC5_API_CHECK_NOT_NULL;
  //////// all checks before this line
  return d_dtype->isParametric();
  ////////
  CVC5_API_TRY_CATCH_END;
}

bool Datatype::isCodatatype() const
{
  CVC5_API_TRY_CATCH_BEGIN;
  CVC5_API_CHECK_NOT_NULL;
  //////// all checks before this line
  return d_dtype->isCodatatype();
  ////////
  CVC5_API_TRY_CATCH_END;
}

bool Datatype::isTuple() const
{
  CVC5_API_TRY_CATCH_BEGIN;
  CVC5_API_CHECK_NOT_NULL;
  //////// all checks before this line
  return d_dtype->isTuple();
  ////////
  CVC5_API_TRY_CATCH_END;
}

bool Datatype::isRecord() const
{
  CVC5_API_TRY_CATCH_BEGIN;
  CVC5_API_CHECK_NOT_NULL;
  //////// all checks before this line
  return d_dtype->isRecord();
  ////////
  CVC5_API_TRY_CATCH_END;
}

bool Datatype::isFinite() const
{
  CVC5_API_TRY_CATCH_BEGIN;
  CVC5_API_CHECK_NOT_NULL;
  CVC5_API_CHECK(!d_dtype->isParametric())
      << "Invalid call to 'isFinite()', expected non-parametric Datatype";
  //////// all checks before this line
  // we assume that finite model finding is disabled by passing false as the
  // second argument
  return isCardinalityClassFinite(d_dtype->getCardinalityClass(), false);
  ////////
  CVC5_API_TRY_CATCH_END;
}

bool Datatype::isWellFounded() const
{
  CVC5_API_TRY_CATCH_BEGIN;
  CVC5_API_CHECK_NOT_NULL;
  //////// all checks before this line
  return d_dtype->isWellFounded();
  ////////
  CVC5_API_TRY_CATCH_END;
}

bool Datatype::isNull() const
{
  CVC5_API_TRY_CATCH_BEGIN;
  //////// all checks before this line
  return isNullHelper();
  ////////
  CVC5_API_TRY_CATCH_END;
}

std::string Datatype::toString() const
{
  CVC5_API_TRY_CATCH_BEGIN;
  CVC5_API_CHECK_NOT_NULL;
  //////// all checks before this line
  return d_dtype->getName();
  ////////
  CVC5_API_TRY_CATCH_END;
}

Datatype::const_iterator Datatype::begin() const
{
  return Datatype::const_iterator(d_tm, *d_dtype, true);
}

Datatype::const_iterator Datatype::end() const
{
  return Datatype::const_iterator(d_tm, *d_dtype, false);
}

DatatypeConstructor Datatype::getConstructorForName(
    const std::string& name) const
{
  bool foundCons = false;
  size_t index = 0;
  for (size_t i = 0, ncons = getNumConstructors(); i < ncons; i++)
  {
    if ((*d_dtype)[i].getName() == name)
    {
      index = i;
      foundCons = true;
      break;
    }
  }
  if (!foundCons)
  {
    std::stringstream snames;
    snames << "{ ";
    for (size_t i = 0, ncons = getNumConstructors(); i < ncons; i++)
    {
      snames << (*d_dtype)[i].getName() << " ";
    }
    snames << "}";
    CVC5_API_CHECK(foundCons) << "No constructor " << name << " for datatype "
                              << getName() << " exists, among " << snames.str();
  }
  return DatatypeConstructor(d_tm, (*d_dtype)[index]);
}

DatatypeSelector Datatype::getSelectorForName(const std::string& name) const
{
  bool foundSel = false;
  size_t index = 0;
  size_t sindex = 0;
  for (size_t i = 0, ncons = getNumConstructors(); i < ncons; i++)
  {
    int si = (*d_dtype)[i].getSelectorIndexForName(name);
    if (si >= 0)
    {
      sindex = static_cast<size_t>(si);
      index = i;
      foundSel = true;
      break;
    }
  }
  if (!foundSel)
  {
    CVC5_API_CHECK(foundSel)
        << "No select " << name << " for datatype " << getName() << " exists";
  }
  return DatatypeSelector(d_tm, (*d_dtype)[index][sindex]);
}

Datatype::const_iterator::const_iterator(TermManager* tm,
                                         const internal::DType& dtype,
                                         bool begin)
    : d_tm(tm), d_int_ctors(&dtype.getConstructors())
{
  const std::vector<std::shared_ptr<internal::DTypeConstructor>>& cons =
      dtype.getConstructors();
  for (const std::shared_ptr<internal::DTypeConstructor>& c : cons)
  {
    /* Can not use emplace_back here since constructor is private. */
    d_ctors.push_back(DatatypeConstructor(d_tm, *c.get()));
  }
  d_idx = begin ? 0 : cons.size();
}

Datatype::const_iterator::const_iterator()
    : d_tm(nullptr), d_int_ctors(nullptr), d_idx(0)
{
}

Datatype::const_iterator& Datatype::const_iterator::operator=(
    const Datatype::const_iterator& it)
{
  d_tm = it.d_tm;
  d_int_ctors = it.d_int_ctors;
  d_ctors = it.d_ctors;
  d_idx = it.d_idx;
  return *this;
}

const DatatypeConstructor& Datatype::const_iterator::operator*() const
{
  return d_ctors[d_idx];
}

const DatatypeConstructor* Datatype::const_iterator::operator->() const
{
  return &d_ctors[d_idx];
}

Datatype::const_iterator& Datatype::const_iterator::operator++()
{
  ++d_idx;
  return *this;
}

Datatype::const_iterator Datatype::const_iterator::operator++(int)
{
  Datatype::const_iterator it(*this);
  ++d_idx;
  return it;
}

bool Datatype::const_iterator::operator==(
    const Datatype::const_iterator& other) const
{
  return d_int_ctors == other.d_int_ctors && d_idx == other.d_idx;
}

bool Datatype::const_iterator::operator!=(
    const Datatype::const_iterator& other) const
{
  return d_int_ctors != other.d_int_ctors || d_idx != other.d_idx;
}

bool Datatype::isNullHelper() const { return d_dtype == nullptr; }

std::ostream& operator<<(std::ostream& out, const Datatype& dtype)
{
  return out << dtype.toString();
}

/* -------------------------------------------------------------------------- */
/* Grammar                                                                    */
/* -------------------------------------------------------------------------- */

Grammar::Grammar() : d_tm(nullptr) {}

Grammar::Grammar(TermManager* tm,
                 const std::vector<Term>& sygusVars,
                 const std::vector<Term>& ntSymbols)
    : d_tm(tm),
      d_sg(std::make_shared<internal::SygusGrammar>(
          Term::termVectorToNodes(sygusVars),
          Term::termVectorToNodes(ntSymbols)))
{
}

Grammar::~Grammar() { d_sg.reset(); }

bool contains(const std::vector<internal::Node>& ns, const internal::Node& n)
{
  return std::find(ns.cbegin(), ns.cend(), n) != ns.cend();
}

void Grammar::addRule(const Term& ntSymbol, const Term& rule)
{
  CVC5_API_TRY_CATCH_BEGIN;
  CVC5_API_CHECK(!d_sg->isResolved())
      << "Grammar cannot be modified after passing "
         "it as an argument to synthFun";
  CVC5_API_CHECK_TERM(ntSymbol);
  CVC5_API_CHECK_TERM(rule);
  CVC5_API_ARG_CHECK_EXPECTED(contains(d_sg->getNtSyms(), *ntSymbol.d_node),
                              ntSymbol)
      << "ntSymbol to be one of the non-terminal symbols given in the "
         "predeclaration";
  CVC5_API_CHECK(ntSymbol.d_node->getType().isInstanceOf(rule.d_node->getType()))
      << "Expected ntSymbol and rule to have the same sort";
  //////// all checks before this line
  d_sg->addRule(*ntSymbol.d_node, *rule.d_node);
  ////////
  CVC5_API_TRY_CATCH_END;
}

void Grammar::addRules(const Term& ntSymbol, const std::vector<Term>& rules)
{
  CVC5_API_TRY_CATCH_BEGIN;
  CVC5_API_CHECK(!d_sg->isResolved())
      << "Grammar cannot be modified after passing "
         "it as an argument to synthFun";
  CVC5_API_CHECK_TERM(ntSymbol);
  CVC5_API_CHECK_TERMS_WITH_SORT(rules, ntSymbol.getSort());
  CVC5_API_ARG_CHECK_EXPECTED(contains(d_sg->getNtSyms(), *ntSymbol.d_node),
                              ntSymbol)
      << "ntSymbol to be one of the non-terminal symbols given in the "
         "predeclaration";
  //////// all checks before this line
  d_sg->addRules(*ntSymbol.d_node, Term::termVectorToNodes(rules));
  ////////
  CVC5_API_TRY_CATCH_END;
}

void Grammar::addAnyConstant(const Term& ntSymbol)
{
  CVC5_API_TRY_CATCH_BEGIN;
  CVC5_API_CHECK(!d_sg->isResolved())
      << "Grammar cannot be modified after passing "
         "it as an argument to synthFun";
  CVC5_API_CHECK_TERM(ntSymbol);
  CVC5_API_ARG_CHECK_EXPECTED(contains(d_sg->getNtSyms(), *ntSymbol.d_node),
                              ntSymbol)
      << "ntSymbol to be one of the non-terminal symbols given in the "
         "predeclaration";
  //////// all checks before this line
  d_sg->addAnyConstant(*ntSymbol.d_node, ntSymbol.d_node->getType());
  ////////
  CVC5_API_TRY_CATCH_END;
}

void Grammar::addAnyVariable(const Term& ntSymbol)
{
  CVC5_API_TRY_CATCH_BEGIN;
  CVC5_API_CHECK(!d_sg->isResolved())
      << "Grammar cannot be modified after passing "
         "it as an argument to synthFun";
  CVC5_API_CHECK_TERM(ntSymbol);
  CVC5_API_ARG_CHECK_EXPECTED(contains(d_sg->getNtSyms(), *ntSymbol.d_node),
                              ntSymbol)
      << "ntSymbol to be one of the non-terminal symbols given in the "
         "predeclaration";
  //////// all checks before this line
  d_sg->addAnyVariable(*ntSymbol.d_node);
  ////////
  CVC5_API_TRY_CATCH_END;
}

std::string Grammar::toString() const
{
  CVC5_API_TRY_CATCH_BEGIN;
  //////// all checks before this line
  return d_sg == nullptr ? "" : d_sg->toString();
  ////////
  CVC5_API_TRY_CATCH_END;
}

Sort Grammar::resolve()
{
  CVC5_API_TRY_CATCH_BEGIN;
  //////// all checks before this line
  return Sort(d_tm, d_sg->resolve());
  ////////
  CVC5_API_TRY_CATCH_END;
}

std::ostream& operator<<(std::ostream& out, const Grammar& grammar)
{
  return out << grammar.toString();
}

/* -------------------------------------------------------------------------- */
/* Options                                                                    */
/* -------------------------------------------------------------------------- */

DriverOptions::DriverOptions(const Solver& solver) : d_solver(solver) {}

std::istream& DriverOptions::in() const
{
  return *d_solver.d_slv->getOptions().base.in;
}
std::ostream& DriverOptions::err() const
{
  return *d_solver.d_slv->getOptions().base.err;
}
std::ostream& DriverOptions::out() const
{
  return *d_solver.d_slv->getOptions().base.out;
}

/* -------------------------------------------------------------------------- */
/* Statistics                                                                 */
/* -------------------------------------------------------------------------- */

struct Stat::StatData
{
  internal::StatExportData data;
  template <typename T>
  StatData(T&& t) : data(std::forward<T>(t))
  {
  }
  StatData() : data() {}
};

Stat::Stat() {}
Stat::~Stat() {}
Stat::Stat(const Stat& s)
    : d_internal(s.d_internal),
      d_default(s.d_default)
{
  if (s.d_data)
  {
    d_data = std::make_unique<StatData>(s.d_data->data);
  }
}
Stat& Stat::operator=(const Stat& s)
{
  d_internal = s.d_internal;
  d_default = s.d_default;
  if (s.d_data)
  {
    d_data = std::make_unique<StatData>(s.d_data->data);
  }
  return *this;
}

bool Stat::isInternal() const { return d_internal; }
bool Stat::isDefault() const { return d_default; }

bool Stat::isInt() const
{
  if (!d_data) return false;
  return std::holds_alternative<int64_t>(d_data->data);
}
int64_t Stat::getInt() const
{
  CVC5_API_TRY_CATCH_BEGIN;
  CVC5_API_RECOVERABLE_CHECK(static_cast<bool>(d_data)) << "Stat holds no value";
  CVC5_API_RECOVERABLE_CHECK(isInt()) << "Expected Stat of type int64_t.";
  return std::get<int64_t>(d_data->data);
  CVC5_API_TRY_CATCH_END;
}
bool Stat::isDouble() const
{
  if (!d_data) return false;
  return std::holds_alternative<double>(d_data->data);
}
double Stat::getDouble() const
{
  CVC5_API_TRY_CATCH_BEGIN;
  CVC5_API_RECOVERABLE_CHECK(static_cast<bool>(d_data)) << "Stat holds no value";
  CVC5_API_RECOVERABLE_CHECK(isDouble()) << "Expected Stat of type double.";
  return std::get<double>(d_data->data);
  CVC5_API_TRY_CATCH_END;
}
bool Stat::isString() const
{
  if (!d_data) return false;
  return std::holds_alternative<std::string>(d_data->data);
}
const std::string& Stat::getString() const
{
  CVC5_API_TRY_CATCH_BEGIN;
  CVC5_API_RECOVERABLE_CHECK(static_cast<bool>(d_data)) << "Stat holds no value";
  CVC5_API_RECOVERABLE_CHECK(isString())
      << "Expected Stat of type std::string.";
  return std::get<std::string>(d_data->data);
  CVC5_API_TRY_CATCH_END;
}
bool Stat::isHistogram() const
{
  if (!d_data) return false;
  return std::holds_alternative<HistogramData>(d_data->data);
}
const Stat::HistogramData& Stat::getHistogram() const
{
  CVC5_API_TRY_CATCH_BEGIN;
  CVC5_API_RECOVERABLE_CHECK(static_cast<bool>(d_data)) << "Stat holds no value";
  CVC5_API_RECOVERABLE_CHECK(isHistogram())
      << "Expected Stat of type histogram.";
  return std::get<HistogramData>(d_data->data);
  CVC5_API_TRY_CATCH_END;
}

Stat::Stat(bool internal, bool defaulted, StatData&& sd)
    : d_internal(internal),
      d_default(defaulted),
      d_data(std::make_unique<StatData>(std::move(sd)))
{
}

std::ostream& operator<<(std::ostream& os, const Stat& sv)
{
  return internal::detail::print(os, sv.d_data->data);
}

Statistics::BaseType::const_reference Statistics::iterator::operator*() const
{
  return d_it.operator*();
}
Statistics::BaseType::const_pointer Statistics::iterator::operator->() const
{
  return d_it.operator->();
}
Statistics::iterator& Statistics::iterator::operator++()
{
  do
  {
    ++d_it;
  } while (!isVisible());
  return *this;
}
Statistics::iterator Statistics::iterator::operator++(int)
{
  iterator tmp = *this;
  do
  {
    ++d_it;
  } while (!isVisible());
  return tmp;
}
Statistics::iterator& Statistics::iterator::operator--()
{
  do
  {
    --d_it;
  } while (!isVisible());
  return *this;
}
Statistics::iterator Statistics::iterator::operator--(int)
{
  iterator tmp = *this;
  do
  {
    --d_it;
  } while (!isVisible());
  return tmp;
}
bool Statistics::iterator::operator==(const Statistics::iterator& rhs) const
{
  return d_it == rhs.d_it;
}
bool Statistics::iterator::operator!=(const Statistics::iterator& rhs) const
{
  return d_it != rhs.d_it;
}
Statistics::iterator::iterator(Statistics::BaseType::const_iterator it,
                               const Statistics::BaseType& base,
                               bool internal,
                               bool defaulted)
    : d_it(it), d_base(&base), d_showInternal(internal), d_showDefault(defaulted)
{
  while (!isVisible())
  {
    ++d_it;
  }
}
bool Statistics::iterator::isVisible() const
{
  if (d_it == d_base->end()) return true;
  if (!d_showInternal && d_it->second.isInternal()) return false;
  if (!d_showDefault && d_it->second.isDefault()) return false;
  return true;
}

const Stat& Statistics::get(const std::string& name)
{
  CVC5_API_TRY_CATCH_BEGIN;
  auto it = d_stats.find(name);
  CVC5_API_RECOVERABLE_CHECK(it != d_stats.end())
      << "No stat with name \"" << name << "\" exists.";
  return it->second;
  CVC5_API_TRY_CATCH_END;
}

Statistics::iterator Statistics::begin(bool internal, bool defaulted) const
{
  return iterator(d_stats.begin(), d_stats, internal, defaulted);
}
Statistics::iterator Statistics::end() const
{
  return iterator(d_stats.end(), d_stats, false, false);
}

Statistics::Statistics(const internal::StatisticsRegistry& reg)
{
  for (const auto& svp : reg)
  {
    d_stats.emplace(svp.first,
                    Stat(svp.second->d_internal,
                         svp.second->isDefault(),
                         svp.second->getViewer()));
  }
}

std::ostream& operator<<(std::ostream& out, const Statistics& stats)
{
  for (const auto& stat : stats)
  {
    out << stat.first << " = " << stat.second << std::endl;
  }
  return out;
}

/*--------------------------------------------------------------------------- */
/* Proof                                                                      */
/* -------------------------------------------------------------------------- */

Proof::Proof() : d_tm(nullptr) {}

Proof::Proof(TermManager* tm, const std::shared_ptr<internal::ProofNode> p)
    : d_proof_node(p), d_tm(tm)
{
}

Proof::~Proof() {}

ProofRule Proof::getRule() const
{
  CVC5_API_TRY_CATCH_BEGIN;
  //////// all checks before this line
  if (d_proof_node != nullptr)
  {
    return this->getProofNode()->getRule();
  }
  return ProofRule::UNKNOWN;
  ////////
  CVC5_API_TRY_CATCH_END;
}

ProofRewriteRule Proof::getRewriteRule() const
{
  CVC5_API_TRY_CATCH_BEGIN;
  CVC5_API_CHECK(this->getProofNode()->getRule() == ProofRule::DSL_REWRITE
                 || this->getProofNode()->getRule()
                        == ProofRule::THEORY_REWRITE)
      << "Expected `getRule()` to return `DSL_REWRITE` or `THEORY_REWRITE`, "
         "got "
      << this->getProofNode()->getRule() << " instead.";
  //////// all checks before this line
  if (d_proof_node != nullptr)
  {
    return static_cast<ProofRewriteRule>(
        detail::getInteger(this->d_proof_node->getArguments()[0])
            .getUnsignedInt());
  }
  return ProofRewriteRule::NONE;
  ////////
  CVC5_API_TRY_CATCH_END;
}

Term Proof::getResult() const
{
  CVC5_API_TRY_CATCH_BEGIN;
  //////// all checks before this line
  if (d_proof_node != nullptr)
  {
    return Term(d_tm, this->getProofNode()->getResult());
  }
  return Term();
  ////////
  CVC5_API_TRY_CATCH_END;
}

const std::vector<Proof> Proof::getChildren() const
{
  CVC5_API_TRY_CATCH_BEGIN;
  //////// all checks before this line
  if (d_proof_node != nullptr)
  {
    std::vector<Proof> children;
    std::vector<std::shared_ptr<internal::ProofNode>> node_children =
        d_proof_node->getChildren();
    for (size_t i = 0, psize = node_children.size(); i < psize; i++)
    {
      children.push_back(Proof(d_tm, node_children[i]));
    }
    return children;
  }
  return std::vector<Proof>();
  ////////
  CVC5_API_TRY_CATCH_END;
}

const std::vector<Term> Proof::getArguments() const
{
  CVC5_API_TRY_CATCH_BEGIN;
  //////// all checks before this line
  if (d_proof_node != nullptr)
  {
    std::vector<Term> args;
    const std::vector<internal::Node> node_args = d_proof_node->getArguments();
    for (size_t i = 0, asize = node_args.size(); i < asize; i++)
    {
      args.push_back(Term(d_tm, node_args[i]));
    }
    return args;
  }
  return std::vector<Term>();
  ////////
  CVC5_API_TRY_CATCH_END;
}

const std::shared_ptr<internal::ProofNode>& Proof::getProofNode(void) const
{
  return this->d_proof_node;
}

/* -------------------------------------------------------------------------- */
<<<<<<< HEAD
=======
/* Plugin                                                                     */
/* -------------------------------------------------------------------------- */

Plugin::Plugin(TermManager& tm)
    : d_pExtToInt(new PluginInternal(tm.d_nm, tm, *this))
{
}
Plugin::~Plugin() {}

std::vector<Term> Plugin::check()
{
  std::vector<Term> ret;
  return ret;
}
void Plugin::notifySatClause(const Term& cl) {}
void Plugin::notifyTheoryLemma(const Term& lem) {}

/* -------------------------------------------------------------------------- */
>>>>>>> 231c5329
/* TermManager                                                                */
/* -------------------------------------------------------------------------- */

TermManager::TermManager()
{
  d_nm = internal::NodeManager::currentNM();

  if constexpr (internal::configuration::isStatisticsBuild())
  {
    d_statsReg.reset(new internal::StatisticsRegistry());
    resetStatistics();
  }
}

TermManager::~TermManager() {}

Statistics TermManager::getStatistics() const
{
  return Statistics(*d_statsReg);
}

void TermManager::printStatisticsSafe(int fd) const
{
  d_statsReg->printSafe(fd);
}

/* Helpers and private functions                                              */
/* -------------------------------------------------------------------------- */

void TermManager::increment_term_stats(Kind kind) const
{
  if constexpr (internal::configuration::isStatisticsBuild())
  {
    d_stats->d_terms << kind;
  }
}

void TermManager::increment_vars_consts_stats(const internal::TypeNode& type,
                                              bool is_var) const
{
  if constexpr (internal::configuration::isStatisticsBuild())
  {
    internal::TypeConstant tc = type.getKind() == internal::Kind::TYPE_CONSTANT
                                    ? type.getConst<internal::TypeConstant>()
                                    : internal::LAST_TYPE;
    if (is_var)
    {
      d_stats->d_vars << tc;
    }
    else
    {
      d_stats->d_consts << tc;
    }
  }
}

void TermManager::resetStatistics()
{
  d_stats.reset(new APIStatistics{
      d_statsReg->registerHistogram<internal::TypeConstant>("cvc5::CONSTANT"),
      d_statsReg->registerHistogram<internal::TypeConstant>("cvc5::VARIABLE"),
      d_statsReg->registerHistogram<Kind>("cvc5::TERM"),
  });
}

TermManager* TermManager::currentTM()
{
  thread_local static TermManager tm;
  return &tm;
}

void TermManager::checkMkTerm(Kind kind, uint32_t nchildren) const
{
  CVC5_API_KIND_CHECK(kind);
  Assert(isDefinedIntKind(extToIntKind(kind)));
  const internal::kind::MetaKind mk =
      internal::kind::metaKindOf(extToIntKind(kind));
  CVC5_API_KIND_CHECK_EXPECTED(mk == internal::kind::metakind::PARAMETERIZED
                                   || mk == internal::kind::metakind::OPERATOR,
                               kind)
      << "Only operator-style terms are created with mkTerm(), "
         "to create variables, constants and values see mkVar(), mkConst() "
         "and the respective theory-specific functions to create values, "
         "e.g., mkBitVector().";
  CVC5_API_KIND_CHECK_EXPECTED(
      nchildren >= minArity(kind) && nchildren <= maxArity(kind), kind)
      << "Terms with kind " << std::to_string(kind) << " must have at least "
      << minArity(kind) << " children and at most " << maxArity(kind)
      << " children (the one under construction has " << nchildren << ")";
}

bool TermManager::isValidInteger(const std::string& s) const
{
  //////// all checks before this line
  if (s.length() == 0)
  {
    // string should not be empty
    return false;
  }

  size_t index = 0;
  if (s[index] == '-')
  {
    if (s.length() == 1)
    {
      // negative integers should contain at least one digit
      return false;
    }
    index = 1;
  }

  if (s[index] == '0' && s.length() > (index + 1))
  {
    // From SMT-Lib 2.6: A <numeral> is the digit 0 or a non-empty sequence of
    // digits not starting with 0. So integers like 001, 000 are not allowed
    return false;
  }

  // all remaining characters should be decimal digits
  for (; index < s.length(); ++index)
  {
    if (!std::isdigit(s[index]))
    {
      return false;
    }
  }

  return true;
}

// This helpers are split out to avoid nested API calls (problematic with API
// tracing).

internal::Node TermManager::mkVarHelper(
    const internal::TypeNode& type, const std::optional<std::string>& symbol)
{
  internal::Node res =
      symbol ? d_nm->mkBoundVar(*symbol, type) : d_nm->mkBoundVar(type);
  (void)res.getType(true); /* kick off type checking */
  increment_vars_consts_stats(type, true);
  return res;
}

internal::Node TermManager::mkConstHelper(
    const internal::TypeNode& type,
    const std::optional<std::string>& symbol,
    bool fresh)
{
  Assert(fresh || symbol);
  internal::Node res =
      symbol ? d_nm->mkVar(*symbol, type, fresh) : d_nm->mkVar(type);
  (void)res.getType(true); /* kick off type checking */
  increment_vars_consts_stats(type, false);
  return res;
}

template <typename T>
Op TermManager::mkOpHelper(Kind kind, const T& t)
{
  //////// all checks before this line
  internal::Node res = d_nm->mkConst(s_op_kinds.at(kind), t);
  static_cast<void>(res.getType(true)); /* kick off type checking */
  return Op(this, kind, res);
}

template <typename T>
Term TermManager::mkValHelper(const T& t)
{
  //////// all checks before this line
  internal::Node res = d_nm->mkConst(t);
  (void)res.getType(true); /* kick off type checking */
  return Term(this, res);
}

Term TermManager::mkRationalValHelper(const internal::Rational& r, bool isInt)
{
  //////// all checks before this line
  internal::Node res = isInt ? d_nm->mkConstInt(r) : d_nm->mkConstReal(r);
  (void)res.getType(true); /* kick off type checking */
  return Term(this, res);
}

Term TermManager::mkRealOrIntegerFromStrHelper(const std::string& s, bool isInt)
{
  //////// all checks before this line
  try
  {
    internal::Rational r = s.find('/') != std::string::npos
                               ? internal::Rational(s)
                               : internal::Rational::fromDecimal(s);
    return TermManager::mkRationalValHelper(r, isInt);
  }
  catch (const std::invalid_argument& e)
  {
    /* Catch to throw with a more meaningful error message. To be caught in
     * enclosing CVC5_API_TRY_CATCH_* block to throw CVC5ApiException. */
    std::stringstream message;
    message << "Cannot construct Real or Int from string argument '" << s << "'"
            << std::endl;
    throw std::invalid_argument(message.str());
  }
}

Term TermManager::mkBVFromIntHelper(uint32_t size, uint64_t val)
{
  CVC5_API_ARG_CHECK_EXPECTED(size > 0, size) << "a bit-width > 0";
  //////// all checks before this line
  return mkValHelper(internal::BitVector(size, val));
}

Term TermManager::mkBVFromStrHelper(uint32_t size,
                                    const std::string& s,
                                    uint32_t base)
{
  CVC5_API_ARG_CHECK_EXPECTED(size > 0, size) << "a bit-width > 0";
  CVC5_API_ARG_CHECK_EXPECTED(!s.empty(), s) << "a non-empty string";
  CVC5_API_ARG_CHECK_EXPECTED(base == 2 || base == 10 || base == 16, base)
      << "base 2, 10, or 16";
  //////// all checks before this line

  internal::Integer val(s, base);

  if (val.strictlyNegative())
  {
    CVC5_API_CHECK(val >= -internal::Integer(2).pow(size - 1))
        << "Overflow in bitvector construction (specified bitvector size "
        << size << " too small to hold value " << s << ")";
  }
  else
  {
    CVC5_API_CHECK(val.modByPow2(size) == val)
        << "Overflow in bitvector construction (specified bitvector size "
        << size << " too small to hold value " << s << ")";
  }
  return mkValHelper(internal::BitVector(size, val));
}

Sort TermManager::mkTupleSortHelper(const std::vector<Sort>& sorts)
{
  // Note: Sorts are checked in the caller to avoid double checks
  //////// all checks before this line
  std::vector<internal::TypeNode> typeNodes =
      Sort::sortVectorToTypeNodes(sorts);
  return Sort(this, d_nm->mkTupleType(typeNodes));
}

Term TermManager::mkTermFromKind(Kind kind)
{
  CVC5_API_KIND_CHECK_EXPECTED(
      kind == Kind::PI || kind == Kind::REGEXP_NONE || kind == Kind::REGEXP_ALL
          || kind == Kind::REGEXP_ALLCHAR || kind == Kind::SEP_EMP,
      kind)
      << "PI, REGEXP_NONE, REGEXP_ALL, REGEXP_ALLCHAR or SEP_EMP";
  //////// all checks before this line
  internal::Node res;
  internal::Kind k = extToIntKind(kind);
  if (kind == Kind::REGEXP_NONE || kind == Kind::REGEXP_ALL
      || kind == Kind::REGEXP_ALLCHAR)
  {
    Assert(isDefinedIntKind(k));
    res = d_nm->mkNode(k, std::vector<internal::Node>());
  }
  else if (kind == Kind::SEP_EMP)
  {
    res = d_nm->mkNullaryOperator(d_nm->booleanType(), k);
  }
  else
  {
    Assert(kind == Kind::PI);
    res = d_nm->mkNullaryOperator(d_nm->realType(), k);
  }
  (void)res.getType(true); /* kick off type checking */
  return Term(this, res);
}

Term TermManager::mkTermHelper(Kind kind, const std::vector<Term>& children)
{
  // Note: Kind and children are checked in the caller to avoid double checks
  //////// all checks before this line
  if (children.size() == 0)
  {
    return mkTermFromKind(kind);
  }
  std::vector<internal::Node> echildren = Term::termVectorToNodes(children);
  internal::Kind k = extToIntKind(kind);
  internal::Node res;
  if (echildren.size() > 2)
  {
    if (kind == Kind::INTS_DIVISION || kind == Kind::XOR || kind == Kind::SUB
        || kind == Kind::DIVISION || kind == Kind::HO_APPLY
        || kind == Kind::REGEXP_DIFF || kind == Kind::SET_UNION
        || kind == Kind::SET_INTER || kind == Kind::SET_MINUS
        || kind == Kind::BAG_INTER_MIN || kind == Kind::BAG_UNION_MAX
        || kind == Kind::BAG_UNION_DISJOINT
        || kind == Kind::BAG_DIFFERENCE_REMOVE
        || kind == Kind::BAG_DIFFERENCE_SUBTRACT)
    {
      // left-associative, but cvc5 internally only supports 2 args
      res = d_nm->mkLeftAssociative(k, echildren);
    }
    else if (kind == Kind::IMPLIES)
    {
      // right-associative, but cvc5 internally only supports 2 args
      res = d_nm->mkRightAssociative(k, echildren);
    }
    else if (kind == Kind::EQUAL || kind == Kind::LT || kind == Kind::GT
             || kind == Kind::LEQ || kind == Kind::GEQ)
    {
      // "chainable", but cvc5 internally only supports 2 args
      res = d_nm->mkChain(k, echildren);
    }
    else if (internal::kind::isAssociative(k))
    {
      // mkAssociative has special treatment for associative operators with lots
      // of children
      res = d_nm->mkAssociative(k, echildren);
    }
    else
    {
      // default case, must check kind
      checkMkTerm(kind, children.size());
      res = d_nm->mkNode(k, echildren);
    }
  }
  else if (internal::kind::isAssociative(k))
  {
    // associative case, same as above
    checkMkTerm(kind, children.size());
    res = d_nm->mkAssociative(k, echildren);
  }
  else
  {
    // default case, same as above
    checkMkTerm(kind, children.size());
    // make the term
    res = d_nm->mkNode(k, echildren);
  }

  (void)res.getType(true); /* kick off type checking */
  return Term(this, res);
}

Term TermManager::mkTermHelper(const Op& op, const std::vector<Term>& children)
{
  if (!op.isIndexedHelper())
  {
    return mkTermHelper(op.d_kind, children);
  }

  // Note: Op and children are checked in the caller to avoid double checks
  checkMkTerm(op.d_kind, children.size());
  //////// all checks before this line

  const internal::Kind int_kind = extToIntKind(op.d_kind);
  std::vector<internal::Node> echildren = Term::termVectorToNodes(children);

  internal::NodeBuilder nb(int_kind);
  nb << *op.d_node;
  nb.append(echildren);
  internal::Node res = nb.constructNode();

  (void)res.getType(true); /* kick off type checking */
  return Term(this, res);
}

/* Sorts -------------------------------------------------------------------- */

Sort TermManager::getBooleanSort(void)
{
  CVC5_API_TRY_CATCH_BEGIN;
  //////// all checks before this line
  return Sort(this, d_nm->booleanType());
  ////////
  CVC5_API_TRY_CATCH_END;
}

Sort TermManager::getIntegerSort(void)
{
  CVC5_API_TRY_CATCH_BEGIN;
  //////// all checks before this line
  return Sort(this, d_nm->integerType());
  ////////
  CVC5_API_TRY_CATCH_END;
}

Sort TermManager::getRealSort(void)
{
  CVC5_API_TRY_CATCH_BEGIN;
  //////// all checks before this line
  return Sort(this, d_nm->realType());
  ////////
  CVC5_API_TRY_CATCH_END;
}

Sort TermManager::getRegExpSort(void)
{
  CVC5_API_TRY_CATCH_BEGIN;
  //////// all checks before this line
  return Sort(this, d_nm->regExpType());
  ////////
  CVC5_API_TRY_CATCH_END;
}

Sort TermManager::getStringSort(void)
{
  CVC5_API_TRY_CATCH_BEGIN;
  //////// all checks before this line
  return Sort(this, d_nm->stringType());
  ////////
  CVC5_API_TRY_CATCH_END;
}

Sort TermManager::getRoundingModeSort(void)
{
  CVC5_API_TRY_CATCH_BEGIN;
  //////// all checks before this line
  return Sort(this, d_nm->roundingModeType());
  ////////
  CVC5_API_TRY_CATCH_END;
}

Sort TermManager::mkArraySort(const Sort& indexSort, const Sort& elemSort)
{
  CVC5_API_TRY_CATCH_BEGIN;
  CVC5_API_TM_CHECK_SORT(indexSort);
  CVC5_API_TM_CHECK_SORT(elemSort);
  //////// all checks before this line
  return Sort(this, d_nm->mkArrayType(*indexSort.d_type, *elemSort.d_type));
  ////////
  CVC5_API_TRY_CATCH_END;
}

Sort TermManager::mkBitVectorSort(uint32_t size)
{
  CVC5_API_TRY_CATCH_BEGIN;
  CVC5_API_ARG_CHECK_EXPECTED(size > 0, size) << "size > 0";
  //////// all checks before this line
  return Sort(this, d_nm->mkBitVectorType(size));
  ////////
  CVC5_API_TRY_CATCH_END;
}

Sort TermManager::mkFiniteFieldSort(const std::string& modulus, uint32_t base)
{
  CVC5_API_TRY_CATCH_BEGIN;
  //////// all checks before this line
  internal::Integer m(modulus, base);
  CVC5_API_ARG_CHECK_EXPECTED(m.isProbablePrime(), modulus) << "modulus is prime";
  return Sort(this, d_nm->mkFiniteFieldType(m));
  ////////
  CVC5_API_TRY_CATCH_END;
}

Sort TermManager::mkFloatingPointSort(uint32_t exp, uint32_t sig)
{
  CVC5_API_TRY_CATCH_BEGIN;
  CVC5_API_ARG_CHECK_EXPECTED(exp > 1, exp) << "exponent size > 1";
  CVC5_API_ARG_CHECK_EXPECTED(sig > 1, sig) << "significand size > 1";
  //////// all checks before this line
  return Sort(this, d_nm->mkFloatingPointType(exp, sig));
  ////////
  CVC5_API_TRY_CATCH_END;
}

Sort TermManager::mkDatatypeSort(const DatatypeDecl& dtypedecl)
{
  CVC5_API_TRY_CATCH_BEGIN;
  CVC5_API_TM_CHECK_DTDECL(dtypedecl);
  //////// all checks before this line
  Sort res = Sort(this, d_nm->mkDatatypeType(*dtypedecl.d_dtype));
  const Datatype& dt = res.getDatatype();
  CVC5_API_CHECK(dt.d_dtype->isCodatatype() || dt.d_dtype->isWellFounded())
      << "Datatype sort " << dt.d_dtype->getName() + " is not well-founded";
  return res;
  ////////
  CVC5_API_TRY_CATCH_END;
}

std::vector<Sort> TermManager::mkDatatypeSorts(
    const std::vector<DatatypeDecl>& dtypedecls)
{
  CVC5_API_TM_CHECK_DTDECLS(dtypedecls);
  CVC5_API_TRY_CATCH_BEGIN;
  //////// all checks before this line
  std::vector<internal::DType> datatypes;
  for (size_t i = 0, ndts = dtypedecls.size(); i < ndts; ++i)
  {
    datatypes.push_back(dtypedecls[i].getDatatype());
  }
  std::vector<internal::TypeNode> dtypes =
      d_nm->mkMutualDatatypeTypes(datatypes);
  std::vector<Sort> res = Sort::typeNodeVectorToSorts(this, dtypes);
  for (size_t i = 0, ndts = datatypes.size(); i < ndts; ++i)
  {
    const Datatype& dt = res[i].getDatatype();
    CVC5_API_CHECK(dt.d_dtype->isCodatatype() || dt.d_dtype->isWellFounded())
        << "Datatype sort " << dt.d_dtype->getName() + " is not well-founded";
  }
  return res;
  ////////
  CVC5_API_TRY_CATCH_END;
}

Sort TermManager::mkFunctionSort(const std::vector<Sort>& sorts,
                                 const Sort& codomain)
{
  CVC5_API_TRY_CATCH_BEGIN;
  CVC5_API_ARG_SIZE_CHECK_EXPECTED(sorts.size() >= 1, sorts)
      << "at least one parameter sort for function sort";
  CVC5_API_TM_CHECK_DOMAIN_SORTS(sorts);
  CVC5_API_TM_CHECK_CODOMAIN_SORT(codomain);
  //////// all checks before this line
  std::vector<internal::TypeNode> argTypes = Sort::sortVectorToTypeNodes(sorts);
  return Sort(this, d_nm->mkFunctionType(argTypes, *codomain.d_type));
  ////////
  CVC5_API_TRY_CATCH_END;
}

Sort TermManager::mkParamSort(const std::optional<std::string>& symbol)
{
  CVC5_API_TRY_CATCH_BEGIN;
  //////// all checks before this line
  internal::TypeNode tn = symbol ? d_nm->mkSort(*symbol) : d_nm->mkSort();
  return Sort(this, tn);
  ////////
  CVC5_API_TRY_CATCH_END;
}

Sort TermManager::mkPredicateSort(const std::vector<Sort>& sorts)
{
  CVC5_API_TRY_CATCH_BEGIN;
  CVC5_API_ARG_SIZE_CHECK_EXPECTED(sorts.size() >= 1, sorts)
      << "at least one parameter sort for predicate sort";
  CVC5_API_TM_CHECK_DOMAIN_SORTS(sorts);
  //////// all checks before this line
  return Sort(this, d_nm->mkPredicateType(Sort::sortVectorToTypeNodes(sorts)));
  ////////
  CVC5_API_TRY_CATCH_END;
}

Sort TermManager::mkRecordSort(
    const std::vector<std::pair<std::string, Sort>>& fields)
{
  CVC5_API_TRY_CATCH_BEGIN;
  std::vector<std::pair<std::string, internal::TypeNode>> f;
  for (size_t i = 0, size = fields.size(); i < size; ++i)
  {
    const auto& p = fields[i];
    CVC5_API_TM_CHECK_SORT_AT_INDEX(p.second, fields, i);
    f.emplace_back(p.first, *p.second.d_type);
  }
  //////// all checks before this line
  return Sort(this, d_nm->mkRecordType(f));
  ////////
  CVC5_API_TRY_CATCH_END;
}

Sort TermManager::mkSetSort(const Sort& elemSort)
{
  CVC5_API_TRY_CATCH_BEGIN;
  CVC5_API_TM_CHECK_SORT(elemSort);
  //////// all checks before this line
  return Sort(this, d_nm->mkSetType(*elemSort.d_type));
  ////////
  CVC5_API_TRY_CATCH_END;
}

Sort TermManager::mkBagSort(const Sort& elemSort)
{
  CVC5_API_TRY_CATCH_BEGIN;
  CVC5_API_TM_CHECK_SORT(elemSort);
  //////// all checks before this line
  return Sort(this, d_nm->mkBagType(*elemSort.d_type));
  ////////
  CVC5_API_TRY_CATCH_END;
}

Sort TermManager::mkSequenceSort(const Sort& elemSort)
{
  CVC5_API_TRY_CATCH_BEGIN;
  CVC5_API_TM_CHECK_SORT(elemSort);
  //////// all checks before this line
  return Sort(this, d_nm->mkSequenceType(*elemSort.d_type));
  ////////
  CVC5_API_TRY_CATCH_END;
}

Sort TermManager::mkAbstractSort(SortKind k)
{
  CVC5_API_TRY_CATCH_BEGIN;
  internal::Kind ik = extToIntSortKind(k);
  CVC5_API_CHECK(d_nm->isSortKindAbstractable(ik))
      << "Cannot construct abstract type for kind " << k;
  //////// all checks before this line
  return Sort(this, d_nm->mkAbstractType(ik));
  ////////
  CVC5_API_TRY_CATCH_END;
}

Sort TermManager::mkUninterpretedSort(const std::optional<std::string>& symbol)
{
  CVC5_API_TRY_CATCH_BEGIN;
  //////// all checks before this line
  internal::TypeNode tn = symbol ? d_nm->mkSort(*symbol) : d_nm->mkSort();
  return Sort(this, tn);
  ////////
  CVC5_API_TRY_CATCH_END;
}

Sort TermManager::mkUnresolvedDatatypeSort(const std::string& symbol,
                                           size_t arity)
{
  CVC5_API_TRY_CATCH_BEGIN;
  //////// all checks before this line
  return Sort(this, d_nm->mkUnresolvedDatatypeSort(symbol, arity));
  ////////
  CVC5_API_TRY_CATCH_END;
}

Sort TermManager::mkUninterpretedSortConstructorSort(
    size_t arity, const std::optional<std::string>& symbol)
{
  CVC5_API_TRY_CATCH_BEGIN;
  CVC5_API_ARG_CHECK_EXPECTED(arity > 0, arity) << "an arity > 0";
  //////// all checks before this line
  if (symbol)
  {
    return Sort(this, d_nm->mkSortConstructor(*symbol, arity));
  }
  return Sort(this, d_nm->mkSortConstructor("", arity));
  ////////
  CVC5_API_TRY_CATCH_END;
}

Sort TermManager::mkTupleSort(const std::vector<Sort>& sorts)
{
  CVC5_API_TRY_CATCH_BEGIN;
  CVC5_API_TM_CHECK_DOMAIN_SORTS(sorts);
  //////// all checks before this line
  return mkTupleSortHelper(sorts);
  ////////
  CVC5_API_TRY_CATCH_END;
}

Sort TermManager::mkNullableSort(const Sort& sort)
<<<<<<< HEAD
{
  CVC5_API_TRY_CATCH_BEGIN;
  CVC5_API_TM_CHECK_DOMAIN_SORT(sort);
  //////// all checks before this line
  return Sort(this, d_nm->mkNullableType(sort.getTypeNode()));
=======
{
  CVC5_API_TRY_CATCH_BEGIN;
  CVC5_API_TM_CHECK_DOMAIN_SORT(sort);
  //////// all checks before this line
  return Sort(this, d_nm->mkNullableType(sort.getTypeNode()));
  ////////
  CVC5_API_TRY_CATCH_END;
}

/* Terms -------------------------------------------------------------------- */

Term TermManager::mkTerm(Kind kind, const std::vector<Term>& children)
{
  CVC5_API_TRY_CATCH_BEGIN;
  CVC5_API_KIND_CHECK(kind);
  CVC5_API_TM_CHECK_TERMS(children);
  //////// all checks before this line
  Term res = mkTermHelper(kind, children);
  increment_term_stats(kind);
  return res;
>>>>>>> 231c5329
  ////////
  CVC5_API_TRY_CATCH_END;
}

<<<<<<< HEAD
/* Terms -------------------------------------------------------------------- */

Term TermManager::mkTerm(Kind kind, const std::vector<Term>& children)
{
  CVC5_API_TRY_CATCH_BEGIN;
  CVC5_API_KIND_CHECK(kind);
  CVC5_API_TM_CHECK_TERMS(children);
  //////// all checks before this line
  Term res = mkTermHelper(kind, children);
  increment_term_stats(kind);
  return res;
  ////////
  CVC5_API_TRY_CATCH_END;
}

Term TermManager::mkTerm(const Op& op, const std::vector<Term>& children)
{
  CVC5_API_TRY_CATCH_BEGIN;
  CVC5_API_TM_CHECK_OP(op);
  CVC5_API_TM_CHECK_TERMS(children);
  //////// all checks before this line
  Term res = mkTermHelper(op, children);
  increment_term_stats(op.getKind());
  return res;
  ////////
  CVC5_API_TRY_CATCH_END;
}

/* Operators ---------------------------------------------------------------- */

Op TermManager::mkOp(Kind kind, const std::vector<uint32_t>& args)
{
  CVC5_API_TRY_CATCH_BEGIN;
  CVC5_API_KIND_CHECK(kind);
  //////// all checks before this line
  size_t nargs = args.size();

  Op res;
  switch (kind)
  {
    case Kind::BITVECTOR_EXTRACT:
      CVC5_API_OP_CHECK_ARITY(nargs, 2, kind);
      res = mkOpHelper(kind, internal::BitVectorExtract(args[0], args[1]));
      break;
    case Kind::BITVECTOR_REPEAT:
      CVC5_API_OP_CHECK_ARITY(nargs, 1, kind);
      res = mkOpHelper(kind, internal::BitVectorRepeat(args[0]));
      break;
    case Kind::BITVECTOR_ROTATE_LEFT:
      CVC5_API_OP_CHECK_ARITY(nargs, 1, kind);
      res = mkOpHelper(kind, internal::BitVectorRotateLeft(args[0]));
      break;
    case Kind::BITVECTOR_ROTATE_RIGHT:
      CVC5_API_OP_CHECK_ARITY(nargs, 1, kind);
      res = mkOpHelper(kind, internal::BitVectorRotateRight(args[0]));
      break;
    case Kind::BITVECTOR_SIGN_EXTEND:
      CVC5_API_OP_CHECK_ARITY(nargs, 1, kind);
      res = mkOpHelper(kind, internal::BitVectorSignExtend(args[0]));
      break;
    case Kind::BITVECTOR_ZERO_EXTEND:
      CVC5_API_OP_CHECK_ARITY(nargs, 1, kind);
      res = mkOpHelper(kind, internal::BitVectorZeroExtend(args[0]));
      break;
    case Kind::DIVISIBLE:
      CVC5_API_OP_CHECK_ARITY(nargs, 1, kind);
      res = mkOpHelper(kind, internal::Divisible(args[0]));
      break;
    case Kind::FLOATINGPOINT_TO_SBV:
      CVC5_API_OP_CHECK_ARITY(nargs, 1, kind);
      res = mkOpHelper(kind, internal::FloatingPointToSBV(args[0]));
      break;
    case Kind::FLOATINGPOINT_TO_UBV:
      CVC5_API_OP_CHECK_ARITY(nargs, 1, kind);
      res = mkOpHelper(kind, internal::FloatingPointToUBV(args[0]));
      break;
    case Kind::FLOATINGPOINT_TO_FP_FROM_IEEE_BV:
      CVC5_API_OP_CHECK_ARITY(nargs, 2, kind);
      CVC5_API_CHECK_OP_INDEX(args[0] > 1, args, 0) << "a value > 1";
      CVC5_API_CHECK_OP_INDEX(args[1] > 1, args, 1) << "a value > 1";
      res = mkOpHelper(
          kind, internal::FloatingPointToFPIEEEBitVector(args[0], args[1]));
      break;
    case Kind::FLOATINGPOINT_TO_FP_FROM_FP:
      CVC5_API_OP_CHECK_ARITY(nargs, 2, kind);
      CVC5_API_CHECK_OP_INDEX(args[0] > 1, args, 0) << "a value > 1";
      CVC5_API_CHECK_OP_INDEX(args[1] > 1, args, 1) << "a value > 1";
      res = mkOpHelper(
          kind, internal::FloatingPointToFPFloatingPoint(args[0], args[1]));
      break;
    case Kind::FLOATINGPOINT_TO_FP_FROM_REAL:
      CVC5_API_OP_CHECK_ARITY(nargs, 2, kind);
      CVC5_API_CHECK_OP_INDEX(args[0] > 1, args, 0) << "a value > 1";
      CVC5_API_CHECK_OP_INDEX(args[1] > 1, args, 1) << "a value > 1";
      res = mkOpHelper(kind, internal::FloatingPointToFPReal(args[0], args[1]));
      break;
    case Kind::FLOATINGPOINT_TO_FP_FROM_SBV:
      CVC5_API_OP_CHECK_ARITY(nargs, 2, kind);
      CVC5_API_CHECK_OP_INDEX(args[0] > 1, args, 0) << "a value > 1";
      CVC5_API_CHECK_OP_INDEX(args[1] > 1, args, 1) << "a value > 1";
      res = mkOpHelper(
          kind, internal::FloatingPointToFPSignedBitVector(args[0], args[1]));
      break;
    case Kind::FLOATINGPOINT_TO_FP_FROM_UBV:
      CVC5_API_OP_CHECK_ARITY(nargs, 2, kind);
      CVC5_API_CHECK_OP_INDEX(args[0] > 1, args, 0) << "a value > 1";
      CVC5_API_CHECK_OP_INDEX(args[1] > 1, args, 1) << "a value > 1";
      res = mkOpHelper(
          kind, internal::FloatingPointToFPUnsignedBitVector(args[0], args[1]));
      break;
    case Kind::IAND:
      CVC5_API_OP_CHECK_ARITY(nargs, 1, kind);
      res = mkOpHelper(kind, internal::IntAnd(args[0]));
      break;
    case Kind::INT_TO_BITVECTOR:
      CVC5_API_OP_CHECK_ARITY(nargs, 1, kind);
      res = mkOpHelper(kind, internal::IntToBitVector(args[0]));
      break;
    case Kind::REGEXP_REPEAT:
      CVC5_API_OP_CHECK_ARITY(nargs, 1, kind);
      res = mkOpHelper(kind, internal::RegExpRepeat(args[0]));
      break;
    case Kind::REGEXP_LOOP:
      CVC5_API_OP_CHECK_ARITY(nargs, 2, kind);
      res = mkOpHelper(kind, internal::RegExpLoop(args[0], args[1]));
      break;
    case Kind::TUPLE_PROJECT:
    case Kind::RELATION_AGGREGATE:
    case Kind::RELATION_GROUP:
    case Kind::RELATION_PROJECT:
    case Kind::TABLE_AGGREGATE:
    case Kind::TABLE_GROUP:
    case Kind::TABLE_JOIN:
    case Kind::TABLE_PROJECT:
    {
      res = mkOpHelper(kind, internal::ProjectOp(args));
      break;
    }
    default:
      if (nargs == 0)
      {
        CVC5_API_CHECK(s_indexed_kinds.find(kind) == s_indexed_kinds.end())
            << "Expected a kind for a non-indexed operator.";
        return Op(this, kind);
      }
      else
      {
        CVC5_API_KIND_CHECK_EXPECTED(false, kind)
            << "operator kind with " << nargs << " uint32_t arguments";
      }
  }
  Assert(!res.isNull());
  return res;
=======
Term TermManager::mkTerm(const Op& op, const std::vector<Term>& children)
{
  CVC5_API_TRY_CATCH_BEGIN;
  CVC5_API_TM_CHECK_OP(op);
  CVC5_API_TM_CHECK_TERMS(children);
  //////// all checks before this line
  Term res = mkTermHelper(op, children);
  increment_term_stats(op.getKind());
  return res;
  ////////
  CVC5_API_TRY_CATCH_END;
}

/* Operators ---------------------------------------------------------------- */

Op TermManager::mkOp(Kind kind, const std::vector<uint32_t>& args)
{
  CVC5_API_TRY_CATCH_BEGIN;
  CVC5_API_KIND_CHECK(kind);
  //////// all checks before this line
  size_t nargs = args.size();

  Op res;
  switch (kind)
  {
    case Kind::BITVECTOR_EXTRACT:
      CVC5_API_OP_CHECK_ARITY(nargs, 2, kind);
      res = mkOpHelper(kind, internal::BitVectorExtract(args[0], args[1]));
      break;
    case Kind::BITVECTOR_REPEAT:
      CVC5_API_OP_CHECK_ARITY(nargs, 1, kind);
      res = mkOpHelper(kind, internal::BitVectorRepeat(args[0]));
      break;
    case Kind::BITVECTOR_ROTATE_LEFT:
      CVC5_API_OP_CHECK_ARITY(nargs, 1, kind);
      res = mkOpHelper(kind, internal::BitVectorRotateLeft(args[0]));
      break;
    case Kind::BITVECTOR_ROTATE_RIGHT:
      CVC5_API_OP_CHECK_ARITY(nargs, 1, kind);
      res = mkOpHelper(kind, internal::BitVectorRotateRight(args[0]));
      break;
    case Kind::BITVECTOR_SIGN_EXTEND:
      CVC5_API_OP_CHECK_ARITY(nargs, 1, kind);
      res = mkOpHelper(kind, internal::BitVectorSignExtend(args[0]));
      break;
    case Kind::BITVECTOR_ZERO_EXTEND:
      CVC5_API_OP_CHECK_ARITY(nargs, 1, kind);
      res = mkOpHelper(kind, internal::BitVectorZeroExtend(args[0]));
      break;
    case Kind::DIVISIBLE:
      CVC5_API_OP_CHECK_ARITY(nargs, 1, kind);
      CVC5_API_CHECK_OP_INDEX(args[0] != 0, args, 0) << "a value != 0";
      res = mkOpHelper(kind, internal::Divisible(args[0]));
      break;
    case Kind::FLOATINGPOINT_TO_SBV:
      CVC5_API_OP_CHECK_ARITY(nargs, 1, kind);
      res = mkOpHelper(kind, internal::FloatingPointToSBV(args[0]));
      break;
    case Kind::FLOATINGPOINT_TO_UBV:
      CVC5_API_OP_CHECK_ARITY(nargs, 1, kind);
      res = mkOpHelper(kind, internal::FloatingPointToUBV(args[0]));
      break;
    case Kind::FLOATINGPOINT_TO_FP_FROM_IEEE_BV:
      CVC5_API_OP_CHECK_ARITY(nargs, 2, kind);
      CVC5_API_CHECK_OP_INDEX(args[0] > 1, args, 0) << "a value > 1";
      CVC5_API_CHECK_OP_INDEX(args[1] > 1, args, 1) << "a value > 1";
      res = mkOpHelper(
          kind, internal::FloatingPointToFPIEEEBitVector(args[0], args[1]));
      break;
    case Kind::FLOATINGPOINT_TO_FP_FROM_FP:
      CVC5_API_OP_CHECK_ARITY(nargs, 2, kind);
      CVC5_API_CHECK_OP_INDEX(args[0] > 1, args, 0) << "a value > 1";
      CVC5_API_CHECK_OP_INDEX(args[1] > 1, args, 1) << "a value > 1";
      res = mkOpHelper(
          kind, internal::FloatingPointToFPFloatingPoint(args[0], args[1]));
      break;
    case Kind::FLOATINGPOINT_TO_FP_FROM_REAL:
      CVC5_API_OP_CHECK_ARITY(nargs, 2, kind);
      CVC5_API_CHECK_OP_INDEX(args[0] > 1, args, 0) << "a value > 1";
      CVC5_API_CHECK_OP_INDEX(args[1] > 1, args, 1) << "a value > 1";
      res = mkOpHelper(kind, internal::FloatingPointToFPReal(args[0], args[1]));
      break;
    case Kind::FLOATINGPOINT_TO_FP_FROM_SBV:
      CVC5_API_OP_CHECK_ARITY(nargs, 2, kind);
      CVC5_API_CHECK_OP_INDEX(args[0] > 1, args, 0) << "a value > 1";
      CVC5_API_CHECK_OP_INDEX(args[1] > 1, args, 1) << "a value > 1";
      res = mkOpHelper(
          kind, internal::FloatingPointToFPSignedBitVector(args[0], args[1]));
      break;
    case Kind::FLOATINGPOINT_TO_FP_FROM_UBV:
      CVC5_API_OP_CHECK_ARITY(nargs, 2, kind);
      CVC5_API_CHECK_OP_INDEX(args[0] > 1, args, 0) << "a value > 1";
      CVC5_API_CHECK_OP_INDEX(args[1] > 1, args, 1) << "a value > 1";
      res = mkOpHelper(
          kind, internal::FloatingPointToFPUnsignedBitVector(args[0], args[1]));
      break;
    case Kind::IAND:
      CVC5_API_OP_CHECK_ARITY(nargs, 1, kind);
      res = mkOpHelper(kind, internal::IntAnd(args[0]));
      break;
    case Kind::INT_TO_BITVECTOR:
      CVC5_API_OP_CHECK_ARITY(nargs, 1, kind);
      res = mkOpHelper(kind, internal::IntToBitVector(args[0]));
      break;
    case Kind::REGEXP_REPEAT:
      CVC5_API_OP_CHECK_ARITY(nargs, 1, kind);
      res = mkOpHelper(kind, internal::RegExpRepeat(args[0]));
      break;
    case Kind::REGEXP_LOOP:
      CVC5_API_OP_CHECK_ARITY(nargs, 2, kind);
      res = mkOpHelper(kind, internal::RegExpLoop(args[0], args[1]));
      break;
    case Kind::TUPLE_PROJECT:
    case Kind::RELATION_AGGREGATE:
    case Kind::RELATION_GROUP:
    case Kind::RELATION_PROJECT:
    case Kind::RELATION_TABLE_JOIN:
    case Kind::TABLE_AGGREGATE:
    case Kind::TABLE_GROUP:
    case Kind::TABLE_JOIN:
    case Kind::TABLE_PROJECT:
    {
      res = mkOpHelper(kind, internal::ProjectOp(args));
      break;
    }
    default:
      if (nargs == 0)
      {
        CVC5_API_CHECK(s_indexed_kinds.find(kind) == s_indexed_kinds.end())
            << "Expected a kind for a non-indexed operator.";
        return Op(this, kind);
      }
      else
      {
        CVC5_API_KIND_CHECK_EXPECTED(false, kind)
            << "operator kind with " << nargs << " uint32_t arguments";
      }
  }
  Assert(!res.isNull());
  return res;
  ////////
  CVC5_API_TRY_CATCH_END;
}

Op TermManager::mkOp(Kind kind, const std::initializer_list<uint32_t>& args)
{
  return mkOp(kind, std::vector<uint32_t>(args));
}

Op TermManager::mkOp(Kind kind, const std::string& arg)
{
  CVC5_API_TRY_CATCH_BEGIN;
  CVC5_API_KIND_CHECK(kind);
  CVC5_API_KIND_CHECK_EXPECTED((kind == Kind::DIVISIBLE), kind) << "DIVISIBLE";
  //////// all checks before this line
  Op res;
  /* CLN and GMP handle this case differently, CLN interprets it as 0, GMP
   * throws an std::invalid_argument exception. For consistency, we treat it
   * as invalid. */
  CVC5_API_ARG_CHECK_EXPECTED(arg != ".", arg)
      << "a string representing an integer, real or rational value.";
  res = mkOpHelper(kind, internal::Divisible(internal::Integer(arg)));
  return res;
  ////////
  CVC5_API_TRY_CATCH_END;
}

/* Constants, Values and Special Terms -------------------------------------- */

Term TermManager::mkTrue(void)
{
  CVC5_API_TRY_CATCH_BEGIN;
  //////// all checks before this line
  return Term(this, d_nm->mkConst<bool>(true));
>>>>>>> 231c5329
  ////////
  CVC5_API_TRY_CATCH_END;
}

<<<<<<< HEAD
Op TermManager::mkOp(Kind kind, const std::initializer_list<uint32_t>& args)
{
  return mkOp(kind, std::vector<uint32_t>(args));
}

Op TermManager::mkOp(Kind kind, const std::string& arg)
=======
Term TermManager::mkFalse(void)
>>>>>>> 231c5329
{
  CVC5_API_TRY_CATCH_BEGIN;
  CVC5_API_KIND_CHECK(kind);
  CVC5_API_KIND_CHECK_EXPECTED((kind == Kind::DIVISIBLE), kind) << "DIVISIBLE";
  //////// all checks before this line
<<<<<<< HEAD
  Op res;
  /* CLN and GMP handle this case differently, CLN interprets it as 0, GMP
   * throws an std::invalid_argument exception. For consistency, we treat it
   * as invalid. */
  CVC5_API_ARG_CHECK_EXPECTED(arg != ".", arg)
      << "a string representing an integer, real or rational value.";
  res = mkOpHelper(kind, internal::Divisible(internal::Integer(arg)));
  return res;
=======
  return Term(this, d_nm->mkConst<bool>(false));
>>>>>>> 231c5329
  ////////
  CVC5_API_TRY_CATCH_END;
}

<<<<<<< HEAD
/* Constants, Values and Special Terms -------------------------------------- */

Term TermManager::mkTrue(void)
{
  CVC5_API_TRY_CATCH_BEGIN;
  //////// all checks before this line
  return Term(this, d_nm->mkConst<bool>(true));
=======
Term TermManager::mkBoolean(bool val)
{
  CVC5_API_TRY_CATCH_BEGIN;
  //////// all checks before this line
  return Term(this, d_nm->mkConst<bool>(val));
>>>>>>> 231c5329
  ////////
  CVC5_API_TRY_CATCH_END;
}

<<<<<<< HEAD
Term TermManager::mkFalse(void)
{
  CVC5_API_TRY_CATCH_BEGIN;
  //////// all checks before this line
  return Term(this, d_nm->mkConst<bool>(false));
=======
Term TermManager::mkPi()
{
  CVC5_API_TRY_CATCH_BEGIN;
  //////// all checks before this line
  internal::Node res =
      d_nm->mkNullaryOperator(d_nm->realType(), internal::Kind::PI);
  (void)res.getType(true); /* kick off type checking */
  return Term(this, res);
>>>>>>> 231c5329
  ////////
  CVC5_API_TRY_CATCH_END;
}

<<<<<<< HEAD
Term TermManager::mkBoolean(bool val)
=======
Term TermManager::mkInteger(const std::string& s)
>>>>>>> 231c5329
{
  CVC5_API_TRY_CATCH_BEGIN;
  CVC5_API_ARG_CHECK_EXPECTED(isValidInteger(s), s) << " an integer ";
  Term res = mkRealOrIntegerFromStrHelper(s);
  CVC5_API_ARG_CHECK_EXPECTED(res.getSort() == getIntegerSort(), s)
      << " a string representing an integer";
  //////// all checks before this line
<<<<<<< HEAD
  return Term(this, d_nm->mkConst<bool>(val));
=======
  return res;
>>>>>>> 231c5329
  ////////
  CVC5_API_TRY_CATCH_END;
}

<<<<<<< HEAD
Term TermManager::mkPi()
{
  CVC5_API_TRY_CATCH_BEGIN;
  //////// all checks before this line
  internal::Node res =
      d_nm->mkNullaryOperator(d_nm->realType(), internal::Kind::PI);
  (void)res.getType(true); /* kick off type checking */
  return Term(this, res);
=======
Term TermManager::mkInteger(int64_t val)
{
  CVC5_API_TRY_CATCH_BEGIN;
  //////// all checks before this line
  Term res = TermManager::mkRationalValHelper(internal::Rational(val), true);
  Assert(res.getSort() == getIntegerSort());
  return res;
>>>>>>> 231c5329
  ////////
  CVC5_API_TRY_CATCH_END;
}

<<<<<<< HEAD
Term TermManager::mkInteger(const std::string& s)
{
  CVC5_API_TRY_CATCH_BEGIN;
  CVC5_API_ARG_CHECK_EXPECTED(isValidInteger(s), s) << " an integer ";
  Term res = mkRealOrIntegerFromStrHelper(s);
  CVC5_API_ARG_CHECK_EXPECTED(res.getSort() == getIntegerSort(), s)
      << " a string representing an integer";
  //////// all checks before this line
  return res;
=======
Term TermManager::mkReal(const std::string& s)
{
  CVC5_API_TRY_CATCH_BEGIN;
  /* CLN and GMP handle this case differently, CLN interprets it as 0, GMP
   * throws an std::invalid_argument exception. For consistency, we treat it
   * as invalid. */
  CVC5_API_ARG_CHECK_EXPECTED(s != ".", s)
      << "a string representing a real or rational value.";
  //////// all checks before this line
  return mkRealOrIntegerFromStrHelper(s, false);
>>>>>>> 231c5329
  ////////
  CVC5_API_TRY_CATCH_END;
}

<<<<<<< HEAD
Term TermManager::mkInteger(int64_t val)
{
  CVC5_API_TRY_CATCH_BEGIN;
  //////// all checks before this line
  Term res = TermManager::mkRationalValHelper(internal::Rational(val), true);
  Assert(res.getSort() == getIntegerSort());
  return res;
=======
Term TermManager::mkReal(int64_t val)
{
  CVC5_API_TRY_CATCH_BEGIN;
  //////// all checks before this line
  return TermManager::mkRationalValHelper(internal::Rational(val), false);
>>>>>>> 231c5329
  ////////
  CVC5_API_TRY_CATCH_END;
}

<<<<<<< HEAD
Term TermManager::mkReal(const std::string& s)
=======
Term TermManager::mkReal(int64_t num, int64_t den)
>>>>>>> 231c5329
{
  CVC5_API_TRY_CATCH_BEGIN;
  /* CLN and GMP handle this case differently, CLN interprets it as 0, GMP
   * throws an std::invalid_argument exception. For consistency, we treat it
   * as invalid. */
  CVC5_API_ARG_CHECK_EXPECTED(s != ".", s)
      << "a string representing a real or rational value.";
  //////// all checks before this line
<<<<<<< HEAD
  return mkRealOrIntegerFromStrHelper(s, false);
=======
  return TermManager::mkRationalValHelper(internal::Rational(num, den), false);
>>>>>>> 231c5329
  ////////
  CVC5_API_TRY_CATCH_END;
}

<<<<<<< HEAD
Term TermManager::mkReal(int64_t val)
{
  CVC5_API_TRY_CATCH_BEGIN;
  //////// all checks before this line
  return TermManager::mkRationalValHelper(internal::Rational(val), false);
=======
Term TermManager::mkRegexpAll()
{
  CVC5_API_TRY_CATCH_BEGIN;
  //////// all checks before this line
  internal::Node res =
      d_nm->mkNode(internal::Kind::REGEXP_ALL, std::vector<internal::Node>());
  (void)res.getType(true); /* kick off type checking */
  return Term(this, res);
>>>>>>> 231c5329
  ////////
  CVC5_API_TRY_CATCH_END;
}

<<<<<<< HEAD
Term TermManager::mkReal(int64_t num, int64_t den)
{
  CVC5_API_TRY_CATCH_BEGIN;
  //////// all checks before this line
  return TermManager::mkRationalValHelper(internal::Rational(num, den), false);
=======
Term TermManager::mkRegexpNone()
{
  CVC5_API_TRY_CATCH_BEGIN;
  //////// all checks before this line
  internal::Node res =
      d_nm->mkNode(internal::Kind::REGEXP_NONE, std::vector<internal::Node>());
  (void)res.getType(true); /* kick off type checking */
  return Term(this, res);
>>>>>>> 231c5329
  ////////
  CVC5_API_TRY_CATCH_END;
}

<<<<<<< HEAD
Term TermManager::mkRegexpAll()
{
  CVC5_API_TRY_CATCH_BEGIN;
  //////// all checks before this line
  internal::Node res =
      d_nm->mkNode(internal::Kind::REGEXP_ALL, std::vector<internal::Node>());
=======
Term TermManager::mkRegexpAllchar()
{
  CVC5_API_TRY_CATCH_BEGIN;
  //////// all checks before this line
  internal::Node res = d_nm->mkNode(internal::Kind::REGEXP_ALLCHAR,
                                    std::vector<internal::Node>());
>>>>>>> 231c5329
  (void)res.getType(true); /* kick off type checking */
  return Term(this, res);
  ////////
  CVC5_API_TRY_CATCH_END;
}

<<<<<<< HEAD
Term TermManager::mkRegexpNone()
{
  CVC5_API_TRY_CATCH_BEGIN;
  //////// all checks before this line
  internal::Node res =
      d_nm->mkNode(internal::Kind::REGEXP_NONE, std::vector<internal::Node>());
  (void)res.getType(true); /* kick off type checking */
  return Term(this, res);
=======
Term TermManager::mkEmptySet(const Sort& sort)
{
  CVC5_API_TRY_CATCH_BEGIN;
  CVC5_API_TM_CHECK_SORT(sort);
  CVC5_API_ARG_CHECK_EXPECTED(sort.isSet(), sort) << "null sort or set sort";
  //////// all checks before this line
  return mkValHelper(internal::EmptySet(*sort.d_type));
>>>>>>> 231c5329
  ////////
  CVC5_API_TRY_CATCH_END;
}

<<<<<<< HEAD
Term TermManager::mkRegexpAllchar()
{
  CVC5_API_TRY_CATCH_BEGIN;
  //////// all checks before this line
  internal::Node res = d_nm->mkNode(internal::Kind::REGEXP_ALLCHAR,
                                    std::vector<internal::Node>());
  (void)res.getType(true); /* kick off type checking */
  return Term(this, res);
=======
Term TermManager::mkEmptyBag(const Sort& sort)
{
  CVC5_API_TRY_CATCH_BEGIN;
  CVC5_API_TM_CHECK_SORT(sort);
  CVC5_API_ARG_CHECK_EXPECTED(sort.isBag(), sort) << "null sort or bag sort";
  //////// all checks before this line
  return mkValHelper(internal::EmptyBag(*sort.d_type));
>>>>>>> 231c5329
  ////////
  CVC5_API_TRY_CATCH_END;
}

<<<<<<< HEAD
Term TermManager::mkEmptySet(const Sort& sort)
{
  CVC5_API_TRY_CATCH_BEGIN;
  CVC5_API_TM_CHECK_SORT(sort);
  CVC5_API_ARG_CHECK_EXPECTED(sort.isSet(), sort) << "null sort or set sort";
  //////// all checks before this line
  return mkValHelper(internal::EmptySet(*sort.d_type));
=======
Term TermManager::mkSepEmp()
{
  CVC5_API_TRY_CATCH_BEGIN;
  //////// all checks before this line
  internal::Node res =
      d_nm->mkNullaryOperator(d_nm->booleanType(), internal::Kind::SEP_EMP);
  (void)res.getType(true); /* kick off type checking */
  return Term(this, res);
>>>>>>> 231c5329
  ////////
  CVC5_API_TRY_CATCH_END;
}

<<<<<<< HEAD
Term TermManager::mkEmptyBag(const Sort& sort)
{
  CVC5_API_TRY_CATCH_BEGIN;
  CVC5_API_TM_CHECK_SORT(sort);
  CVC5_API_ARG_CHECK_EXPECTED(sort.isBag(), sort) << "null sort or bag sort";
  //////// all checks before this line
  return mkValHelper(internal::EmptyBag(*sort.d_type));
=======
Term TermManager::mkSepNil(const Sort& sort)
{
  CVC5_API_TRY_CATCH_BEGIN;
  CVC5_API_TM_CHECK_SORT(sort);
  //////// all checks before this line
  internal::Node res =
      d_nm->mkNullaryOperator(*sort.d_type, internal::Kind::SEP_NIL);
  (void)res.getType(true); /* kick off type checking */
  return Term(this, res);
>>>>>>> 231c5329
  ////////
  CVC5_API_TRY_CATCH_END;
}

<<<<<<< HEAD
Term TermManager::mkSepEmp()
{
  CVC5_API_TRY_CATCH_BEGIN;
  //////// all checks before this line
  internal::Node res =
      d_nm->mkNullaryOperator(d_nm->booleanType(), internal::Kind::SEP_EMP);
  (void)res.getType(true); /* kick off type checking */
  return Term(this, res);
=======
Term TermManager::mkString(const std::string& s, bool useEscSequences)
{
  CVC5_API_TRY_CATCH_BEGIN;
  //////// all checks before this line
  return mkValHelper(internal::String(s, useEscSequences));
>>>>>>> 231c5329
  ////////
  CVC5_API_TRY_CATCH_END;
}

<<<<<<< HEAD
Term TermManager::mkSepNil(const Sort& sort)
{
  CVC5_API_TRY_CATCH_BEGIN;
  CVC5_API_TM_CHECK_SORT(sort);
  //////// all checks before this line
  internal::Node res =
      d_nm->mkNullaryOperator(*sort.d_type, internal::Kind::SEP_NIL);
  (void)res.getType(true); /* kick off type checking */
  return Term(this, res);
=======
Term TermManager::mkString(const std::wstring& s)
{
  CVC5_API_TRY_CATCH_BEGIN;
  //////// all checks before this line
  return mkValHelper(internal::String(s));
>>>>>>> 231c5329
  ////////
  CVC5_API_TRY_CATCH_END;
}

<<<<<<< HEAD
Term TermManager::mkString(const std::string& s, bool useEscSequences)
{
  CVC5_API_TRY_CATCH_BEGIN;
  //////// all checks before this line
  return mkValHelper(internal::String(s, useEscSequences));
=======
Term TermManager::mkEmptySequence(const Sort& sort)
{
  CVC5_API_TRY_CATCH_BEGIN;
  CVC5_API_TM_CHECK_SORT(sort);
  //////// all checks before this line
  std::vector<internal::Node> seq;
  internal::Node res = d_nm->mkConst(internal::Sequence(*sort.d_type, seq));
  return Term(this, res);
>>>>>>> 231c5329
  ////////
  CVC5_API_TRY_CATCH_END;
}

<<<<<<< HEAD
Term TermManager::mkString(const std::wstring& s)
{
  CVC5_API_TRY_CATCH_BEGIN;
  //////// all checks before this line
  return mkValHelper(internal::String(s));
=======
Term TermManager::mkUniverseSet(const Sort& sort)
{
  CVC5_API_TRY_CATCH_BEGIN;
  CVC5_API_TM_CHECK_SORT(sort);
  //////// all checks before this line
  internal::Node res =
      d_nm->mkNullaryOperator(*sort.d_type, internal::Kind::SET_UNIVERSE);
  // TODO(#2771): Reenable?
  // (void)res->getType(true); /* kick off type checking */
  return Term(this, res);
  ////////
  CVC5_API_TRY_CATCH_END;
}

Term TermManager::mkBitVector(uint32_t size, uint64_t val)
{
  CVC5_API_TRY_CATCH_BEGIN;
  //////// all checks before this line
  return mkBVFromIntHelper(size, val);
  ////////
  CVC5_API_TRY_CATCH_END;
}

Term TermManager::mkBitVector(uint32_t size,
                              const std::string& s,
                              uint32_t base)
{
  CVC5_API_TRY_CATCH_BEGIN;
  //////// all checks before this line
  return mkBVFromStrHelper(size, s, base);
  ////////
  CVC5_API_TRY_CATCH_END;
}

Term TermManager::mkFiniteFieldElem(const std::string& value,
                                    const Sort& sort,
                                    uint32_t base)
{
  CVC5_API_TRY_CATCH_BEGIN;
  CVC5_API_TM_CHECK_SORT(sort);
  CVC5_API_ARG_CHECK_EXPECTED(sort.isFiniteField(), sort)
      << "a finite field sort";
  //////// all checks before this line
  internal::Integer v(value, base);
  internal::FiniteFieldValue f(v, sort.d_type->getFfSize());

  return mkValHelper<internal::FiniteFieldValue>(f);
  ////////
  CVC5_API_TRY_CATCH_END;
}

Term TermManager::mkConstArray(const Sort& sort, const Term& val)
{
  CVC5_API_TRY_CATCH_BEGIN;
  CVC5_API_TM_CHECK_SORT(sort);
  CVC5_API_TM_CHECK_TERM(val);
  CVC5_API_ARG_CHECK_EXPECTED(sort.isArray(), sort) << "an array sort";
  CVC5_API_CHECK(val.getSort() == sort.getArrayElementSort())
      << "Value does not match element sort";
  internal::Node n = *val.d_node;
  CVC5_API_ARG_CHECK_EXPECTED(n.isConst(), val) << "a value";
  //////// all checks before this line
  Term res = mkValHelper(internal::ArrayStoreAll(*sort.d_type, n));
  return res;
  ////////
  CVC5_API_TRY_CATCH_END;
}

Term TermManager::mkFloatingPointPosInf(uint32_t exp, uint32_t sig)
{
  CVC5_API_TRY_CATCH_BEGIN;
  CVC5_API_ARG_CHECK_EXPECTED(exp > 1, exp) << "exponent size > 1";
  CVC5_API_ARG_CHECK_EXPECTED(sig > 1, sig) << "significand size > 1";
  //////// all checks before this line
  return mkValHelper(internal::FloatingPoint::makeInf(
      internal::FloatingPointSize(exp, sig), false));
  ////////
  CVC5_API_TRY_CATCH_END;
}

Term TermManager::mkFloatingPointNegInf(uint32_t exp, uint32_t sig)
{
  CVC5_API_TRY_CATCH_BEGIN;
  CVC5_API_ARG_CHECK_EXPECTED(exp > 1, exp) << "exponent size > 1";
  CVC5_API_ARG_CHECK_EXPECTED(sig > 1, sig) << "significand size > 1";
  //////// all checks before this line
  return mkValHelper(internal::FloatingPoint::makeInf(
      internal::FloatingPointSize(exp, sig), true));
  ////////
  CVC5_API_TRY_CATCH_END;
}

Term TermManager::mkFloatingPointNaN(uint32_t exp, uint32_t sig)
{
  CVC5_API_TRY_CATCH_BEGIN;
  CVC5_API_ARG_CHECK_EXPECTED(exp > 1, exp) << "exponent size > 1";
  CVC5_API_ARG_CHECK_EXPECTED(sig > 1, sig) << "significand size > 1";
  //////// all checks before this line
  return mkValHelper(
      internal::FloatingPoint::makeNaN(internal::FloatingPointSize(exp, sig)));
  ////////
  CVC5_API_TRY_CATCH_END;
}

Term TermManager::mkFloatingPointPosZero(uint32_t exp, uint32_t sig)
{
  CVC5_API_TRY_CATCH_BEGIN;
  CVC5_API_ARG_CHECK_EXPECTED(exp > 1, exp) << "exponent size > 1";
  CVC5_API_ARG_CHECK_EXPECTED(sig > 1, sig) << "significand size > 1";
  //////// all checks before this line
  return mkValHelper(internal::FloatingPoint::makeZero(
      internal::FloatingPointSize(exp, sig), false));
  ////////
  CVC5_API_TRY_CATCH_END;
}

Term TermManager::mkFloatingPointNegZero(uint32_t exp, uint32_t sig)
{
  CVC5_API_TRY_CATCH_BEGIN;
  CVC5_API_ARG_CHECK_EXPECTED(exp > 1, exp) << "exponent size > 1";
  CVC5_API_ARG_CHECK_EXPECTED(sig > 1, sig) << "significand size > 1";
  //////// all checks before this line
  return mkValHelper(internal::FloatingPoint::makeZero(
      internal::FloatingPointSize(exp, sig), true));
  ////////
  CVC5_API_TRY_CATCH_END;
}

Term TermManager::mkRoundingMode(RoundingMode rm)
{
  CVC5_API_TRY_CATCH_BEGIN;
  //////// all checks before this line
  return mkValHelper(s_rmodes.at(rm));
  ////////
  CVC5_API_TRY_CATCH_END;
}

Term TermManager::mkFloatingPoint(uint32_t exp, uint32_t sig, const Term& val)
{
  CVC5_API_TRY_CATCH_BEGIN;
  CVC5_API_TM_CHECK_TERM(val);
  CVC5_API_ARG_CHECK_EXPECTED(exp > 1, exp) << "exponent size > 1";
  CVC5_API_ARG_CHECK_EXPECTED(sig > 1, sig) << "significand size > 1";
  uint32_t bw = exp + sig;
  CVC5_API_ARG_CHECK_EXPECTED(bw == val.d_node->getType().getBitVectorSize(),
                              val)
      << "a bit-vector value with bit-width '" << bw << "'";
  CVC5_API_ARG_CHECK_EXPECTED(
      val.d_node->getType().isBitVector() && val.d_node->isConst(), val)
      << "bit-vector value";
  //////// all checks before this line
  return mkValHelper(internal::FloatingPoint(
      exp, sig, val.d_node->getConst<internal::BitVector>()));
  ////////
  CVC5_API_TRY_CATCH_END;
}

Term TermManager::mkFloatingPoint(const Term& sign,
                                  const Term& exp,
                                  const Term& sig)
{
  CVC5_API_TRY_CATCH_BEGIN;
  CVC5_API_TM_CHECK_TERM(sign);
  CVC5_API_TM_CHECK_TERM(exp);
  CVC5_API_TM_CHECK_TERM(sig);
  CVC5_API_ARG_CHECK_EXPECTED(
      sign.d_node->getType().isBitVector() && sign.d_node->isConst(), sign)
      << "bit-vector value";
  CVC5_API_ARG_CHECK_EXPECTED(
      exp.d_node->getType().isBitVector() && exp.d_node->isConst(), exp)
      << "bit-vector value";
  CVC5_API_ARG_CHECK_EXPECTED(
      sig.d_node->getType().isBitVector() && sig.d_node->isConst(), sig)
      << "bit-vector value";
  CVC5_API_ARG_CHECK_EXPECTED(sign.d_node->getType().getBitVectorSize() == 1,
                              sign)
      << "a bit-vector value of size 1";
  CVC5_API_ARG_CHECK_EXPECTED(exp.d_node->getType().getBitVectorSize() > 1, exp)
      << "a bit-vector value of size > 1";
  //////// all checks before this line
  uint32_t esize = exp.d_node->getType().getBitVectorSize();
  uint32_t ssize = sig.d_node->getType().getBitVectorSize() + 1;
  return mkValHelper(internal::FloatingPoint(
      esize,
      ssize,
      sign.d_node->getConst<internal::BitVector>().concat(
          exp.d_node->getConst<internal::BitVector>().concat(
              sig.d_node->getConst<internal::BitVector>()))));
  ////////
  CVC5_API_TRY_CATCH_END;
}

Term TermManager::mkCardinalityConstraint(const Sort& sort, uint32_t upperBound)
{
  CVC5_API_TRY_CATCH_BEGIN;
  CVC5_API_TM_CHECK_SORT(sort);
  CVC5_API_ARG_CHECK_EXPECTED(sort.isUninterpretedSort(), sort)
      << "an uninterpreted sort";
  CVC5_API_ARG_CHECK_EXPECTED(upperBound > 0, upperBound) << "a value > 0";
  //////// all checks before this line
  internal::Node cco =
      d_nm->mkConst(internal::CardinalityConstraint(*sort.d_type, upperBound));
  internal::Node res =
      d_nm->mkNode(internal::Kind::CARDINALITY_CONSTRAINT, cco);
  return Term(this, res);
>>>>>>> 231c5329
  ////////
  CVC5_API_TRY_CATCH_END;
}

<<<<<<< HEAD
Term TermManager::mkEmptySequence(const Sort& sort)
=======
Term TermManager::mkNullableLift(Kind kind, const std::vector<Term>& args)
>>>>>>> 231c5329
{
  CVC5_API_TRY_CATCH_BEGIN;
  CVC5_API_TM_CHECK_SORT(sort);
  //////// all checks before this line
<<<<<<< HEAD
  std::vector<internal::Node> seq;
  internal::Node res = d_nm->mkConst(internal::Sequence(*sort.d_type, seq));
  return Term(this, res);
  ////////
  CVC5_API_TRY_CATCH_END;
}

Term TermManager::mkUniverseSet(const Sort& sort)
{
  CVC5_API_TRY_CATCH_BEGIN;
  CVC5_API_TM_CHECK_SORT(sort);
  //////// all checks before this line
  internal::Node res =
      d_nm->mkNullaryOperator(*sort.d_type, internal::Kind::SET_UNIVERSE);
  // TODO(#2771): Reenable?
  // (void)res->getType(true); /* kick off type checking */
  return Term(this, res);
=======
  std::vector<internal::Node> vars;
  for (const Term& t : args)
  {
    internal::TypeNode type = t.d_node->getType();
    internal::TypeNode elementType = type[0];
    internal::Node var = mkVarHelper(elementType);
    vars.push_back(var);
  }
  internal::Node varList = d_nm->mkNode(internal::Kind::BOUND_VAR_LIST, vars);
  internal::Kind internalKind = extToIntKind(kind);
  internal::Node body = d_nm->mkNode(internalKind, vars);
  internal::Node lambda = d_nm->mkNode(internal::Kind::LAMBDA, varList, body);
  std::vector<internal::Node> nodes;
  nodes.push_back(lambda);
  auto argNodes = Term::termVectorToNodes(args);
  nodes.insert(nodes.end(), argNodes.begin(), argNodes.end());

  return Term(this, d_nm->mkNode(internal::Kind::NULLABLE_LIFT, nodes));
>>>>>>> 231c5329
  ////////
  CVC5_API_TRY_CATCH_END;
}

<<<<<<< HEAD
Term TermManager::mkBitVector(uint32_t size, uint64_t val)
{
  CVC5_API_TRY_CATCH_BEGIN;
  //////// all checks before this line
  return mkBVFromIntHelper(size, val);
  ////////
  CVC5_API_TRY_CATCH_END;
}

Term TermManager::mkBitVector(uint32_t size,
                              const std::string& s,
                              uint32_t base)
{
  CVC5_API_TRY_CATCH_BEGIN;
  //////// all checks before this line
  return mkBVFromStrHelper(size, s, base);
=======
/* Constants and Variables -------------------------------------------------- */

Term TermManager::mkConst(const Sort& sort,
                          const std::optional<std::string>& symbol)
{
  CVC5_API_TRY_CATCH_BEGIN;
  CVC5_API_TM_CHECK_SORT(sort);
  //////// all checks before this line
  return Term(this, mkConstHelper(*sort.d_type, symbol));
>>>>>>> 231c5329
  ////////
  CVC5_API_TRY_CATCH_END;
}

<<<<<<< HEAD
Term TermManager::mkFiniteFieldElem(const std::string& value,
                                    const Sort& sort,
                                    uint32_t base)
{
  CVC5_API_TRY_CATCH_BEGIN;
  CVC5_API_TM_CHECK_SORT(sort);
  CVC5_API_ARG_CHECK_EXPECTED(sort.isFiniteField(), sort)
      << "a finite field sort";
  //////// all checks before this line
  internal::Integer v(value, base);
  internal::FiniteFieldValue f(v, sort.d_type->getFfSize());

  return mkValHelper<internal::FiniteFieldValue>(f);
  ////////
  CVC5_API_TRY_CATCH_END;
}

Term TermManager::mkConstArray(const Sort& sort, const Term& val)
{
  CVC5_API_TRY_CATCH_BEGIN;
  CVC5_API_TM_CHECK_SORT(sort);
  CVC5_API_TM_CHECK_TERM(val);
  CVC5_API_ARG_CHECK_EXPECTED(sort.isArray(), sort) << "an array sort";
  CVC5_API_CHECK(val.getSort() == sort.getArrayElementSort())
      << "Value does not match element sort";
  internal::Node n = *val.d_node;
  CVC5_API_ARG_CHECK_EXPECTED(n.isConst(), val) << "a value";
  //////// all checks before this line
  Term res = mkValHelper(internal::ArrayStoreAll(*sort.d_type, n));
  return res;
=======
Term TermManager::mkVar(const Sort& sort,
                        const std::optional<std::string>& symbol)
{
  CVC5_API_TRY_CATCH_BEGIN;
  CVC5_API_TM_CHECK_SORT(sort);
  //////// all checks before this line
  return Term(this, mkVarHelper(*sort.d_type, symbol));
  ////////
  CVC5_API_TRY_CATCH_END;
}

Term TermManager::mkTuple(const std::vector<Term>& terms)
{
  CVC5_API_TRY_CATCH_BEGIN;
  CVC5_API_TM_CHECK_TERMS(terms);
  //////// all checks before this line
  std::vector<internal::Node> args;
  std::vector<internal::TypeNode> typeNodes;
  for (size_t i = 0, size = terms.size(); i < size; i++)
  {
    internal::Node n = *terms[i].d_node;
    args.push_back(n);
    typeNodes.push_back(n.getType());
  }
  internal::TypeNode tn = d_nm->mkTupleType(typeNodes);
  const internal::DType& dt = tn.getDType();
  internal::NodeBuilder nb(extToIntKind(Kind::APPLY_CONSTRUCTOR));
  nb << dt[0].getConstructor();
  nb.append(args);
  internal::Node res = nb.constructNode();
  (void)res.getType(true); /* kick off type checking */
  return Term(this, res);
>>>>>>> 231c5329
  ////////
  CVC5_API_TRY_CATCH_END;
}

<<<<<<< HEAD
Term TermManager::mkFloatingPointPosInf(uint32_t exp, uint32_t sig)
{
  CVC5_API_TRY_CATCH_BEGIN;
  CVC5_API_ARG_CHECK_EXPECTED(exp > 1, exp) << "exponent size > 1";
  CVC5_API_ARG_CHECK_EXPECTED(sig > 1, sig) << "significand size > 1";
  //////// all checks before this line
  return mkValHelper(internal::FloatingPoint::makeInf(
      internal::FloatingPointSize(exp, sig), false));
  ////////
  CVC5_API_TRY_CATCH_END;
}

Term TermManager::mkFloatingPointNegInf(uint32_t exp, uint32_t sig)
{
  CVC5_API_TRY_CATCH_BEGIN;
  CVC5_API_ARG_CHECK_EXPECTED(exp > 1, exp) << "exponent size > 1";
  CVC5_API_ARG_CHECK_EXPECTED(sig > 1, sig) << "significand size > 1";
  //////// all checks before this line
  return mkValHelper(internal::FloatingPoint::makeInf(
      internal::FloatingPointSize(exp, sig), true));
=======
Term TermManager::mkNullableSome(const Term& term)
{
  CVC5_API_TRY_CATCH_BEGIN;
  CVC5_API_TM_CHECK_TERM(term);
  //////// all checks before this line
  internal::Node arg = *term.d_node;
  internal::TypeNode typeNode = arg.getType();
  internal::TypeNode tn = d_nm->mkNullableType(typeNode);
  const internal::DType& dt = tn.getDType();
  internal::NodeBuilder nb(extToIntKind(Kind::APPLY_CONSTRUCTOR));
  nb << dt[1].getConstructor();
  nb.append(arg);
  internal::Node res = nb.constructNode();
  (void)res.getType(true); /* kick off type checking */
  return Term(this, res);
>>>>>>> 231c5329
  ////////
  CVC5_API_TRY_CATCH_END;
}

<<<<<<< HEAD
Term TermManager::mkFloatingPointNaN(uint32_t exp, uint32_t sig)
{
  CVC5_API_TRY_CATCH_BEGIN;
  CVC5_API_ARG_CHECK_EXPECTED(exp > 1, exp) << "exponent size > 1";
  CVC5_API_ARG_CHECK_EXPECTED(sig > 1, sig) << "significand size > 1";
  //////// all checks before this line
  return mkValHelper(
      internal::FloatingPoint::makeNaN(internal::FloatingPointSize(exp, sig)));
  ////////
  CVC5_API_TRY_CATCH_END;
}

Term TermManager::mkFloatingPointPosZero(uint32_t exp, uint32_t sig)
{
  CVC5_API_TRY_CATCH_BEGIN;
  CVC5_API_ARG_CHECK_EXPECTED(exp > 1, exp) << "exponent size > 1";
  CVC5_API_ARG_CHECK_EXPECTED(sig > 1, sig) << "significand size > 1";
  //////// all checks before this line
  return mkValHelper(internal::FloatingPoint::makeZero(
      internal::FloatingPointSize(exp, sig), false));
=======
Term TermManager::mkNullableNull(const Sort& sort)
{
  CVC5_API_TRY_CATCH_BEGIN;
  CVC5_API_TM_CHECK_SORT(sort);
  CVC5_API_ARG_CHECK_EXPECTED(sort.isNullable(), sort) << "nullable sort";
  //////// all checks before this line
  internal::TypeNode tn = sort.getTypeNode();
  const internal::DType& dt = tn.getDType();
  internal::NodeBuilder nb(extToIntKind(Kind::APPLY_CONSTRUCTOR));
  nb << dt[0].getConstructor();
  internal::Node res = nb.constructNode();
  (void)res.getType(true); /* kick off type checking */
  return Term(this, res);
>>>>>>> 231c5329
  ////////
  CVC5_API_TRY_CATCH_END;
}

<<<<<<< HEAD
Term TermManager::mkFloatingPointNegZero(uint32_t exp, uint32_t sig)
{
  CVC5_API_TRY_CATCH_BEGIN;
  CVC5_API_ARG_CHECK_EXPECTED(exp > 1, exp) << "exponent size > 1";
  CVC5_API_ARG_CHECK_EXPECTED(sig > 1, sig) << "significand size > 1";
  //////// all checks before this line
  return mkValHelper(internal::FloatingPoint::makeZero(
      internal::FloatingPointSize(exp, sig), true));
=======
Term TermManager::mkNullableVal(const Term& term)
{
  CVC5_API_TRY_CATCH_BEGIN;
  CVC5_API_TM_CHECK_TERM(term);
  //////// all checks before this line
  internal::Node arg = (*term.d_node);
  internal::TypeNode tn = arg.getType();
  const internal::DType& dt = tn.getDType();
  internal::Node sel = dt[1][0].getSelector();
  internal::Node applySel =
      d_nm->mkNode(internal::Kind::APPLY_SELECTOR, sel, arg);
  (void)applySel.getType(true); /* kick off type checking */
  return Term(this, applySel);
>>>>>>> 231c5329
  ////////
  CVC5_API_TRY_CATCH_END;
}

<<<<<<< HEAD
Term TermManager::mkRoundingMode(RoundingMode rm)
{
  CVC5_API_TRY_CATCH_BEGIN;
  //////// all checks before this line
  return mkValHelper(s_rmodes.at(rm));
=======
Term TermManager::mkNullableIsNull(const Term& term)
{
  CVC5_API_TRY_CATCH_BEGIN;
  CVC5_API_TM_CHECK_TERM(term);
  //////// all checks before this line
  internal::Node arg = (*term.d_node);
  internal::TypeNode tn = arg.getType();
  const internal::DType& dt = tn.getDType();
  internal::Node tester = dt[0].getTester();
  internal::Node applyTester =
      d_nm->mkNode(internal::Kind::APPLY_TESTER, tester, arg);
  (void)applyTester.getType(true); /* kick off type checking */
  return Term(this, applyTester);
>>>>>>> 231c5329
  ////////
  CVC5_API_TRY_CATCH_END;
}

<<<<<<< HEAD
Term TermManager::mkFloatingPoint(uint32_t exp, uint32_t sig, const Term& val)
{
  CVC5_API_TRY_CATCH_BEGIN;
  CVC5_API_TM_CHECK_TERM(val);
  CVC5_API_ARG_CHECK_EXPECTED(exp > 1, exp) << "exponent size > 1";
  CVC5_API_ARG_CHECK_EXPECTED(sig > 1, sig) << "significand size > 1";
  uint32_t bw = exp + sig;
  CVC5_API_ARG_CHECK_EXPECTED(bw == val.d_node->getType().getBitVectorSize(),
                              val)
      << "a bit-vector value with bit-width '" << bw << "'";
  CVC5_API_ARG_CHECK_EXPECTED(
      val.d_node->getType().isBitVector() && val.d_node->isConst(), val)
      << "bit-vector value";
  //////// all checks before this line
  return mkValHelper(internal::FloatingPoint(
      exp, sig, val.d_node->getConst<internal::BitVector>()));
=======
Term TermManager::mkNullableIsSome(const Term& term)
{
  CVC5_API_TRY_CATCH_BEGIN;
  CVC5_API_TM_CHECK_TERM(term);
  //////// all checks before this line
  internal::Node arg = (*term.d_node);
  internal::TypeNode tn = arg.getType();
  const internal::DType& dt = tn.getDType();
  internal::Node tester = dt[1].getTester();
  internal::Node applyTester =
      d_nm->mkNode(internal::Kind::APPLY_TESTER, tester, arg);
  (void)applyTester.getType(true); /* kick off type checking */
  return Term(this, applyTester);
>>>>>>> 231c5329
  ////////
  CVC5_API_TRY_CATCH_END;
}

<<<<<<< HEAD
Term TermManager::mkFloatingPoint(const Term& sign,
                                  const Term& exp,
                                  const Term& sig)
{
  CVC5_API_TRY_CATCH_BEGIN;
  CVC5_API_TM_CHECK_TERM(sign);
  CVC5_API_TM_CHECK_TERM(exp);
  CVC5_API_TM_CHECK_TERM(sig);
  CVC5_API_ARG_CHECK_EXPECTED(
      sign.d_node->getType().isBitVector() && sign.d_node->isConst(), sign)
      << "bit-vector value";
  CVC5_API_ARG_CHECK_EXPECTED(
      exp.d_node->getType().isBitVector() && exp.d_node->isConst(), exp)
      << "bit-vector value";
  CVC5_API_ARG_CHECK_EXPECTED(
      sig.d_node->getType().isBitVector() && sig.d_node->isConst(), sig)
      << "bit-vector value";
  CVC5_API_ARG_CHECK_EXPECTED(sign.d_node->getType().getBitVectorSize() == 1,
                              sign)
      << "a bit-vector value of size 1";
  CVC5_API_ARG_CHECK_EXPECTED(exp.d_node->getType().getBitVectorSize() > 1, exp)
      << "a bit-vector value of size > 1";
  //////// all checks before this line
  uint32_t esize = exp.d_node->getType().getBitVectorSize();
  uint32_t ssize = sig.d_node->getType().getBitVectorSize() + 1;
  return mkValHelper(internal::FloatingPoint(
      esize,
      ssize,
      sign.d_node->getConst<internal::BitVector>().concat(
          exp.d_node->getConst<internal::BitVector>().concat(
              sig.d_node->getConst<internal::BitVector>()))));
  ////////
  CVC5_API_TRY_CATCH_END;
}

Term TermManager::mkCardinalityConstraint(const Sort& sort, uint32_t upperBound)
{
  CVC5_API_TRY_CATCH_BEGIN;
  CVC5_API_TM_CHECK_SORT(sort);
  CVC5_API_ARG_CHECK_EXPECTED(sort.isUninterpretedSort(), sort)
      << "an uninterpreted sort";
  CVC5_API_ARG_CHECK_EXPECTED(upperBound > 0, upperBound) << "a value > 0";
  //////// all checks before this line
  internal::Node cco =
      d_nm->mkConst(internal::CardinalityConstraint(*sort.d_type, upperBound));
  internal::Node res =
      d_nm->mkNode(internal::Kind::CARDINALITY_CONSTRAINT, cco);
  return Term(this, res);
=======
/* Datatype Constructor Declaration ----------------------------------------- */

DatatypeConstructorDecl TermManager::mkDatatypeConstructorDecl(
    const std::string& name)
{
  CVC5_API_TRY_CATCH_BEGIN;
  //////// all checks before this line
  return DatatypeConstructorDecl(this, name);
>>>>>>> 231c5329
  ////////
  CVC5_API_TRY_CATCH_END;
}

<<<<<<< HEAD
Term TermManager::mkNullableLift(Kind kind, const std::vector<Term>& args)
{
  CVC5_API_TRY_CATCH_BEGIN;
  //////// all checks before this line
  std::vector<internal::Node> vars;
  for (const Term& t : args)
  {
    internal::TypeNode type = t.d_node->getType();
    internal::TypeNode elementType = type[0];
    internal::Node var = mkVarHelper(elementType);
    vars.push_back(var);
  }
  internal::Node varList = d_nm->mkNode(internal::Kind::BOUND_VAR_LIST, vars);
  internal::Kind internalKind = extToIntKind(kind);
  internal::Node body = d_nm->mkNode(internalKind, vars);
  internal::Node lambda = d_nm->mkNode(internal::Kind::LAMBDA, varList, body);
  std::vector<internal::Node> nodes;
  nodes.push_back(lambda);
  auto argNodes = Term::termVectorToNodes(args);
  nodes.insert(nodes.end(), argNodes.begin(), argNodes.end());

  return Term(this, d_nm->mkNode(internal::Kind::NULLABLE_LIFT, nodes));
  ////////
  CVC5_API_TRY_CATCH_END;
}

/* Constants and Variables -------------------------------------------------- */

Term TermManager::mkConst(const Sort& sort,
                          const std::optional<std::string>& symbol)
{
  CVC5_API_TRY_CATCH_BEGIN;
  CVC5_API_TM_CHECK_SORT(sort);
  //////// all checks before this line
  return Term(this, mkConstHelper(*sort.d_type, symbol));
  ////////
  CVC5_API_TRY_CATCH_END;
}

Term TermManager::mkVar(const Sort& sort,
                        const std::optional<std::string>& symbol)
{
  CVC5_API_TRY_CATCH_BEGIN;
  CVC5_API_TM_CHECK_SORT(sort);
  //////// all checks before this line
  return Term(this, mkVarHelper(*sort.d_type, symbol));
  ////////
  CVC5_API_TRY_CATCH_END;
}

Term TermManager::mkTuple(const std::vector<Term>& terms)
{
  CVC5_API_TRY_CATCH_BEGIN;
  CVC5_API_TM_CHECK_TERMS(terms);
  //////// all checks before this line
  std::vector<internal::Node> args;
  std::vector<internal::TypeNode> typeNodes;
  for (size_t i = 0, size = terms.size(); i < size; i++)
  {
    internal::Node n = *terms[i].d_node;
    args.push_back(n);
    typeNodes.push_back(n.getType());
  }
  internal::TypeNode tn = d_nm->mkTupleType(typeNodes);
  const internal::DType& dt = tn.getDType();
  internal::NodeBuilder nb(extToIntKind(Kind::APPLY_CONSTRUCTOR));
  nb << dt[0].getConstructor();
  nb.append(args);
  internal::Node res = nb.constructNode();
  (void)res.getType(true); /* kick off type checking */
  return Term(this, res);
  ////////
  CVC5_API_TRY_CATCH_END;
}

Term TermManager::mkNullableSome(const Term& term)
{
  CVC5_API_TRY_CATCH_BEGIN;
  CVC5_API_TM_CHECK_TERM(term);
  //////// all checks before this line
  internal::Node arg = *term.d_node;
  internal::TypeNode typeNode = arg.getType();
  internal::TypeNode tn = d_nm->mkNullableType(typeNode);
  const internal::DType& dt = tn.getDType();
  internal::NodeBuilder nb(extToIntKind(Kind::APPLY_CONSTRUCTOR));
  nb << dt[1].getConstructor();
  nb.append(arg);
  internal::Node res = nb.constructNode();
  (void)res.getType(true); /* kick off type checking */
  return Term(this, res);
  ////////
  CVC5_API_TRY_CATCH_END;
}

Term TermManager::mkNullableNull(const Sort& sort)
{
  CVC5_API_TRY_CATCH_BEGIN;
  CVC5_API_TM_CHECK_SORT(sort);
  CVC5_API_ARG_CHECK_EXPECTED(sort.isNullable(), sort) << "nullable sort";
  //////// all checks before this line
  internal::TypeNode tn = sort.getTypeNode();
  const internal::DType& dt = tn.getDType();
  internal::NodeBuilder nb(extToIntKind(Kind::APPLY_CONSTRUCTOR));
  nb << dt[0].getConstructor();
  internal::Node res = nb.constructNode();
  (void)res.getType(true); /* kick off type checking */
  return Term(this, res);
  ////////
  CVC5_API_TRY_CATCH_END;
}

Term TermManager::mkNullableVal(const Term& term)
{
  CVC5_API_TRY_CATCH_BEGIN;
  CVC5_API_TM_CHECK_TERM(term);
  //////// all checks before this line
  internal::Node arg = (*term.d_node);
  internal::TypeNode tn = arg.getType();
  const internal::DType& dt = tn.getDType();
  internal::Node sel = dt[1][0].getSelector();
  internal::Node applySel =
      d_nm->mkNode(internal::Kind::APPLY_SELECTOR, sel, arg);
  (void)applySel.getType(true); /* kick off type checking */
  return Term(this, applySel);
  ////////
  CVC5_API_TRY_CATCH_END;
}

Term TermManager::mkNullableIsNull(const Term& term)
{
  CVC5_API_TRY_CATCH_BEGIN;
  CVC5_API_TM_CHECK_TERM(term);
  //////// all checks before this line
  internal::Node arg = (*term.d_node);
  internal::TypeNode tn = arg.getType();
  const internal::DType& dt = tn.getDType();
  internal::Node tester = dt[0].getTester();
  internal::Node applyTester =
      d_nm->mkNode(internal::Kind::APPLY_TESTER, tester, arg);
  (void)applyTester.getType(true); /* kick off type checking */
  return Term(this, applyTester);
  ////////
  CVC5_API_TRY_CATCH_END;
}

Term TermManager::mkNullableIsSome(const Term& term)
{
  CVC5_API_TRY_CATCH_BEGIN;
  CVC5_API_TM_CHECK_TERM(term);
  //////// all checks before this line
  internal::Node arg = (*term.d_node);
  internal::TypeNode tn = arg.getType();
  const internal::DType& dt = tn.getDType();
  internal::Node tester = dt[1].getTester();
  internal::Node applyTester =
      d_nm->mkNode(internal::Kind::APPLY_TESTER, tester, arg);
  (void)applyTester.getType(true); /* kick off type checking */
  return Term(this, applyTester);
=======
/* Datatype Declaration ----------------------------------------------------- */

DatatypeDecl TermManager::mkDatatypeDecl(const std::string& name,
                                         bool isCoDatatype)
{
  CVC5_API_TRY_CATCH_BEGIN;
  //////// all checks before this line
  return DatatypeDecl(this, name, isCoDatatype);
>>>>>>> 231c5329
  ////////
  CVC5_API_TRY_CATCH_END;
}

<<<<<<< HEAD
/* Datatype Constructor Declaration ----------------------------------------- */

DatatypeConstructorDecl TermManager::mkDatatypeConstructorDecl(
    const std::string& name)
{
  CVC5_API_TRY_CATCH_BEGIN;
  //////// all checks before this line
  return DatatypeConstructorDecl(this, name);
  ////////
  CVC5_API_TRY_CATCH_END;
}

/* Datatype Declaration ----------------------------------------------------- */

DatatypeDecl TermManager::mkDatatypeDecl(const std::string& name,
                                         bool isCoDatatype)
{
  CVC5_API_TRY_CATCH_BEGIN;
  //////// all checks before this line
  return DatatypeDecl(this, name, isCoDatatype);
  ////////
  CVC5_API_TRY_CATCH_END;
}

=======
>>>>>>> 231c5329
DatatypeDecl TermManager::mkDatatypeDecl(const std::string& name,
                                         const std::vector<Sort>& params,
                                         bool isCoDatatype)
{
  CVC5_API_TRY_CATCH_BEGIN;
  CVC5_API_TM_CHECK_SORTS(params);
  //////// all checks before this line
  return DatatypeDecl(this, name, params, isCoDatatype);
  ////////
  CVC5_API_TRY_CATCH_END;
}

/* -------------------------------------------------------------------------- */
/* Solver                                                                     */
/* -------------------------------------------------------------------------- */

Solver::Solver(TermManager& tm, std::unique_ptr<internal::Options>&& original)
    : d_tm(tm)
{
  d_originalOptions = std::move(original);
  d_slv.reset(new internal::SolverEngine(d_originalOptions.get()));
  d_slv->setSolver(this);
  d_rng.reset(new internal::Random(d_slv->getOptions().driver.seed));
}

Solver::Solver(TermManager& tm)
    : Solver(tm, std::make_unique<internal::Options>())
{
}

Solver::Solver()
    : Solver(*TermManager::currentTM(), std::make_unique<internal::Options>())
{
}

Solver::~Solver() {}

/* Helpers and private functions                                              */
/* -------------------------------------------------------------------------- */

Term Solver::synthFunHelper(const std::string& symbol,
                            const std::vector<Term>& boundVars,
                            const Sort& sort,
                            bool isInv,
                            Grammar* grammar) const
{
  // Note: boundVars, sort and grammar are checked in the caller to avoid
  //       double checks.
  std::vector<internal::TypeNode> varTypes;
  for (const auto& bv : boundVars)
  {
    if (grammar)
    {
      CVC5_API_CHECK(grammar->d_sg->getNtSyms()[0].getType() == *sort.d_type)
          << "Invalid Start symbol for grammar, Expected Start's sort to be "
          << *sort.d_type << " but found "
          << grammar->d_sg->getNtSyms()[0].getType();
    }
    varTypes.push_back(bv.d_node->getType());
  }
  if (grammar)
  {
    for (const auto& sym : grammar->d_sg->getNtSyms())
    {
      CVC5_API_CHECK(!grammar->d_sg->getRulesFor(sym).empty())
          << "Invalid grammar, must have at least one rule for each "
             "non-terminal symbol";
    }
  }
  //////// all checks before this line

  internal::TypeNode funType =
      varTypes.empty() ? *sort.d_type
                       : d_tm.d_nm->mkFunctionType(varTypes, *sort.d_type);

  internal::Node fun = d_tm.mkVarHelper(funType, symbol);

  std::vector<internal::Node> bvns = Term::termVectorToNodes(boundVars);

  d_slv->declareSynthFun(
      fun,
      grammar == nullptr ? funType : *grammar->resolve().d_type,
      isInv,
      bvns);

  return Term(&d_tm, fun);
}

void Solver::ensureWellFormedTerm(const Term& t) const
{
  // only check if option is set
  if (d_slv->getOptions().expr.wellFormedChecking)
  {
    bool wasShadow = false;
    if (internal::expr::hasFreeOrShadowedVar(*t.d_node, wasShadow))
    {
      std::stringstream se;
      se << "Cannot process term " << *t.d_node << " with ";
      if (wasShadow)
      {
        se << "shadowed variables " << std::endl;
      }
      else
      {
        std::unordered_set<internal::Node> fvs;
        internal::expr::getFreeVariables(*t.d_node, fvs);
        se << "free variables: " << fvs << std::endl;
      }
      throw CVC5ApiException(se.str().c_str());
    }
  }
}

void Solver::ensureWellFormedTerms(const std::vector<Term>& ts) const
{
  // only check if option is set
  if (d_slv->getOptions().expr.wellFormedChecking)
  {
    for (const Term& t : ts)
    {
      ensureWellFormedTerm(t);
    }
  }
}

void Solver::printStatisticsSafe(int fd) const
{
  d_slv->printStatisticsSafe(fd);
}

/* Deprecated Functions                                                       */
/* -------------------------------------------------------------------------- */

Sort Solver::getBooleanSort(void) const { return d_tm.getBooleanSort(); }

Sort Solver::getIntegerSort(void) const { return d_tm.getIntegerSort(); }

Sort Solver::getRealSort(void) const { return d_tm.getRealSort(); }

Sort Solver::getRegExpSort(void) const { return d_tm.getRegExpSort(); }

Sort Solver::getStringSort(void) const { return d_tm.getStringSort(); }

Sort Solver::getRoundingModeSort(void) const
{
  return d_tm.getRoundingModeSort();
}

Sort Solver::mkArraySort(const Sort& indexSort, const Sort& elemSort) const
{
  return d_tm.mkArraySort(indexSort, elemSort);
}

Sort Solver::mkBitVectorSort(uint32_t size) const
{
  return d_tm.mkBitVectorSort(size);
}

Sort Solver::mkFiniteFieldSort(const std::string& modulus, uint32_t base) const
{
  return d_tm.mkFiniteFieldSort(modulus, base);
}

Sort Solver::mkFloatingPointSort(uint32_t exp, uint32_t sig) const
{
  return d_tm.mkFloatingPointSort(exp, sig);
}

Sort Solver::mkDatatypeSort(const DatatypeDecl& dtypedecl) const
{
  return d_tm.mkDatatypeSort(dtypedecl);
}

std::vector<Sort> Solver::mkDatatypeSorts(
    const std::vector<DatatypeDecl>& dtypedecls) const
{
  return d_tm.mkDatatypeSorts(dtypedecls);
}

Sort Solver::mkFunctionSort(const std::vector<Sort>& sorts,
                            const Sort& codomain) const
{
  return d_tm.mkFunctionSort(sorts, codomain);
}

Sort Solver::mkParamSort(const std::optional<std::string>& symbol) const
{
  return d_tm.mkParamSort(symbol);
}

Sort Solver::mkPredicateSort(const std::vector<Sort>& sorts) const
{
  return d_tm.mkPredicateSort(sorts);
}

Sort Solver::mkRecordSort(
    const std::vector<std::pair<std::string, Sort>>& fields) const
{
  return d_tm.mkRecordSort(fields);
}

Sort Solver::mkSetSort(const Sort& elemSort) const
{
  return d_tm.mkSetSort(elemSort);
}

Sort Solver::mkBagSort(const Sort& elemSort) const
{
  return d_tm.mkBagSort(elemSort);
}

Sort Solver::mkSequenceSort(const Sort& elemSort) const
{
  return d_tm.mkSequenceSort(elemSort);
}

Sort Solver::mkAbstractSort(SortKind k) const { return d_tm.mkAbstractSort(k); }

Sort Solver::mkUninterpretedSort(const std::optional<std::string>& symbol) const
{
  return d_tm.mkUninterpretedSort(symbol);
}

Sort Solver::mkUnresolvedDatatypeSort(const std::string& symbol,
                                      size_t arity) const
{
  return d_tm.mkUnresolvedDatatypeSort(symbol, arity);
}

Sort Solver::mkUninterpretedSortConstructorSort(
    size_t arity, const std::optional<std::string>& symbol) const
{
  return d_tm.mkUninterpretedSortConstructorSort(arity, symbol);
}

Sort Solver::mkTupleSort(const std::vector<Sort>& sorts) const
{
  return d_tm.mkTupleSort(sorts);
}

Sort Solver::mkNullableSort(const Sort& sort) const
{
  return d_tm.mkNullableSort(sort);
}

Term Solver::mkTrue(void) const { return d_tm.mkTrue(); }

Term Solver::mkFalse(void) const { return d_tm.mkFalse(); }

Term Solver::mkBoolean(bool val) const { return d_tm.mkBoolean(val); }

Term Solver::mkPi() const { return d_tm.mkPi(); }

Term Solver::mkInteger(const std::string& s) const { return d_tm.mkInteger(s); }

Term Solver::mkInteger(int64_t val) const { return d_tm.mkInteger(val); }

Term Solver::mkReal(const std::string& s) const { return d_tm.mkReal(s); }

Term Solver::mkReal(int64_t val) const { return d_tm.mkReal(val); }

Term Solver::mkReal(int64_t num, int64_t den) const
{
  return d_tm.mkReal(num, den);
}

Term Solver::mkRegexpAll() const { return d_tm.mkRegexpAll(); }

Term Solver::mkRegexpNone() const { return d_tm.mkRegexpNone(); }

Term Solver::mkRegexpAllchar() const { return d_tm.mkRegexpAllchar(); }

Term Solver::mkEmptySet(const Sort& sort) const
{
  return d_tm.mkEmptySet(sort);
}

Term Solver::mkEmptyBag(const Sort& sort) const
{
  return d_tm.mkEmptyBag(sort);
}

Term Solver::mkSepEmp() const { return d_tm.mkSepEmp(); }

Term Solver::mkSepNil(const Sort& sort) const { return d_tm.mkSepNil(sort); }

Term Solver::mkString(const std::string& s, bool useEscSequences) const
{
  return d_tm.mkString(s, useEscSequences);
}

Term Solver::mkString(const std::wstring& s) const { return d_tm.mkString(s); }

Term Solver::mkEmptySequence(const Sort& sort) const
{
  return d_tm.mkEmptySequence(sort);
}

Term Solver::mkUniverseSet(const Sort& sort) const
{
  return d_tm.mkUniverseSet(sort);
}

Term Solver::mkBitVector(uint32_t size, uint64_t val) const
{
  return d_tm.mkBitVector(size, val);
}

Term Solver::mkBitVector(uint32_t size,
                         const std::string& s,
                         uint32_t base) const
{
  return d_tm.mkBitVector(size, s, base);
}

Term Solver::mkFiniteFieldElem(const std::string& value,
                               const Sort& sort,
                               uint32_t base) const
{
  return d_tm.mkFiniteFieldElem(value, sort, base);
}

Term Solver::mkConstArray(const Sort& sort, const Term& val) const
{
  return d_tm.mkConstArray(sort, val);
}

Term Solver::mkFloatingPointPosInf(uint32_t exp, uint32_t sig) const
{
  return d_tm.mkFloatingPointPosInf(exp, sig);
}

Term Solver::mkFloatingPointNegInf(uint32_t exp, uint32_t sig) const
{
  return d_tm.mkFloatingPointNegInf(exp, sig);
}

Term Solver::mkFloatingPointNaN(uint32_t exp, uint32_t sig) const
{
  return d_tm.mkFloatingPointNaN(exp, sig);
}

Term Solver::mkFloatingPointPosZero(uint32_t exp, uint32_t sig) const
{
  return d_tm.mkFloatingPointPosZero(exp, sig);
}

Term Solver::mkFloatingPointNegZero(uint32_t exp, uint32_t sig) const
{
  return d_tm.mkFloatingPointNegZero(exp, sig);
}

Term Solver::mkRoundingMode(RoundingMode rm) const
{
  return d_tm.mkRoundingMode(rm);
}

Term Solver::mkFloatingPoint(uint32_t exp, uint32_t sig, const Term& val) const
{
  return d_tm.mkFloatingPoint(exp, sig, val);
}

Term Solver::mkFloatingPoint(const Term& sign,
                             const Term& exp,
                             const Term& sig) const
{
  return d_tm.mkFloatingPoint(sign, exp, sig);
}

Term Solver::mkCardinalityConstraint(const Sort& sort,
                                     uint32_t upperBound) const
{
  return d_tm.mkCardinalityConstraint(sort, upperBound);
}

Term Solver::mkNullableLift(Kind kind, const std::vector<Term>& args) const
{
  return d_tm.mkNullableLift(kind, args);
}

Term Solver::mkConst(const Sort& sort,
                     const std::optional<std::string>& symbol) const
{
  return d_tm.mkConst(sort, symbol);
}

Term Solver::mkVar(const Sort& sort,
                   const std::optional<std::string>& symbol) const
{
  return d_tm.mkVar(sort, symbol);
}

DatatypeConstructorDecl Solver::mkDatatypeConstructorDecl(
    const std::string& name)
{
  return d_tm.mkDatatypeConstructorDecl(name);
}

DatatypeDecl Solver::mkDatatypeDecl(const std::string& name, bool isCoDatatype)
{
  return d_tm.mkDatatypeDecl(name, isCoDatatype);
}

DatatypeDecl Solver::mkDatatypeDecl(const std::string& name,
                                    const std::vector<Sort>& params,
                                    bool isCoDatatype)
{
  return d_tm.mkDatatypeDecl(name, params, isCoDatatype);
}

Term Solver::mkTerm(Kind kind, const std::vector<Term>& children) const
{
  return d_tm.mkTerm(kind, children);
}

Term Solver::mkTerm(const Op& op, const std::vector<Term>& children) const
{
  return d_tm.mkTerm(op, children);
}

Term Solver::mkTuple(const std::vector<Term>& terms) const
{
  return d_tm.mkTuple(terms);
}

Term Solver::mkNullableSome(const Term& term) const
{
  return d_tm.mkNullableSome(term);
}

Term Solver::mkNullableNull(const Sort& sort) const
{
  return d_tm.mkNullableNull(sort);
}

Term Solver::mkNullableVal(const Term& term) const
{
  return d_tm.mkNullableVal(term);
}

Term Solver::mkNullableIsNull(const Term& term) const
{
  return d_tm.mkNullableIsNull(term);
}

Term Solver::mkNullableIsSome(const Term& term) const
{
  return d_tm.mkNullableIsSome(term);
}

Op Solver::mkOp(Kind kind, const std::vector<uint32_t>& args) const
{
  return d_tm.mkOp(kind, args);
}

Op Solver::mkOp(Kind kind, const std::initializer_list<uint32_t>& args) const
{
  return d_tm.mkOp(kind, args);
}

Op Solver::mkOp(Kind kind, const std::string& arg) const
{
  return d_tm.mkOp(kind, arg);
}

/* Non-SMT-LIB commands                                                       */
/* -------------------------------------------------------------------------- */

Term Solver::simplify(const Term& term)
{
  CVC5_API_TRY_CATCH_BEGIN;
  CVC5_API_SOLVER_CHECK_TERM(term);
  //////// all checks before this line
  Term res = Term(&d_tm, d_slv->simplify(*term.d_node));
  Assert(*res.getSort().d_type == *term.getSort().d_type);
  return res;
  ////////
  CVC5_API_TRY_CATCH_END;
}

/* SMT-LIB commands                                                           */
/* -------------------------------------------------------------------------- */

void Solver::assertFormula(const Term& term) const
{
  CVC5_API_TRY_CATCH_BEGIN;
  CVC5_API_SOLVER_CHECK_TERM(term);
  CVC5_API_SOLVER_CHECK_TERM_WITH_SORT(term, getBooleanSort());
  ensureWellFormedTerm(term);
  //////// all checks before this line
  d_slv->assertFormula(*term.d_node);
  ////////
  CVC5_API_TRY_CATCH_END;
}

Result Solver::checkSat(void) const
{
  CVC5_API_TRY_CATCH_BEGIN;
  CVC5_API_CHECK(!d_slv->isQueryMade()
                 || d_slv->getOptions().base.incrementalSolving)
      << "Cannot make multiple queries unless incremental solving is enabled "
         "(try --"
      << internal::options::base::longName::incrementalSolving << ")";
  //////// all checks before this line
  return d_slv->checkSat();
  ////////
  CVC5_API_TRY_CATCH_END;
}

Result Solver::checkSatAssuming(const Term& assumption) const
{
  CVC5_API_TRY_CATCH_BEGIN;
  CVC5_API_CHECK(!d_slv->isQueryMade()
                 || d_slv->getOptions().base.incrementalSolving)
      << "Cannot make multiple queries unless incremental solving is enabled "
         "(try --"
      << internal::options::base::longName::incrementalSolving << ")";
  CVC5_API_SOLVER_CHECK_TERM_WITH_SORT(assumption, getBooleanSort());
  ensureWellFormedTerm(assumption);
  //////// all checks before this line
  return d_slv->checkSat(*assumption.d_node);
  ////////
  CVC5_API_TRY_CATCH_END;
}

Result Solver::checkSatAssuming(const std::vector<Term>& assumptions) const
{
  CVC5_API_TRY_CATCH_BEGIN;
  CVC5_API_CHECK(!d_slv->isQueryMade() || assumptions.size() == 0
                 || d_slv->getOptions().base.incrementalSolving)
      << "Cannot make multiple queries unless incremental solving is enabled "
         "(try --"
      << internal::options::base::longName::incrementalSolving << ")";
  CVC5_API_SOLVER_CHECK_TERMS_WITH_SORT(assumptions, getBooleanSort());
  ensureWellFormedTerms(assumptions);
  //////// all checks before this line
  for (const Term& term : assumptions)
  {
    CVC5_API_SOLVER_CHECK_TERM(term);
  }
  std::vector<internal::Node> eassumptions =
      Term::termVectorToNodes(assumptions);
  return d_slv->checkSat(eassumptions);
  ////////
  CVC5_API_TRY_CATCH_END;
}

Sort Solver::declareDatatype(
    const std::string& symbol,
    const std::vector<DatatypeConstructorDecl>& ctors) const
{
  CVC5_API_TRY_CATCH_BEGIN;
  CVC5_API_ARG_CHECK_EXPECTED(ctors.size() > 0, ctors)
      << "a datatype declaration with at least one constructor";
  CVC5_API_SOLVER_CHECK_DTCTORDECLS(ctors);
  for (size_t i = 0, size = ctors.size(); i < size; i++)
  {
    CVC5_API_CHECK(!ctors[i].isResolved())
        << "cannot use a constructor for multiple datatypes";
  }
  //////// all checks before this line
  DatatypeDecl dtdecl(&d_tm, symbol);
  for (size_t i = 0, size = ctors.size(); i < size; i++)
  {
    dtdecl.addConstructor(ctors[i]);
  }
  return Sort(&d_tm, d_tm.d_nm->mkDatatypeType(*dtdecl.d_dtype));
  ////////
  CVC5_API_TRY_CATCH_END;
}

Term Solver::declareFun(const std::string& symbol,
                        const std::vector<Sort>& sorts,
                        const Sort& sort,
                        bool fresh) const
{
  CVC5_API_TRY_CATCH_BEGIN;
  CVC5_API_SOLVER_CHECK_DOMAIN_SORTS(sorts);
  CVC5_API_SOLVER_CHECK_CODOMAIN_SORT(sort);
  //////// all checks before this line

  internal::TypeNode type = *sort.d_type;
  if (!sorts.empty())
  {
    std::vector<internal::TypeNode> types = Sort::sortVectorToTypeNodes(sorts);
    type = d_tm.d_nm->mkFunctionType(types, type);
  }
  internal::Node res = d_tm.mkConstHelper(type, symbol, fresh);
  // notify the solver engine of the declaration
  d_slv->declareConst(res);
  return Term(&d_tm, res);
  ////////
  CVC5_API_TRY_CATCH_END;
}

Sort Solver::declareSort(const std::string& symbol,
                         uint32_t arity,
                         bool fresh) const
{
  CVC5_API_TRY_CATCH_BEGIN;
  //////// all checks before this line
  internal::TypeNode type = d_tm.d_nm->mkSortConstructor(symbol, arity, fresh);
  // notify the solver engine of the declaration
  d_slv->declareSort(type);
  return Sort(&d_tm, type);
  ////////
  CVC5_API_TRY_CATCH_END;
}

Term Solver::defineFun(const std::string& symbol,
                       const std::vector<Term>& bound_vars,
                       const Sort& sort,
                       const Term& term,
                       bool global) const
{
  CVC5_API_TRY_CATCH_BEGIN;
  CVC5_API_SOLVER_CHECK_CODOMAIN_SORT(sort);
  CVC5_API_SOLVER_CHECK_TERM(term);
  // the sort of the body must match the return sort
  CVC5_API_CHECK(term.d_node->getType() == *sort.d_type)
      << "Invalid sort of function body '" << term << "', expected '" << sort
      << "', found '" << term.getSort() << "'";

  std::vector<Sort> domain_sorts;
  for (const auto& bv : bound_vars)
  {
    domain_sorts.push_back(bv.getSort());
  }
  Sort fun_sort =
      domain_sorts.empty()
          ? sort
          : Sort(&d_tm,
                 d_tm.d_nm->mkFunctionType(
                     Sort::sortVectorToTypeNodes(domain_sorts), *sort.d_type));
  Term fun = d_tm.mkConst(fun_sort, symbol);

  CVC5_API_SOLVER_CHECK_BOUND_VARS_DEF_FUN(fun, bound_vars, domain_sorts);
  //////// all checks before this line

  d_slv->defineFunction(
      *fun.d_node, Term::termVectorToNodes(bound_vars), *term.d_node, global);
  return fun;
  ////////
  CVC5_API_TRY_CATCH_END;
}

Term Solver::defineFunRec(const std::string& symbol,
                          const std::vector<Term>& bound_vars,
                          const Sort& sort,
                          const Term& term,
                          bool global) const
{
  CVC5_API_TRY_CATCH_BEGIN;

  CVC5_API_CHECK(d_slv->getUserLogicInfo().isQuantified())
      << "recursive function definitions require a logic with quantifiers";
  CVC5_API_CHECK(
      d_slv->getUserLogicInfo().isTheoryEnabled(internal::theory::THEORY_UF))
      << "recursive function definitions require a logic with uninterpreted "
         "functions";

  CVC5_API_SOLVER_CHECK_TERM(term);
  CVC5_API_SOLVER_CHECK_CODOMAIN_SORT(sort);
  CVC5_API_CHECK(term.d_node->getType() == *sort.d_type)
      << "Invalid sort of function body '" << term << "', expected '" << sort
      << "'";

  std::vector<Sort> domain_sorts;
  for (const auto& bv : bound_vars)
  {
    domain_sorts.push_back(bv.getSort());
  }
  Sort fun_sort =
      domain_sorts.empty()
          ? sort
          : Sort(&d_tm,
                 d_tm.d_nm->mkFunctionType(
                     Sort::sortVectorToTypeNodes(domain_sorts), *sort.d_type));
  Term fun = d_tm.mkConst(fun_sort, symbol);

  CVC5_API_SOLVER_CHECK_BOUND_VARS_DEF_FUN(fun, bound_vars, domain_sorts);
  //////// all checks before this line

  d_slv->defineFunctionRec(
      *fun.d_node, Term::termVectorToNodes(bound_vars), *term.d_node, global);

  return fun;
  ////////
  CVC5_API_TRY_CATCH_END;
}

Term Solver::defineFunRec(const Term& fun,
                          const std::vector<Term>& bound_vars,
                          const Term& term,
                          bool global) const
{
  CVC5_API_TRY_CATCH_BEGIN;

  CVC5_API_CHECK(d_slv->getUserLogicInfo().isQuantified())
      << "recursive function definitions require a logic with quantifiers";
  CVC5_API_CHECK(
      d_slv->getUserLogicInfo().isTheoryEnabled(internal::theory::THEORY_UF))
      << "recursive function definitions require a logic with uninterpreted "
         "functions";

  CVC5_API_SOLVER_CHECK_TERM(fun);
  CVC5_API_SOLVER_CHECK_TERM(term);
  if (fun.getSort().isFunction())
  {
    std::vector<Sort> domain_sorts = fun.getSort().getFunctionDomainSorts();
    CVC5_API_SOLVER_CHECK_BOUND_VARS_DEF_FUN(fun, bound_vars, domain_sorts);
    Sort codomain = fun.getSort().getFunctionCodomainSort();
    CVC5_API_CHECK(*codomain.d_type == term.d_node->getType())
        << "Invalid sort of function body '" << term << "', expected '"
        << codomain << "'";
  }
  else
  {
    CVC5_API_SOLVER_CHECK_BOUND_VARS(bound_vars);
    CVC5_API_ARG_CHECK_EXPECTED(bound_vars.size() == 0, fun)
        << "function or nullary symbol";
  }
  //////// all checks before this line

  std::vector<internal::Node> ebound_vars = Term::termVectorToNodes(bound_vars);
  d_slv->defineFunctionRec(*fun.d_node, ebound_vars, *term.d_node, global);
  return fun;
  ////////
  CVC5_API_TRY_CATCH_END;
}

void Solver::defineFunsRec(const std::vector<Term>& funs,
                           const std::vector<std::vector<Term>>& bound_vars,
                           const std::vector<Term>& terms,
                           bool global) const
{
  CVC5_API_TRY_CATCH_BEGIN;

  CVC5_API_CHECK(d_slv->getUserLogicInfo().isQuantified())
      << "recursive function definitions require a logic with quantifiers";
  CVC5_API_CHECK(
      d_slv->getUserLogicInfo().isTheoryEnabled(internal::theory::THEORY_UF))
      << "recursive function definitions require a logic with uninterpreted "
         "functions";
  CVC5_API_SOLVER_CHECK_TERMS(funs);
  CVC5_API_SOLVER_CHECK_TERMS(terms);

  size_t funs_size = funs.size();
  CVC5_API_ARG_SIZE_CHECK_EXPECTED(funs_size == bound_vars.size(), bound_vars)
      << "'" << funs_size << "'";
  CVC5_API_ARG_SIZE_CHECK_EXPECTED(funs_size == terms.size(), terms)
      << "'" << funs_size << "'";

  for (size_t j = 0; j < funs_size; ++j)
  {
    const Term& fun = funs[j];
    const std::vector<Term>& bvars = bound_vars[j];
    const Term& term = terms[j];

    CVC5_API_ARG_AT_INDEX_CHECK_EXPECTED(
        d_tm.d_nm == fun.d_tm->d_nm, "function", funs, j)
        << "function associated with the node manager of this solver object";
    CVC5_API_ARG_AT_INDEX_CHECK_EXPECTED(
        d_tm.d_nm == term.d_tm->d_nm, "term", terms, j)
        << "term associated with the node manager of this solver object";

    if (fun.getSort().isFunction())
    {
      std::vector<Sort> domain_sorts = fun.getSort().getFunctionDomainSorts();
      CVC5_API_SOLVER_CHECK_BOUND_VARS_DEF_FUN(fun, bvars, domain_sorts);
      Sort codomain = fun.getSort().getFunctionCodomainSort();
      CVC5_API_ARG_AT_INDEX_CHECK_EXPECTED(
          codomain == term.getSort(), "sort of function body", terms, j)
          << "'" << codomain << "'";
    }
    else
    {
      CVC5_API_SOLVER_CHECK_BOUND_VARS(bvars);
      CVC5_API_ARG_CHECK_EXPECTED(bvars.size() == 0, fun)
          << "function or nullary symbol";
    }
  }
  //////// all checks before this line
  std::vector<internal::Node> efuns = Term::termVectorToNodes(funs);
  std::vector<std::vector<internal::Node>> ebound_vars;
  for (const auto& v : bound_vars)
  {
    ebound_vars.push_back(Term::termVectorToNodes(v));
  }
  std::vector<internal::Node> nodes = Term::termVectorToNodes(terms);
  d_slv->defineFunctionsRec(efuns, ebound_vars, nodes, global);
  ////////
  CVC5_API_TRY_CATCH_END;
}

std::vector<Term> Solver::getAssertions(void) const
{
  CVC5_API_TRY_CATCH_BEGIN;
  //////// all checks before this line
  std::vector<internal::Node> assertions = d_slv->getAssertions();
  /* Can not use
   *   return std::vector<Term>(assertions.begin(), assertions.end());
   * here since constructor is private */
  return Term::nodeVectorToTerms(&d_tm, assertions);
  ////////
  CVC5_API_TRY_CATCH_END;
}

std::string Solver::getInfo(const std::string& flag) const
{
  CVC5_API_TRY_CATCH_BEGIN;
  CVC5_API_UNSUPPORTED_CHECK(d_slv->isValidGetInfoFlag(flag))
      << "Unrecognized flag: " << flag << ".";
  //////// all checks before this line
  return d_slv->getInfo(flag);
  ////////
  CVC5_API_TRY_CATCH_END;
}

std::string Solver::getOption(const std::string& option) const
{
  try
  {
    return d_slv->getOption(option);
  }
  catch (internal::OptionException& e)
  {
    throw CVC5ApiUnsupportedException(e.getMessage());
  }
}

// Supports a visitor from a list of lambdas
// Taken from https://en.cppreference.com/w/cpp/utility/variant/visit
template<class... Ts> struct overloaded : Ts... { using Ts::operator()...; };
template<class... Ts> overloaded(Ts...) -> overloaded<Ts...>;

bool OptionInfo::boolValue() const
{
  CVC5_API_TRY_CATCH_BEGIN;
  CVC5_API_RECOVERABLE_CHECK(std::holds_alternative<ValueInfo<bool>>(valueInfo))
      << name << " is not a bool option";
  //////// all checks before this line
  return std::get<ValueInfo<bool>>(valueInfo).currentValue;
  ////////
  CVC5_API_TRY_CATCH_END;
}
std::string OptionInfo::stringValue() const
{
  CVC5_API_TRY_CATCH_BEGIN;
  CVC5_API_RECOVERABLE_CHECK(
      std::holds_alternative<ValueInfo<std::string>>(valueInfo))
      << name << " is not a string option";
  //////// all checks before this line
  return std::get<ValueInfo<std::string>>(valueInfo).currentValue;
  ////////
  CVC5_API_TRY_CATCH_END;
}
int64_t OptionInfo::intValue() const
{
  CVC5_API_TRY_CATCH_BEGIN;
  CVC5_API_RECOVERABLE_CHECK(
      std::holds_alternative<NumberInfo<int64_t>>(valueInfo))
      << name << " is not an int option";
  //////// all checks before this line
  return std::get<NumberInfo<int64_t>>(valueInfo).currentValue;
  ////////
  CVC5_API_TRY_CATCH_END;
}
uint64_t OptionInfo::uintValue() const
{
  CVC5_API_TRY_CATCH_BEGIN;
  CVC5_API_RECOVERABLE_CHECK(
      std::holds_alternative<NumberInfo<uint64_t>>(valueInfo))
      << name << " is not a uint option";
  //////// all checks before this line
  return std::get<NumberInfo<uint64_t>>(valueInfo).currentValue;
  ////////
  CVC5_API_TRY_CATCH_END;
}
double OptionInfo::doubleValue() const
{
  CVC5_API_TRY_CATCH_BEGIN;
  CVC5_API_RECOVERABLE_CHECK(
      std::holds_alternative<NumberInfo<double>>(valueInfo))
      << name << " is not a double option";
  //////// all checks before this line
  return std::get<NumberInfo<double>>(valueInfo).currentValue;
  ////////
  CVC5_API_TRY_CATCH_END;
}

std::ostream& operator<<(std::ostream& os, const OptionInfo& oi)
{
  os << "OptionInfo{ " << oi.name;
  if (oi.setByUser)
  {
    os << " | set by user";
  }
  if (!oi.aliases.empty())
  {
    internal::container_to_stream(os, oi.aliases, ", ", "", ", ");
  }
  auto printNum = [&os](const std::string& type, const auto& vi) {
    os << " | " << type << " | " << vi.currentValue << " | default "
       << vi.defaultValue;
    if (vi.minimum || vi.maximum)
    {
      os << " |";
      if (vi.minimum)
      {
        os << " " << *vi.minimum << " <=";
      }
      os << " x";
      if (vi.maximum)
      {
        os << " <= " << *vi.maximum;
      }
    }
  };
  std::visit(overloaded{
                 [&os](const OptionInfo::VoidInfo& vi) { os << " | void"; },
                 [&os](const OptionInfo::ValueInfo<bool>& vi) {
                   os << std::boolalpha << " | bool | " << vi.currentValue
                      << " | default " << vi.defaultValue << std::noboolalpha;
                 },
                 [&os](const OptionInfo::ValueInfo<std::string>& vi) {
                   os << " | string | \"" << vi.currentValue
                      << "\" | default \"" << vi.defaultValue << "\"";
                 },
                 [&printNum](const OptionInfo::NumberInfo<int64_t>& vi) {
                   printNum("int64_t", vi);
                 },
                 [&printNum](const OptionInfo::NumberInfo<uint64_t>& vi) {
                   printNum("uint64_t", vi);
                 },
                 [&printNum](const OptionInfo::NumberInfo<double>& vi) {
                   printNum("double", vi);
                 },
                 [&os](const OptionInfo::ModeInfo& vi) {
                   os << " | mode | " << vi.currentValue << " | default "
                      << vi.defaultValue << " | modes: ";
                   internal::container_to_stream(os, vi.modes, "", "", ", ");
                 },
             },
             oi.valueInfo);
  os << " }";
  return os;
}

std::vector<std::string> Solver::getOptionNames() const
{
  CVC5_API_TRY_CATCH_BEGIN;
  //////// all checks before this line
  return internal::options::getNames();
  ////////
  CVC5_API_TRY_CATCH_END;
}

OptionInfo Solver::getOptionInfo(const std::string& option) const
{
  CVC5_API_TRY_CATCH_BEGIN;
  //////// all checks before this line
  auto info = internal::options::getInfo(d_slv->getOptions(), option);
  CVC5_API_CHECK(info.name != "")
      << "Querying invalid or unknown option " << option;
  return std::visit(
      overloaded{
          [&info](const internal::options::OptionInfo::VoidInfo& vi) {
            return OptionInfo{
                info.name,
                info.aliases,
                info.setByUser,
                info.category
                    == internal::options::OptionInfo::Category::EXPERT,
                info.category
                    == internal::options::OptionInfo::Category::REGULAR,
                OptionInfo::VoidInfo{}};
          },
          [&info](const internal::options::OptionInfo::ValueInfo<bool>& vi) {
            return OptionInfo{
                info.name,
                info.aliases,
                info.setByUser,
                info.category
                    == internal::options::OptionInfo::Category::EXPERT,
                info.category
                    == internal::options::OptionInfo::Category::REGULAR,
                OptionInfo::ValueInfo<bool>{vi.defaultValue, vi.currentValue}};
          },
          [&info](
              const internal::options::OptionInfo::ValueInfo<std::string>& vi) {
            return OptionInfo{
                info.name,
                info.aliases,
                info.setByUser,
                info.category
                    == internal::options::OptionInfo::Category::EXPERT,
                info.category
                    == internal::options::OptionInfo::Category::REGULAR,
                OptionInfo::ValueInfo<std::string>{vi.defaultValue,
                                                   vi.currentValue}};
          },
          [&info](
              const internal::options::OptionInfo::NumberInfo<int64_t>& vi) {
            return OptionInfo{
                info.name,
                info.aliases,
                info.setByUser,
                info.category
                    == internal::options::OptionInfo::Category::EXPERT,
                info.category
                    == internal::options::OptionInfo::Category::REGULAR,
                OptionInfo::NumberInfo<int64_t>{
                    vi.defaultValue, vi.currentValue, vi.minimum, vi.maximum}};
          },
          [&info](
              const internal::options::OptionInfo::NumberInfo<uint64_t>& vi) {
            return OptionInfo{
                info.name,
                info.aliases,
                info.setByUser,
                info.category
                    == internal::options::OptionInfo::Category::EXPERT,
                info.category
                    == internal::options::OptionInfo::Category::REGULAR,
                OptionInfo::NumberInfo<uint64_t>{
                    vi.defaultValue, vi.currentValue, vi.minimum, vi.maximum}};
          },
          [&info](const internal::options::OptionInfo::NumberInfo<double>& vi) {
            return OptionInfo{
                info.name,
                info.aliases,
                info.setByUser,
                info.category
                    == internal::options::OptionInfo::Category::EXPERT,
                info.category
                    == internal::options::OptionInfo::Category::REGULAR,
                OptionInfo::NumberInfo<double>{
                    vi.defaultValue, vi.currentValue, vi.minimum, vi.maximum}};
          },
          [&info](const internal::options::OptionInfo::ModeInfo& vi) {
            return OptionInfo{
                info.name,
                info.aliases,
                info.setByUser,
                info.category
                    == internal::options::OptionInfo::Category::EXPERT,
                info.category
                    == internal::options::OptionInfo::Category::REGULAR,
                OptionInfo::ModeInfo{
                    vi.defaultValue, vi.currentValue, vi.modes}};
          },
      },
      info.valueInfo);
  ////////
  CVC5_API_TRY_CATCH_END;
}

DriverOptions Solver::getDriverOptions() const { return DriverOptions(*this); }

std::vector<Term> Solver::getUnsatAssumptions(void) const
{
  CVC5_API_TRY_CATCH_BEGIN;
  CVC5_API_CHECK(d_slv->getOptions().smt.unsatAssumptions)
      << "Cannot get unsat assumptions unless explicitly enabled "
         "(try --"
      << internal::options::smt::longName::unsatAssumptions << ")";
  CVC5_API_CHECK(d_slv->getSmtMode() == internal::SmtMode::UNSAT)
      << "Cannot get unsat assumptions unless in unsat mode.";
  //////// all checks before this line

  std::vector<internal::Node> uassumptions = d_slv->getUnsatAssumptions();
  /* Cannot use
   *   return std::vector<Term>(uassumptions.begin(), uassumptions.end());
   * here since constructor is private */
  std::vector<Term> res;
  for (const internal::Node& n : uassumptions)
  {
    res.push_back(Term(&d_tm, n));
  }
  return res;
  ////////
  CVC5_API_TRY_CATCH_END;
}

std::vector<Term> Solver::getUnsatCore(void) const
{
  CVC5_API_TRY_CATCH_BEGIN;
  CVC5_API_CHECK(d_slv->getOptions().smt.produceUnsatCores)
      << "Cannot get unsat core unless explicitly enabled "
         "(try --"
      << internal::options::smt::longName::produceUnsatCores << ")";
  CVC5_API_RECOVERABLE_CHECK(d_slv->getSmtMode() == internal::SmtMode::UNSAT)
      << "Cannot get unsat core unless in unsat mode.";
  //////// all checks before this line
  internal::UnsatCore core = d_slv->getUnsatCore();
  /* Can not use
   *   return std::vector<Term>(core.begin(), core.end());
   * here since constructor is private */
  std::vector<Term> res;
  for (const internal::Node& e : core)
  {
    res.push_back(Term(&d_tm, e));
  }
  return res;
  ////////
  CVC5_API_TRY_CATCH_END;
}

std::vector<Term> Solver::getUnsatCoreLemmas(void) const
{
  CVC5_API_TRY_CATCH_BEGIN;
  CVC5_API_CHECK(d_slv->getOptions().smt.produceUnsatCores)
      << "Cannot get unsat core lemmas unless explicitly enabled "
         "(try --"
      << internal::options::smt::longName::produceUnsatCores << ")";
  CVC5_API_CHECK(d_slv->getOptions().smt.unsatCoresMode
                 == internal::options::UnsatCoresMode::SAT_PROOF)
      << "Cannot get unsat core lemmas unless SAT proofs are enabled";
  CVC5_API_RECOVERABLE_CHECK(d_slv->getSmtMode() == internal::SmtMode::UNSAT)
      << "Cannot get unsat core unless in unsat mode.";
  //////// all checks before this line
  std::vector<internal::Node> lemmas = d_slv->getUnsatCoreLemmas();
  /* Can not use
   *   return std::vector<Term>(assertions.begin(), assertions.end());
   * here since constructor is private */
  return Term::nodeVectorToTerms(&d_tm, lemmas);
  ////////
  CVC5_API_TRY_CATCH_END;
}

std::map<Term, Term> Solver::getDifficulty() const
{
  CVC5_API_TRY_CATCH_BEGIN;
  CVC5_API_RECOVERABLE_CHECK(d_slv->getSmtMode() == internal::SmtMode::UNSAT
                             || d_slv->getSmtMode() == internal::SmtMode::SAT
                             || d_slv->getSmtMode()
                                    == internal::SmtMode::SAT_UNKNOWN)
      << "Cannot get difficulty unless after a UNSAT, SAT or UNKNOWN response.";
  //////// all checks before this line
  std::map<Term, Term> res;
  std::map<internal::Node, internal::Node> dmap;
  d_slv->getDifficultyMap(dmap);
  for (const std::pair<const internal::Node, internal::Node>& d : dmap)
  {
    res[Term(&d_tm, d.first)] = Term(&d_tm, d.second);
  }
  return res;
  ////////
  CVC5_API_TRY_CATCH_END;
}

std::pair<Result, std::vector<Term>> Solver::getTimeoutCore() const
{
  CVC5_API_TRY_CATCH_BEGIN;
  CVC5_API_CHECK(d_slv->getOptions().smt.produceUnsatCores)
      << "Cannot get timeout core unless unsat cores are enabled "
         "(try --"
      << internal::options::smt::longName::produceUnsatCores << ")";
  //////// all checks before this line
  return getTimeoutCoreHelper({});
  ////////
  CVC5_API_TRY_CATCH_END;
}

std::pair<Result, std::vector<Term>> Solver::getTimeoutCoreAssuming(
    const std::vector<Term>& assumptions) const
{
  CVC5_API_TRY_CATCH_BEGIN;
  CVC5_API_CHECK(!assumptions.empty())
      << "Cannot get timeout core assuming an empty set of assumptions";
  CVC5_API_CHECK(d_slv->getOptions().smt.produceUnsatCores)
      << "Cannot get timeout core unless unsat cores are enabled "
         "(try --"
      << internal::options::smt::longName::produceUnsatCores << ")";
  //////// all checks before this line
  return getTimeoutCoreHelper(assumptions);
  ////////
  CVC5_API_TRY_CATCH_END;
}

std::pair<Result, std::vector<Term>> Solver::getTimeoutCoreHelper(
    const std::vector<Term>& assumptions) const
{
  std::vector<Term> res;
  std::pair<internal::Result, std::vector<internal::Node>> resi =
      d_slv->getTimeoutCore(Term::termVectorToNodes(assumptions));
  for (internal::Node& c : resi.second)
  {
    res.push_back(Term(&d_tm, c));
  }
  return std::pair<Result, std::vector<Term>>(Result(resi.first), res);
}

std::vector<Proof> Solver::getProof(modes::ProofComponent c) const
{
  CVC5_API_TRY_CATCH_BEGIN;
  CVC5_API_CHECK(d_slv->getOptions().smt.produceProofs)
      << "Cannot get proof unless proofs are enabled (try --"
      << internal::options::smt::longName::produceProofs << ")";
  CVC5_API_RECOVERABLE_CHECK(d_slv->getSmtMode() == internal::SmtMode::UNSAT)
      << "Cannot get proof unless in unsat mode.";
  //////// all checks before this line
  std::vector<std::shared_ptr<internal::ProofNode>> proof_nodes =
      d_slv->getProof(c);
  std::vector<Proof> proofs;
  for (auto& p : proof_nodes)
  {
    proofs.push_back(Proof(&d_tm, p));
  }
  return proofs;
  ////////
  CVC5_API_TRY_CATCH_END;
}

std::string Solver::proofToString(
    Proof proof,
    modes::ProofFormat format,
    const std::map<cvc5::Term, std::string>& assertionNames) const
{
  CVC5_API_TRY_CATCH_BEGIN;
  //////// all checks before this line
  std::ostringstream ss;
  // convert the map's domain to use nodes rather than terms
  std::map<internal::Node, std::string> nodeAssertionNames;
  for (const auto& p : assertionNames)
  {
    nodeAssertionNames[p.first.getNode()] = p.second;
  }
  this->d_slv->printProof(ss, proof.getProofNode(), format, nodeAssertionNames);
  return ss.str();
  ////////
  CVC5_API_TRY_CATCH_END;
}

std::vector<Term> Solver::getLearnedLiterals(modes::LearnedLitType t) const
{
  CVC5_API_TRY_CATCH_BEGIN;
  CVC5_API_CHECK(d_slv->getOptions().smt.produceLearnedLiterals)
      << "Cannot get learned literals unless enabled (try "
         "--"
      << internal::options::smt::longName::produceLearnedLiterals << ")";
  CVC5_API_RECOVERABLE_CHECK(d_slv->getSmtMode() == internal::SmtMode::UNSAT
                             || d_slv->getSmtMode() == internal::SmtMode::SAT
                             || d_slv->getSmtMode()
                                    == internal::SmtMode::SAT_UNKNOWN)
      << "Cannot get learned literals unless after a UNSAT, SAT or UNKNOWN "
         "response.";
  //////// all checks before this line
  std::vector<internal::Node> lits = d_slv->getLearnedLiterals(t);
  return Term::nodeVectorToTerms(&d_tm, lits);
  ////////
  CVC5_API_TRY_CATCH_END;
}

Term Solver::getValueHelper(const Term& term) const
{
  // Note: Term is checked in the caller to avoid double checks
  bool wasShadow = false;
  bool freeOrShadowedVar =
      internal::expr::hasFreeOrShadowedVar(term.getNode(), wasShadow);
  CVC5_API_RECOVERABLE_CHECK(!freeOrShadowedVar)
      << "Cannot get value of term containing "
      << (wasShadow ? "shadowed" : "free") << " variables";
  //////// all checks before this line
  internal::Node value = d_slv->getValue(*term.d_node);
  Term res = Term(&d_tm, value);
  Assert(res.getSort() == term.getSort());
  return res;
}

Term Solver::getValue(const Term& term) const
{
  CVC5_API_TRY_CATCH_BEGIN;
  CVC5_API_RECOVERABLE_CHECK(d_slv->getOptions().smt.produceModels)
      << "Cannot get value unless model generation is enabled "
         "(try --"
      << internal::options::smt::longName::produceModels << ")";
  CVC5_API_RECOVERABLE_CHECK(d_slv->isSmtModeSat())
      << "Cannot get value unless after a SAT or UNKNOWN response.";
  CVC5_API_SOLVER_CHECK_TERM(term);
  CVC5_API_RECOVERABLE_CHECK(term.getSort().getTypeNode().isFirstClass())
      << "Cannot get value of a term that is not first class.";
  CVC5_API_RECOVERABLE_CHECK(!term.getSort().isDatatype()
                             || term.getSort().getDatatype().isWellFounded())
      << "Cannot get value of a term of non-well-founded datatype sort.";
  ensureWellFormedTerm(term);
  //////// all checks before this line
  return getValueHelper(term);
  ////////
  CVC5_API_TRY_CATCH_END;
}

std::vector<Term> Solver::getValue(const std::vector<Term>& terms) const
{
  CVC5_API_TRY_CATCH_BEGIN;
  CVC5_API_RECOVERABLE_CHECK(d_slv->getOptions().smt.produceModels)
      << "Cannot get value unless model generation is enabled "
         "(try --"
      << internal::options::smt::longName::produceModels << ")";
  CVC5_API_RECOVERABLE_CHECK(d_slv->isSmtModeSat())
      << "Cannot get value unless after a SAT or UNKNOWN response.";
  for (const Term& t : terms)
  {
    CVC5_API_RECOVERABLE_CHECK(t.getSort().getTypeNode().isFirstClass())
        << "Cannot get value of a term that is not first class.";
    CVC5_API_RECOVERABLE_CHECK(!t.getSort().isDatatype()
                               || t.getSort().getDatatype().isWellFounded())
        << "Cannot get value of a term of non-well-founded datatype sort.";
  }
  CVC5_API_SOLVER_CHECK_TERMS(terms);
  ensureWellFormedTerms(terms);
  //////// all checks before this line

  std::vector<Term> res;
  for (size_t i = 0, n = terms.size(); i < n; ++i)
  {
    /* Can not use emplace_back here since constructor is private. */
    res.push_back(getValueHelper(terms[i]));
  }
  return res;
  ////////
  CVC5_API_TRY_CATCH_END;
}

std::vector<Term> Solver::getModelDomainElements(const Sort& s) const
{
  CVC5_API_TRY_CATCH_BEGIN;
  CVC5_API_RECOVERABLE_CHECK(d_slv->getOptions().smt.produceModels)
      << "Cannot get domain elements unless model generation is enabled "
         "(try --"
      << internal::options::smt::longName::produceModels << ")";
  CVC5_API_RECOVERABLE_CHECK(d_slv->isSmtModeSat())
      << "Cannot get domain elements unless after a SAT or UNKNOWN response.";
  CVC5_API_SOLVER_CHECK_SORT(s);
  CVC5_API_RECOVERABLE_CHECK(s.isUninterpretedSort())
      << "Expecting an uninterpreted sort as argument to "
         "getModelDomainElements.";
  //////// all checks before this line
  std::vector<Term> res;
  std::vector<internal::Node> elements =
      d_slv->getModelDomainElements(s.getTypeNode());
  for (const internal::Node& n : elements)
  {
    res.push_back(Term(&d_tm, n));
  }
  return res;
  ////////
  CVC5_API_TRY_CATCH_END;
}

bool Solver::isModelCoreSymbol(const Term& v) const
{
  CVC5_API_TRY_CATCH_BEGIN;
  CVC5_API_RECOVERABLE_CHECK(d_slv->getOptions().smt.produceModels)
      << "Cannot check if model core symbol unless model generation is enabled "
         "(try --"
      << internal::options::smt::longName::produceModels << ")";
  CVC5_API_RECOVERABLE_CHECK(d_slv->isSmtModeSat())
      << "Cannot check if model core symbol unless after a SAT or UNKNOWN "
         "response.";
  CVC5_API_SOLVER_CHECK_TERM(v);
  CVC5_API_RECOVERABLE_CHECK(v.getKind() == Kind::CONSTANT)
      << "Expecting a free constant as argument to isModelCoreSymbol.";
  //////// all checks before this line
  return d_slv->isModelCoreSymbol(v.getNode());
  ////////
  CVC5_API_TRY_CATCH_END;
}

std::string Solver::getModel(const std::vector<Sort>& sorts,
                             const std::vector<Term>& vars) const
{
  CVC5_API_TRY_CATCH_BEGIN;
  CVC5_API_RECOVERABLE_CHECK(d_slv->getOptions().smt.produceModels)
      << "Cannot get model unless model generation is enabled "
         "(try --"
      << internal::options::smt::longName::produceModels << ")";
  CVC5_API_RECOVERABLE_CHECK(d_slv->isSmtModeSat())
      << "Cannot get model unless after a SAT or UNKNOWN response.";
  CVC5_API_SOLVER_CHECK_SORTS(sorts);
  for (const Sort& s : sorts)
  {
    CVC5_API_RECOVERABLE_CHECK(s.isUninterpretedSort())
        << "Expecting an uninterpreted sort as argument to "
           "getModel.";
  }
  CVC5_API_SOLVER_CHECK_TERMS(vars);
  for (const Term& v : vars)
  {
    CVC5_API_RECOVERABLE_CHECK(v.getKind() == Kind::CONSTANT)
        << "Expecting a free constant as argument to getModel.";
  }
  //////// all checks before this line
  return d_slv->getModel(Sort::sortVectorToTypeNodes(sorts),
                         Term::termVectorToNodes(vars));
  ////////
  CVC5_API_TRY_CATCH_END;
}

Term Solver::getQuantifierElimination(const Term& q) const
{
  CVC5_API_TRY_CATCH_BEGIN;
  CVC5_API_SOLVER_CHECK_TERM(q);
  //////// all checks before this line
  return Term(&d_tm, d_slv->getQuantifierElimination(q.getNode(), true));
  ////////
  CVC5_API_TRY_CATCH_END;
}

Term Solver::getQuantifierEliminationDisjunct(const Term& q) const
{
  CVC5_API_TRY_CATCH_BEGIN;
  CVC5_API_SOLVER_CHECK_TERM(q);
  //////// all checks before this line
  return Term(&d_tm, d_slv->getQuantifierElimination(q.getNode(), false));
  ////////
  CVC5_API_TRY_CATCH_END;
}

void Solver::declareSepHeap(const Sort& locSort, const Sort& dataSort) const
{
  CVC5_API_TRY_CATCH_BEGIN;
  CVC5_API_SOLVER_CHECK_SORT(locSort);
  CVC5_API_SOLVER_CHECK_SORT(dataSort);
  CVC5_API_CHECK(d_slv->isLogicSet())
      << "Cannot call 'declareSepHeap()' if logic is not set";
  CVC5_API_CHECK(
      d_slv->getLogicInfo().isTheoryEnabled(internal::theory::THEORY_SEP))
      << "Cannot obtain separation logic expressions if not using the "
         "separation logic theory.";
  //////// all checks before this line
  d_slv->declareSepHeap(locSort.getTypeNode(), dataSort.getTypeNode());
  ////////
  CVC5_API_TRY_CATCH_END;
}

Term Solver::getValueSepHeap() const
{
  CVC5_API_TRY_CATCH_BEGIN;
  CVC5_API_CHECK(
      d_slv->getLogicInfo().isTheoryEnabled(internal::theory::THEORY_SEP))
      << "Cannot obtain separation logic expressions if not using the "
         "separation logic theory.";
  CVC5_API_CHECK(d_slv->getOptions().smt.produceModels)
      << "Cannot get separation heap term unless model generation is enabled "
         "(try --"
      << internal::options::smt::longName::produceModels << ")";
  CVC5_API_RECOVERABLE_CHECK(d_slv->isSmtModeSat())
      << "Can only get separtion heap term after SAT or UNKNOWN response.";
  //////// all checks before this line
  return Term(&d_tm, d_slv->getSepHeapExpr());
  ////////
  CVC5_API_TRY_CATCH_END;
}

Term Solver::getValueSepNil() const
{
  CVC5_API_TRY_CATCH_BEGIN;
  CVC5_API_CHECK(
      d_slv->getLogicInfo().isTheoryEnabled(internal::theory::THEORY_SEP))
      << "Cannot obtain separation logic expressions if not using the "
         "separation logic theory.";
  CVC5_API_CHECK(d_slv->getOptions().smt.produceModels)
      << "Cannot get separation nil term unless model generation is enabled "
         "(try --"
      << internal::options::smt::longName::produceModels << ")";
  CVC5_API_RECOVERABLE_CHECK(d_slv->isSmtModeSat())
      << "Can only get separtion nil term after SAT or UNKNOWN response.";
  //////// all checks before this line
  return Term(&d_tm, d_slv->getSepNilExpr());
  ////////
  CVC5_API_TRY_CATCH_END;
}

Term Solver::declarePool(const std::string& symbol,
                         const Sort& sort,
                         const std::vector<Term>& initValue) const
{
  CVC5_API_TRY_CATCH_BEGIN;
  CVC5_API_SOLVER_CHECK_SORT(sort);
  CVC5_API_SOLVER_CHECK_TERMS(initValue);
  //////// all checks before this line
  internal::TypeNode setType = d_tm.d_nm->mkSetType(*sort.d_type);
  internal::Node pool = d_tm.mkVarHelper(setType, symbol);
  std::vector<internal::Node> initv = Term::termVectorToNodes(initValue);
  d_slv->declarePool(pool, initv);
  d_tm.increment_vars_consts_stats(setType, true);
  return Term(&d_tm, pool);
  ////////
  CVC5_API_TRY_CATCH_END;
}

Term Solver::declareOracleFun(
    const std::string& symbol,
    const std::vector<Sort>& sorts,
    const Sort& sort,
    std::function<Term(const std::vector<Term>&)> fn) const
{
  CVC5_API_TRY_CATCH_BEGIN;
  CVC5_API_SOLVER_CHECK_DOMAIN_SORTS(sorts);
  CVC5_API_SOLVER_CHECK_CODOMAIN_SORT(sort);
  CVC5_API_CHECK(d_slv->getOptions().quantifiers.oracles)
      << "Cannot call declareOracleFun unless oracles is enabled (use "
         "--"
      << internal::options::quantifiers::longName::oracles << ")";
  //////// all checks before this line
  internal::TypeNode type = *sort.d_type;
  if (!sorts.empty())
  {
    std::vector<internal::TypeNode> types = Sort::sortVectorToTypeNodes(sorts);
    type = d_tm.d_nm->mkFunctionType(types, type);
  }
  internal::Node fun = d_tm.mkConstHelper(type, symbol);
  // Wrap the terms-to-term function so that it is nodes-to-nodes. Note we
  // make the method return a vector of size one to conform to the interface
  // at the SolverEngine level.
  d_slv->declareOracleFun(
      fun, [&, fn](const std::vector<internal::Node> nodes) {
        std::vector<Term> terms = Term::nodeVectorToTerms(&d_tm, nodes);
        Term output = fn(terms);
        return Term::termVectorToNodes({output});
      });
  return Term(&d_tm, fun);
  ////////
  CVC5_API_TRY_CATCH_END;
}

void Solver::addPlugin(Plugin& p)
{
  CVC5_API_TRY_CATCH_BEGIN;
  d_slv->addPlugin(p.d_pExtToInt.get());
  CVC5_API_TRY_CATCH_END;
}

void Solver::pop(uint32_t nscopes) const
{
  CVC5_API_TRY_CATCH_BEGIN;
  CVC5_API_CHECK(d_slv->getOptions().base.incrementalSolving)
      << "Cannot pop when not solving incrementally (use --"
      << internal::options::base::longName::incrementalSolving << ")";
  CVC5_API_CHECK(nscopes <= d_slv->getNumUserLevels())
      << "Cannot pop beyond first pushed context";
  //////// all checks before this line
  for (uint32_t n = 0; n < nscopes; ++n)
  {
    d_slv->pop();
  }
  ////////
  CVC5_API_TRY_CATCH_END;
}

Term Solver::getInterpolant(const Term& conj) const
{
  CVC5_API_TRY_CATCH_BEGIN;
  CVC5_API_SOLVER_CHECK_TERM(conj);
  CVC5_API_CHECK(d_slv->getOptions().smt.produceInterpolants)
      << "Cannot get interpolant unless interpolants are enabled (try "
         "--"
      << internal::options::smt::longName::produceInterpolants << ")";
  //////// all checks before this line
  internal::TypeNode nullType;
  internal::Node result = d_slv->getInterpolant(*conj.d_node, nullType);
  return Term(&d_tm, result);
  ////////
  CVC5_API_TRY_CATCH_END;
}

Term Solver::getInterpolant(const Term& conj, Grammar& grammar) const
{
  CVC5_API_TRY_CATCH_BEGIN;
  CVC5_API_SOLVER_CHECK_TERM(conj);
  CVC5_API_CHECK(d_slv->getOptions().smt.produceInterpolants)
      << "Cannot get interpolant unless interpolants are enabled (try "
<<<<<<< HEAD
         "--produce-interpolants)";
=======
         "--"
      << internal::options::smt::longName::produceInterpolants << ")";
>>>>>>> 231c5329
  for (const auto& sym : grammar.d_sg->getNtSyms())
  {
    CVC5_API_CHECK(!grammar.d_sg->getRulesFor(sym).empty())
        << "Invalid grammar, must have at least one rule for each "
           "non-terminal symbol";
  }
  //////// all checks before this line
  internal::Node result =
      d_slv->getInterpolant(*conj.d_node, *grammar.resolve().d_type);
  return Term(&d_tm, result);
  ////////
  CVC5_API_TRY_CATCH_END;
}

Term Solver::getInterpolantNext() const
{
  CVC5_API_TRY_CATCH_BEGIN;
  CVC5_API_CHECK(d_slv->getOptions().smt.produceInterpolants)
      << "Cannot get interpolant unless interpolants are enabled (try "
         "--"
      << internal::options::smt::longName::produceInterpolants << ")";
  CVC5_API_CHECK(d_slv->getOptions().base.incrementalSolving)
      << "Cannot get next interpolant when not solving incrementally (try "
         "--"
      << internal::options::base::longName::incrementalSolving << ")";
  //////// all checks before this line
  internal::Node result = d_slv->getInterpolantNext();
  return Term(&d_tm, result);
  ////////
  CVC5_API_TRY_CATCH_END;
}

Term Solver::getAbduct(const Term& conj) const
{
  CVC5_API_TRY_CATCH_BEGIN;
  CVC5_API_SOLVER_CHECK_TERM(conj);
  CVC5_API_CHECK(d_slv->getOptions().smt.produceAbducts)
      << "Cannot get abduct unless abducts are enabled (try --"
      << internal::options::smt::longName::produceAbducts << ")";
  //////// all checks before this line
  internal::TypeNode nullType;
  internal::Node result = d_slv->getAbduct(*conj.d_node, nullType);
  return Term(&d_tm, result);
  ////////
  CVC5_API_TRY_CATCH_END;
}

Term Solver::getAbduct(const Term& conj, Grammar& grammar) const
{
  CVC5_API_TRY_CATCH_BEGIN;
  CVC5_API_SOLVER_CHECK_TERM(conj);
  CVC5_API_CHECK(d_slv->getOptions().smt.produceAbducts)
<<<<<<< HEAD
      << "Cannot get abduct unless abducts are enabled (try --produce-abducts)";
=======
      << "Cannot get abduct unless abducts are enabled (try --"
      << internal::options::smt::longName::produceAbducts << ")";
>>>>>>> 231c5329
  for (const auto& sym : grammar.d_sg->getNtSyms())
  {
    CVC5_API_CHECK(!grammar.d_sg->getRulesFor(sym).empty())
        << "Invalid grammar, must have at least one rule for each "
           "non-terminal symbol";
  }
  //////// all checks before this line
  internal::Node result =
      d_slv->getAbduct(*conj.d_node, *grammar.resolve().d_type);
  return Term(&d_tm, result);
  ////////
  CVC5_API_TRY_CATCH_END;
}

Term Solver::getAbductNext() const
{
  CVC5_API_TRY_CATCH_BEGIN;
  CVC5_API_CHECK(d_slv->getOptions().smt.produceAbducts)
      << "Cannot get next abduct unless abducts are enabled (try "
         "--"
      << internal::options::smt::longName::produceAbducts << ")";
  CVC5_API_CHECK(d_slv->getOptions().base.incrementalSolving)
      << "Cannot get next abduct when not solving incrementally (try "
         "--"
      << internal::options::base::longName::incrementalSolving << ")";
  //////// all checks before this line
  internal::Node result = d_slv->getAbductNext();
  return Term(&d_tm, result);
  ////////
  CVC5_API_TRY_CATCH_END;
}

void Solver::blockModel(modes::BlockModelsMode mode) const
{
  CVC5_API_TRY_CATCH_BEGIN;
  CVC5_API_CHECK(d_slv->getOptions().smt.produceModels)
      << "Cannot get value unless model generation is enabled "
         "(try --"
      << internal::options::smt::longName::produceModels << ")";
  CVC5_API_RECOVERABLE_CHECK(d_slv->isSmtModeSat())
      << "Can only block model after SAT or UNKNOWN response.";
  //////// all checks before this line
  d_slv->blockModel(mode);
  ////////
  CVC5_API_TRY_CATCH_END;
}

void Solver::blockModelValues(const std::vector<Term>& terms) const
{
  CVC5_API_TRY_CATCH_BEGIN;
  CVC5_API_CHECK(d_slv->getOptions().smt.produceModels)
      << "Cannot get value unless model generation is enabled "
         "(try --"
      << internal::options::smt::longName::produceModels << ")";
  CVC5_API_RECOVERABLE_CHECK(d_slv->isSmtModeSat())
      << "Can only block model values after SAT or UNKNOWN response.";
  CVC5_API_ARG_SIZE_CHECK_EXPECTED(!terms.empty(), terms)
      << "a non-empty set of terms";
  CVC5_API_SOLVER_CHECK_TERMS(terms);
  ensureWellFormedTerms(terms);
  //////// all checks before this line
  d_slv->blockModelValues(Term::termVectorToNodes(terms));
  ////////
  CVC5_API_TRY_CATCH_END;
}

std::string Solver::getInstantiations() const
{
  CVC5_API_TRY_CATCH_BEGIN;
  CVC5_API_RECOVERABLE_CHECK(d_slv->getSmtMode() == internal::SmtMode::UNSAT
                             || d_slv->getSmtMode() == internal::SmtMode::SAT
                             || d_slv->getSmtMode()
                                    == internal::SmtMode::SAT_UNKNOWN)
      << "Cannot get instantiations unless after a UNSAT, SAT or UNKNOWN "
         "response.";
  //////// all checks before this line
  std::stringstream ss;
  d_slv->printInstantiations(ss);
  return ss.str();
  ////////
  CVC5_API_TRY_CATCH_END;
}

void Solver::push(uint32_t nscopes) const
{
  CVC5_API_TRY_CATCH_BEGIN;
  CVC5_API_CHECK(d_slv->getOptions().base.incrementalSolving)
      << "Cannot push when not solving incrementally (use --"
      << internal::options::base::longName::incrementalSolving << ")";
  //////// all checks before this line
  for (uint32_t n = 0; n < nscopes; ++n)
  {
    d_slv->push();
  }
  ////////
  CVC5_API_TRY_CATCH_END;
}

void Solver::resetAssertions(void) const
{
  CVC5_API_TRY_CATCH_BEGIN;
  //////// all checks before this line
  d_slv->resetAssertions();
  ////////
  CVC5_API_TRY_CATCH_END;
}

void Solver::setInfo(const std::string& keyword, const std::string& value) const
{
  CVC5_API_TRY_CATCH_BEGIN;
  CVC5_API_UNSUPPORTED_CHECK(
      keyword == "source" || keyword == "category" || keyword == "difficulty"
      || keyword == "filename" || keyword == "license" || keyword == "name"
      || keyword == "notes" || keyword == "smt-lib-version"
      || keyword == "status")
      << "Unrecognized keyword: " << keyword
      << ", expected 'source', 'category', 'difficulty', "
         "'filename', 'license', 'name', "
         "'notes', 'smt-lib-version' or 'status'";
  CVC5_API_RECOVERABLE_ARG_CHECK_EXPECTED(
      keyword != "smt-lib-version" || value == "2" || value == "2.0"
          || value == "2.5" || value == "2.6",
      value)
      << "'2.0', '2.5', '2.6'";
  CVC5_API_ARG_CHECK_EXPECTED(keyword != "status" || value == "sat"
                                  || value == "unsat" || value == "unknown",
                              value)
      << "'sat', 'unsat' or 'unknown'";
  //////// all checks before this line
  if (keyword == "filename")
  {
    // only the Solver object has non-const access to the original options
    d_originalOptions->write_driver().filename = value;
  }
  d_slv->setInfo(keyword, value);
  ////////
  CVC5_API_TRY_CATCH_END;
}

void Solver::setLogic(const std::string& logic) const
{
  CVC5_API_TRY_CATCH_BEGIN;
  CVC5_API_CHECK(!d_slv->isLogicSet())
      << "Invalid call to 'setLogic', logic is already set";
  CVC5_API_CHECK(!d_slv->isFullyInited())
      << "Invalid call to 'setLogic', solver is already fully initialized";
  //////// all checks before this line
  internal::LogicInfo linfo(logic);
  d_slv->setLogic(linfo);
  ////////
  CVC5_API_TRY_CATCH_END;
}

bool Solver::isLogicSet() const
{
  CVC5_API_TRY_CATCH_BEGIN;
  //////// all checks before this line
  return d_slv->isLogicSet();
  ////////
  CVC5_API_TRY_CATCH_END;
}

std::string Solver::getLogic() const
{
  CVC5_API_TRY_CATCH_BEGIN;
  CVC5_API_CHECK(d_slv->isLogicSet())
      << "Invalid call to 'getLogic', logic has not yet been set";
  //////// all checks before this line
  return d_slv->getUserLogicInfo().getLogicString();
  ////////
  CVC5_API_TRY_CATCH_END;
}

void Solver::setOption(const std::string& option,
                       const std::string& value) const
{
  CVC5_API_TRY_CATCH_BEGIN;
  std::vector<std::string> options = internal::options::getNames();
  CVC5_API_UNSUPPORTED_CHECK(
      option.find("command-verbosity") != std::string::npos
      || std::find(options.cbegin(), options.cend(), option) != options.cend())
      << "Unrecognized option: " << option << '.';
  // this list includes options that are prescribed to be changable in any
  // context based on the SMT-LIB standard, as well as options (e.g. tlimit-per)
  // that have no impact on solver initialization or imply other options.
  static constexpr auto mutableOpts = {"diagnostic-output-channel",
                                       "print-success",
                                       "regular-output-channel",
                                       "reproducible-resource-limit",
                                       "verbosity",
                                       "tlimit-per"};
  if (std::find(mutableOpts.begin(), mutableOpts.end(), option)
      == mutableOpts.end())
  {
    CVC5_API_CHECK(!d_slv->isFullyInited())
        << "Invalid call to 'setOption' for option '" << option
        << "', solver is already fully initialized";
  }
  //////// all checks before this line
  // mark that the option originated from the user here
  d_slv->setOption(option, value, true);
  ////////
  CVC5_API_TRY_CATCH_END;
}

Term Solver::declareSygusVar(const std::string& symbol, const Sort& sort) const
{
  CVC5_API_TRY_CATCH_BEGIN;
  CVC5_API_SOLVER_CHECK_SORT(sort);
  CVC5_API_CHECK(d_slv->getOptions().quantifiers.sygus)
      << "Cannot call declareSygusVar unless sygus is enabled (use --"
      << internal::options::quantifiers::longName::sygus << ")";
  //////// all checks before this line
  internal::Node res = d_tm.mkVarHelper(*sort.d_type, symbol);
  d_slv->declareSygusVar(res);
  return Term(&d_tm, res);
  ////////
  CVC5_API_TRY_CATCH_END;
}

Grammar Solver::mkGrammar(const std::vector<Term>& boundVars,
                          const std::vector<Term>& ntSymbols) const
{
  CVC5_API_TRY_CATCH_BEGIN;
  CVC5_API_ARG_SIZE_CHECK_EXPECTED(!ntSymbols.empty(), ntSymbols)
      << "a non-empty vector";
  CVC5_API_SOLVER_CHECK_BOUND_VARS(boundVars);
  CVC5_API_SOLVER_CHECK_BOUND_VARS(ntSymbols);
  //////// all checks before this line
  return Grammar(&d_tm, boundVars, ntSymbols);
  ////////
  CVC5_API_TRY_CATCH_END;
}

Term Solver::synthFun(const std::string& symbol,
                      const std::vector<Term>& boundVars,
                      const Sort& sort) const
{
  CVC5_API_TRY_CATCH_BEGIN;
  CVC5_API_SOLVER_CHECK_BOUND_VARS(boundVars);
  CVC5_API_SOLVER_CHECK_SORT(sort);
  CVC5_API_CHECK(d_slv->getOptions().quantifiers.sygus)
      << "Cannot call synthFun unless sygus is enabled (use --"
      << internal::options::quantifiers::longName::sygus << ")";
  //////// all checks before this line
  return synthFunHelper(symbol, boundVars, sort);
  ////////
  CVC5_API_TRY_CATCH_END;
}

Term Solver::synthFun(const std::string& symbol,
                      const std::vector<Term>& boundVars,
                      Sort sort,
                      Grammar& grammar) const
{
  CVC5_API_TRY_CATCH_BEGIN;
  CVC5_API_SOLVER_CHECK_BOUND_VARS(boundVars);
  CVC5_API_SOLVER_CHECK_SORT(sort);
  CVC5_API_CHECK(d_slv->getOptions().quantifiers.sygus)
      << "Cannot call synthFun unless sygus is enabled (use --"
      << internal::options::quantifiers::longName::sygus << ")";
  //////// all checks before this line
  return synthFunHelper(symbol, boundVars, sort, false, &grammar);
  ////////
  CVC5_API_TRY_CATCH_END;
}

void Solver::addSygusConstraint(const Term& term) const
{
  CVC5_API_TRY_CATCH_BEGIN;
  CVC5_API_SOLVER_CHECK_TERM(term);
  CVC5_API_ARG_CHECK_EXPECTED(
      term.d_node->getType() == d_tm.d_nm->booleanType(), term)
      << "boolean term";
  CVC5_API_CHECK(d_slv->getOptions().quantifiers.sygus)
      << "Cannot addSygusConstraint unless sygus is enabled (use --"
      << internal::options::quantifiers::longName::sygus << ")";
  //////// all checks before this line
  d_slv->assertSygusConstraint(*term.d_node, false);
  ////////
  CVC5_API_TRY_CATCH_END;
}

std::vector<Term> Solver::getSygusConstraints() const
{
  CVC5_API_TRY_CATCH_BEGIN;
  //////// all checks before this line
  std::vector<internal::Node> constraints = d_slv->getSygusConstraints();
  return Term::nodeVectorToTerms(&d_tm, constraints);
  ////////
  CVC5_API_TRY_CATCH_END;
}

void Solver::addSygusAssume(const Term& term) const
{
  CVC5_API_TRY_CATCH_BEGIN;
  CVC5_API_SOLVER_CHECK_TERM(term);
  CVC5_API_ARG_CHECK_EXPECTED(
      term.d_node->getType() == d_tm.d_nm->booleanType(), term)
      << "boolean term";
  CVC5_API_CHECK(d_slv->getOptions().quantifiers.sygus)
      << "Cannot addSygusAssume unless sygus is enabled (use --"
      << internal::options::quantifiers::longName::sygus << ")";
  //////// all checks before this line
  d_slv->assertSygusConstraint(*term.d_node, true);
  ////////
  CVC5_API_TRY_CATCH_END;
}

std::vector<Term> Solver::getSygusAssumptions() const
{
  CVC5_API_TRY_CATCH_BEGIN;
  //////// all checks before this line
  std::vector<internal::Node> assumptions = d_slv->getSygusAssumptions();
  return Term::nodeVectorToTerms(&d_tm, assumptions);
  ////////
  CVC5_API_TRY_CATCH_END;
}

void Solver::addSygusInvConstraint(const Term& inv,
                                   const Term& pre,
                                   const Term& trans,
                                   const Term& post) const
{
  CVC5_API_TRY_CATCH_BEGIN;
  CVC5_API_SOLVER_CHECK_TERM(inv);
  CVC5_API_SOLVER_CHECK_TERM(pre);
  CVC5_API_SOLVER_CHECK_TERM(trans);
  CVC5_API_SOLVER_CHECK_TERM(post);

  CVC5_API_ARG_CHECK_EXPECTED(inv.d_node->getType().isFunction(), inv)
      << "a function";

  internal::TypeNode invType = inv.d_node->getType();

  CVC5_API_ARG_CHECK_EXPECTED(invType.getRangeType().isBoolean(), inv)
      << "boolean range";

  CVC5_API_CHECK(pre.d_node->getType() == invType)
      << "Expected inv and pre to have the same sort";

  CVC5_API_CHECK(post.d_node->getType() == invType)
      << "Expected inv and post to have the same sort";
  CVC5_API_CHECK(d_slv->getOptions().quantifiers.sygus)
      << "Cannot addSygusInvConstraint unless sygus is enabled (use --"
      << internal::options::quantifiers::longName::sygus << ")";
  //////// all checks before this line

  const std::vector<internal::TypeNode>& invArgTypes = invType.getArgTypes();

  std::vector<internal::TypeNode> expectedTypes;
  expectedTypes.reserve(2 * invArgTypes.size() + 1);

  for (size_t i = 0, n = invArgTypes.size(); i < 2 * n; i += 2)
  {
    expectedTypes.push_back(invArgTypes[i % n]);
    expectedTypes.push_back(invArgTypes[(i + 1) % n]);
  }

  expectedTypes.push_back(invType.getRangeType());
  internal::TypeNode expectedTransType =
      d_tm.d_nm->mkFunctionType(expectedTypes);

  CVC5_API_CHECK(trans.d_node->getType() == expectedTransType)
      << "Expected trans's sort to be " << invType;

  d_slv->assertSygusInvConstraint(
      *inv.d_node, *pre.d_node, *trans.d_node, *post.d_node);
  ////////
  CVC5_API_TRY_CATCH_END;
}

SynthResult Solver::checkSynth() const
{
  CVC5_API_TRY_CATCH_BEGIN;
  CVC5_API_CHECK(d_slv->getOptions().quantifiers.sygus)
      << "Cannot checkSynth unless sygus is enabled (use --"
      << internal::options::quantifiers::longName::sygus << ")";
  CVC5_API_CHECK(!d_slv->isQueryMade()
                 || d_slv->getOptions().base.incrementalSolving)
      << "Cannot make multiple checkSynth calls unless incremental solving is "
         "enabled (try --"
      << internal::options::base::longName::incrementalSolving << ")";
  //////// all checks before this line
  return d_slv->checkSynth();
  ////////
  CVC5_API_TRY_CATCH_END;
}

SynthResult Solver::checkSynthNext() const
{
  CVC5_API_TRY_CATCH_BEGIN;
  CVC5_API_CHECK(d_slv->getOptions().quantifiers.sygus)
      << "Cannot checkSynthNext unless sygus is enabled (use --"
      << internal::options::quantifiers::longName::sygus << ")";
  CVC5_API_CHECK(d_slv->getOptions().base.incrementalSolving)
      << "Cannot checkSynthNext when not solving incrementally (use "
         "--"
      << internal::options::base::longName::incrementalSolving << ")";
  //////// all checks before this line
  return d_slv->checkSynth(true);
  ////////
  CVC5_API_TRY_CATCH_END;
}

Term Solver::getSynthSolution(const Term& term) const
{
  CVC5_API_TRY_CATCH_BEGIN;
  CVC5_API_SOLVER_CHECK_TERM(term);

  std::map<internal::Node, internal::Node> map;
  CVC5_API_CHECK(d_slv->getSynthSolutions(map))
      << "The solver is not in a state immediately preceded by a "
         "successful call to checkSynth";

  std::map<internal::Node, internal::Node>::const_iterator it =
      map.find(*term.d_node);

  CVC5_API_CHECK(it != map.cend()) << "Synth solution not found for given term";
  //////// all checks before this line
  return Term(&d_tm, it->second);
  ////////
  CVC5_API_TRY_CATCH_END;
}

std::vector<Term> Solver::getSynthSolutions(
    const std::vector<Term>& terms) const
{
  CVC5_API_TRY_CATCH_BEGIN;
  CVC5_API_ARG_SIZE_CHECK_EXPECTED(!terms.empty(), terms) << "non-empty vector";
  CVC5_API_SOLVER_CHECK_TERMS(terms);

  std::map<internal::Node, internal::Node> map;
  CVC5_API_CHECK(d_slv->getSynthSolutions(map))
      << "The solver is not in a state immediately preceded by a "
         "successful call to checkSynth";
  //////// all checks before this line

  std::vector<Term> synthSolution;
  synthSolution.reserve(terms.size());

  for (size_t i = 0, n = terms.size(); i < n; ++i)
  {
    std::map<internal::Node, internal::Node>::const_iterator it =
        map.find(*terms[i].d_node);

    CVC5_API_CHECK(it != map.cend())
        << "Synth solution not found for term at index " << i;

    synthSolution.push_back(Term(&d_tm, it->second));
  }

  return synthSolution;
  ////////
  CVC5_API_TRY_CATCH_END;
}

Term Solver::findSynth(modes::FindSynthTarget fst) const
{
  CVC5_API_TRY_CATCH_BEGIN;
  //////// all checks before this line
  return Term(&d_tm, d_slv->findSynth(fst, internal::TypeNode::null()));
  ////////
  CVC5_API_TRY_CATCH_END;
}

Term Solver::findSynth(modes::FindSynthTarget fst, Grammar& grammar) const
{
  CVC5_API_TRY_CATCH_BEGIN;
  for (const auto& sym : grammar.d_sg->getNtSyms())
  {
    CVC5_API_CHECK(!grammar.d_sg->getRulesFor(sym).empty())
        << "Invalid grammar, must have at least one rule for each "
           "non-terminal symbol";
  }
  //////// all checks before this line
  return Term(&d_tm, d_slv->findSynth(fst, *grammar.resolve().d_type));
  ////////
  CVC5_API_TRY_CATCH_END;
}

Term Solver::findSynthNext() const
{
  CVC5_API_TRY_CATCH_BEGIN;
  //////// all checks before this line
  return Term(&d_tm, d_slv->findSynthNext());
  ////////
  CVC5_API_TRY_CATCH_END;
}

Statistics Solver::getStatistics() const
{
  return Statistics(d_slv->getStatisticsRegistry());
}

bool Solver::isOutputOn(const std::string& tag) const
{
  // `isOutputOn(tag)` may raise an `OptionException`, which we do not want to
  // forward as such. We thus do not use the standard exception handling macros
  // here but roll our own.
  try
  {
    return d_slv->getEnv().isOutputOn(tag);
  }
  catch (const internal::Exception& e)
  {
    throw CVC5ApiException("Invalid output tag " + tag);
  }
}

std::ostream& Solver::getOutput(const std::string& tag) const
{
  // `output(tag)` may raise an `OptionException`, which we do not want to
  // forward as such. We thus do not use the standard exception handling macros
  // here but roll our own.
  try
  {
    return d_slv->getEnv().output(tag);
  }
  catch (const internal::Exception& e)
  {
    throw CVC5ApiException("Invalid output tag " + tag);
  }
}

std::string Solver::getVersion() const
{
  CVC5_API_TRY_CATCH_BEGIN;
  return internal::Configuration::getVersionString();
  CVC5_API_TRY_CATCH_END;
}

TermManager& Solver::getTermManager() const { return d_tm; }

}  // namespace cvc5

namespace std {

size_t hash<cvc5::Kind>::operator()(cvc5::Kind k) const
{
  return static_cast<size_t>(k);
}

std::string to_string(cvc5::Kind k)
{
  auto it = cvc5::s_kinds.find(k);
  if (it == cvc5::s_kinds.end())
  {
    return "UNDEFINED_KIND";
  }
  return it->second.second;
}

size_t hash<cvc5::SortKind>::operator()(cvc5::SortKind k) const
{
  return static_cast<size_t>(k);
}

std::string to_string(cvc5::SortKind k)
{
  auto it = cvc5::s_sort_kinds.find(k);
  if (it == cvc5::s_sort_kinds.end())
  {
    return "UNDEFINED_SORT_KIND";
  }
  return it->second.second;
}

size_t hash<cvc5::Op>::operator()(const cvc5::Op& t) const
{
  if (t.isIndexedHelper())
  {
    return std::hash<cvc5::internal::Node>()(*t.d_node);
  }
  else
  {
    return std::hash<cvc5::Kind>()(t.d_kind);
  }
}

size_t std::hash<cvc5::Sort>::operator()(const cvc5::Sort& s) const
{
  return std::hash<cvc5::internal::TypeNode>()(*s.d_type);
}

size_t std::hash<cvc5::Term>::operator()(const cvc5::Term& t) const
{
  return std::hash<cvc5::internal::Node>()(*t.d_node);
}

size_t std::hash<cvc5::DatatypeConstructorDecl>::operator()(
    const cvc5::DatatypeConstructorDecl& decl) const
{
  return std::hash<cvc5::internal::DTypeConstructor>()(*decl.d_ctor);
}

size_t std::hash<cvc5::DatatypeDecl>::operator()(
    const cvc5::DatatypeDecl& decl) const
{
  return std::hash<cvc5::internal::DType>()(*decl.d_dtype);
}

size_t std::hash<cvc5::DatatypeSelector>::operator()(
    const cvc5::DatatypeSelector& sel) const
{
  return std::hash<cvc5::internal::DTypeSelector>()(*sel.d_stor);
}

size_t std::hash<cvc5::DatatypeConstructor>::operator()(
    const cvc5::DatatypeConstructor& cons) const
{
  return std::hash<cvc5::internal::DTypeConstructor>()(*cons.d_ctor);
}

size_t hash<cvc5::Datatype>::operator()(const cvc5::Datatype& dt) const
{
  return std::hash<cvc5::internal::DType>()(*dt.d_dtype);
}

}  // namespace std<|MERGE_RESOLUTION|>--- conflicted
+++ resolved
@@ -5165,8 +5165,6 @@
 }
 
 /* -------------------------------------------------------------------------- */
-<<<<<<< HEAD
-=======
 /* Plugin                                                                     */
 /* -------------------------------------------------------------------------- */
 
@@ -5185,7 +5183,6 @@
 void Plugin::notifyTheoryLemma(const Term& lem) {}
 
 /* -------------------------------------------------------------------------- */
->>>>>>> 231c5329
 /* TermManager                                                                */
 /* -------------------------------------------------------------------------- */
 
@@ -5831,13 +5828,6 @@
 }
 
 Sort TermManager::mkNullableSort(const Sort& sort)
-<<<<<<< HEAD
-{
-  CVC5_API_TRY_CATCH_BEGIN;
-  CVC5_API_TM_CHECK_DOMAIN_SORT(sort);
-  //////// all checks before this line
-  return Sort(this, d_nm->mkNullableType(sort.getTypeNode()));
-=======
 {
   CVC5_API_TRY_CATCH_BEGIN;
   CVC5_API_TM_CHECK_DOMAIN_SORT(sort);
@@ -5858,166 +5848,10 @@
   Term res = mkTermHelper(kind, children);
   increment_term_stats(kind);
   return res;
->>>>>>> 231c5329
-  ////////
-  CVC5_API_TRY_CATCH_END;
-}
-
-<<<<<<< HEAD
-/* Terms -------------------------------------------------------------------- */
-
-Term TermManager::mkTerm(Kind kind, const std::vector<Term>& children)
-{
-  CVC5_API_TRY_CATCH_BEGIN;
-  CVC5_API_KIND_CHECK(kind);
-  CVC5_API_TM_CHECK_TERMS(children);
-  //////// all checks before this line
-  Term res = mkTermHelper(kind, children);
-  increment_term_stats(kind);
-  return res;
-  ////////
-  CVC5_API_TRY_CATCH_END;
-}
-
-Term TermManager::mkTerm(const Op& op, const std::vector<Term>& children)
-{
-  CVC5_API_TRY_CATCH_BEGIN;
-  CVC5_API_TM_CHECK_OP(op);
-  CVC5_API_TM_CHECK_TERMS(children);
-  //////// all checks before this line
-  Term res = mkTermHelper(op, children);
-  increment_term_stats(op.getKind());
-  return res;
-  ////////
-  CVC5_API_TRY_CATCH_END;
-}
-
-/* Operators ---------------------------------------------------------------- */
-
-Op TermManager::mkOp(Kind kind, const std::vector<uint32_t>& args)
-{
-  CVC5_API_TRY_CATCH_BEGIN;
-  CVC5_API_KIND_CHECK(kind);
-  //////// all checks before this line
-  size_t nargs = args.size();
-
-  Op res;
-  switch (kind)
-  {
-    case Kind::BITVECTOR_EXTRACT:
-      CVC5_API_OP_CHECK_ARITY(nargs, 2, kind);
-      res = mkOpHelper(kind, internal::BitVectorExtract(args[0], args[1]));
-      break;
-    case Kind::BITVECTOR_REPEAT:
-      CVC5_API_OP_CHECK_ARITY(nargs, 1, kind);
-      res = mkOpHelper(kind, internal::BitVectorRepeat(args[0]));
-      break;
-    case Kind::BITVECTOR_ROTATE_LEFT:
-      CVC5_API_OP_CHECK_ARITY(nargs, 1, kind);
-      res = mkOpHelper(kind, internal::BitVectorRotateLeft(args[0]));
-      break;
-    case Kind::BITVECTOR_ROTATE_RIGHT:
-      CVC5_API_OP_CHECK_ARITY(nargs, 1, kind);
-      res = mkOpHelper(kind, internal::BitVectorRotateRight(args[0]));
-      break;
-    case Kind::BITVECTOR_SIGN_EXTEND:
-      CVC5_API_OP_CHECK_ARITY(nargs, 1, kind);
-      res = mkOpHelper(kind, internal::BitVectorSignExtend(args[0]));
-      break;
-    case Kind::BITVECTOR_ZERO_EXTEND:
-      CVC5_API_OP_CHECK_ARITY(nargs, 1, kind);
-      res = mkOpHelper(kind, internal::BitVectorZeroExtend(args[0]));
-      break;
-    case Kind::DIVISIBLE:
-      CVC5_API_OP_CHECK_ARITY(nargs, 1, kind);
-      res = mkOpHelper(kind, internal::Divisible(args[0]));
-      break;
-    case Kind::FLOATINGPOINT_TO_SBV:
-      CVC5_API_OP_CHECK_ARITY(nargs, 1, kind);
-      res = mkOpHelper(kind, internal::FloatingPointToSBV(args[0]));
-      break;
-    case Kind::FLOATINGPOINT_TO_UBV:
-      CVC5_API_OP_CHECK_ARITY(nargs, 1, kind);
-      res = mkOpHelper(kind, internal::FloatingPointToUBV(args[0]));
-      break;
-    case Kind::FLOATINGPOINT_TO_FP_FROM_IEEE_BV:
-      CVC5_API_OP_CHECK_ARITY(nargs, 2, kind);
-      CVC5_API_CHECK_OP_INDEX(args[0] > 1, args, 0) << "a value > 1";
-      CVC5_API_CHECK_OP_INDEX(args[1] > 1, args, 1) << "a value > 1";
-      res = mkOpHelper(
-          kind, internal::FloatingPointToFPIEEEBitVector(args[0], args[1]));
-      break;
-    case Kind::FLOATINGPOINT_TO_FP_FROM_FP:
-      CVC5_API_OP_CHECK_ARITY(nargs, 2, kind);
-      CVC5_API_CHECK_OP_INDEX(args[0] > 1, args, 0) << "a value > 1";
-      CVC5_API_CHECK_OP_INDEX(args[1] > 1, args, 1) << "a value > 1";
-      res = mkOpHelper(
-          kind, internal::FloatingPointToFPFloatingPoint(args[0], args[1]));
-      break;
-    case Kind::FLOATINGPOINT_TO_FP_FROM_REAL:
-      CVC5_API_OP_CHECK_ARITY(nargs, 2, kind);
-      CVC5_API_CHECK_OP_INDEX(args[0] > 1, args, 0) << "a value > 1";
-      CVC5_API_CHECK_OP_INDEX(args[1] > 1, args, 1) << "a value > 1";
-      res = mkOpHelper(kind, internal::FloatingPointToFPReal(args[0], args[1]));
-      break;
-    case Kind::FLOATINGPOINT_TO_FP_FROM_SBV:
-      CVC5_API_OP_CHECK_ARITY(nargs, 2, kind);
-      CVC5_API_CHECK_OP_INDEX(args[0] > 1, args, 0) << "a value > 1";
-      CVC5_API_CHECK_OP_INDEX(args[1] > 1, args, 1) << "a value > 1";
-      res = mkOpHelper(
-          kind, internal::FloatingPointToFPSignedBitVector(args[0], args[1]));
-      break;
-    case Kind::FLOATINGPOINT_TO_FP_FROM_UBV:
-      CVC5_API_OP_CHECK_ARITY(nargs, 2, kind);
-      CVC5_API_CHECK_OP_INDEX(args[0] > 1, args, 0) << "a value > 1";
-      CVC5_API_CHECK_OP_INDEX(args[1] > 1, args, 1) << "a value > 1";
-      res = mkOpHelper(
-          kind, internal::FloatingPointToFPUnsignedBitVector(args[0], args[1]));
-      break;
-    case Kind::IAND:
-      CVC5_API_OP_CHECK_ARITY(nargs, 1, kind);
-      res = mkOpHelper(kind, internal::IntAnd(args[0]));
-      break;
-    case Kind::INT_TO_BITVECTOR:
-      CVC5_API_OP_CHECK_ARITY(nargs, 1, kind);
-      res = mkOpHelper(kind, internal::IntToBitVector(args[0]));
-      break;
-    case Kind::REGEXP_REPEAT:
-      CVC5_API_OP_CHECK_ARITY(nargs, 1, kind);
-      res = mkOpHelper(kind, internal::RegExpRepeat(args[0]));
-      break;
-    case Kind::REGEXP_LOOP:
-      CVC5_API_OP_CHECK_ARITY(nargs, 2, kind);
-      res = mkOpHelper(kind, internal::RegExpLoop(args[0], args[1]));
-      break;
-    case Kind::TUPLE_PROJECT:
-    case Kind::RELATION_AGGREGATE:
-    case Kind::RELATION_GROUP:
-    case Kind::RELATION_PROJECT:
-    case Kind::TABLE_AGGREGATE:
-    case Kind::TABLE_GROUP:
-    case Kind::TABLE_JOIN:
-    case Kind::TABLE_PROJECT:
-    {
-      res = mkOpHelper(kind, internal::ProjectOp(args));
-      break;
-    }
-    default:
-      if (nargs == 0)
-      {
-        CVC5_API_CHECK(s_indexed_kinds.find(kind) == s_indexed_kinds.end())
-            << "Expected a kind for a non-indexed operator.";
-        return Op(this, kind);
-      }
-      else
-      {
-        CVC5_API_KIND_CHECK_EXPECTED(false, kind)
-            << "operator kind with " << nargs << " uint32_t arguments";
-      }
-  }
-  Assert(!res.isNull());
-  return res;
-=======
+  ////////
+  CVC5_API_TRY_CATCH_END;
+}
+
 Term TermManager::mkTerm(const Op& op, const std::vector<Term>& children)
 {
   CVC5_API_TRY_CATCH_BEGIN;
@@ -6192,68 +6026,28 @@
   CVC5_API_TRY_CATCH_BEGIN;
   //////// all checks before this line
   return Term(this, d_nm->mkConst<bool>(true));
->>>>>>> 231c5329
-  ////////
-  CVC5_API_TRY_CATCH_END;
-}
-
-<<<<<<< HEAD
-Op TermManager::mkOp(Kind kind, const std::initializer_list<uint32_t>& args)
-{
-  return mkOp(kind, std::vector<uint32_t>(args));
-}
-
-Op TermManager::mkOp(Kind kind, const std::string& arg)
-=======
+  ////////
+  CVC5_API_TRY_CATCH_END;
+}
+
 Term TermManager::mkFalse(void)
->>>>>>> 231c5329
-{
-  CVC5_API_TRY_CATCH_BEGIN;
-  CVC5_API_KIND_CHECK(kind);
-  CVC5_API_KIND_CHECK_EXPECTED((kind == Kind::DIVISIBLE), kind) << "DIVISIBLE";
-  //////// all checks before this line
-<<<<<<< HEAD
-  Op res;
-  /* CLN and GMP handle this case differently, CLN interprets it as 0, GMP
-   * throws an std::invalid_argument exception. For consistency, we treat it
-   * as invalid. */
-  CVC5_API_ARG_CHECK_EXPECTED(arg != ".", arg)
-      << "a string representing an integer, real or rational value.";
-  res = mkOpHelper(kind, internal::Divisible(internal::Integer(arg)));
-  return res;
-=======
+{
+  CVC5_API_TRY_CATCH_BEGIN;
+  //////// all checks before this line
   return Term(this, d_nm->mkConst<bool>(false));
->>>>>>> 231c5329
-  ////////
-  CVC5_API_TRY_CATCH_END;
-}
-
-<<<<<<< HEAD
-/* Constants, Values and Special Terms -------------------------------------- */
-
-Term TermManager::mkTrue(void)
-{
-  CVC5_API_TRY_CATCH_BEGIN;
-  //////// all checks before this line
-  return Term(this, d_nm->mkConst<bool>(true));
-=======
+  ////////
+  CVC5_API_TRY_CATCH_END;
+}
+
 Term TermManager::mkBoolean(bool val)
 {
   CVC5_API_TRY_CATCH_BEGIN;
   //////// all checks before this line
   return Term(this, d_nm->mkConst<bool>(val));
->>>>>>> 231c5329
-  ////////
-  CVC5_API_TRY_CATCH_END;
-}
-
-<<<<<<< HEAD
-Term TermManager::mkFalse(void)
-{
-  CVC5_API_TRY_CATCH_BEGIN;
-  //////// all checks before this line
-  return Term(this, d_nm->mkConst<bool>(false));
-=======
+  ////////
+  CVC5_API_TRY_CATCH_END;
+}
+
 Term TermManager::mkPi()
 {
   CVC5_API_TRY_CATCH_BEGIN;
@@ -6262,16 +6056,11 @@
       d_nm->mkNullaryOperator(d_nm->realType(), internal::Kind::PI);
   (void)res.getType(true); /* kick off type checking */
   return Term(this, res);
->>>>>>> 231c5329
-  ////////
-  CVC5_API_TRY_CATCH_END;
-}
-
-<<<<<<< HEAD
-Term TermManager::mkBoolean(bool val)
-=======
+  ////////
+  CVC5_API_TRY_CATCH_END;
+}
+
 Term TermManager::mkInteger(const std::string& s)
->>>>>>> 231c5329
 {
   CVC5_API_TRY_CATCH_BEGIN;
   CVC5_API_ARG_CHECK_EXPECTED(isValidInteger(s), s) << " an integer ";
@@ -6279,25 +6068,11 @@
   CVC5_API_ARG_CHECK_EXPECTED(res.getSort() == getIntegerSort(), s)
       << " a string representing an integer";
   //////// all checks before this line
-<<<<<<< HEAD
-  return Term(this, d_nm->mkConst<bool>(val));
-=======
   return res;
->>>>>>> 231c5329
-  ////////
-  CVC5_API_TRY_CATCH_END;
-}
-
-<<<<<<< HEAD
-Term TermManager::mkPi()
-{
-  CVC5_API_TRY_CATCH_BEGIN;
-  //////// all checks before this line
-  internal::Node res =
-      d_nm->mkNullaryOperator(d_nm->realType(), internal::Kind::PI);
-  (void)res.getType(true); /* kick off type checking */
-  return Term(this, res);
-=======
+  ////////
+  CVC5_API_TRY_CATCH_END;
+}
+
 Term TermManager::mkInteger(int64_t val)
 {
   CVC5_API_TRY_CATCH_BEGIN;
@@ -6305,22 +6080,10 @@
   Term res = TermManager::mkRationalValHelper(internal::Rational(val), true);
   Assert(res.getSort() == getIntegerSort());
   return res;
->>>>>>> 231c5329
-  ////////
-  CVC5_API_TRY_CATCH_END;
-}
-
-<<<<<<< HEAD
-Term TermManager::mkInteger(const std::string& s)
-{
-  CVC5_API_TRY_CATCH_BEGIN;
-  CVC5_API_ARG_CHECK_EXPECTED(isValidInteger(s), s) << " an integer ";
-  Term res = mkRealOrIntegerFromStrHelper(s);
-  CVC5_API_ARG_CHECK_EXPECTED(res.getSort() == getIntegerSort(), s)
-      << " a string representing an integer";
-  //////// all checks before this line
-  return res;
-=======
+  ////////
+  CVC5_API_TRY_CATCH_END;
+}
+
 Term TermManager::mkReal(const std::string& s)
 {
   CVC5_API_TRY_CATCH_BEGIN;
@@ -6331,59 +6094,28 @@
       << "a string representing a real or rational value.";
   //////// all checks before this line
   return mkRealOrIntegerFromStrHelper(s, false);
->>>>>>> 231c5329
-  ////////
-  CVC5_API_TRY_CATCH_END;
-}
-
-<<<<<<< HEAD
-Term TermManager::mkInteger(int64_t val)
-{
-  CVC5_API_TRY_CATCH_BEGIN;
-  //////// all checks before this line
-  Term res = TermManager::mkRationalValHelper(internal::Rational(val), true);
-  Assert(res.getSort() == getIntegerSort());
-  return res;
-=======
+  ////////
+  CVC5_API_TRY_CATCH_END;
+}
+
 Term TermManager::mkReal(int64_t val)
 {
   CVC5_API_TRY_CATCH_BEGIN;
   //////// all checks before this line
   return TermManager::mkRationalValHelper(internal::Rational(val), false);
->>>>>>> 231c5329
-  ////////
-  CVC5_API_TRY_CATCH_END;
-}
-
-<<<<<<< HEAD
-Term TermManager::mkReal(const std::string& s)
-=======
+  ////////
+  CVC5_API_TRY_CATCH_END;
+}
+
 Term TermManager::mkReal(int64_t num, int64_t den)
->>>>>>> 231c5329
-{
-  CVC5_API_TRY_CATCH_BEGIN;
-  /* CLN and GMP handle this case differently, CLN interprets it as 0, GMP
-   * throws an std::invalid_argument exception. For consistency, we treat it
-   * as invalid. */
-  CVC5_API_ARG_CHECK_EXPECTED(s != ".", s)
-      << "a string representing a real or rational value.";
-  //////// all checks before this line
-<<<<<<< HEAD
-  return mkRealOrIntegerFromStrHelper(s, false);
-=======
+{
+  CVC5_API_TRY_CATCH_BEGIN;
+  //////// all checks before this line
   return TermManager::mkRationalValHelper(internal::Rational(num, den), false);
->>>>>>> 231c5329
-  ////////
-  CVC5_API_TRY_CATCH_END;
-}
-
-<<<<<<< HEAD
-Term TermManager::mkReal(int64_t val)
-{
-  CVC5_API_TRY_CATCH_BEGIN;
-  //////// all checks before this line
-  return TermManager::mkRationalValHelper(internal::Rational(val), false);
-=======
+  ////////
+  CVC5_API_TRY_CATCH_END;
+}
+
 Term TermManager::mkRegexpAll()
 {
   CVC5_API_TRY_CATCH_BEGIN;
@@ -6392,18 +6124,10 @@
       d_nm->mkNode(internal::Kind::REGEXP_ALL, std::vector<internal::Node>());
   (void)res.getType(true); /* kick off type checking */
   return Term(this, res);
->>>>>>> 231c5329
-  ////////
-  CVC5_API_TRY_CATCH_END;
-}
-
-<<<<<<< HEAD
-Term TermManager::mkReal(int64_t num, int64_t den)
-{
-  CVC5_API_TRY_CATCH_BEGIN;
-  //////// all checks before this line
-  return TermManager::mkRationalValHelper(internal::Rational(num, den), false);
-=======
+  ////////
+  CVC5_API_TRY_CATCH_END;
+}
+
 Term TermManager::mkRegexpNone()
 {
   CVC5_API_TRY_CATCH_BEGIN;
@@ -6412,55 +6136,10 @@
       d_nm->mkNode(internal::Kind::REGEXP_NONE, std::vector<internal::Node>());
   (void)res.getType(true); /* kick off type checking */
   return Term(this, res);
->>>>>>> 231c5329
-  ////////
-  CVC5_API_TRY_CATCH_END;
-}
-
-<<<<<<< HEAD
-Term TermManager::mkRegexpAll()
-{
-  CVC5_API_TRY_CATCH_BEGIN;
-  //////// all checks before this line
-  internal::Node res =
-      d_nm->mkNode(internal::Kind::REGEXP_ALL, std::vector<internal::Node>());
-=======
-Term TermManager::mkRegexpAllchar()
-{
-  CVC5_API_TRY_CATCH_BEGIN;
-  //////// all checks before this line
-  internal::Node res = d_nm->mkNode(internal::Kind::REGEXP_ALLCHAR,
-                                    std::vector<internal::Node>());
->>>>>>> 231c5329
-  (void)res.getType(true); /* kick off type checking */
-  return Term(this, res);
-  ////////
-  CVC5_API_TRY_CATCH_END;
-}
-
-<<<<<<< HEAD
-Term TermManager::mkRegexpNone()
-{
-  CVC5_API_TRY_CATCH_BEGIN;
-  //////// all checks before this line
-  internal::Node res =
-      d_nm->mkNode(internal::Kind::REGEXP_NONE, std::vector<internal::Node>());
-  (void)res.getType(true); /* kick off type checking */
-  return Term(this, res);
-=======
-Term TermManager::mkEmptySet(const Sort& sort)
-{
-  CVC5_API_TRY_CATCH_BEGIN;
-  CVC5_API_TM_CHECK_SORT(sort);
-  CVC5_API_ARG_CHECK_EXPECTED(sort.isSet(), sort) << "null sort or set sort";
-  //////// all checks before this line
-  return mkValHelper(internal::EmptySet(*sort.d_type));
->>>>>>> 231c5329
-  ////////
-  CVC5_API_TRY_CATCH_END;
-}
-
-<<<<<<< HEAD
+  ////////
+  CVC5_API_TRY_CATCH_END;
+}
+
 Term TermManager::mkRegexpAllchar()
 {
   CVC5_API_TRY_CATCH_BEGIN;
@@ -6469,7 +6148,21 @@
                                     std::vector<internal::Node>());
   (void)res.getType(true); /* kick off type checking */
   return Term(this, res);
-=======
+  ////////
+  CVC5_API_TRY_CATCH_END;
+}
+
+Term TermManager::mkEmptySet(const Sort& sort)
+{
+  CVC5_API_TRY_CATCH_BEGIN;
+  CVC5_API_TM_CHECK_SORT(sort);
+  CVC5_API_ARG_CHECK_EXPECTED(sort.isSet(), sort) << "null sort or set sort";
+  //////// all checks before this line
+  return mkValHelper(internal::EmptySet(*sort.d_type));
+  ////////
+  CVC5_API_TRY_CATCH_END;
+}
+
 Term TermManager::mkEmptyBag(const Sort& sort)
 {
   CVC5_API_TRY_CATCH_BEGIN;
@@ -6477,20 +6170,10 @@
   CVC5_API_ARG_CHECK_EXPECTED(sort.isBag(), sort) << "null sort or bag sort";
   //////// all checks before this line
   return mkValHelper(internal::EmptyBag(*sort.d_type));
->>>>>>> 231c5329
-  ////////
-  CVC5_API_TRY_CATCH_END;
-}
-
-<<<<<<< HEAD
-Term TermManager::mkEmptySet(const Sort& sort)
-{
-  CVC5_API_TRY_CATCH_BEGIN;
-  CVC5_API_TM_CHECK_SORT(sort);
-  CVC5_API_ARG_CHECK_EXPECTED(sort.isSet(), sort) << "null sort or set sort";
-  //////// all checks before this line
-  return mkValHelper(internal::EmptySet(*sort.d_type));
-=======
+  ////////
+  CVC5_API_TRY_CATCH_END;
+}
+
 Term TermManager::mkSepEmp()
 {
   CVC5_API_TRY_CATCH_BEGIN;
@@ -6499,20 +6182,10 @@
       d_nm->mkNullaryOperator(d_nm->booleanType(), internal::Kind::SEP_EMP);
   (void)res.getType(true); /* kick off type checking */
   return Term(this, res);
->>>>>>> 231c5329
-  ////////
-  CVC5_API_TRY_CATCH_END;
-}
-
-<<<<<<< HEAD
-Term TermManager::mkEmptyBag(const Sort& sort)
-{
-  CVC5_API_TRY_CATCH_BEGIN;
-  CVC5_API_TM_CHECK_SORT(sort);
-  CVC5_API_ARG_CHECK_EXPECTED(sort.isBag(), sort) << "null sort or bag sort";
-  //////// all checks before this line
-  return mkValHelper(internal::EmptyBag(*sort.d_type));
-=======
+  ////////
+  CVC5_API_TRY_CATCH_END;
+}
+
 Term TermManager::mkSepNil(const Sort& sort)
 {
   CVC5_API_TRY_CATCH_BEGIN;
@@ -6522,59 +6195,28 @@
       d_nm->mkNullaryOperator(*sort.d_type, internal::Kind::SEP_NIL);
   (void)res.getType(true); /* kick off type checking */
   return Term(this, res);
->>>>>>> 231c5329
-  ////////
-  CVC5_API_TRY_CATCH_END;
-}
-
-<<<<<<< HEAD
-Term TermManager::mkSepEmp()
-{
-  CVC5_API_TRY_CATCH_BEGIN;
-  //////// all checks before this line
-  internal::Node res =
-      d_nm->mkNullaryOperator(d_nm->booleanType(), internal::Kind::SEP_EMP);
-  (void)res.getType(true); /* kick off type checking */
-  return Term(this, res);
-=======
+  ////////
+  CVC5_API_TRY_CATCH_END;
+}
+
 Term TermManager::mkString(const std::string& s, bool useEscSequences)
 {
   CVC5_API_TRY_CATCH_BEGIN;
   //////// all checks before this line
   return mkValHelper(internal::String(s, useEscSequences));
->>>>>>> 231c5329
-  ////////
-  CVC5_API_TRY_CATCH_END;
-}
-
-<<<<<<< HEAD
-Term TermManager::mkSepNil(const Sort& sort)
-{
-  CVC5_API_TRY_CATCH_BEGIN;
-  CVC5_API_TM_CHECK_SORT(sort);
-  //////// all checks before this line
-  internal::Node res =
-      d_nm->mkNullaryOperator(*sort.d_type, internal::Kind::SEP_NIL);
-  (void)res.getType(true); /* kick off type checking */
-  return Term(this, res);
-=======
+  ////////
+  CVC5_API_TRY_CATCH_END;
+}
+
 Term TermManager::mkString(const std::wstring& s)
 {
   CVC5_API_TRY_CATCH_BEGIN;
   //////// all checks before this line
   return mkValHelper(internal::String(s));
->>>>>>> 231c5329
-  ////////
-  CVC5_API_TRY_CATCH_END;
-}
-
-<<<<<<< HEAD
-Term TermManager::mkString(const std::string& s, bool useEscSequences)
-{
-  CVC5_API_TRY_CATCH_BEGIN;
-  //////// all checks before this line
-  return mkValHelper(internal::String(s, useEscSequences));
-=======
+  ////////
+  CVC5_API_TRY_CATCH_END;
+}
+
 Term TermManager::mkEmptySequence(const Sort& sort)
 {
   CVC5_API_TRY_CATCH_BEGIN;
@@ -6583,18 +6225,10 @@
   std::vector<internal::Node> seq;
   internal::Node res = d_nm->mkConst(internal::Sequence(*sort.d_type, seq));
   return Term(this, res);
->>>>>>> 231c5329
-  ////////
-  CVC5_API_TRY_CATCH_END;
-}
-
-<<<<<<< HEAD
-Term TermManager::mkString(const std::wstring& s)
-{
-  CVC5_API_TRY_CATCH_BEGIN;
-  //////// all checks before this line
-  return mkValHelper(internal::String(s));
-=======
+  ////////
+  CVC5_API_TRY_CATCH_END;
+}
+
 Term TermManager::mkUniverseSet(const Sort& sort)
 {
   CVC5_API_TRY_CATCH_BEGIN;
@@ -6800,39 +6434,14 @@
   internal::Node res =
       d_nm->mkNode(internal::Kind::CARDINALITY_CONSTRAINT, cco);
   return Term(this, res);
->>>>>>> 231c5329
-  ////////
-  CVC5_API_TRY_CATCH_END;
-}
-
-<<<<<<< HEAD
-Term TermManager::mkEmptySequence(const Sort& sort)
-=======
+  ////////
+  CVC5_API_TRY_CATCH_END;
+}
+
 Term TermManager::mkNullableLift(Kind kind, const std::vector<Term>& args)
->>>>>>> 231c5329
-{
-  CVC5_API_TRY_CATCH_BEGIN;
-  CVC5_API_TM_CHECK_SORT(sort);
-  //////// all checks before this line
-<<<<<<< HEAD
-  std::vector<internal::Node> seq;
-  internal::Node res = d_nm->mkConst(internal::Sequence(*sort.d_type, seq));
-  return Term(this, res);
-  ////////
-  CVC5_API_TRY_CATCH_END;
-}
-
-Term TermManager::mkUniverseSet(const Sort& sort)
-{
-  CVC5_API_TRY_CATCH_BEGIN;
-  CVC5_API_TM_CHECK_SORT(sort);
-  //////// all checks before this line
-  internal::Node res =
-      d_nm->mkNullaryOperator(*sort.d_type, internal::Kind::SET_UNIVERSE);
-  // TODO(#2771): Reenable?
-  // (void)res->getType(true); /* kick off type checking */
-  return Term(this, res);
-=======
+{
+  CVC5_API_TRY_CATCH_BEGIN;
+  //////// all checks before this line
   std::vector<internal::Node> vars;
   for (const Term& t : args)
   {
@@ -6851,29 +6460,10 @@
   nodes.insert(nodes.end(), argNodes.begin(), argNodes.end());
 
   return Term(this, d_nm->mkNode(internal::Kind::NULLABLE_LIFT, nodes));
->>>>>>> 231c5329
-  ////////
-  CVC5_API_TRY_CATCH_END;
-}
-
-<<<<<<< HEAD
-Term TermManager::mkBitVector(uint32_t size, uint64_t val)
-{
-  CVC5_API_TRY_CATCH_BEGIN;
-  //////// all checks before this line
-  return mkBVFromIntHelper(size, val);
-  ////////
-  CVC5_API_TRY_CATCH_END;
-}
-
-Term TermManager::mkBitVector(uint32_t size,
-                              const std::string& s,
-                              uint32_t base)
-{
-  CVC5_API_TRY_CATCH_BEGIN;
-  //////// all checks before this line
-  return mkBVFromStrHelper(size, s, base);
-=======
+  ////////
+  CVC5_API_TRY_CATCH_END;
+}
+
 /* Constants and Variables -------------------------------------------------- */
 
 Term TermManager::mkConst(const Sort& sort,
@@ -6883,43 +6473,10 @@
   CVC5_API_TM_CHECK_SORT(sort);
   //////// all checks before this line
   return Term(this, mkConstHelper(*sort.d_type, symbol));
->>>>>>> 231c5329
-  ////////
-  CVC5_API_TRY_CATCH_END;
-}
-
-<<<<<<< HEAD
-Term TermManager::mkFiniteFieldElem(const std::string& value,
-                                    const Sort& sort,
-                                    uint32_t base)
-{
-  CVC5_API_TRY_CATCH_BEGIN;
-  CVC5_API_TM_CHECK_SORT(sort);
-  CVC5_API_ARG_CHECK_EXPECTED(sort.isFiniteField(), sort)
-      << "a finite field sort";
-  //////// all checks before this line
-  internal::Integer v(value, base);
-  internal::FiniteFieldValue f(v, sort.d_type->getFfSize());
-
-  return mkValHelper<internal::FiniteFieldValue>(f);
-  ////////
-  CVC5_API_TRY_CATCH_END;
-}
-
-Term TermManager::mkConstArray(const Sort& sort, const Term& val)
-{
-  CVC5_API_TRY_CATCH_BEGIN;
-  CVC5_API_TM_CHECK_SORT(sort);
-  CVC5_API_TM_CHECK_TERM(val);
-  CVC5_API_ARG_CHECK_EXPECTED(sort.isArray(), sort) << "an array sort";
-  CVC5_API_CHECK(val.getSort() == sort.getArrayElementSort())
-      << "Value does not match element sort";
-  internal::Node n = *val.d_node;
-  CVC5_API_ARG_CHECK_EXPECTED(n.isConst(), val) << "a value";
-  //////// all checks before this line
-  Term res = mkValHelper(internal::ArrayStoreAll(*sort.d_type, n));
-  return res;
-=======
+  ////////
+  CVC5_API_TRY_CATCH_END;
+}
+
 Term TermManager::mkVar(const Sort& sort,
                         const std::optional<std::string>& symbol)
 {
@@ -6952,33 +6509,10 @@
   internal::Node res = nb.constructNode();
   (void)res.getType(true); /* kick off type checking */
   return Term(this, res);
->>>>>>> 231c5329
-  ////////
-  CVC5_API_TRY_CATCH_END;
-}
-
-<<<<<<< HEAD
-Term TermManager::mkFloatingPointPosInf(uint32_t exp, uint32_t sig)
-{
-  CVC5_API_TRY_CATCH_BEGIN;
-  CVC5_API_ARG_CHECK_EXPECTED(exp > 1, exp) << "exponent size > 1";
-  CVC5_API_ARG_CHECK_EXPECTED(sig > 1, sig) << "significand size > 1";
-  //////// all checks before this line
-  return mkValHelper(internal::FloatingPoint::makeInf(
-      internal::FloatingPointSize(exp, sig), false));
-  ////////
-  CVC5_API_TRY_CATCH_END;
-}
-
-Term TermManager::mkFloatingPointNegInf(uint32_t exp, uint32_t sig)
-{
-  CVC5_API_TRY_CATCH_BEGIN;
-  CVC5_API_ARG_CHECK_EXPECTED(exp > 1, exp) << "exponent size > 1";
-  CVC5_API_ARG_CHECK_EXPECTED(sig > 1, sig) << "significand size > 1";
-  //////// all checks before this line
-  return mkValHelper(internal::FloatingPoint::makeInf(
-      internal::FloatingPointSize(exp, sig), true));
-=======
+  ////////
+  CVC5_API_TRY_CATCH_END;
+}
+
 Term TermManager::mkNullableSome(const Term& term)
 {
   CVC5_API_TRY_CATCH_BEGIN;
@@ -6994,33 +6528,10 @@
   internal::Node res = nb.constructNode();
   (void)res.getType(true); /* kick off type checking */
   return Term(this, res);
->>>>>>> 231c5329
-  ////////
-  CVC5_API_TRY_CATCH_END;
-}
-
-<<<<<<< HEAD
-Term TermManager::mkFloatingPointNaN(uint32_t exp, uint32_t sig)
-{
-  CVC5_API_TRY_CATCH_BEGIN;
-  CVC5_API_ARG_CHECK_EXPECTED(exp > 1, exp) << "exponent size > 1";
-  CVC5_API_ARG_CHECK_EXPECTED(sig > 1, sig) << "significand size > 1";
-  //////// all checks before this line
-  return mkValHelper(
-      internal::FloatingPoint::makeNaN(internal::FloatingPointSize(exp, sig)));
-  ////////
-  CVC5_API_TRY_CATCH_END;
-}
-
-Term TermManager::mkFloatingPointPosZero(uint32_t exp, uint32_t sig)
-{
-  CVC5_API_TRY_CATCH_BEGIN;
-  CVC5_API_ARG_CHECK_EXPECTED(exp > 1, exp) << "exponent size > 1";
-  CVC5_API_ARG_CHECK_EXPECTED(sig > 1, sig) << "significand size > 1";
-  //////// all checks before this line
-  return mkValHelper(internal::FloatingPoint::makeZero(
-      internal::FloatingPointSize(exp, sig), false));
-=======
+  ////////
+  CVC5_API_TRY_CATCH_END;
+}
+
 Term TermManager::mkNullableNull(const Sort& sort)
 {
   CVC5_API_TRY_CATCH_BEGIN;
@@ -7034,21 +6545,10 @@
   internal::Node res = nb.constructNode();
   (void)res.getType(true); /* kick off type checking */
   return Term(this, res);
->>>>>>> 231c5329
-  ////////
-  CVC5_API_TRY_CATCH_END;
-}
-
-<<<<<<< HEAD
-Term TermManager::mkFloatingPointNegZero(uint32_t exp, uint32_t sig)
-{
-  CVC5_API_TRY_CATCH_BEGIN;
-  CVC5_API_ARG_CHECK_EXPECTED(exp > 1, exp) << "exponent size > 1";
-  CVC5_API_ARG_CHECK_EXPECTED(sig > 1, sig) << "significand size > 1";
-  //////// all checks before this line
-  return mkValHelper(internal::FloatingPoint::makeZero(
-      internal::FloatingPointSize(exp, sig), true));
-=======
+  ////////
+  CVC5_API_TRY_CATCH_END;
+}
+
 Term TermManager::mkNullableVal(const Term& term)
 {
   CVC5_API_TRY_CATCH_BEGIN;
@@ -7062,18 +6562,10 @@
       d_nm->mkNode(internal::Kind::APPLY_SELECTOR, sel, arg);
   (void)applySel.getType(true); /* kick off type checking */
   return Term(this, applySel);
->>>>>>> 231c5329
-  ////////
-  CVC5_API_TRY_CATCH_END;
-}
-
-<<<<<<< HEAD
-Term TermManager::mkRoundingMode(RoundingMode rm)
-{
-  CVC5_API_TRY_CATCH_BEGIN;
-  //////// all checks before this line
-  return mkValHelper(s_rmodes.at(rm));
-=======
+  ////////
+  CVC5_API_TRY_CATCH_END;
+}
+
 Term TermManager::mkNullableIsNull(const Term& term)
 {
   CVC5_API_TRY_CATCH_BEGIN;
@@ -7087,29 +6579,10 @@
       d_nm->mkNode(internal::Kind::APPLY_TESTER, tester, arg);
   (void)applyTester.getType(true); /* kick off type checking */
   return Term(this, applyTester);
->>>>>>> 231c5329
-  ////////
-  CVC5_API_TRY_CATCH_END;
-}
-
-<<<<<<< HEAD
-Term TermManager::mkFloatingPoint(uint32_t exp, uint32_t sig, const Term& val)
-{
-  CVC5_API_TRY_CATCH_BEGIN;
-  CVC5_API_TM_CHECK_TERM(val);
-  CVC5_API_ARG_CHECK_EXPECTED(exp > 1, exp) << "exponent size > 1";
-  CVC5_API_ARG_CHECK_EXPECTED(sig > 1, sig) << "significand size > 1";
-  uint32_t bw = exp + sig;
-  CVC5_API_ARG_CHECK_EXPECTED(bw == val.d_node->getType().getBitVectorSize(),
-                              val)
-      << "a bit-vector value with bit-width '" << bw << "'";
-  CVC5_API_ARG_CHECK_EXPECTED(
-      val.d_node->getType().isBitVector() && val.d_node->isConst(), val)
-      << "bit-vector value";
-  //////// all checks before this line
-  return mkValHelper(internal::FloatingPoint(
-      exp, sig, val.d_node->getConst<internal::BitVector>()));
-=======
+  ////////
+  CVC5_API_TRY_CATCH_END;
+}
+
 Term TermManager::mkNullableIsSome(const Term& term)
 {
   CVC5_API_TRY_CATCH_BEGIN;
@@ -7123,61 +6596,10 @@
       d_nm->mkNode(internal::Kind::APPLY_TESTER, tester, arg);
   (void)applyTester.getType(true); /* kick off type checking */
   return Term(this, applyTester);
->>>>>>> 231c5329
-  ////////
-  CVC5_API_TRY_CATCH_END;
-}
-
-<<<<<<< HEAD
-Term TermManager::mkFloatingPoint(const Term& sign,
-                                  const Term& exp,
-                                  const Term& sig)
-{
-  CVC5_API_TRY_CATCH_BEGIN;
-  CVC5_API_TM_CHECK_TERM(sign);
-  CVC5_API_TM_CHECK_TERM(exp);
-  CVC5_API_TM_CHECK_TERM(sig);
-  CVC5_API_ARG_CHECK_EXPECTED(
-      sign.d_node->getType().isBitVector() && sign.d_node->isConst(), sign)
-      << "bit-vector value";
-  CVC5_API_ARG_CHECK_EXPECTED(
-      exp.d_node->getType().isBitVector() && exp.d_node->isConst(), exp)
-      << "bit-vector value";
-  CVC5_API_ARG_CHECK_EXPECTED(
-      sig.d_node->getType().isBitVector() && sig.d_node->isConst(), sig)
-      << "bit-vector value";
-  CVC5_API_ARG_CHECK_EXPECTED(sign.d_node->getType().getBitVectorSize() == 1,
-                              sign)
-      << "a bit-vector value of size 1";
-  CVC5_API_ARG_CHECK_EXPECTED(exp.d_node->getType().getBitVectorSize() > 1, exp)
-      << "a bit-vector value of size > 1";
-  //////// all checks before this line
-  uint32_t esize = exp.d_node->getType().getBitVectorSize();
-  uint32_t ssize = sig.d_node->getType().getBitVectorSize() + 1;
-  return mkValHelper(internal::FloatingPoint(
-      esize,
-      ssize,
-      sign.d_node->getConst<internal::BitVector>().concat(
-          exp.d_node->getConst<internal::BitVector>().concat(
-              sig.d_node->getConst<internal::BitVector>()))));
-  ////////
-  CVC5_API_TRY_CATCH_END;
-}
-
-Term TermManager::mkCardinalityConstraint(const Sort& sort, uint32_t upperBound)
-{
-  CVC5_API_TRY_CATCH_BEGIN;
-  CVC5_API_TM_CHECK_SORT(sort);
-  CVC5_API_ARG_CHECK_EXPECTED(sort.isUninterpretedSort(), sort)
-      << "an uninterpreted sort";
-  CVC5_API_ARG_CHECK_EXPECTED(upperBound > 0, upperBound) << "a value > 0";
-  //////// all checks before this line
-  internal::Node cco =
-      d_nm->mkConst(internal::CardinalityConstraint(*sort.d_type, upperBound));
-  internal::Node res =
-      d_nm->mkNode(internal::Kind::CARDINALITY_CONSTRAINT, cco);
-  return Term(this, res);
-=======
+  ////////
+  CVC5_API_TRY_CATCH_END;
+}
+
 /* Datatype Constructor Declaration ----------------------------------------- */
 
 DatatypeConstructorDecl TermManager::mkDatatypeConstructorDecl(
@@ -7186,171 +6608,10 @@
   CVC5_API_TRY_CATCH_BEGIN;
   //////// all checks before this line
   return DatatypeConstructorDecl(this, name);
->>>>>>> 231c5329
-  ////////
-  CVC5_API_TRY_CATCH_END;
-}
-
-<<<<<<< HEAD
-Term TermManager::mkNullableLift(Kind kind, const std::vector<Term>& args)
-{
-  CVC5_API_TRY_CATCH_BEGIN;
-  //////// all checks before this line
-  std::vector<internal::Node> vars;
-  for (const Term& t : args)
-  {
-    internal::TypeNode type = t.d_node->getType();
-    internal::TypeNode elementType = type[0];
-    internal::Node var = mkVarHelper(elementType);
-    vars.push_back(var);
-  }
-  internal::Node varList = d_nm->mkNode(internal::Kind::BOUND_VAR_LIST, vars);
-  internal::Kind internalKind = extToIntKind(kind);
-  internal::Node body = d_nm->mkNode(internalKind, vars);
-  internal::Node lambda = d_nm->mkNode(internal::Kind::LAMBDA, varList, body);
-  std::vector<internal::Node> nodes;
-  nodes.push_back(lambda);
-  auto argNodes = Term::termVectorToNodes(args);
-  nodes.insert(nodes.end(), argNodes.begin(), argNodes.end());
-
-  return Term(this, d_nm->mkNode(internal::Kind::NULLABLE_LIFT, nodes));
-  ////////
-  CVC5_API_TRY_CATCH_END;
-}
-
-/* Constants and Variables -------------------------------------------------- */
-
-Term TermManager::mkConst(const Sort& sort,
-                          const std::optional<std::string>& symbol)
-{
-  CVC5_API_TRY_CATCH_BEGIN;
-  CVC5_API_TM_CHECK_SORT(sort);
-  //////// all checks before this line
-  return Term(this, mkConstHelper(*sort.d_type, symbol));
-  ////////
-  CVC5_API_TRY_CATCH_END;
-}
-
-Term TermManager::mkVar(const Sort& sort,
-                        const std::optional<std::string>& symbol)
-{
-  CVC5_API_TRY_CATCH_BEGIN;
-  CVC5_API_TM_CHECK_SORT(sort);
-  //////// all checks before this line
-  return Term(this, mkVarHelper(*sort.d_type, symbol));
-  ////////
-  CVC5_API_TRY_CATCH_END;
-}
-
-Term TermManager::mkTuple(const std::vector<Term>& terms)
-{
-  CVC5_API_TRY_CATCH_BEGIN;
-  CVC5_API_TM_CHECK_TERMS(terms);
-  //////// all checks before this line
-  std::vector<internal::Node> args;
-  std::vector<internal::TypeNode> typeNodes;
-  for (size_t i = 0, size = terms.size(); i < size; i++)
-  {
-    internal::Node n = *terms[i].d_node;
-    args.push_back(n);
-    typeNodes.push_back(n.getType());
-  }
-  internal::TypeNode tn = d_nm->mkTupleType(typeNodes);
-  const internal::DType& dt = tn.getDType();
-  internal::NodeBuilder nb(extToIntKind(Kind::APPLY_CONSTRUCTOR));
-  nb << dt[0].getConstructor();
-  nb.append(args);
-  internal::Node res = nb.constructNode();
-  (void)res.getType(true); /* kick off type checking */
-  return Term(this, res);
-  ////////
-  CVC5_API_TRY_CATCH_END;
-}
-
-Term TermManager::mkNullableSome(const Term& term)
-{
-  CVC5_API_TRY_CATCH_BEGIN;
-  CVC5_API_TM_CHECK_TERM(term);
-  //////// all checks before this line
-  internal::Node arg = *term.d_node;
-  internal::TypeNode typeNode = arg.getType();
-  internal::TypeNode tn = d_nm->mkNullableType(typeNode);
-  const internal::DType& dt = tn.getDType();
-  internal::NodeBuilder nb(extToIntKind(Kind::APPLY_CONSTRUCTOR));
-  nb << dt[1].getConstructor();
-  nb.append(arg);
-  internal::Node res = nb.constructNode();
-  (void)res.getType(true); /* kick off type checking */
-  return Term(this, res);
-  ////////
-  CVC5_API_TRY_CATCH_END;
-}
-
-Term TermManager::mkNullableNull(const Sort& sort)
-{
-  CVC5_API_TRY_CATCH_BEGIN;
-  CVC5_API_TM_CHECK_SORT(sort);
-  CVC5_API_ARG_CHECK_EXPECTED(sort.isNullable(), sort) << "nullable sort";
-  //////// all checks before this line
-  internal::TypeNode tn = sort.getTypeNode();
-  const internal::DType& dt = tn.getDType();
-  internal::NodeBuilder nb(extToIntKind(Kind::APPLY_CONSTRUCTOR));
-  nb << dt[0].getConstructor();
-  internal::Node res = nb.constructNode();
-  (void)res.getType(true); /* kick off type checking */
-  return Term(this, res);
-  ////////
-  CVC5_API_TRY_CATCH_END;
-}
-
-Term TermManager::mkNullableVal(const Term& term)
-{
-  CVC5_API_TRY_CATCH_BEGIN;
-  CVC5_API_TM_CHECK_TERM(term);
-  //////// all checks before this line
-  internal::Node arg = (*term.d_node);
-  internal::TypeNode tn = arg.getType();
-  const internal::DType& dt = tn.getDType();
-  internal::Node sel = dt[1][0].getSelector();
-  internal::Node applySel =
-      d_nm->mkNode(internal::Kind::APPLY_SELECTOR, sel, arg);
-  (void)applySel.getType(true); /* kick off type checking */
-  return Term(this, applySel);
-  ////////
-  CVC5_API_TRY_CATCH_END;
-}
-
-Term TermManager::mkNullableIsNull(const Term& term)
-{
-  CVC5_API_TRY_CATCH_BEGIN;
-  CVC5_API_TM_CHECK_TERM(term);
-  //////// all checks before this line
-  internal::Node arg = (*term.d_node);
-  internal::TypeNode tn = arg.getType();
-  const internal::DType& dt = tn.getDType();
-  internal::Node tester = dt[0].getTester();
-  internal::Node applyTester =
-      d_nm->mkNode(internal::Kind::APPLY_TESTER, tester, arg);
-  (void)applyTester.getType(true); /* kick off type checking */
-  return Term(this, applyTester);
-  ////////
-  CVC5_API_TRY_CATCH_END;
-}
-
-Term TermManager::mkNullableIsSome(const Term& term)
-{
-  CVC5_API_TRY_CATCH_BEGIN;
-  CVC5_API_TM_CHECK_TERM(term);
-  //////// all checks before this line
-  internal::Node arg = (*term.d_node);
-  internal::TypeNode tn = arg.getType();
-  const internal::DType& dt = tn.getDType();
-  internal::Node tester = dt[1].getTester();
-  internal::Node applyTester =
-      d_nm->mkNode(internal::Kind::APPLY_TESTER, tester, arg);
-  (void)applyTester.getType(true); /* kick off type checking */
-  return Term(this, applyTester);
-=======
+  ////////
+  CVC5_API_TRY_CATCH_END;
+}
+
 /* Datatype Declaration ----------------------------------------------------- */
 
 DatatypeDecl TermManager::mkDatatypeDecl(const std::string& name,
@@ -7359,38 +6620,10 @@
   CVC5_API_TRY_CATCH_BEGIN;
   //////// all checks before this line
   return DatatypeDecl(this, name, isCoDatatype);
->>>>>>> 231c5329
-  ////////
-  CVC5_API_TRY_CATCH_END;
-}
-
-<<<<<<< HEAD
-/* Datatype Constructor Declaration ----------------------------------------- */
-
-DatatypeConstructorDecl TermManager::mkDatatypeConstructorDecl(
-    const std::string& name)
-{
-  CVC5_API_TRY_CATCH_BEGIN;
-  //////// all checks before this line
-  return DatatypeConstructorDecl(this, name);
-  ////////
-  CVC5_API_TRY_CATCH_END;
-}
-
-/* Datatype Declaration ----------------------------------------------------- */
-
-DatatypeDecl TermManager::mkDatatypeDecl(const std::string& name,
-                                         bool isCoDatatype)
-{
-  CVC5_API_TRY_CATCH_BEGIN;
-  //////// all checks before this line
-  return DatatypeDecl(this, name, isCoDatatype);
-  ////////
-  CVC5_API_TRY_CATCH_END;
-}
-
-=======
->>>>>>> 231c5329
+  ////////
+  CVC5_API_TRY_CATCH_END;
+}
+
 DatatypeDecl TermManager::mkDatatypeDecl(const std::string& name,
                                          const std::vector<Sort>& params,
                                          bool isCoDatatype)
@@ -8965,12 +8198,8 @@
   CVC5_API_SOLVER_CHECK_TERM(conj);
   CVC5_API_CHECK(d_slv->getOptions().smt.produceInterpolants)
       << "Cannot get interpolant unless interpolants are enabled (try "
-<<<<<<< HEAD
-         "--produce-interpolants)";
-=======
          "--"
       << internal::options::smt::longName::produceInterpolants << ")";
->>>>>>> 231c5329
   for (const auto& sym : grammar.d_sg->getNtSyms())
   {
     CVC5_API_CHECK(!grammar.d_sg->getRulesFor(sym).empty())
@@ -9023,12 +8252,8 @@
   CVC5_API_TRY_CATCH_BEGIN;
   CVC5_API_SOLVER_CHECK_TERM(conj);
   CVC5_API_CHECK(d_slv->getOptions().smt.produceAbducts)
-<<<<<<< HEAD
-      << "Cannot get abduct unless abducts are enabled (try --produce-abducts)";
-=======
       << "Cannot get abduct unless abducts are enabled (try --"
       << internal::options::smt::longName::produceAbducts << ")";
->>>>>>> 231c5329
   for (const auto& sym : grammar.d_sg->getNtSyms())
   {
     CVC5_API_CHECK(!grammar.d_sg->getRulesFor(sym).empty())
