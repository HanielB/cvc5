--- conflicted
+++ resolved
@@ -1206,7 +1206,6 @@
                         sort.
         """
         return _sort(self, self.ctm.mkFloatingPointSort(exp, sig))
-<<<<<<< HEAD
 
     def mkFiniteFieldSort(self, size, int base=10):
         """
@@ -2177,8 +2176,6 @@
                          future release.
         """
         return self.tm.mkFloatingPointSort(exp, sig)
-=======
->>>>>>> 231c5329
 
     def mkFiniteFieldSort(self, size, int base=10):
         """
@@ -2197,981 +2194,6 @@
             .. warning:: This function is deprecated and will be removed in a
                          future release.
         """
-<<<<<<< HEAD
-=======
-        if base == 10:
-            if not isinstance(size, str) and not isinstance(size, int):
-                raise ValueError(
-                    "Invalid first argument '{}' to mkFiniteFieldSort, "
-                    "expected string or integer value".format(size))
-        else:
-            if not isinstance(size, str):
-                raise ValueError(
-                    "Invalid first argument '{}' to mkFiniteFieldSort, "
-                    "expected string value".format(size))
-        if not isinstance(base, int):
-            raise ValueError(
-            "Invalid second argument '{}' to mkFiniteFieldSort, "
-            "expected integer value".format(base))
-        return _sort(
-            self,
-            self.ctm.mkFiniteFieldSort(
-              <const string&> str(size).encode(), <uint32_t> base))
-
-    def mkDatatypeSort(self, DatatypeDecl dtypedecl):
-        """
-            Create a datatype sort.
-
-            :param dtypedecl: The datatype declaration from which the sort is
-                              created.
-            :return: The datatype sort.
-        """
-        return _sort(self, self.ctm.mkDatatypeSort(dtypedecl.cdtdecl))
-
-    def mkDatatypeSorts(self, list dtypedecls):
-        """
-            Create a vector of datatype sorts using unresolved sorts. The names
-            of the datatype declarations in dtypedecls must be distinct.
-
-            When constructing datatypes, unresolved sorts are replaced by the
-            datatype sort constructed for the datatype declaration it is
-            associated with.
-
-            :param dtypedecls: The datatype declarations from which the sort is
-                               created.
-            :return: The datatype sorts.
-        """
-        sorts = []
-        cdef vector[c_DatatypeDecl] decls
-        for decl in dtypedecls:
-            decls.push_back((<DatatypeDecl?> decl).cdtdecl)
-        csorts = self.ctm.mkDatatypeSorts(
-            <const vector[c_DatatypeDecl]&> decls)
-        for csort in csorts:
-          sorts.append(_sort(self, csort))
-        return sorts
-
-    def mkFunctionSort(self, sorts, Sort codomain):
-        """
-            Create function sort.
-
-            :param sorts: The sort of the function arguments.
-            :param codomain: The sort of the function return value.
-            :return: The function sort.
-        """
-        # populate a vector with dereferenced c_Sorts
-        cdef vector[c_Sort] v
-        if isinstance(sorts, Sort):
-            v.push_back((<Sort?>sorts).csort)
-        else:
-            for s in sorts:
-                v.push_back((<Sort?>s).csort)
-
-        return _sort(
-            self,
-            self.ctm.mkFunctionSort(<const vector[c_Sort]&> v, codomain.csort))
-
-    def mkParamSort(self, str symbolname = None):
-        """
-            Create a sort parameter.
-
-            .. warning:: This function is experimental and may change in future
-                         versions.
-
-            :param symbol: The name of the sort.
-            :return: The sort parameter.
-        """
-        if symbolname is None:
-          return _sort(self, self.ctm.mkParamSort())
-        return _sort(self, self.ctm.mkParamSort(symbolname.encode()))
-
-    def mkPredicateSort(self, *sorts):
-        """
-            Create a predicate sort.
-
-            :param sorts: The list of sorts of the predicate.
-            :return: The predicate sort.
-        """
-        cdef vector[c_Sort] v
-        for s in sorts:
-            v.push_back((<Sort?> s).csort)
-        return _sort(self, self.ctm.mkPredicateSort(<const vector[c_Sort]&> v))
-
-    def mkRecordSort(self, *fields):
-        """
-            Create a record sort
-
-            .. warning:: This function is experimental and may change in future
-                         versions.
-
-            :param fields: The list of fields of the record.
-            :return: The record sort.
-        """
-        cdef vector[pair[string, c_Sort]] v
-        cdef pair[string, c_Sort] p
-        for f in fields:
-            name, sortarg = f
-            name = name.encode()
-            p = pair[string, c_Sort](<string?> name, (<Sort?> sortarg).csort)
-            v.push_back(p)
-        return _sort(
-            self,
-            self.ctm.mkRecordSort(<const vector[pair[string, c_Sort]] &> v))
-
-    def mkSetSort(self, Sort elemSort):
-        """
-            Create a set sort.
-
-            :param elemSort: The sort of the set elements.
-            :return: The set sort.
-        """
-        return _sort(self, self.ctm.mkSetSort(elemSort.csort))
-
-    def mkBagSort(self, Sort elemSort):
-        """
-            Create a bag sort.
-
-            :param elemSort: The sort of the bag elements.
-            :return: The bag sort.
-        """
-        return _sort(self, self.ctm.mkBagSort(elemSort.csort))
-
-    def mkSequenceSort(self, Sort elemSort):
-        """
-            Create a sequence sort.
-
-            :param elemSort: The sort of the sequence elements
-            :return: The sequence sort.
-        """
-        return _sort(self, self.ctm.mkSequenceSort(elemSort.csort))
-
-    def mkAbstractSort(self, kind):
-        """
-            Create an abstract sort. An abstract sort represents a sort for a
-            given kind whose parameters and arguments are unspecified.
-
-            Given ``kind`` must be the kind of a sort that can be abstracted,
-            i.e., a sort that has indices or argument sorts. For example,
-            :py:obj:`ARRAY_SORT <Kind.ARRAY_SORT>`
-            and :py:obj:`BITVECTOR_SORT <Kind.BITVECTOR_SORT>` can be
-            passed as the kind ``k`` to this method, while
-            :py:obj:`INTEGER_SORT <Kind.INTEGER_SORT>` and
-            :py:obj:`STRING_SORT <Kind.STRING_SORT>` cannot.
-
-            .. note::
-            Providing the kind :py:obj:`ABSTRACT_SORT <Kind.ABSTRACT_SORT>`
-            as an argument to this method returns the (fully) unspecified sort,
-            denoted ``?``.
-
-            .. note::
-            Providing a kind of sort that has no indices and a fixed arity of
-            argument sorts will return the sort of kind ``kind`` whose
-            arguments are the unspecified sort. For example,
-            ``mkAbstractSort(ARRAY_SORT)`` will return the sort
-            ``(ARRAY_SORT ? ?)`` instead of the abstract sort whose abstract
-            kind is py:obj:`ARRAY_SORT <Kind.ARRAY_SORT>`.
-
-            :param k: The kind of the abstract sort
-            :return: The abstract sort.
-
-            .. warning:: This function is experimental and may change in future
-                         versions.
-        """
-        return _sort(self, self.ctm.mkAbstractSort(<c_SortKind> kind.value))
-
-    def mkUninterpretedSort(self, str name = None):
-        """
-            Create an uninterpreted sort.
-
-            :param symbol: The name of the sort.
-            :return: The uninterpreted sort.
-        """
-        cdef Sort sort = Sort(self)
-        if name is None:
-          return _sort(self, self.ctm.mkUninterpretedSort())
-        return _sort(self, self.ctm.mkUninterpretedSort(name.encode()))
-
-    def mkUnresolvedDatatypeSort(self, str name, size_t arity = 0):
-        """
-            Create an unresolved datatype sort.
-
-            This is for creating yet unresolved sort placeholders for mutually
-            recursive datatypes.
-
-            :param symbol: The name of the sort.
-            :param arity: The number of sort parameters of the sort.
-            :return: The unresolved sort.
-        """
-        return _sort(
-            self,
-            self.ctm.mkUnresolvedDatatypeSort(name.encode(), arity))
-
-    def mkUninterpretedSortConstructorSort(self, size_t arity, str symbol = None):
-        """
-            Create a sort constructor sort.
-
-            An uninterpreted sort constructor is an uninterpreted sort with
-            arity > 0.
-
-            :param symbol: The symbol of the sort.
-            :param arity: The arity of the sort (must be > 0).
-            :return: The sort constructor sort.
-        """
-        cdef Sort sort = Sort(self)
-        if symbol is None:
-          return _sort(self, self.ctm.mkUninterpretedSortConstructorSort(arity))
-        return _sort(
-            self,
-            self.ctm.mkUninterpretedSortConstructorSort(arity, symbol.encode()))
-
-    def mkTupleSort(self, *sorts):
-        """
-            Create a tuple sort.
-
-            :param sorts: Of the elements of the tuple.
-            :return: The tuple sort.
-        """
-        cdef vector[c_Sort] v
-        for s in sorts:
-            v.push_back((<Sort?> s).csort)
-        return _sort(self, self.ctm.mkTupleSort(v))
-
-    def mkNullableSort(self, Sort elemSort):
-        """
-            Create a nullable sort.
-
-            :param elemSort: The sort of the element of the nullable.
-            :return: The nullable sort.
-        """
-        return _sort(self, self.ctm.mkNullableSort(elemSort.csort))
-
-    def mkTerm(self, kind_or_op, *args):
-        """
-            Create a term.
-
-            Supports the following arguments:
-
-            - ``Term mkTerm(Kind kind)``
-            - ``Term mkTerm(Op op)``
-            - ``Term mkTerm(Kind kind, *args)``
-            - ``Term mkTerm(Op op, *args)``
-
-            where ``*args`` is a comma-separated list of terms.
-        """
-        cdef vector[c_Term] v
-        op = kind_or_op
-        if isinstance(kind_or_op, Kind):
-            op = self.mkOp(kind_or_op)
-        if len(args) == 0:
-            return _term(self, self.ctm.mkTerm((<Op?> op).cop))
-        for a in args:
-            v.push_back((<Term?> a).cterm)
-        return _term(self, self.ctm.mkTerm((<Op?> op).cop, v))
-
-    def mkTuple(self, terms):
-        """
-            Create a tuple term. Terms are automatically converted if sorts are
-            compatible.
-
-            :param terms: The elements in the tuple.
-            :return: The tuple Term.
-        """
-        cdef vector[c_Term] cterms
-
-        for s in terms:
-            cterms.push_back((<Term?> s).cterm)
-        return _term(self, self.ctm.mkTuple(cterms))
-
-    def mkNullableSome(self, Term term):
-        """
-            Create a nullable some term.
-
-            :param term: The elements value.
-            :return: The element value wrapped in some constructor.
-        """
-        return _term(self, self.ctm.mkNullableSome(term.cterm))
-
-    def mkNullableVal(self, Term term):
-        """
-            Create a selector for nullable term.
-
-            :param term: A nullable term.
-            :return: The element value of the nullable term.
-        """
-        return _term(self, self.ctm.mkNullableVal(term.cterm))
-
-    def mkNullableIsNull(self, Term term):
-        """
-            Create a null tester for a nullable term.
-
-            :param term: A nullable term.
-            :return: A tester whether term is null.
-        """
-        return _term(self, self.ctm.mkNullableIsNull(term.cterm))
-
-    def mkNullableIsSome(self, Term term):
-        """
-            Create a some tester for a nullable term.
-
-            :param term: A nullable term.
-            :return: A tester whether term is some.
-        """
-        return _term(self, self.ctm.mkNullableIsSome(term.cterm))
-
-    def mkNullableNull(self, Sort sort):
-        """
-            Create a constant representing an null of the given sort.
-
-            :param term: The sort of the Nullable element.
-            :return: The null constant.
-        """
-        return _term(self, self.ctm.mkNullableNull(sort.csort))
-
-    def mkNullableLift(self, kind, *args):
-        """
-            Create a term that lifts kind to nullable terms.
-            Example:
-            If we have the term ((_ nullable.lift +) x y),
-            where x, y of type (Nullable Int), then
-            kind would be ADD, and args would be [x, y].
-            This function would return
-            (nullable.lift (lambda ((a Int) (b Int)) (+ a b)) x y)
-
-            :param kind: The lifted operator.
-            :param args: The arguments of the lifted operator.
-            :return: A term of Kind NULLABLE_LIFT where the first child
-                     is a lambda expression, and the remaining children are
-                     the original arguments.
-        """
-        cdef vector[c_Term] cterms
-        for a in args:
-            cterms.push_back((<Term?> a).cterm)
-        return _term(self, self.ctm.mkNullableLift(<c_Kind> kind.value, cterms))
-
-    def mkOp(self, k, *args):
-        """
-            Create operator.
-
-            Supports the following arguments:
-
-            - ``Op mkOp(Kind kind)``
-            - ``Op mkOp(Kind kind, const string& arg)``
-            - ``Op mkOp(Kind kind, uint32_t arg0, ...)``
-        """
-        cdef vector[uint32_t] v
-
-        if len(args) == 0:
-            return _op(self, self.ctm.mkOp(<c_Kind> k.value))
-        elif len(args) == 1 and isinstance(args[0], str):
-            return _op(
-                self,
-                self.ctm.mkOp(
-                  <c_Kind> k.value, <const string &> args[0].encode()))
-        for a in args:
-            if not isinstance(a, int):
-              raise ValueError(
-                        "Expected uint32_t for argument {}".format(a))
-            if a < 0 or a >= 2 ** 31:
-                raise ValueError(
-                        "Argument {} must fit in a uint32_t".format(a))
-            v.push_back(<uint32_t?> a)
-        return _op(self, self.ctm.mkOp(<c_Kind> k.value, v))
-
-    def mkTrue(self):
-        """
-            Create a Boolean true constant.
-
-            :return: The true constant.
-        """
-        return _term(self, self.ctm.mkTrue())
-
-    def mkFalse(self):
-        """
-            Create a Boolean false constant.
-
-            :return: The false constant.
-        """
-        return _term(self, self.ctm.mkFalse())
-
-    def mkBoolean(self, bint val):
-        """
-            Create a Boolean constant.
-
-            :return: The Boolean constant.
-            :param val: The value of the constant.
-        """
-        return _term(self, self.ctm.mkBoolean(val))
-
-    def mkPi(self):
-        """
-            Create a constant representing the number Pi.
-
-            :return: A constant representing :py:obj:`PI <Kind.PI>`.
-        """
-        return _term(self, self.ctm.mkPi())
-
-    def mkInteger(self, val):
-        """
-            Create an integer constant.
-
-            :param val: Representation of the constant: either a string or
-                        integer.
-            :return: A constant of sort Integer.
-        """
-        if isinstance(val, str):
-            return _term(
-                self,
-                self.ctm.mkInteger(<const string &> str(val).encode()))
-        assert(isinstance(val, int))
-        return _term(self, self.ctm.mkInteger(<int?> val))
-
-    def mkReal(self, numerator, denominator=None):
-        """
-            Create a real constant from a numerator and an optional denominator.
-
-            First converts the arguments to a temporary string, either
-            ``"<numerator>"`` or ``"<numerator>/<denominator>"``. This temporary
-            string is forwarded to :cpp:func:`cvc5::Solver::mkReal()` and should
-            thus represent an integer, a decimal number or a fraction.
-
-            :param numerator: The numerator.
-            :param denominator: The denominator, or ``None``.
-            :return: A real term with literal value.
-        """
-        if denominator is None:
-            return _term(self, self.ctm.mkReal(str(numerator).encode()))
-        return _term(
-            self,
-            self.ctm.mkReal("{}/{}".format(numerator, denominator).encode()))
-
-    def mkRegexpAll(self):
-        """
-            Create a regular expression all (``re.all``) term.
-
-            :return: The all term.
-        """
-        return _term(self, self.ctm.mkRegexpAll())
-
-    def mkRegexpAllchar(self):
-        """
-            Create a regular expression allchar (``re.allchar``) term.
-
-            :return: The allchar term.
-        """
-        return _term(self, self.ctm.mkRegexpAllchar())
-
-    def mkRegexpNone(self):
-        """
-            Create a regular expression none (``re.none``) term.
-
-            :return: The none term.
-        """
-        return _term(self, self.ctm.mkRegexpNone())
-
-    def mkEmptySet(self, Sort s):
-        """
-            Create a constant representing an empty set of the given sort.
-
-            :param sort: The sort of the set elements.
-            :return: The empty set constant.
-        """
-        return _term(self, self.ctm.mkEmptySet(s.csort))
-
-    def mkEmptyBag(self, Sort s):
-        """
-            Create a constant representing an empty bag of the given sort.
-
-            :param sort: The sort of the bag elements.
-            :return: The empty bag constant.
-        """
-        return _term(self, self.ctm.mkEmptyBag(s.csort))
-
-    def mkSepEmp(self):
-        """
-            Create a separation logic empty term.
-
-            .. warning:: This function is experimental and may change in future
-                         versions.
-
-            :return: The separation logic empty term.
-        """
-        return _term(self, self.ctm.mkSepEmp())
-
-    def mkSepNil(self, Sort sort):
-        """
-            Create a separation logic nil term.
-
-            .. warning:: This function is experimental and may change in future
-                         versions.
-
-            :param sort: The sort of the nil term.
-            :return: The separation logic nil term.
-        """
-        return _term(self, self.ctm.mkSepNil(sort.csort))
-
-    def mkString(self, str s, useEscSequences = None):
-        """
-            Create a String constant from a ``str`` which may contain SMT-LIB
-            compatible escape sequences like ``\\u1234`` to encode unicode
-            characters.
-
-            :param s: The string this constant represents.
-            :param useEscSequences: Determines whether escape sequences in `s`
-                                    should be converted to the corresponding
-                                    unicode character
-            :return: The String constant.
-        """
-        cdef Py_ssize_t size
-        if isinstance(useEscSequences, bool):
-            return _term(
-                self,
-                self.ctm.mkString(s.encode(), <bint> useEscSequences))
-        cdef wchar_t* tmp = PyUnicode_AsWideCharString(s, &size)
-        cdef Term res = _term(self, self.ctm.mkString(c_wstring(tmp, size)))
-        PyMem_Free(tmp)
-        return res
-
-    def mkEmptySequence(self, Sort sort):
-        """
-            Create an empty sequence of the given element sort.
-
-            :param sort: The element sort of the sequence.
-            :return: The empty sequence with given element sort.
-        """
-        return _term(self, self.ctm.mkEmptySequence(sort.csort))
-
-    def mkUniverseSet(self, Sort sort):
-        """
-            Create a universe set of the given sort.
-
-            :param sort: The sort of the set elements
-            :return: The universe set constant
-        """
-        return _term(self, self.ctm.mkUniverseSet(sort.csort))
-
-    def mkBitVector(self, int size, *args):
-        """
-            Create bit-vector value.
-
-            Supports the following arguments:
-
-            - ``Term mkBitVector(int size, int val=0)``
-            - ``Term mkBitVector(int size, string val, int base)``
-
-            :param size: The bit-width.
-            :param val: An integer representating the value, in the first form.
-                        In the second form, a string representing the value.
-            :param base: The base of the string representation (second form
-                         only).
-            :return: A Term representing a bit-vector value.
-        """
-        if len(args) == 0:
-            return _term(self, self.ctm.mkBitVector(<uint32_t> size))
-        if len(args) == 1:
-            val = args[0]
-            if not isinstance(val, int):
-                raise ValueError(
-                    "Invalid second argument to mkBitVector '{}', "
-                    "expected integer value".format(size))
-            return _term(
-                self,
-                self.ctm.mkBitVector(
-                  <uint32_t> size, <const string&> str(val).encode(), 10))
-        if len(args) == 2:
-            val = args[0]
-            base = args[1]
-            if not isinstance(val, str):
-                raise ValueError(
-                    "Invalid second argument to mkBitVector '{}', "
-                    "expected value string".format(size))
-            if not isinstance(base, int):
-                raise ValueError(
-                    "Invalid third argument to mkBitVector '{}', "
-                    "expected base given as integer".format(size))
-            return _term(
-                self,
-                self.ctm.mkBitVector(
-                  <uint32_t> size,
-                  <const string&> str(val).encode(),
-                  <uint32_t> base))
-        raise ValueError("Unexpected inputs to mkBitVector")
-
-    def mkFiniteFieldElem(self, value, Sort sort, int base=10):
-        """
-            Create finite field value.
-
-            Supports the following arguments:
-
-            - ``Term mkFiniteFieldElem(int value, Sort sort)``
-            - ``Term mkFiniteFieldElem(string value, Sort sort)``
-            - ``Term mkFiniteFieldElem(string value, Sort sort, int base)``
-
-            :param value: The value of the element's integer representation.
-                          An integer or string of base 10 if the base is not
-                          explicitly given, and else a string in the given base.
-            :param sort: The field to create the element in.
-            :param base: The base of the string representation of ``value``.
-            :return: A Term representing a finite field value.
-        """
-        if base == 10:
-            if not isinstance(value, str) and not isinstance(value, int):
-                raise ValueError(
-                    "Invalid first argument to mkFiniteFieldElem '{}', "
-                    "expected string or integer value".format(value))
-        else:
-            if not isinstance(value, str):
-                raise ValueError(
-                    "Invalid first argument to mkFiniteFieldElem '{}', "
-                    "expected string value".format(value))
-
-        if not isinstance(base, int):
-            raise ValueError(
-            "Invalid third argument to mkFiniteFieldElem '{}', "
-            "expected integer value".format(base))
-
-        return _term(
-            self,
-            self.ctm.mkFiniteFieldElem(
-              <const string&> str(value).encode(),
-              sort.csort,
-              <uint32_t> base))
-
-    def mkConstArray(self, Sort sort, Term val):
-        """
-            Create a constant array with the provided constant value stored at
-            every index
-
-            :param sort: The sort of the constant array (must be an array sort).
-            :param val: The constant value to store (must match the sort's
-                        element sort).
-            :return: The constant array term.
-            """
-        return _term(self, self.ctm.mkConstArray(sort.csort, val.cterm))
-
-    def mkFloatingPointPosInf(self, int exp, int sig):
-        """
-            Create a positive infinity floating-point constant.
-
-            :param exp: Number of bits in the exponent.
-            :param sig: Number of bits in the significand.
-            :return: The floating-point constant.
-        """
-        return _term(self, self.ctm.mkFloatingPointPosInf(exp, sig))
-
-    def mkFloatingPointNegInf(self, int exp, int sig):
-        """
-            Create a negative infinity floating-point constant.
-
-            :param exp: Number of bits in the exponent.
-            :param sig: Number of bits in the significand.
-            :return: The floating-point constant.
-        """
-        return _term(self, self.ctm.mkFloatingPointNegInf(exp, sig))
-
-    def mkFloatingPointNaN(self, int exp, int sig):
-        """
-            Create a not-a-number (NaN) floating-point constant.
-
-            :param exp: Number of bits in the exponent.
-            :param sig: Number of bits in the significand.
-            :return: The floating-point constant.
-        """
-        return _term(self, self.ctm.mkFloatingPointNaN(exp, sig))
-
-    def mkFloatingPointPosZero(self, int exp, int sig):
-        """
-            Create a positive zero (+0.0) floating-point constant.
-
-            :param exp: Number of bits in the exponent.
-            :param sig: Number of bits in the significand.
-            :return: The floating-point constant.
-        """
-        return _term(self, self.ctm.mkFloatingPointPosZero(exp, sig))
-
-    def mkFloatingPointNegZero(self, int exp, int sig):
-        """
-            Create a negative zero (+0.0) floating-point constant.
-
-            :param exp: Number of bits in the exponent.
-            :param sig: Number of bits in the significand.
-            :return: The floating-point constant.
-        """
-        return _term(self, self.ctm.mkFloatingPointNegZero(exp, sig))
-
-    def mkRoundingMode(self, rm):
-        """
-            Create a roundingmode constant.
-
-            :param rm: The floating point rounding mode this constant
-                       represents.
-        """
-        return _term(self, self.ctm.mkRoundingMode(<c_RoundingMode> rm.value))
-
-    def mkFloatingPoint(self, arg0, arg1, Term arg2):
-        """
-            Create a floating-point value from a bit-vector given in IEEE-754
-            format, or from its three IEEE-754 bit-vector value components
-            (sign bit, exponent, significand). Arguments must be either given
-            as (int, int, Term) or (Term, Term, Term).
-
-            :param arg0  The size of the exponent or the sign bit.
-            :param arg1  The size of the signifcand or the bit-vector
-                         representing the exponent.
-            :param arg2: The value of the floating-point constant as a
-                         bit-vector term or the bit-vector representing the
-                         significand.
-            :return The floating-point value.
-        """
-        if isinstance(arg0, int):
-            return _term(
-                self,
-                self.ctm.mkFloatingPoint(<int> arg0, <int> arg1, arg2.cterm))
-        return _term(
-            self,
-            self.ctm.mkFloatingPoint(
-                (<Term> arg0).cterm, (<Term> arg1).cterm, arg2.cterm))
-
-    def mkCardinalityConstraint(self, Sort sort, int index):
-        """
-            Create cardinality constraint.
-
-            .. warning:: This function is experimental and may change in future
-                         versions.
-
-            :param sort: Sort of the constraint.
-            :param index: The upper bound for the cardinality of the sort.
-        """
-        return _term(self, self.ctm.mkCardinalityConstraint(sort.csort, index))
-
-    def mkConst(self, Sort sort, symbol=None):
-        """
-            Create (first-order) constant (0-arity function symbol).
-
-            SMT-LIB:
-
-            .. code-block:: smtlib
-
-                ( declare-const <symbol> <sort> )
-                ( declare-fun <symbol> ( ) <sort> )
-
-            :param sort: The sort of the constant.
-            :param symbol: The name of the constant. If None, a default symbol
-                           is used.
-            :return: The first-order constant.
-        """
-        if symbol is None:
-            return _term(self, self.ctm.mkConst(sort.csort))
-        return _term(
-            self,
-            self.ctm.mkConst(sort.csort, (<str?> symbol).encode()))
-
-    def mkVar(self, Sort sort, symbol=None):
-        """
-            Create a bound variable to be used in a binder (i.e. a quantifier,
-            a lambda, or a witness binder).
-
-            :param sort: The sort of the variable.
-            :param symbol: The name of the variable.
-            :return: The variable.
-        """
-        if symbol is None:
-            return _term(self, self.ctm.mkVar(sort.csort))
-        return _term(
-            self,
-            self.ctm.mkVar(sort.csort, (<str?> symbol).encode()))
-
-    def mkDatatypeConstructorDecl(self, str name):
-        """
-            Create datatype constructor declaration.
-
-            :param name: The name of the constructor.
-            :return: The datatype constructor declaration.
-        """
-        return _dtconsdecl(
-            self, self.ctm.mkDatatypeConstructorDecl(name.encode()))
-
-    def mkDatatypeDecl(self, str name, sorts_or_bool=None, isCoDatatype=None):
-        """
-            Create a datatype declaration.
-
-            :param name: The name of the datatype.
-            :param isCoDatatype: True if a codatatype is to be constructed.
-            :return: The datatype declaration.
-        """
-        cdef vector[c_Sort] v
-
-        # argument cases
-        if sorts_or_bool is None and isCoDatatype is None:
-            return _dtdecl(self, self.ctm.mkDatatypeDecl(name.encode()))
-        if sorts_or_bool is not None and isCoDatatype is None:
-            if isinstance(sorts_or_bool, bool):
-                return _dtdecl(
-                    self,
-                    self.ctm.mkDatatypeDecl(
-                        <const string &> name.encode(), <bint> sorts_or_bool))
-            if isinstance(sorts_or_bool, list):
-                for s in sorts_or_bool:
-                    v.push_back((<Sort?> s).csort)
-                return _dtdecl(
-                    self,
-                    self.ctm.mkDatatypeDecl(
-                        <const string &> name.encode(),
-                        <const vector[c_Sort]&> v))
-            raise ValueError("Unhandled second argument type {}"
-                                 .format(type(sorts_or_bool)))
-        if sorts_or_bool is not None and isCoDatatype is not None:
-            if isinstance(sorts_or_bool, list):
-                for s in sorts_or_bool:
-                    v.push_back((<Sort?> s).csort)
-                return _dtdecl(
-                    self,
-                    self.ctm.mkDatatypeDecl(
-                        <const string &> name.encode(),
-                        <const vector[c_Sort]&> v,
-                        <bint> isCoDatatype))
-            raise ValueError("Unhandled second argument type {}"
-                                 .format(type(sorts_or_bool)))
-        raise ValueError("Can't create DatatypeDecl with {}".format(
-                    [type(a) for a in [name, sorts_or_bool, isCoDatatype]]))
-
-
-# ----------------------------------------------------------------------------
-# Solver
-# ----------------------------------------------------------------------------
-
-cdef class Solver:
-    """
-        A cvc5 solver.
-
-        Wrapper class for :cpp:class:`cvc5::Solver`.
-    """
-    cdef c_Solver* csolver
-    cdef TermManager tm
-
-    def __cinit__(self, TermManager tm = None):
-        if not tm:
-          self.tm = TermManager()
-        else:
-          self.tm = tm
-        self.csolver = new c_Solver(dereference(self.tm.ctm))
-
-    def __dealloc__(self):
-        del self.csolver
-
-    def getTermManager(self):
-        """
-            Get the associated term manager instance.
-            :return: The term manager instance.
-        """
-        return self.tm
-
-    def getBooleanSort(self):
-        """
-            Get the Boolean sort.
-            :return: Sort Boolean.
-            .. warning:: This function is deprecated and will be removed in a
-                         future release.
-        """
-        return self.tm.getBooleanSort()
-
-    def getIntegerSort(self):
-        """
-            Get the integer sort.
-            :return: Sort Integer.
-            .. warning:: This function is deprecated and will be removed in a
-                         future release.
-        """
-        return self.tm.getIntegerSort()
-
-    def getRealSort(self):
-        """
-            Get the real sort.
-            :return: Sort Real.
-            .. warning:: This function is deprecated and will be removed in a
-                         future release.
-        """
-        return self.tm.getRealSort()
-
-    def getRegExpSort(self):
-        """
-            Get the regular expression sort.
-            :return: The sort of regular expressions.
-            .. warning:: This function is deprecated and will be removed in a
-                         future release.
-        """
-        return self.tm.getRegExpSort()
-
-    def getRoundingModeSort(self):
-        """
-            Get the rounding mode sort.
-            :return: Sort RoundingMode.
-            .. warning:: This function is deprecated and will be removed in a
-                         future release.
-        """
-        return self.tm.getRoundingModeSort()
-
-    def getStringSort(self):
-        """
-            :return: Sort String.
-            .. warning:: This function is deprecated and will be removed in a
-                         future release.
-        """
-        return self.tm.getStringSort()
-
-    def mkArraySort(self, Sort indexSort, Sort elemSort):
-        """
-            Create an array sort.
-
-            :param indexSort: The array index sort.
-            :param elemSort: The array element sort.
-            :return: The array sort.
-            .. warning:: This function is deprecated and will be removed in a
-                         future release.
-        """
-        return self.tm.mkArraySort(indexSort, elemSort)
-
-    def mkBitVectorSort(self, uint32_t size):
-        """
-            Create a bit-vector sort.
-
-            :param size: The bit-width of the bit-vector sort
-            :return: The bit-vector sort
-            .. warning:: This function is deprecated and will be removed in a
-                         future release.
-        """
-        return self.tm.mkBitVectorSort(size)
-
-    def mkFloatingPointSort(self, uint32_t exp, uint32_t sig):
-        """
-            Create a floating-point sort.
-
-            :param exp: The bit-width of the exponent of the floating-point
-                        sort.
-            :param sig: The bit-width of the significand of the floating-point
-                        sort.
-            .. warning:: This function is deprecated and will be removed in a
-                         future release.
-        """
-        return self.tm.mkFloatingPointSort(exp, sig)
-
-    def mkFiniteFieldSort(self, size, int base=10):
-        """
-            Create a finite field sort.
-
-            Supports the following arguments:
-
-            - ``Sort mkFiniteFieldSort(int size)``
-            - ``Sort mkFiniteFieldSort(string size)``
-            - ``Sort mkFiniteFieldSort(string size, int base)``
-
-            :param size: The size of the field. Must be a prime-power.
-                         An integer or string of base 10 if the base is not
-                         explicitly given, and else a string in the given base.
-            :param base: The base of the string representation of ``size``.
-            .. warning:: This function is deprecated and will be removed in a
-                         future release.
-        """
->>>>>>> 231c5329
         return self.tm.mkFiniteFieldSort(size, base)
 
     def mkDatatypeSort(self, DatatypeDecl dtypedecl):
