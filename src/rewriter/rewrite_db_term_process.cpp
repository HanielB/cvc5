--- conflicted
+++ resolved
@@ -70,8 +70,6 @@
     children.push_back(nm->mkConstInt(Rational(theory::bv::utils::getSize(n))));
     return nm->mkNode(Kind::CONST_BITVECTOR_SYMBOLIC, children);
   }
-<<<<<<< HEAD
-=======
   else if (k == Kind::FORALL)
   {
     // ignore annotation
@@ -81,7 +79,6 @@
       return nm->mkNode(Kind::FORALL, n[0], n[1]);
     }
   }
->>>>>>> 5b16cf51
   // convert indexed operators to symbolic
   if (GenericOp::isIndexedOperatorKind(k))
   {
@@ -98,16 +95,7 @@
 
 bool RewriteDbNodeConverter::shouldTraverse(Node n)
 {
-<<<<<<< HEAD
-  Kind k = n.getKind();
-  if (k == Kind::INST_PATTERN_LIST)
-  {
-    return false;
-  }
-  return true;
-=======
   return n.getKind() != Kind::INST_PATTERN_LIST;
->>>>>>> 5b16cf51
 }
 
 }  // namespace rewriter
