###############################################################################
# Top contributors (to current version):
#   Haniel Barbosa, Andrew Reynolds, Vinícius Camillo
#
# This file is part of the cvc5 project.
#
# Copyright (c) 2009-2023 by the authors listed in the file AUTHORS
# in the top-level source directory and their institutional affiliations.
# All rights reserved.  See the file COPYING in the top-level source
# directory for licensing information.
# #############################################################################

#
# The DSL rewrite rule compiler
##

import argparse
import logging
import os
import sys
from collections import defaultdict
from rw_parser import Parser
from node import *
from util import *


def gen_kind(op):
    return op.kind

def gen_mk_skolem(name, sort):
    sort_code = None
    if sort.base == BaseSort.Bool:
        sort_code = 'nm->booleanType()'
    elif sort.base == BaseSort.Int:
        sort_code = 'nm->integerType()'
    elif sort.base == BaseSort.Real:
        sort_code = 'nm->realType()'
    elif sort.base == BaseSort.String:
        sort_code = 'nm->stringType()'
    elif sort.base == BaseSort.RegLan:
        sort_code = 'nm->regExpType()'
    elif sort.base == BaseSort.String:
        sort_code = 'nm->stringType()'
    elif sort.base == BaseSort.AbsArray:
        sort_code = 'nm->mkAbstractType(Kind::ARRAY_TYPE)'
    elif sort.base == BaseSort.AbsBitVec:
        sort_code = 'nm->mkAbstractType(Kind::BITVECTOR_TYPE)'
    elif sort.base == BaseSort.AbsSeq:
        sort_code = 'nm->mkAbstractType(Kind::SEQUENCE_TYPE)'
    elif sort.base == BaseSort.AbsSet:
        sort_code = 'nm->mkAbstractType(Kind::SET_TYPE)'
    elif sort.base == BaseSort.AbsAbs:
        sort_code = 'nm->mkAbstractType(Kind::ABSTRACT_TYPE)'
    elif sort.base == BaseSort.BitVec:
<<<<<<< HEAD
        # This will result in a compilation error for variable BitVec sizes.
=======
        assert len(sort.children) == 1, \
            "BitVec parser generated an incorrect number of children"
>>>>>>> fa8c7ef3
        sort_code = f'nm->mkBitVectorType({sort.children[0]})'
    else:
        die(f'Cannot generate code for {sort}')
    res = f'Node {name} = nm->mkBoundVar("{name}", {sort_code});'
    if sort.is_list:
        res += f'expr::markListVar({name});'
    return res


def gen_mk_const(expr):
    if isinstance(expr, CBool):
        return 'true' if expr.val else 'false'
    elif isinstance(expr, CString):
        return f'String("{expr.val}")'
    elif isinstance(expr, CInt):
        return f'Rational({expr.val})'
    elif isinstance(expr, App):
        args = [gen_mk_const(child) for child in expr.children]
        if expr.op == Op.NEG:
            return f'-({args[0]})'
    die(f'Cannot generate constant for {expr}')


def gen_mk_node(defns, expr):
    if defns is not None and expr in defns:
        return defns[expr]
    elif expr.sort and expr.sort.is_const:
        if isinstance(expr, CInt) or \
           (isinstance(expr, App) and expr.op == Op.NEG):
          return f'nm->mkConstRealOrInt({gen_mk_const(expr)})'
        else:
          return f'nm->mkConst({gen_mk_const(expr)})'
    elif isinstance(expr, Var):
        return expr.name
    elif isinstance(expr, App):
        args = ",".join(gen_mk_node(defns, child) for child in expr.children)
<<<<<<< HEAD
        if (expr.op == Op.EXTRACT or expr.op == Op.REPEAT or expr.op == Op.ZERO_EXTEND or expr.op == Op.SIGN_EXTEND or expr.op == Op.ROTATE_LEFT or expr.op == Op.ROTATE_RIGHT or expr.op == Op.INT_TO_BV):
          args = f'nm->mkConst(GenericOp(Kind::{gen_kind(expr.op)})),' + args
          return f'nm->mkNode(Kind::APPLY_INDEXED_SYMBOLIC, {{ {args} }})'
        else:
          return f'nm->mkNode(Kind::{gen_kind(expr.op)}, {{ {args} }})'
=======
        if expr.op in {Op.EXTRACT, Op.REPEAT, Op.ZERO_EXTEND,  Op.SIGN_EXTEND,
                       Op.ROTATE_LEFT, Op.ROTATE_RIGHT, Op.INT_TO_BV}:
          args = f'nm->mkConst(GenericOp(Kind::{gen_kind(expr.op)})),' + args
          return f'nm->mkNode(Kind::APPLY_INDEXED_SYMBOLIC, {{ {args} }})'
        return f'nm->mkNode(Kind::{gen_kind(expr.op)}, {{ {args} }})'
>>>>>>> fa8c7ef3
    else:
        die(f'Cannot generate code for {expr}')


def gen_rewrite_db_rule(defns, rule):
    fvs_list = ', '.join(bvar.name for bvar in rule.bvars)
    fixed_point_arg = gen_mk_node(defns, rule.rhs_context) \
        if rule.rhs_context else 'Node::null()'
    return f'db.addRule(DslProofRule::{rule.get_enum()}, {{ {fvs_list} }}, ' \
           f'{gen_mk_node(defns, rule.lhs)}, {gen_mk_node(defns, rule.rhs)}, '\
           f'{gen_mk_node(defns, rule.cond)}, {fixed_point_arg});'


class Rewrites:
    def __init__(self, filename, decls, rules):
        self.filename = filename
        self.decls = decls
        self.rules = rules


def type_check(expr) -> bool:
    """
    Returns true if a const subexpression exists
    """
    hasConst = any([type_check(child) for child in expr.children])

    if isinstance(expr, CBool):
        expr.sort = Sort(BaseSort.Bool, is_const=True)
        hasConst = True
    elif isinstance(expr, CString):
        expr.sort = Sort(BaseSort.String, is_const=True)
        hasConst = True
    elif isinstance(expr, CInt):
        expr.sort = Sort(BaseSort.Int, is_const=True)
        hasConst = True
    elif isinstance(expr, App):
        sort = None
        if expr.op == Op.NEG:
            sort = Sort(BaseSort.Int)
        elif expr.op == Op.STRING_LENGTH:
            sort = Sort(BaseSort.Int)

        if sort:
            sort.is_const = all(child.sort and child.sort.is_const
                                for child in expr.children)
            expr.sort = sort
            hasConst = sort.is_const

    return hasConst


def validate_rule(rule):
    # Check that all variables are matched with the left-hand side of the rule
    used_vars = set()
    to_visit = [rule.lhs]
    while to_visit:
        curr = to_visit.pop()
        if isinstance(curr, Var):
            used_vars.add(curr)
        to_visit.extend(curr.children)

    unused_vars = set(rule.bvars) - used_vars
    if unused_vars:
        die(f'Variables {unused_vars} are not matched in {rule.name}')

    # Check that list variables are always used within the same operators
    var_to_op = dict()
    to_visit = [rule.cond, rule.lhs, rule.rhs]
    while to_visit:
        curr = to_visit.pop()
        if isinstance(curr, App):
            for child in curr.children:
                if isinstance(child, Var) and child.sort.is_list:
                    if child in var_to_op and curr.op != var_to_op[child]:
                        die(f'List variable {child.name} cannot be used in '
                            f'{curr.op} and {var_to_op[child]} simultaneously')
                    var_to_op[child] = curr.op
        elif isinstance(curr, str):
            print(f"Unparsed string detected {curr}")
        to_visit.extend(curr.children)

    # Perform type checking
    lhsHasConst = type_check(rule.lhs)
    if os.getenv('CVC5_RARE_CHECK_CONST', None) is not None and lhsHasConst:
        print(f"Warning: Rule {rule.name} has constants in its match",
              file=sys.stderr)
    type_check(rule.rhs)
    type_check(rule.cond)


def preprocess_rule(rule, decls):
    if not rule.rhs_context:
        return

    # Resolve placeholders
    bvar = Var(fresh_name('t'), Sort(BaseSort.AbsAbs, []))
    decls.append(bvar)
    result = dict()
    to_visit = [rule.rhs_context]
    while to_visit:
        curr = to_visit.pop()

        if isinstance(curr, App) and curr in result:
            if result[curr]:
                continue

            new_args = []
            for child in curr.children:
                new_args.append(result[child])

            result[curr] = App(curr.op, new_args)
            continue

        if isinstance(curr, Placeholder):
            result[curr] = bvar
        elif isinstance(curr, App):
            to_visit.append(curr)
            result[curr] = None
        else:
            result[curr] = curr

        to_visit.extend(curr.children)

    rule.rhs_context = App(Op.LAMBDA, [App(Op.BOUND_VARS, [bvar]),
                                       result[rule.rhs_context]])
    type_check(rule.rhs_context)


def gen_rewrite_db(args):
    block_tpl = '''
        {{
            // from {filename}
            {block_code}
        }}
    '''

    decls = []
    rewrites = []
    for rewrites_file in args.rewrites_files:
        parser = Parser()
        rules = parser.parse_rules(rewrites_file.read())
        symbols = parser.get_symbols()

        file_decls = []
        for rule in rules:
            file_decls.extend(rule.bvars)
            validate_rule(rule)
            preprocess_rule(rule, file_decls)

        rewrites.append(Rewrites(rewrites_file.name, file_decls, rules))
        decls.extend(file_decls)

    defns = {}
    expr_counts = defaultdict(lambda: 0)
    to_visit = [
        expr for rewrite in rewrites for rule in rewrite.rules
        for expr in [rule.cond, rule.lhs, rule.rhs, rule.rhs_context]
    ]
    while to_visit:
        curr = to_visit.pop()

        if not curr or isinstance(curr, Var):
            # Don't generate definitions for variables
            continue

        if expr_counts[curr] == 0:
            expr_counts[curr] = 1
            to_visit.extend(curr.children)
        elif curr not in defns:
            defns[curr] = fresh_name('e')

    decls_code = []
    for decl in decls:
        decls_code.append(gen_mk_skolem(decl.name, decl.sort))

    defns_code = []
    for expr, name in defns.items():
        defns_code.append(f'Node {name} = {gen_mk_node(None, expr)};')

    ids = []
    printer_code = []
    rules_code = []
    for rewrite_file in rewrites:
        block = []
        for rule in rewrite_file.rules:
            block.append(gen_rewrite_db_rule(defns, rule))

            enum = rule.get_enum()
            ids.append(enum)
            printer_code.append(
                f'case DslProofRule::{enum}: return "{rule.name}";')

        rules_code.append(
            block_tpl.format(filename=rewrite_file.filename,
                             block_code='\n'.join(block)))

    rewrites_h = read_tpl(args.src_dir, 'rewrites_template.h')
    with open('rewrites.h', 'w') as f:
        f.write(format_cpp(rewrites_h.format(rule_ids=','.join(ids))))

    rewrites_cpp = read_tpl(args.src_dir, 'rewrites_template.cpp')
    with open('rewrites.cpp', 'w') as f:
        f.write(
            format_cpp(
                rewrites_cpp.format(decls='\n'.join(decls_code),
                                    defns='\n'.join(defns_code),
                                    rules='\n'.join(rules_code),
                                    printer='\n'.join(printer_code))))


def main():
    parser = argparse.ArgumentParser(description="Compile rewrite rules.")
    subparsers = parser.add_subparsers()

    parser_compile = subparsers.add_parser("rewrite-db")
    parser_compile.add_argument("src_dir", help="Source directory")
    parser_compile.add_argument("rewrites_files",
                                nargs='+',
                                type=argparse.FileType("r"),
                                help="Rule files")
    parser_compile.set_defaults(func=gen_rewrite_db)

    args = parser.parse_args()
    args.func(args)


if __name__ == "__main__":
    main()<|MERGE_RESOLUTION|>--- conflicted
+++ resolved
@@ -52,12 +52,7 @@
     elif sort.base == BaseSort.AbsAbs:
         sort_code = 'nm->mkAbstractType(Kind::ABSTRACT_TYPE)'
     elif sort.base == BaseSort.BitVec:
-<<<<<<< HEAD
         # This will result in a compilation error for variable BitVec sizes.
-=======
-        assert len(sort.children) == 1, \
-            "BitVec parser generated an incorrect number of children"
->>>>>>> fa8c7ef3
         sort_code = f'nm->mkBitVectorType({sort.children[0]})'
     else:
         die(f'Cannot generate code for {sort}')
@@ -85,8 +80,7 @@
     if defns is not None and expr in defns:
         return defns[expr]
     elif expr.sort and expr.sort.is_const:
-        if isinstance(expr, CInt) or \
-           (isinstance(expr, App) and expr.op == Op.NEG):
+        if isinstance(expr, CInt) or (isinstance(expr, App) and expr.op == Op.NEG):
           return f'nm->mkConstRealOrInt({gen_mk_const(expr)})'
         else:
           return f'nm->mkConst({gen_mk_const(expr)})'
@@ -94,30 +88,19 @@
         return expr.name
     elif isinstance(expr, App):
         args = ",".join(gen_mk_node(defns, child) for child in expr.children)
-<<<<<<< HEAD
         if (expr.op == Op.EXTRACT or expr.op == Op.REPEAT or expr.op == Op.ZERO_EXTEND or expr.op == Op.SIGN_EXTEND or expr.op == Op.ROTATE_LEFT or expr.op == Op.ROTATE_RIGHT or expr.op == Op.INT_TO_BV):
           args = f'nm->mkConst(GenericOp(Kind::{gen_kind(expr.op)})),' + args
           return f'nm->mkNode(Kind::APPLY_INDEXED_SYMBOLIC, {{ {args} }})'
         else:
           return f'nm->mkNode(Kind::{gen_kind(expr.op)}, {{ {args} }})'
-=======
-        if expr.op in {Op.EXTRACT, Op.REPEAT, Op.ZERO_EXTEND,  Op.SIGN_EXTEND,
-                       Op.ROTATE_LEFT, Op.ROTATE_RIGHT, Op.INT_TO_BV}:
-          args = f'nm->mkConst(GenericOp(Kind::{gen_kind(expr.op)})),' + args
-          return f'nm->mkNode(Kind::APPLY_INDEXED_SYMBOLIC, {{ {args} }})'
-        return f'nm->mkNode(Kind::{gen_kind(expr.op)}, {{ {args} }})'
->>>>>>> fa8c7ef3
     else:
         die(f'Cannot generate code for {expr}')
 
 
 def gen_rewrite_db_rule(defns, rule):
     fvs_list = ', '.join(bvar.name for bvar in rule.bvars)
-    fixed_point_arg = gen_mk_node(defns, rule.rhs_context) \
-        if rule.rhs_context else 'Node::null()'
-    return f'db.addRule(DslProofRule::{rule.get_enum()}, {{ {fvs_list} }}, ' \
-           f'{gen_mk_node(defns, rule.lhs)}, {gen_mk_node(defns, rule.rhs)}, '\
-           f'{gen_mk_node(defns, rule.cond)}, {fixed_point_arg});'
+    fixed_point_arg = gen_mk_node(defns, rule.rhs_context) if rule.rhs_context else 'Node::null()'
+    return f'db.addRule(DslProofRule::{rule.get_enum()}, {{ {fvs_list} }}, {gen_mk_node(defns, rule.lhs)}, {gen_mk_node(defns, rule.rhs)}, {gen_mk_node(defns, rule.cond)}, {fixed_point_arg});'
 
 
 class Rewrites:
@@ -181,8 +164,8 @@
             for child in curr.children:
                 if isinstance(child, Var) and child.sort.is_list:
                     if child in var_to_op and curr.op != var_to_op[child]:
-                        die(f'List variable {child.name} cannot be used in '
-                            f'{curr.op} and {var_to_op[child]} simultaneously')
+                        die(f'List variable {child.name} cannot be used in {curr.op} and {var_to_op[child]} simultaneously'
+                            )
                     var_to_op[child] = curr.op
         elif isinstance(curr, str):
             print(f"Unparsed string detected {curr}")
@@ -191,8 +174,7 @@
     # Perform type checking
     lhsHasConst = type_check(rule.lhs)
     if os.getenv('CVC5_RARE_CHECK_CONST', None) is not None and lhsHasConst:
-        print(f"Warning: Rule {rule.name} has constants in its match",
-              file=sys.stderr)
+        print(f"Warning: Rule {rule.name} has constants in its match expression", file=sys.stderr)
     type_check(rule.rhs)
     type_check(rule.cond)
 
@@ -230,8 +212,7 @@
 
         to_visit.extend(curr.children)
 
-    rule.rhs_context = App(Op.LAMBDA, [App(Op.BOUND_VARS, [bvar]),
-                                       result[rule.rhs_context]])
+    rule.rhs_context = App(Op.LAMBDA, [App(Op.BOUND_VARS, [bvar]), result[rule.rhs_context]])
     type_check(rule.rhs_context)
 
 
