###############################################################################
# Top contributors (to current version):
#   Andrew Reynolds, Mathias Preiner
#
# This file is part of the cvc5 project.
#
# Copyright (c) 2009-2023 by the authors listed in the file AUTHORS
# in the top-level source directory and their institutional affiliations.
# All rights reserved.  See the file COPYING in the top-level source
# directory for licensing information.
# #############################################################################
#
# The build system configuration.
##

# Check if the pyparsing Python module is installed.
check_python_module("pyparsing")

libcvc5_add_sources(
  basic_rewrite_rcons.cpp
  basic_rewrite_rcons.h
  rewrite_db.cpp
  rewrite_db.h
  rewrite_db_proof_cons.cpp
  rewrite_db_proof_cons.h
  rewrite_db_term_process.cpp
  rewrite_db_term_process.h
  rewrite_proof_rule.cpp
  rewrite_proof_rule.h
)

set(mkrewrites_script ${CMAKE_CURRENT_LIST_DIR}/mkrewrites.py)

set(REWRITE_OUTPUT_FILES
  rewrites.cpp
  rewrites.h
)
foreach(rewrite_in IN LISTS REWRITES_FILES)
<<<<<<< HEAD
  #cmake_path(GET rewrite_in PARENT_PATH rewrite_parent)
  #cmake_path(GET rewrite_parent FILENAME rewrite_name)
=======
  # NOTE: In CMake 3.20+, the `cmake_path` command can be used instead
>>>>>>> 10ca3330

  get_filename_component(rewrite_parent ${rewrite_in} DIRECTORY)
  get_filename_component(rewrite_name ${rewrite_in} NAME)
  get_filename_component(rewrite_dir ${rewrite_parent} NAME)
  list(APPEND REWRITE_OUTPUT_FILES "rewrites-${rewrite_dir}-${rewrite_name}.cpp")
endforeach()

libcvc5_add_sources(GENERATED
  ${REWRITE_OUTPUT_FILES}
)

add_custom_command(
    OUTPUT
      ${REWRITE_OUTPUT_FILES}
    COMMAND
      ${Python_EXECUTABLE}
      ${mkrewrites_script}
      rewrite-db
      ${CMAKE_CURRENT_LIST_DIR}
      ${REWRITES_FILES}
    DEPENDS
      ${mkrewrites_script}
      ${REWRITES_FILES}
      ${CMAKE_CURRENT_LIST_DIR}/theory_rewrites_template.cpp
      ${CMAKE_CURRENT_LIST_DIR}/rewrites_template.cpp
      ${CMAKE_CURRENT_LIST_DIR}/rewrites_template.h
    COMMENT
      "Generating rewrites.{h,cpp}"
)

add_custom_target(gen-rewrites
  DEPENDS
    ${REWRITE_OUTPUT_FILES}
)<|MERGE_RESOLUTION|>--- conflicted
+++ resolved
@@ -36,12 +36,7 @@
   rewrites.h
 )
 foreach(rewrite_in IN LISTS REWRITES_FILES)
-<<<<<<< HEAD
-  #cmake_path(GET rewrite_in PARENT_PATH rewrite_parent)
-  #cmake_path(GET rewrite_parent FILENAME rewrite_name)
-=======
   # NOTE: In CMake 3.20+, the `cmake_path` command can be used instead
->>>>>>> 10ca3330
 
   get_filename_component(rewrite_parent ${rewrite_in} DIRECTORY)
   get_filename_component(rewrite_name ${rewrite_in} NAME)
