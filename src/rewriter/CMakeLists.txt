--- conflicted
+++ resolved
@@ -29,10 +29,7 @@
   rewrite_proof_rule.h
   rewrite_proof_status.cpp
   rewrite_proof_status.h
-<<<<<<< HEAD
-=======
   rewrites.h
->>>>>>> 231c5329
 )
 
 set(mkrewrites_script ${CMAKE_CURRENT_LIST_DIR}/mkrewrites.py)
