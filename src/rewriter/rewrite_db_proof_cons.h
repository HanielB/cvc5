--- conflicted
+++ resolved
@@ -98,22 +98,14 @@
    public:
     ProvenInfo()
         : d_id(RewriteProofStatus::FAIL),
-<<<<<<< HEAD
-          d_dslId(DslProofRule::NONE),
-=======
           d_dslId(ProofRewriteRule::NONE),
->>>>>>> 231c5329
           d_failMaxDepth(0)
     {
     }
     /** The identifier of the proof rule, or fail if we failed */
     RewriteProofStatus d_id;
     /** The identifier of the DSL proof rule if d_id is DSL */
-<<<<<<< HEAD
-    DslProofRule d_dslId;
-=======
     ProofRewriteRule d_dslId;
->>>>>>> 231c5329
     /** The substitution used, if successful */
     std::vector<Node> d_vars;
     std::vector<Node> d_subs;
@@ -217,11 +209,7 @@
                      bool doTrans,
                      bool doFixedPoint,
                      bool doRecurse,
-<<<<<<< HEAD
-                     DslProofRule r = DslProofRule::NONE);
-=======
                      ProofRewriteRule r = ProofRewriteRule::NONE);
->>>>>>> 231c5329
   /**
    * Get conclusion of rewrite rule rpr under the current variable and
    * substitution. Store the information in proven info pi. If doFixedPoint
