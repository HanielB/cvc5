--- conflicted
+++ resolved
@@ -29,11 +29,7 @@
 namespace rewriter {
 
 // fixed point limit set to 1000
-<<<<<<< HEAD
-size_t RewriteDbProofCons::d_fixedPointLimit = 1000;
-=======
 size_t RewriteDbProofCons::s_fixedPointLimit = 1000;
->>>>>>> f70c0005
 
 RewriteDbProofCons::RewriteDbProofCons(Env& env, RewriteDb* db)
     : EnvObj(env),
@@ -892,11 +888,7 @@
       if (!d_currFixedPointConc.isNull())
       {
         // currently avoid accidental loops: arbitrarily bound to 1000
-<<<<<<< HEAD
-        continueFixedPoint = steps.size() <= d_fixedPointLimit;
-=======
         continueFixedPoint = steps.size() <= s_fixedPointLimit;
->>>>>>> f70c0005
         Assert(d_currFixedPointConc.getKind() == Kind::EQUAL);
         steps.push_back(d_currFixedPointConc[1]);
         stepsSubs.emplace_back(d_currFixedPointSubs.begin(),
@@ -922,18 +914,10 @@
       target = target.substitute(TNode(placeholder), TNode(step));
       cacheProofSubPlaceholder(currContext, placeholder, source, target);
 
-<<<<<<< HEAD
-      ProvenInfo dpi;
-      dpi.d_id = pi.d_id;
-      dpi.d_vars = vars;
-      dpi.d_subs = stepSubs;
-      d_pcache[source.eqNode(target)] = dpi;
-=======
       ProvenInfo& dpi = d_pcache[source.eqNode(target)];
       dpi.d_id = pi.d_id;
       dpi.d_vars = vars;
       dpi.d_subs = stepSubs;
->>>>>>> f70c0005
 
       currConc = expr::narySubstitute(currConc, vars, stepSubs);
       currContext = currConc;
