/******************************************************************************
 * Top contributors (to current version):
 *   Andrew Reynolds
 *
 * This file is part of the cvc5 project.
 *
 * Copyright (c) 2009-2024 by the authors listed in the file AUTHORS
 * in the top-level source directory and their institutional affiliations.
 * All rights reserved.  See the file COPYING in the top-level source
 * directory for licensing information.
 * ****************************************************************************
 *
 * Rewrite database proof reconstructor
 */

#include "rewriter/rewrite_db_proof_cons.h"

#include "expr/node_algorithm.h"
#include "options/proof_options.h"
#include "proof/proof_node_algorithm.h"
#include "rewriter/rewrite_db_term_process.h"
#include "smt/env.h"
#include "theory/arith/arith_poly_norm.h"
#include "theory/builtin/proof_checker.h"
#include "theory/rewriter.h"

using namespace cvc5::internal::kind;

namespace cvc5::internal {
namespace rewriter {

// fixed point limit set to 1000
size_t RewriteDbProofCons::s_fixedPointLimit = 1000;

RewriteDbProofCons::RewriteDbProofCons(Env& env, RewriteDb* db)
    : EnvObj(env),
      d_notify(*this),
      d_trrc(env),
      d_rdnc(nodeManager()),
      d_db(db),
      d_eval(nullptr),
      d_currRecLimit(0),
      d_currStepLimit(0),
      d_currFixedPointId(DslProofRule::NONE),
      d_statTotalInputs(
          statisticsRegistry().registerInt("RewriteDbProofCons::totalInputs")),
      d_statTotalAttempts(statisticsRegistry().registerInt(
          "RewriteDbProofCons::totalAttempts")),
      d_statTotalInputSuccess(statisticsRegistry().registerInt(
          "RewriteDbProofCons::totalInputSuccess"))
{
  NodeManager* nm = nodeManager();
  d_true = nm->mkConst(true);
  d_false = nm->mkConst(false);
}

bool RewriteDbProofCons::prove(CDProof* cdp,
                               const Node& a,
                               const Node& b,
                               theory::TheoryId tid,
                               MethodId mid,
                               int64_t recLimit,
                               int64_t stepLimit)
{
  // clear the proof caches
  d_pcache.clear();
  // clear the evaluate cache
  d_evalCache.clear();
  Trace("rpc") << "RewriteDbProofCons::prove: " << a << " == " << b
               << std::endl;
  Trace("rpc-debug") << "- prove basic" << std::endl;
  // first, try with the basic utility
  if (d_trrc.prove(cdp, a, b, tid, mid))
  {
    Trace("rpc") << "...success (basic)" << std::endl;
    return true;
  }
<<<<<<< HEAD
  // if a is a quantified formula, fail immediately
=======
  // if there are quantifiers, fail immediately
>>>>>>> 5b16cf51
  if (a.isClosure())
  {
    Trace("rpc") << "...fail (out of scope)" << std::endl;
    return false;
  }
  ++d_statTotalInputs;
  Trace("rpc-debug") << "- convert to internal" << std::endl;
  // prove the equality
  Node eq = a.eqNode(b);
  bool success = false;
  for (int64_t i = 0; i <= recLimit; i++)
  {
    Trace("rpc-debug") << "* Try recursion depth " << i << std::endl;
    if (proveEq(cdp, eq, eq, i, stepLimit))
    {
      success = true;
      break;
    }
  }
  if (!success)
  {
    Node eqi = d_rdnc.convert(eq);
    // if converter didn't make a difference, don't try to prove again
    if (eqi != eq)
    {
      for (int64_t i = 0; i <= recLimit; i++)
      {
        Trace("rpc-debug") << "* Try recursion depth " << i << std::endl;
        if (proveEq(cdp, eq, eqi, i, stepLimit))
        {
          success = true;
          break;
        }
      }
    }
  }
  Trace("rpc") << "..." << (success ? "success" : "fail") << std::endl;
  return success;
}

bool RewriteDbProofCons::proveEq(CDProof* cdp,
                                 const Node& eq,
                                 const Node& eqi,
                                 int64_t recLimit,
                                 int64_t stepLimit)
{
  // add one to recursion limit, since it is decremented whenever we
  // initiate the getMatches routine.
  d_currRecLimit = recLimit + 1;
  d_currStepLimit = stepLimit;
  RewriteProofStatus id;
  if (!proveInternalBase(eqi, id))
  {
    Trace("rpc-debug") << "- prove internal" << std::endl;
    // Otherwise, we call the main prove internal method, which recurisvely
    // tries to find a matched conclusion whose conditions can be proven
    id = proveInternal(eqi);
    Trace("rpc-debug") << "- finished prove internal" << std::endl;
  }
  // if a proof was provided, fill it in
  if (id != RewriteProofStatus::FAIL && cdp != nullptr)
  {
    ++d_statTotalInputSuccess;
    Trace("rpc-debug") << "- ensure proof" << std::endl;
    // if it changed encoding, account for this
    if (eq != eqi)
    {
      cdp->addStep(eq, ProofRule::ENCODE_PRED_TRANSFORM, {eqi}, {eq});
    }
    ensureProofInternal(cdp, eqi);
    AlwaysAssert(cdp->hasStep(eqi)) << eqi;
    Trace("rpc-debug") << "- finish ensure proof" << std::endl;
    return true;
  }
  return false;
}

RewriteProofStatus RewriteDbProofCons::proveInternal(const Node& eqi)
{
  d_currProving.insert(eqi);
  ++d_statTotalAttempts;
  // eqi should not hold trivially and should not be cached
  Assert(d_currRecLimit > 0);
  Trace("rpc-debug2") << "proveInternal " << eqi << std::endl;
  // Otherwise, call the get matches routine. This will call notifyMatch below
  // for each matching rewrite rule conclusion in the database
  // decrease the recursion depth
  Assert(eqi.getKind() == Kind::EQUAL);
  // first, try congruence if possible, which does not count towards recursion
  // limit.
  RewriteProofStatus retId = proveInternalViaStrategy(eqi);
  d_currProving.erase(eqi);
  return retId;
}

RewriteProofStatus RewriteDbProofCons::proveInternalViaStrategy(const Node& eqi)
{
  Assert(eqi.getKind() == Kind::EQUAL);
  if (proveWithRule(RewriteProofStatus::CONG, eqi, {}, {}, false, false, true))
  {
    Trace("rpc-debug2") << "...proved via congruence" << std::endl;
    return RewriteProofStatus::CONG;
  }
  if (proveWithRule(
          RewriteProofStatus::CONG_EVAL, eqi, {}, {}, false, false, true))
  {
    Trace("rpc-debug2") << "...proved via congruence + evaluation" << std::endl;
    return RewriteProofStatus::CONG_EVAL;
  }
  // standard normalization
  if (proveWithRule(
          RewriteProofStatus::ACI_NORM, eqi, {}, {}, false, false, true))
  {
    return RewriteProofStatus::ACI_NORM;
  }
  // if arithmetic, maybe holds by arithmetic normalization?
  if (proveWithRule(
          RewriteProofStatus::ARITH_POLY_NORM, eqi, {}, {}, false, false, true))
  {
    return RewriteProofStatus::ARITH_POLY_NORM;
  }
  Trace("rpc-debug2") << "...not proved via builtin tactic" << std::endl;
  d_currRecLimit--;
  Node prevTarget = d_target;
  d_target = eqi;
  d_db->getMatches(eqi[0], &d_notify);
  d_target = prevTarget;
  d_currRecLimit++;
  // check if we determined the proof in the above call, which is the case
  // if we succeeded, or we are already marked as a failure at a lower depth.
  std::unordered_map<Node, ProvenInfo>::iterator it = d_pcache.find(eqi);
  if (it != d_pcache.end())
  {
    if (it->second.d_id != RewriteProofStatus::FAIL
        || d_currRecLimit <= it->second.d_failMaxDepth)
    {
      return it->second.d_id;
    }
  }
  // if target is (= (= t1 t2) true), maybe try showing (= t1 t2); otherwise
  // try showing (= target true)
  RewriteProofStatus eqTrueId = eqi[1] == d_true
                                    ? RewriteProofStatus::TRUE_INTRO
                                    : RewriteProofStatus::TRUE_ELIM;
  if (proveWithRule(eqTrueId, eqi, {}, {}, false, false, true))
  {
    Trace("rpc-debug2") << "...proved via " << eqTrueId << std::endl;
    return eqTrueId;
  }
  Trace("rpc-fail") << "FAIL: cannot prove " << eqi[0] << " == " << eqi[1]
                    << std::endl;
  // store failure, and its maximum depth
  ProvenInfo& pi = d_pcache[eqi];
  pi.d_id = RewriteProofStatus::FAIL;
  pi.d_failMaxDepth = d_currRecLimit;
  return RewriteProofStatus::FAIL;
}

bool RewriteDbProofCons::notifyMatch(const Node& s,
                                     const Node& n,
                                     std::vector<Node>& vars,
                                     std::vector<Node>& subs)
{
  // if we reach our step limit, do not continue trying
  if (d_currStepLimit == 0)
  {
    return false;
  }
  d_currStepLimit--;
  Trace("rpc-debug2") << "[steps remaining: " << d_currStepLimit << "]"
                      << std::endl;
  Trace("rpc-debug2") << "notifyMatch: " << s << " from " << n << " via "
                      << vars << " -> " << subs << std::endl;
  Assert(d_target.getKind() == Kind::EQUAL);
  Assert(s.getType().isComparableTo(n.getType()));
  Assert(vars.size() == subs.size());
  if (d_currFixedPointId != DslProofRule::NONE)
  {
    Trace("rpc-debug2") << "Part of fixed point for rule " << d_currFixedPointId
                        << std::endl;
    const RewriteProofRule& rpr = d_db->getRule(d_currFixedPointId);
    // get the conclusion
    Node target = rpr.getConclusion();
    // apply substitution, which may notice vars may be out of order wrt rule
    // var list
    target = expr::narySubstitute(target, vars, subs);
    // We now prove with the given rule. this should only fail if there are
    // conditions on the rule which fail. Notice we never allow recursion here.
    // We also don't permit inflection matching (which regardless should not
    // apply).
    if (proveWithRule(RewriteProofStatus::DSL,
                      target,
                      vars,
                      subs,
                      false,
                      false,
                      false,
                      d_currFixedPointId))
    {
      // successfully proved, store in temporary variable
      d_currFixedPointConc = target;
      d_currFixedPointSubs = subs;
    }
    // regardless, no further matches, due to semantics of fixed point which
    // limits to first match
    return false;
  }
  Assert(d_target[0] == s);
  bool recurse = d_currRecLimit > 0;
  // get the rule identifiers for the conclusion
  const std::vector<DslProofRule>& ids = d_db->getRuleIdsForHead(n);
  Assert(!ids.empty());
  // check each rule instance, succeed if one proves
  for (DslProofRule id : ids)
  {
    // try to prove target with the current rule, using inflection matching
    // and fixed point semantics
    if (proveWithRule(RewriteProofStatus::DSL,
                      d_target,
                      vars,
                      subs,
                      true,
                      true,
                      recurse,
                      id))
    {
      // if successful, we do not want to be notified of further matches
      // and return false here.
      return false;
    }
    // notice that we do not cache a failure here since we only know that the
    // current rule was not able to prove the current target
  }
  // want to keep getting notify calls
  return true;
}

bool RewriteDbProofCons::proveWithRule(RewriteProofStatus id,
                                       const Node& target,
                                       const std::vector<Node>& vars,
                                       const std::vector<Node>& subs,
                                       bool doInflectMatch,
                                       bool doFixedPoint,
                                       bool doRecurse,
                                       DslProofRule r)
{
  Assert(!target.isNull() && target.getKind() == Kind::EQUAL);
  Trace("rpc-debug2") << "Check rule " << id << std::endl;
  std::vector<Node> vcs;
  Node transEq;
  ProvenInfo pic;
  if (id == RewriteProofStatus::CONG)
  {
    size_t nchild = target[0].getNumChildren();
    if (nchild == 0 || nchild != target[1].getNumChildren()
        || target[0].getOperator() != target[1].getOperator())
    {
      // cannot show congruence between different operators
      return false;
    }
    pic.d_id = id;
    for (size_t i = 0; i < nchild; i++)
    {
      // for closures, their first argument (the bound variable list) must be
      // equivalent, and should not be given as a child proof.
      if (i == 0 && target[0].isClosure())
      {
        if (target[0][0] != target[1][0])
        {
          return false;
        }
        continue;
      }
      if (!target[0][i].getType().isComparableTo(target[1][i].getType()))
      {
        // type error on children (required for certain polymorphic operators)
        return false;
      }
      Node eq = target[0][i].eqNode(target[1][i]);
      vcs.push_back(eq);
      pic.d_vars.push_back(eq);
    }
  }
  else if (id == RewriteProofStatus::CONG_EVAL)
  {
    size_t nchild = target[0].getNumChildren();
    // evaluate the right hand side
    Node r2 = doEvaluate(target[1]);
    if (nchild == 0 || r2.isNull())
    {
      return false;
    }
    Node rr1 = rewriteConcrete(target[0]);
    if (rr1 != r2)
    {
      return false;
    }
    pic.d_id = id;
    // if all children rewrite to a constant, try proving equalities
    // on those children
    std::vector<Node> rchildren;
    for (size_t i = 0; i < nchild; i++)
    {
      Node rr = rewriteConcrete(target[0][i]);
      if (!rr.isConst())
      {
        return false;
      }
      Node eq = target[0][i].eqNode(rr);
      vcs.push_back(eq);
      pic.d_vars.push_back(eq);
      rchildren.push_back(rr);
    }
    // must check if it truly evaluates. This can fail if the evaluator does
    // not support constant folding for the operator in question, which is the
    // case e.g. for operators that return regular expressions, datatypes,
    // sequences, sets.
    if (target[0].getMetaKind() == metakind::PARAMETERIZED)
    {
      rchildren.insert(rchildren.begin(), target[0].getOperator());
    }
    NodeManager* nm = nodeManager();
    Node tappc = nm->mkNode(target[0].getKind(), rchildren);
    if (doEvaluate(tappc) != r2)
    {
      return false;
    }
  }
  else if (id == RewriteProofStatus::TRUE_ELIM)
  {
    if (target[1] == d_true)
    {
      // don't do for equals true, avoids unbounded recursion
      return false;
    }
    pic.d_id = id;
    Node eq = target.eqNode(d_true);
    vcs.push_back(eq);
    pic.d_vars.push_back(eq);
  }
  else if (id == RewriteProofStatus::TRUE_INTRO)
  {
    if (target[1] != d_true || target[0].getKind() != Kind::EQUAL)
    {
      // only works for (= (= t1 t2) true)
      return false;
    }
    pic.d_id = id;
    Node eq = target[0];
    vcs.push_back(eq);
    pic.d_vars.push_back(eq);
  }
  else if (id == RewriteProofStatus::ACI_NORM)
  {
    if (!expr::isACINorm(target[0], target[1]))
    {
      return false;
    }
    pic.d_id = id;
  }
  else if (id == RewriteProofStatus::ARITH_POLY_NORM)
  {
    if (!theory::arith::PolyNorm::isArithPolyNorm(target[0], target[1]))
    {
      return false;
    }
    pic.d_id = id;
  }
  else
  {
    const RewriteProofRule& rpr = d_db->getRule(r);
    // does it conclusion match what we are trying to show?
    Node conc = rpr.getConclusion();
    Assert(conc.getKind() == Kind::EQUAL && target.getKind() == Kind::EQUAL);
    // get rule conclusion, which may incorporate fixed point semantics when
    // doFixedPoint is true. This stores the rule for the conclusion in pic,
    // which is either r or RewriteProofStatus::TRANS.
    Node stgt = getRuleConclusion(rpr, vars, subs, pic, doFixedPoint);
    Trace("rpc-debug2") << "            RHS: " << conc[1] << std::endl;
    Trace("rpc-debug2") << "Substituted RHS: " << stgt << std::endl;
    Trace("rpc-debug2") << "     Target RHS: " << target[1] << std::endl;
    // check if conclusion is null
    if (stgt.isNull())
    {
      // this is likely due to not finding a null terminator for a gradual
      // type term
      Trace("rpc-debug2") << "...fail (no construct conclusion)" << std::endl;
      return false;
    }
    // inflection substitution, used if conclusion does not exactly match
    std::unordered_map<Node, std::pair<Node, Node>> isubs;
    if (stgt != target[1])
    {
      if (!doInflectMatch)
      {
        Trace("rpc-debug2") << "...fail (no inflection)" << std::endl;
        return false;
      }
      // The conclusion term may actually change type. Note that we must rewrite
      // the terms, since they may involve operators with abstract type that
      // evaluate to terms with concrete types.
      if (!rewriteConcrete(stgt).getType().isComparableTo(
              rewriteConcrete(target[1]).getType()))
      {
        Trace("rpc-debug2") << "...fail (types)" << std::endl;
        return false;
      }
      // the missing transitivity link is a subgoal to prove
      transEq = stgt.eqNode(target[1]);
      vcs.push_back(transEq);
      Trace("rpc-debug2") << "  Try transitive with " << transEq << std::endl;
    }
    // do its conditions hold?
    // Get the conditions, substituted { vars -> subs } and with side conditions
    // evaluated.
    if (!rpr.getObligations(vars, subs, vcs))
    {
      // cannot get conditions, likely due to failed side condition
      Trace("rpc-debug2") << "...fail (obligations)" << std::endl;
      return false;
    }
  }
  // First, check which premises are non-trivial, and if there is a trivial
  // failure. Those that are non-trivial are added to condToProve.
  std::vector<Node> condToProve;
  for (const Node& cond : vcs)
  {
    Assert(cond.getKind() == Kind::EQUAL);
    // substitute to get the condition-to-prove
    RewriteProofStatus cid;
    // check whether condition is already known to hold or not hold
    if (proveInternalBase(cond, cid))
    {
      if (cid == RewriteProofStatus::FAIL)
      {
        // does not hold, we fail
        Trace("rpc-debug2") << "...fail (simple condition failure for " << cond
                            << ")" << std::endl;
        return false;
      }
      // already holds, continue
      continue;
    }
    if (!doRecurse)
    {
      // we can't apply recursion, return false
      Trace("rpc-debug2") << "...fail (recursion limit)" << std::endl;
      return false;
    }
    // save, to check below
    condToProve.push_back(cond);
  }
  // if no trivial failures, go back and try to recursively prove
  for (const Node& cond : condToProve)
  {
    Trace("rpc-infer-sc") << "Check condition: " << cond << std::endl;
    // recursively check if the condition holds
    RewriteProofStatus cid = proveInternal(cond);
    if (cid == RewriteProofStatus::FAIL)
    {
      // print reason for failure
      Trace("rpc-infer-debug")
          << "required: " << cond << " for " << id << std::endl;
      return false;
    }
  }
  // successfully found instance of rule
  if (TraceIsOn("rpc-infer"))
  {
    Trace("rpc-infer") << "INFER " << target << " by " << id
                       << (transEq.isNull() ? "" : " + TRANS") << std::endl;
  }
  // cache the success
  ProvenInfo* pi = &d_pcache[target];
  if (!transEq.isNull())
  {
    Trace("rpc-debug2") << "..." << target << " proved by TRANS" << std::endl;
    Node transEqStart = target[0].eqNode(transEq[0]);
    // proves both
    pi->d_id = RewriteProofStatus::TRANS;
    pi->d_vars.clear();
    pi->d_vars.push_back(transEqStart);
    pi->d_vars.push_back(transEq);
    Trace("rpc-debug2") << "...original equality was " << transEqStart
                        << std::endl;
    // we also prove the original
    pi = &d_pcache[transEqStart];
  }
  pi->d_id = pic.d_id;
  pi->d_dslId = pic.d_dslId;
  if (pic.isInternalRule())
  {
    pi->d_vars = pic.d_vars;
  }
  else
  {
    pi->d_vars = vars;
    pi->d_subs = subs;
  }
  Trace("rpc-debug2") << "...target proved by " << d_pcache[target].d_id
                      << std::endl;
  // success
  return true;
}

bool RewriteDbProofCons::proveInternalBase(const Node& eqi,
                                           RewriteProofStatus& idb)
{
  Trace("rpc-debug2") << "Prove internal base: " << eqi << "?" << std::endl;
  Assert(eqi.getKind() == Kind::EQUAL);
  // if we are currently trying to prove this, fail
  if (d_currProving.find(eqi) != d_currProving.end())
  {
    Trace("rpc-debug2") << "...fail (already proving)" << std::endl;
    idb = RewriteProofStatus::FAIL;
    return true;
  }
  // already cached?
  std::unordered_map<Node, ProvenInfo>::iterator it = d_pcache.find(eqi);
  if (it != d_pcache.end())
  {
    if (it->second.d_id != RewriteProofStatus::FAIL)
    {
      // proof exists, return
      idb = it->second.d_id;
      Trace("rpc-debug2") << "...success, already exists" << std::endl;
      return true;
    }
    if (d_currRecLimit <= it->second.d_failMaxDepth)
    {
      idb = it->second.d_id;
      Trace("rpc-debug2") << "...fail (at higher depth)" << std::endl;
      return true;
    }
    Trace("rpc-debug2") << "...unknown (already fail)" << std::endl;
    // Will not succeed below, since we know we've already tried. Hence, we
    // are in a situation where we have yet to succeed to prove eqi for some
    // depth, but we are currently trying at a higher maximum depth.
    return false;
  }
  // reflexivity, applied potentially to non-Booleans
  if (eqi[0] == eqi[1])
  {
    ProvenInfo& pi = d_pcache[eqi];
    idb = RewriteProofStatus::REFL;
    pi.d_id = idb;
    Trace("rpc-debug2") << "...success, refl" << std::endl;
    return true;
  }
  // non-well-typed equalities cannot be proven
  // also, variables cannot be rewritten
  if (eqi.getTypeOrNull().isNull() || eqi[0].isVar())
  {
    Trace("rpc-debug2") << "...fail ("
                        << (eqi[0].isVar() ? "variable" : "ill-typed") << ")"
                        << std::endl;
    ProvenInfo& pi = d_pcache[eqi];
    idb = RewriteProofStatus::FAIL;
    pi.d_failMaxDepth = 0;
    pi.d_id = idb;
    return true;
  }
  // evaluate the two sides of the equality, without help of the rewriter
  Node ev[2];
  bool evalSuccess = true;
  for (size_t i = 0; i < 2; i++)
  {
    ev[i] = doEvaluate(eqi[i]);
    if (ev[i].isNull())
    {
      // does not evaluate
      // If it rewrites to false, then it is obviously infeasible. Notice that
      // rewriting is more expensive than evaluation, so we do it as a second
      // resort.
      Node lhs = i == 1 ? ev[0] : eqi[0];
      Node eq = lhs.eqNode(eqi[1]);
      if (eq.getTypeOrNull().isNull())
      {
        ProvenInfo& pi = d_pcache[eqi];
        idb = RewriteProofStatus::FAIL;
        pi.d_failMaxDepth = 0;
        pi.d_id = idb;
        Trace("rpc-debug2") << "...fail, ill-typed equality" << std::endl;
        return true;
      }
      Node eqr = rewriteConcrete(eq);
      if (eqr.isConst())
      {
        // definitely not true
        if (!eqr.getConst<bool>())
        {
          ProvenInfo& pi = d_pcache[eqi];
          Trace("rpc-debug2") << "fail, infeasible due to rewriting: " << eqi[0]
                              << " == " << eqi[1] << std::endl;
          idb = RewriteProofStatus::FAIL;
          pi.d_failMaxDepth = 0;
          pi.d_id = idb;
          return true;
        }
        // NOTE: if eqr does not rewrite to true, it still could be true, hence
        // we fail
      }
      evalSuccess = false;
      break;
    }
  }
  if (evalSuccess)
  {
    ProvenInfo& pi = d_pcache[eqi];
    // we can evaluate both sides, check to see if the values are the same
    if (ev[0] == ev[1])
    {
      Trace("rpc-debug2") << "...success, eval" << std::endl;
      idb = RewriteProofStatus::EVAL;
    }
    else
    {
      Trace("rpc-debug2") << "...fail (eval " << ev[0] << " and " << ev[1]
                          << ")" << std::endl;
      idb = RewriteProofStatus::FAIL;
      // failure relies on nothing, depth is 0
      pi.d_failMaxDepth = 0;
    }
    // cache it
    pi.d_id = idb;
    return true;
  }
  if (eqi[0].isConst())
  {
    Trace("rpc-debug2") << "...fail (constant head)" << std::endl;
    ProvenInfo& pi = d_pcache[eqi];
    idb = RewriteProofStatus::FAIL;
    pi.d_failMaxDepth = 0;
    pi.d_id = idb;
    return true;
  }
  Trace("rpc-debug2") << "...unknown (default)" << std::endl;
  // otherwise, we fail to either prove or disprove the equality
  return false;
}

bool RewriteDbProofCons::ensureProofInternal(CDProof* cdp, const Node& eqi)
{
  // note we could use single internal cdp to improve subproof sharing
  NodeManager* nm = nodeManager();
  std::unordered_map<TNode, bool> visited;
  std::unordered_map<TNode, std::vector<Node>> premises;
  std::unordered_map<TNode, std::vector<Node>> pfArgs;
  std::unordered_map<TNode, bool>::iterator it;
  bool inserted;
  std::unordered_map<Node, ProvenInfo>::iterator itd;
  std::vector<Node>::iterator itv;
  std::vector<TNode> visit;
  TNode cur;
  visit.push_back(eqi);
  do
  {
    cur = visit.back();
    visit.pop_back();
    std::tie(it, inserted) = visited.emplace(cur, false);
    itd = d_pcache.find(cur);
    Assert(itd != d_pcache.end());
    ProvenInfo& pcur = itd->second;
    Assert(cur.getKind() == Kind::EQUAL);
    if (inserted)
    {
      Trace("rpc-debug") << "Ensure proof for " << cur << std::endl;
      visit.push_back(cur);
      // may already have a proof rule from a previous call
      if (cdp->hasStep(cur))
      {
        it->second = true;
        Trace("rpc-debug") << "...already proven" << std::endl;
      }
      else
      {
        Assert(pcur.d_id != RewriteProofStatus::FAIL);
        Trace("rpc-debug") << "...proved via " << pcur.d_id << std::endl;
        if (pcur.d_id == RewriteProofStatus::REFL)
        {
          it->second = true;
          // trivial proof
          Assert(cur[0] == cur[1]);
          cdp->addStep(cur, ProofRule::REFL, {}, {cur[0]});
        }
        else if (pcur.d_id == RewriteProofStatus::EVAL)
        {
          it->second = true;
          // NOTE: this could just evaluate the equality itself
          Assert(cur.getKind() == Kind::EQUAL);
          std::vector<Node> transc;
          for (size_t i = 0; i < 2; ++i)
          {
            Node curv = doEvaluate(cur[i]);
            if (curv == cur[i])
            {
              continue;
            }
            Node eq = cur[i].eqNode(curv);
            // flip orientation for second child
            transc.push_back(i == 1 ? curv.eqNode(cur[i]) : eq);
            // trivial evaluation, add evaluation method id
            cdp->addStep(eq, ProofRule::EVALUATE, {}, {cur[i]});
          }
          if (transc.size() == 2)
          {
            // do transitivity if both sides evaluate
            cdp->addStep(cur, ProofRule::TRANS, transc, {});
          }
        }
        else
        {
          std::vector<Node>& ps = premises[cur];
          std::vector<Node>& pfac = pfArgs[cur];
          if (pcur.isInternalRule())
          {
            // premises are the steps, stored in d_vars
            ps.insert(ps.end(), pcur.d_vars.begin(), pcur.d_vars.end());
            if (pcur.d_id == RewriteProofStatus::CONG
                || pcur.d_id == RewriteProofStatus::CONG_EVAL)
            {
              pfac.push_back(ProofRuleChecker::mkKindNode(cur[0].getKind()));
              if (cur[0].getMetaKind() == kind::metakind::PARAMETERIZED)
              {
                pfac.push_back(cur[0].getOperator());
              }
            }
          }
          else
          {
            Assert(pcur.d_dslId != DslProofRule::NONE);
            const RewriteProofRule& rpr = d_db->getRule(pcur.d_dslId);
            // add the DSL proof rule we used
            pfac.push_back(
                nm->mkConstInt(Rational(static_cast<uint32_t>(pcur.d_dslId))));
            // compute premises based on the used substitution
            // build the substitution context
            const std::vector<Node>& vs = rpr.getVarList();
            Assert(pcur.d_vars.size() == vs.size());
            std::vector<Node> rsubs;
            // must order the variables to match order of rewrite rule
            for (const Node& v : vs)
            {
              itv = std::find(pcur.d_vars.begin(), pcur.d_vars.end(), v);
              size_t d = std::distance(pcur.d_vars.begin(), itv);
              Assert(d < pcur.d_subs.size());
              rsubs.push_back(pcur.d_subs[d]);
            }
            // get the conditions, store into premises of cur.
            if (!rpr.getObligations(vs, rsubs, ps))
            {
              Assert(false) << "failed a side condition?";
              return false;
            }
            pfac.insert(pfac.end(), rsubs.begin(), rsubs.end());
          }
          // recurse on premises
          visit.insert(visit.end(), ps.begin(), ps.end());
        }
      }
    }
    else if (!it->second)
    {
      // Now, add the proof rule. We do this after its children proofs already
      // exist.
      it->second = true;
      Assert(premises.find(cur) != premises.end());
      std::vector<Node>& ps = premises[cur];
      // get the conclusion
      Node conc;
      if (pcur.d_id == RewriteProofStatus::TRANS)
      {
        conc = ps[0][0].eqNode(ps.back()[1]);
        cdp->addStep(conc, ProofRule::TRANS, ps, {});
      }
      else if (pcur.d_id == RewriteProofStatus::CONG)
      {
        // get the appropriate CONG rule
        std::vector<Node> cargs;
        ProofRule cr = expr::getCongRule(cur[0], cargs);
        cdp->addStep(cur, cr, ps, cargs);
      }
      else if (pcur.d_id == RewriteProofStatus::CONG_EVAL)
      {
        // congruence + evaluation, given we are trying to prove
        //   (f t1 ... tn) == c
        // This tactic checks if t1 ... tn rewrite to constants c1 ... cn.
        // If so, we try to show subgoals
        //   t1 == c1 ... tn == cn
        // The final proof is a congruence step + evaluation:
        //   (f t1 ... tn) == (f c1 ... cn) == c.
        Node lhs = cur[0];
        std::vector<Node> lhsTgtc;
        if (cur[0].getMetaKind() == metakind::PARAMETERIZED)
        {
          lhsTgtc.push_back(cur[0].getOperator());
        }
        for (const Node& eq : pcur.d_vars)
        {
          Assert(eq.getKind() == Kind::EQUAL);
          lhsTgtc.push_back(eq[1]);
        }
        Node lhsTgt = nm->mkNode(cur[0].getKind(), lhsTgtc);
        Node rhs = doEvaluate(cur[1]);
        Assert(!rhs.isNull());
        Node eq1 = lhs.eqNode(lhsTgt);
        Node eq2 = lhsTgt.eqNode(rhs);
        std::vector<Node> transChildren = {eq1, eq2};
        // get the appropriate CONG rule
        std::vector<Node> cargs;
        ProofRule cr = expr::getCongRule(eq1[0], cargs);
        cdp->addStep(eq1, cr, ps, cargs);
        cdp->addStep(eq2, ProofRule::EVALUATE, {}, {lhsTgt});
        if (rhs != cur[1])
        {
          cdp->addStep(cur[1].eqNode(rhs), ProofRule::EVALUATE, {}, {cur[1]});
          transChildren.push_back(rhs.eqNode(cur[1]));
        }
        cdp->addStep(cur, ProofRule::TRANS, transChildren, {});
      }
      else if (pcur.d_id == RewriteProofStatus::TRUE_ELIM)
      {
        conc = ps[0][0];
        cdp->addStep(conc, ProofRule::TRUE_ELIM, ps, {});
      }
      else if (pcur.d_id == RewriteProofStatus::TRUE_INTRO)
      {
        conc = ps[0].eqNode(d_true);
        cdp->addStep(conc, ProofRule::TRUE_INTRO, ps, {});
      }
      else if (pcur.d_id == RewriteProofStatus::ACI_NORM)
      {
        cdp->addStep(cur, ProofRule::ACI_NORM, {}, {cur});
      }
      else if (pcur.d_id == RewriteProofStatus::ARITH_POLY_NORM)
      {
        cdp->addStep(cur, ProofRule::ARITH_POLY_NORM, {}, {cur});
      }
      else
      {
        Assert(pfArgs.find(cur) != pfArgs.end());
        Assert(pcur.d_dslId != DslProofRule::NONE);
        const RewriteProofRule& rpr = d_db->getRule(pcur.d_dslId);
        const std::vector<Node>& args = pfArgs[cur];
        std::vector<Node> subs(args.begin() + 1, args.end());
        conc = rpr.getConclusionFor(subs);
        Trace("rpc-debug") << "Finalize proof for " << cur << std::endl;
        Trace("rpc-debug") << "Proved: " << cur << std::endl;
        Trace("rpc-debug") << "From: " << conc << std::endl;
        cdp->addStep(conc, ProofRule::DSL_REWRITE, ps, args);
      }
    }
  } while (!visit.empty());
  return true;
}

Node RewriteDbProofCons::doEvaluate(const Node& n)
{
  auto [itv, inserted] = d_evalCache.emplace(n, Node());
  if (inserted)
  {
    itv->second = d_eval.eval(n, {}, {});
  }
  return itv->second;
}

Node RewriteDbProofCons::getRuleConclusion(const RewriteProofRule& rpr,
                                           const std::vector<Node>& vars,
                                           const std::vector<Node>& subs,
                                           ProvenInfo& pi,
                                           bool doFixedPoint)
{
  pi.d_id = RewriteProofStatus::DSL;
  pi.d_dslId = rpr.getId();
  Node conc = rpr.getConclusion();
  // if fixed point, we continue applying
  if (doFixedPoint && rpr.isFixedPoint())
  {
    Assert(d_currFixedPointId == DslProofRule::NONE);
    Assert(d_currFixedPointConc.isNull());
    d_currFixedPointId = rpr.getId();
    // check if stgt also rewrites with the same rule?
    bool continueFixedPoint;
    std::vector<Node> steps;
    std::vector<std::vector<Node>> stepsSubs;
    // start from the source, match again to start the chain. Notice this is
    // required for uniformity since we want to successfully cache the first
    // step, independent of the target.
    Node ssrc = expr::narySubstitute(conc[0], vars, subs);
    Node stgt = ssrc;
    do
    {
      continueFixedPoint = false;
      rpr.getMatches(stgt, &d_notify);
      if (!d_currFixedPointConc.isNull())
      {
        // currently avoid accidental loops: arbitrarily bound to 1000
        continueFixedPoint = steps.size() <= s_fixedPointLimit;
        Assert(d_currFixedPointConc.getKind() == Kind::EQUAL);
        steps.push_back(d_currFixedPointConc[1]);
        stepsSubs.emplace_back(d_currFixedPointSubs.begin(),
                               d_currFixedPointSubs.end());
        stgt = d_currFixedPointConc[1];
      }
      d_currFixedPointConc = Node::null();
    } while (continueFixedPoint);

    std::vector<Node> transEq;
    Node prev = ssrc;
    Node context = rpr.getContext();
    Node placeholder = context[0][0];
    Node body = context[1];
    Node currConc = body;
    Node currContext = placeholder;
    for (size_t i = 0, size = steps.size(); i < size; ++i)
    {
      const std::vector<Node>& stepSubs = stepsSubs[i];
      Node step = steps[i];
      Node source = expr::narySubstitute(conc[0], vars, stepSubs);
      Node target = expr::narySubstitute(body, vars, stepSubs);
      target = target.substitute(TNode(placeholder), TNode(step));
      cacheProofSubPlaceholder(currContext, placeholder, source, target);

      ProvenInfo& dpi = d_pcache[source.eqNode(target)];
      dpi.d_id = pi.d_id;
      dpi.d_vars = vars;
      dpi.d_subs = stepSubs;

      currConc = expr::narySubstitute(currConc, vars, stepSubs);
      currContext = currConc;
      Node prevConc = currConc;
      if (i < size - 1)
      {
        currConc = currConc.substitute(TNode(placeholder), TNode(body));
      }
      Node stepConc = prevConc.substitute(TNode(placeholder), TNode(step));
      transEq.push_back(prev.eqNode(stepConc));
      prev = stepConc;
    }

    d_currFixedPointId = DslProofRule::NONE;
    // add the transistivity rule here if needed
    if (transEq.size() >= 2)
    {
      pi.d_id = RewriteProofStatus::TRANS;
      // store transEq in d_vars
      pi.d_vars = transEq;
      // return the end of the chain, which will be used for constrained
      // matching
      return transEq.back()[1];
    }
  }

  Node res = conc[1];
  if (rpr.isFixedPoint())
  {
    Node context = rpr.getContext();
    res = context[1].substitute(TNode(context[0][0]), TNode(conc[1]));
  }
  return expr::narySubstitute(res, vars, subs);
}

void RewriteDbProofCons::cacheProofSubPlaceholder(TNode context,
                                                  TNode placeholder,
                                                  TNode source,
                                                  TNode target)
{
  std::vector<TNode> toVisit = {context};
  std::unordered_map<TNode, TNode> parent;
  std::vector<Node> congs;
  parent[context] = TNode::null();
  while (!toVisit.empty())
  {
    TNode curr = toVisit.back();
    toVisit.pop_back();

    if (curr == placeholder)
    {
      TNode currp;
      while ((currp = parent[curr]) != Node::null())
      {
        Node lhs = currp.substitute(placeholder, source);
        Node rhs = currp.substitute(placeholder, target);
        congs.emplace_back(lhs.eqNode(rhs));
        curr = currp;
      }
      break;
    }

    for (TNode n : curr)
    {
      // if we successfully inserted
      if (parent.emplace(n, curr).second)
      {
        toVisit.emplace_back(n);
      }
    }
  }

  for (const Node& cong : congs)
  {
    ProvenInfo& cpi = d_pcache[cong];
    cpi.d_id = RewriteProofStatus::CONG;
    for (size_t i = 0, size = cong[0].getNumChildren(); i < size; i++)
    {
      TNode lhs = cong[0][i];
      TNode rhs = cong[1][i];
      if (lhs == rhs)
      {
        ProvenInfo& pi = d_pcache[lhs.eqNode(rhs)];
        pi.d_id = RewriteProofStatus::REFL;
      }
      cpi.d_vars.emplace_back(lhs.eqNode(rhs));
    }
  }
}

Node RewriteDbProofCons::rewriteConcrete(const Node& n)
{
  if (expr::hasAbstractSubterm(n))
  {
    return n;
  }
  return rewrite(n);
}

}  // namespace rewriter
}  // namespace cvc5::internal<|MERGE_RESOLUTION|>--- conflicted
+++ resolved
@@ -75,11 +75,7 @@
     Trace("rpc") << "...success (basic)" << std::endl;
     return true;
   }
-<<<<<<< HEAD
-  // if a is a quantified formula, fail immediately
-=======
   // if there are quantifiers, fail immediately
->>>>>>> 5b16cf51
   if (a.isClosure())
   {
     Trace("rpc") << "...fail (out of scope)" << std::endl;
