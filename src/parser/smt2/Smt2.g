/* ****************************************************************************
 * Top contributors (to current version):
 *   Andrew Reynolds, Morgan Deters, Mathias Preiner
 *
 * This file is part of the cvc5 project.
 *
 * Copyright (c) 2009-2022 by the authors listed in the file AUTHORS
 * in the top-level source directory and their institutional affiliations.
 * All rights reserved.  See the file COPYING in the top-level source
 * directory for licensing information.
 * ****************************************************************************
 *
 * Parser for SMT-LIB v2 input language.
 */

grammar Smt2;

options {
  // C output for antlr
  language = 'C';

  // Skip the default error handling, just break with exceptions
  // defaultErrorHandler = false;

  // Only lookahead of <= k requested (disable for LL* parsing)
  // Note that cvc5's BoundedTokenBuffer requires a fixed k !
  // If you change this k, change it also in smt2_input.cpp !
  k = 2;
}/* options */

@header {
/* ****************************************************************************
 * This file is part of the cvc5 project.
 *
 * Copyright (c) 2009-2022 by the authors listed in the file AUTHORS
 * in the top-level source directory and their institutional affiliations.
 * All rights reserved.  See the file COPYING in the top-level source
 * directory for licensing information.
 * ****************************************************************************
 */
}/* @header */

@lexer::includes {

/** This suppresses warnings about the redefinition of token symbols between
  * different parsers. The redefinitions should be harmless as long as no
  * client: (a) #include's the lexer headers for two grammars AND (b) uses the
  * token symbol definitions.
  */
#pragma GCC system_header

#if defined(CVC5_COMPETITION_MODE) && !defined(CVC5_SMTCOMP_APPLICATION_TRACK)
/* This improves performance by ~10 percent on big inputs.
 * This option is only valid if we know the input is ASCII (or some 8-bit encoding).
 * If we know the input is UTF-16, we can use ANTLR3_INLINE_INPUT_UTF16.
 * Otherwise, we have to let the lexer detect the encoding at runtime.
 */
#  define ANTLR3_INLINE_INPUT_ASCII
#  define ANTLR3_INLINE_INPUT_8BIT
#endif /* CVC5_COMPETITION_MODE && !CVC5_SMTCOMP_APPLICATION_TRACK */

}/* @lexer::includes */

@lexer::postinclude {
#include "parser/smt2/smt2.h"
#include "parser/antlr_input.h"

using namespace cvc5;
using namespace cvc5::parser;

#undef PARSER_STATE
#define PARSER_STATE ((Smt2*)LEXER->super)
}/* @lexer::postinclude */

@parser::includes {

#include <memory>

#include "base/check.h"
#include "parser/parse_op.h"
#include "parser/parser.h"
#include "smt/command.h"

namespace cvc5 {

class Term;
class Sort;

}/* cvc5 namespace */

}/* @parser::includes */

@parser::postinclude {

#include <set>
#include <sstream>
#include <string>
#include <unordered_set>
#include <vector>

#include "api/cpp/cvc5.h"
#include "base/output.h"
#include "parser/antlr_input.h"
#include "parser/parser.h"
#include "parser/smt2/smt2.h"
#include "util/floatingpoint_size.h"
#include "util/hash.h"

using namespace cvc5;
using namespace cvc5::parser;

/* These need to be macros so they can refer to the PARSER macro, which
 * will be defined by ANTLR *after* this section. (If they were functions,
 * PARSER would be undefined.) */
#undef PARSER_STATE
#define PARSER_STATE ((Smt2*)PARSER->super)
#undef SOLVER
#define SOLVER PARSER_STATE->getSolver()
#undef SYM_MAN
#define SYM_MAN PARSER_STATE->getSymbolManager()
#undef MK_TERM
#define MK_TERM(KIND, ...) SOLVER->mkTerm(KIND, {__VA_ARGS__})
#define UNSUPPORTED PARSER_STATE->unimplementedFeature

}/* parser::postinclude */

/**
 * Parses an expression.
 * @return the parsed expression, or the Null Expr if we've reached the
 * end of the input
 */
parseExpr returns [cvc5::Term expr = cvc5::Term()]
@declarations {
  cvc5::Term expr2;
}
  : term[expr, expr2]
  | EOF
  ;

/**
 * Parses a command
 * @return the parsed command, or NULL if we've reached the end of the input
 */
parseCommand returns [cvc5::Command* cmd_return = NULL]
@declarations {
  std::unique_ptr<cvc5::Command> cmd;
  std::string name;
}
@after {
  cmd_return = cmd.release();
}
  : LPAREN_TOK command[&cmd] RPAREN_TOK

    /* This extended command has to be in the outermost production so that
     * the RPAREN_TOK is properly eaten and we are in a good state to read
     * the included file's tokens. */
  | LPAREN_TOK INCLUDE_TOK str[name] RPAREN_TOK
    { if(!PARSER_STATE->canIncludeFile()) {
        PARSER_STATE->parseError("include-file feature was disabled for this "
                                 "run.");
      }
      if(PARSER_STATE->strictModeEnabled()) {
        PARSER_STATE->parseError("Extended commands are not permitted while "
                                 "operating in strict compliance mode.");
      }
      PARSER_STATE->includeFile(name);
      // The command of the included file will be produced at the next
      // parseCommand() call
      cmd.reset(new EmptyCommand("include::" + name));
    }

  | EOF
  ;

/**
 * Parses a SyGuS command.
 * @return the parsed SyGuS command, or NULL if we've reached the end of the
 * input
 */
parseSygus returns [cvc5::Command* cmd_return = NULL]
@declarations {
  std::string name;
}
@after {
  cmd_return = cmd.release();
}
  : LPAREN_TOK cmd=sygusCommand RPAREN_TOK
  | EOF
  ;

/**
 * Parse the internal portion of the command, ignoring the surrounding
 * parentheses.
 */
command [std::unique_ptr<cvc5::Command>* cmd]
@declarations {
  std::string name;
  std::vector<std::string> names;
  cvc5::Term expr, expr2;
  cvc5::Sort t;
  std::vector<cvc5::Term> terms;
  std::vector<cvc5::Sort> sorts;
  std::vector<std::pair<std::string, cvc5::Sort> > sortedVarNames;
  std::vector<cvc5::Term> flattenVars;
<<<<<<< HEAD
  bool parsedKeyword = false;
=======
  bool readKeyword = false;
>>>>>>> 9669fed4
}
  : /* set the logic */
    SET_LOGIC_TOK symbol[name,CHECK_NONE,SYM_SORT]
    {
      cmd->reset(PARSER_STATE->setLogic(name));
    }
  | /* set-info */
    SET_INFO_TOK setInfoInternal[cmd]
  | /* get-info */
    GET_INFO_TOK KEYWORD
    { cmd->reset(new GetInfoCommand(
          AntlrInput::tokenText($KEYWORD).c_str() + 1));
    }
  | /* set-option */
    SET_OPTION_TOK setOptionInternal[cmd]
  | /* get-option */
    GET_OPTION_TOK KEYWORD
    { cmd->reset(new GetOptionCommand(
          AntlrInput::tokenText($KEYWORD).c_str() + 1));
    }
  | /* sort declaration */
    DECLARE_SORT_TOK
    {
      PARSER_STATE->checkThatLogicIsSet();
      PARSER_STATE->checkLogicAllowsFreeSorts();
    }
    symbol[name,CHECK_UNDECLARED,SYM_SORT]
    { PARSER_STATE->checkUserSymbol(name); }
    n=INTEGER_LITERAL
    { Trace("parser") << "declare sort: '" << name
                      << "' arity=" << n << std::endl;
      unsigned arity = AntlrInput::tokenToUnsigned(n);
      if(arity == 0) {
        cvc5::Sort type = PARSER_STATE->mkSort(name);
        cmd->reset(new DeclareSortCommand(name, 0, type));
      } else {
        cvc5::Sort type = PARSER_STATE->mkSortConstructor(name, arity);
        cmd->reset(new DeclareSortCommand(name, arity, type));
      }
    }
  | /* sort definition */
    DEFINE_SORT_TOK { PARSER_STATE->checkThatLogicIsSet(); }
    symbol[name,CHECK_UNDECLARED,SYM_SORT]
    { PARSER_STATE->checkUserSymbol(name); }
    LPAREN_TOK symbolList[names,CHECK_UNDECLARED,SYM_SORT] RPAREN_TOK
    { PARSER_STATE->pushScope();
      for(std::vector<std::string>::const_iterator i = names.begin(),
            iend = names.end();
          i != iend;
          ++i) {
        sorts.push_back(PARSER_STATE->mkSort(*i));
      }
    }
    sortSymbol[t]
    { PARSER_STATE->popScope();
      // Do NOT call mkSort, since that creates a new sort!
      // This name is not its own distinct sort, it's an alias.
      PARSER_STATE->defineParameterizedType(name, sorts, t);
      cmd->reset(new DefineSortCommand(name, sorts, t));
    }
  | /* function declaration */
    DECLARE_FUN_TOK { PARSER_STATE->checkThatLogicIsSet(); }
    symbol[name,CHECK_NONE,SYM_VARIABLE]
    { PARSER_STATE->checkUserSymbol(name); }
    LPAREN_TOK sortList[sorts] RPAREN_TOK
    sortSymbol[t]
    { Trace("parser") << "declare fun: '" << name << "'" << std::endl;
      if( !sorts.empty() ) {
        t = PARSER_STATE->mkFlatFunctionType(sorts, t);
      }
      if(t.isFunction())
      {
        PARSER_STATE->checkLogicAllowsFunctions();
      }
      // we allow overloading for function declarations
      if( PARSER_STATE->sygus() )
      {
        PARSER_STATE->parseError("declare-fun are not allowed in sygus "
                                 "version 2.0");
      }
      else
      {
        cvc5::Term func =
            PARSER_STATE->bindVar(name, t, true);
        cmd->reset(new DeclareFunctionCommand(name, func, t));
      }
    }
  | /* function definition */
    DEFINE_FUN_TOK { PARSER_STATE->checkThatLogicIsSet(); }
    symbol[name,CHECK_UNDECLARED,SYM_VARIABLE]
    { PARSER_STATE->checkUserSymbol(name); }
    LPAREN_TOK sortedVarList[sortedVarNames] RPAREN_TOK
    sortSymbol[t]
    { /* add variables to parser state before parsing term */
      Trace("parser") << "define fun: '" << name << "'" << std::endl;
      if( sortedVarNames.size() > 0 ) {
        sorts.reserve(sortedVarNames.size());
        for(std::vector<std::pair<std::string, cvc5::Sort> >::const_iterator i =
              sortedVarNames.begin(), iend = sortedVarNames.end();
            i != iend;
            ++i) {
          sorts.push_back((*i).second);
        }
      }

      t = PARSER_STATE->mkFlatFunctionType(sorts, t, flattenVars);
      if (t.isFunction())
      {
        t = t.getFunctionCodomainSort();
      }
      if (sortedVarNames.size() > 0)
      {
        PARSER_STATE->pushScope();
      }
      terms = PARSER_STATE->bindBoundVars(sortedVarNames);
    }
    term[expr, expr2]
    {
      if( !flattenVars.empty() ){
        // if this function has any implicit variables flattenVars,
        // we apply the body of the definition to the flatten vars
        expr = PARSER_STATE->mkHoApply(expr, flattenVars);
        terms.insert(terms.end(), flattenVars.begin(), flattenVars.end());
      }
      if (sortedVarNames.size() > 0)
      {
        PARSER_STATE->popScope();
      }
      cmd->reset(new DefineFunctionCommand(name, terms, t, expr));
    }
  | DECLARE_DATATYPE_TOK datatypeDefCommand[false, cmd]
  | DECLARE_DATATYPES_TOK datatypesDefCommand[false, cmd]
  | /* value query */
    GET_VALUE_TOK 
    {
      PARSER_STATE->checkThatLogicIsSet();
      // bind all symbols specific to the model, e.g. uninterpreted constant
      // values
      PARSER_STATE->pushGetValueScope();
    }
    ( LPAREN_TOK termList[terms,expr] RPAREN_TOK
      { cmd->reset(new GetValueCommand(terms)); }
    | ~LPAREN_TOK
      { PARSER_STATE->parseError("The get-value command expects a list of "
                                 "terms.  Perhaps you forgot a pair of "
                                 "parentheses?");
      }
    )
    { PARSER_STATE->popScope(); }
  | /* get-assignment */
    GET_ASSIGNMENT_TOK { PARSER_STATE->checkThatLogicIsSet(); }
    { cmd->reset(new GetAssignmentCommand()); }
  | /* assertion */
    ASSERT_TOK { PARSER_STATE->checkThatLogicIsSet(); }
    { PARSER_STATE->clearLastNamedTerm(); }
    term[expr, expr2]
    { cmd->reset(new AssertCommand(expr));
      if (PARSER_STATE->lastNamedTerm().first == expr)
      {
        Trace("parser") << "Process top-level name: " << expr << std::endl;
        // set the expression name, if there was a named term
        std::pair<cvc5::Term, std::string> namedTerm =
            PARSER_STATE->lastNamedTerm();
        SYM_MAN->setExpressionName(namedTerm.first, namedTerm.second, true);
        Trace("parser") << "finished process top-level name" << std::endl;
      }
    }
  | /* check-sat */
    CHECK_SAT_TOK { PARSER_STATE->checkThatLogicIsSet(); }
    {
      if (PARSER_STATE->sygus()) {
        PARSER_STATE->parseError("Sygus does not support check-sat command.");
      }
      cmd->reset(new CheckSatCommand());
    }
  | /* check-sat-assuming */
    CHECK_SAT_ASSUMING_TOK { PARSER_STATE->checkThatLogicIsSet(); }
    ( LPAREN_TOK termList[terms,expr] RPAREN_TOK
      {
        cmd->reset(new CheckSatAssumingCommand(terms));
      }
    | ~LPAREN_TOK
      { PARSER_STATE->parseError("The check-sat-assuming command expects a "
                                 "list of terms.  Perhaps you forgot a pair of "
                                 "parentheses?");
      }
    )
  | /* get-assertions */
    GET_ASSERTIONS_TOK { PARSER_STATE->checkThatLogicIsSet(); }
    { cmd->reset(new GetAssertionsCommand()); }
  | /* get-proof */
<<<<<<< HEAD
    GET_PROOF_TOK ( KEYWORD { parsedKeyword = true; }  )? {
      PARSER_STATE->checkThatLogicIsSet();
      modes::ProofComponent pc = modes::PROOF_COMPONENT_FULL;
      if (parsedKeyword)
=======
    GET_PROOF_TOK ( KEYWORD { readKeyword = true; }  )? {
      PARSER_STATE->checkThatLogicIsSet();
      modes::ProofComponent pc = modes::PROOF_COMPONENT_FULL;
      if (readKeyword)
>>>>>>> 9669fed4
      {
        pc = PARSER_STATE->getProofComponent(
               AntlrInput::tokenText($KEYWORD).c_str() + 1);
      }
      cmd->reset(new GetProofCommand(pc));
    }
  | /* get-unsat-assumptions */
    GET_UNSAT_ASSUMPTIONS_TOK { PARSER_STATE->checkThatLogicIsSet(); }
    { cmd->reset(new GetUnsatAssumptionsCommand); }
  | /* get-unsat-core */
    GET_UNSAT_CORE_TOK { PARSER_STATE->checkThatLogicIsSet(); }
    { cmd->reset(new GetUnsatCoreCommand); }
  | /* get-difficulty */
    GET_DIFFICULTY_TOK { PARSER_STATE->checkThatLogicIsSet(); }
    { cmd->reset(new GetDifficultyCommand); }
  | /* get-learned-literals */
    GET_LEARNED_LITERALS_TOK ( KEYWORD { readKeyword = true; } )? { 
      PARSER_STATE->checkThatLogicIsSet();
      modes::LearnedLitType llt = modes::LEARNED_LIT_INPUT;
      if (readKeyword)
      {
        llt = PARSER_STATE->getLearnedLitType(
                AntlrInput::tokenText($KEYWORD).c_str() + 1);
      }
      cmd->reset(new GetLearnedLiteralsCommand(llt)); }
  | /* push */
    PUSH_TOK
    ( k=INTEGER_LITERAL
      {
        uint32_t num = AntlrInput::tokenToUnsigned(k);
        *cmd = PARSER_STATE->handlePush(num);
      }
    | {
        *cmd = PARSER_STATE->handlePush(std::nullopt);
      }
    )
  | /* pop */
    POP_TOK
    ( k=INTEGER_LITERAL
      {
        uint32_t num = AntlrInput::tokenToUnsigned(k);
        *cmd = PARSER_STATE->handlePop(num);
      }
    | {
        *cmd = PARSER_STATE->handlePop(std::nullopt);
      }
    )
    /* exit */
  | EXIT_TOK
    { cmd->reset(new QuitCommand()); }

    /* New SMT-LIB 2.5 command set */
  | smt25Command[cmd]

    /* cvc5-extended SMT-LIB commands */
  | extendedCommand[cmd]
    { if(PARSER_STATE->strictModeEnabled()) {
        PARSER_STATE->parseError(
            "Extended commands are not permitted while operating in strict "
            "compliance mode.");
      }
    }

    /* error handling */
  | SIMPLE_SYMBOL
    { std::string id = AntlrInput::tokenText($SIMPLE_SYMBOL);
      if(id == "benchmark") {
        PARSER_STATE->parseError(
            "In SMT-LIBv2 mode, but got something that looks like SMT-LIBv1, "
            "which is not supported anymore.");
      } else {
        PARSER_STATE->parseError("expected SMT-LIBv2 command, got `" + id +
                                 "'.");
      }
    }
  ;

sygusCommand returns [std::unique_ptr<cvc5::Command> cmd]
@declarations {
  cvc5::Term expr, expr2, fun;
  cvc5::Sort t, range;
  std::vector<std::string> names;
  std::vector<std::pair<std::string, cvc5::Sort> > sortedVarNames;
  std::vector<cvc5::Term> sygusVars;
  std::string name;
  bool isAssume;
  bool isInv;
  cvc5::Grammar* grammar = nullptr;
}
  : /* declare-var */
    DECLARE_VAR_TOK { PARSER_STATE->checkThatLogicIsSet(); }
    symbol[name,CHECK_UNDECLARED,SYM_VARIABLE]
    { PARSER_STATE->checkUserSymbol(name); }
    sortSymbol[t]
    {
      cvc5::Term var = SOLVER->declareSygusVar(name, t);
      PARSER_STATE->defineVar(name, var);
      cmd.reset(new DeclareSygusVarCommand(name, var, t));
    }
  | /* synth-fun */
    ( SYNTH_FUN_TOK { isInv = false; }
      | SYNTH_INV_TOK { isInv = true; range = SOLVER->getBooleanSort(); }
    )
    { PARSER_STATE->checkThatLogicIsSet(); }
    symbol[name,CHECK_UNDECLARED,SYM_VARIABLE]
    LPAREN_TOK sortedVarList[sortedVarNames] RPAREN_TOK
    ( sortSymbol[range] )?
    {
      PARSER_STATE->pushScope();
      sygusVars = PARSER_STATE->bindBoundVars(sortedVarNames);
    }
    (
      // optionally, read the sygus grammar
      //
      // `grammar` specifies the required grammar for the function to
      // synthesize, expressed as a type
      sygusGrammar[grammar, sygusVars, name]
    )?
    {
      Trace("parser-sygus") << "Define synth fun : " << name << std::endl;

      fun = isInv ? (grammar == nullptr
                         ? SOLVER->synthInv(name, sygusVars)
                         : SOLVER->synthInv(name, sygusVars, *grammar))
                  : (grammar == nullptr
                         ? SOLVER->synthFun(name, sygusVars, range)
                         : SOLVER->synthFun(name, sygusVars, range, *grammar));

      Trace("parser-sygus") << "...read synth fun " << name << std::endl;
      PARSER_STATE->popScope();
      // we do not allow overloading for synth fun
      PARSER_STATE->defineVar(name, fun);
      cmd = std::unique_ptr<Command>(
          new SynthFunCommand(name, fun, sygusVars, range, isInv, grammar));
    }
  | /* constraint */
    ( CONSTRAINT_TOK { isAssume = false; } | ASSUME_TOK { isAssume = true; } )
    {
      PARSER_STATE->checkThatLogicIsSet();
    }
    term[expr, expr2]
    { Trace("parser-sygus") << "...read constraint " << expr << std::endl;
      cmd.reset(new SygusConstraintCommand(expr, isAssume));
    }
  | /* inv-constraint */
    INV_CONSTRAINT_TOK
    ( symbol[name,CHECK_NONE,SYM_VARIABLE] { names.push_back(name); } )+
    {
      cmd = PARSER_STATE->invConstraint(names);
    }
  | /* check-synth */
    CHECK_SYNTH_TOK
    {
      PARSER_STATE->checkThatLogicIsSet();
      cmd.reset(new CheckSynthCommand());
    }
  | /* check-synth-next */
    CHECK_SYNTH_NEXT_TOK
    {
      PARSER_STATE->checkThatLogicIsSet();
      cmd.reset(new CheckSynthCommand(true));
    }
  | /* set-feature */
    SET_FEATURE_TOK keyword[name] symbolicExpr[expr]
    {
      PARSER_STATE->checkThatLogicIsSet();
      // ":grammars" is defined in the SyGuS version 2.1 standard and is by
      // default supported, all other features are not.
      if (name != ":grammars")
      {
        std::stringstream ss;
        ss << "SyGuS feature " << name << " not currently supported";
        PARSER_STATE->warning(ss.str());
      }
      cmd.reset(new EmptyCommand());
    }
  | command[&cmd]
  ;


/** Reads a sygus grammar in the sygus version 2 format
 *
 * The resulting sygus datatype encoding the grammar is stored in ret.
 * The argument sygusVars indicates the sygus bound variable list, which is
 * the argument list of the function-to-synthesize (or null if the grammar
 * has bound variables).
 * The argument fun is a unique identifier to avoid naming clashes for the
 * datatypes constructed by this call.
 */
sygusGrammar[cvc5::Grammar*& ret,
             const std::vector<cvc5::Term>& sygusVars,
             const std::string& fun]
@declarations
{
  // the pre-declaration
  std::vector<std::pair<std::string, cvc5::Sort>> sortedVarNames;
  // non-terminal symbols of the grammar
  std::vector<cvc5::Term> ntSyms;
  cvc5::Sort t;
  std::string name;
  cvc5::Term e, e2;
  unsigned dtProcessed = 0;
}
  :
  // predeclaration
  LPAREN_TOK
  // We read a sorted variable list here in a custom way that throws an
  // error to recognize if the user is using the (deprecated) version 1.0
  // sygus syntax.
  ( LPAREN_TOK symbol[name,CHECK_NONE,SYM_VARIABLE]
    sortSymbol[t] (
      // SyGuS version 1.0 expects a grammar ((Start Int ( ...
      // SyGuS version 2.0 expects a predeclaration ((Start Int) ...
      LPAREN_TOK
      {
        std::stringstream sse;
        if (sortedVarNames.empty())
        {
          sse << "The expected SyGuS language is version 2.0, whereas the "
              << "input appears to be SyGuS version 1.0 format. The version "
              << "2.0 format requires a predeclaration of the non-terminal "
              << "symbols of the grammar to be given prior to the definition "
              << "of the grammar. See https://sygus.org/language/ for details "
              << "and examples. cvc5 versions past 1.8 do not support SyGuS "
              << "version 1.0.";
        }
        else
        {
          // an unknown syntax error
          sse << "Unexpected syntax for SyGuS predeclaration.";
        }
        PARSER_STATE->parseError(sse.str().c_str());
      }
    | RPAREN_TOK )
    { sortedVarNames.push_back(make_pair(name, t)); }
  )*
  RPAREN_TOK
  {
    // non-terminal symbols in the pre-declaration are locally scoped
    PARSER_STATE->pushScope();
    for (std::pair<std::string, cvc5::Sort>& i : sortedVarNames)
    {
      PARSER_STATE->checkDeclaration(name, CHECK_UNDECLARED, SYM_SORT);
      // make the non-terminal symbol, which will be parsed as an ordinary
      // free variable.
      cvc5::Term nts = PARSER_STATE->bindBoundVar(i.first, i.second);
      ntSyms.push_back(nts);
    }
    ret = PARSER_STATE->mkGrammar(sygusVars, ntSyms);
  }
  // the grouped rule listing
  LPAREN_TOK
  (
    LPAREN_TOK
    symbol[name, CHECK_DECLARED, SYM_VARIABLE] sortSymbol[t]
    {
      // check that it matches sortedVarNames
      if (sortedVarNames[dtProcessed].first != name)
      {
        std::stringstream sse;
        sse << "Grouped rule listing " << name
            << " does not match the name (in order) from the predeclaration ("
            << sortedVarNames[dtProcessed].first << ")." << std::endl;
        PARSER_STATE->parseError(sse.str().c_str());
      }
      if (sortedVarNames[dtProcessed].second != t)
      {
        std::stringstream sse;
        sse << "Type for grouped rule listing " << name
            << " does not match the type (in order) from the predeclaration ("
            << sortedVarNames[dtProcessed].second << ")." << std::endl;
        PARSER_STATE->parseError(sse.str().c_str());
      }
    }
    LPAREN_TOK
    (
      term[e,e2] {
        // add term as constructor to datatype
        ret->addRule(ntSyms[dtProcessed], e);
      }
      | LPAREN_TOK SYGUS_CONSTANT_TOK sortSymbol[t] RPAREN_TOK {
        // allow constants in datatype for ntSyms[dtProcessed]
        ret->addAnyConstant(ntSyms[dtProcessed]);
      }
      | LPAREN_TOK SYGUS_VARIABLE_TOK sortSymbol[t] RPAREN_TOK {
        // add variable constructors to datatype
        ret->addAnyVariable(ntSyms[dtProcessed]);
      }
    )+
    RPAREN_TOK
    RPAREN_TOK
    {
      dtProcessed++;
    }
  )+
  RPAREN_TOK
  {
    // pop scope from the pre-declaration
    PARSER_STATE->popScope();
  }
;

setInfoInternal[std::unique_ptr<cvc5::Command>* cmd]
@declarations {
  std::string name;
  cvc5::Term sexpr;
}
  : keyword[name] symbolicExpr[sexpr]
    { cmd->reset(new SetInfoCommand(name.c_str() + 1, sexprToString(sexpr))); }
  ;

setOptionInternal[std::unique_ptr<cvc5::Command>* cmd]
@init {
  std::string name;
  cvc5::Term sexpr;
}
  : keyword[name] symbolicExpr[sexpr]
    { cmd->reset(new SetOptionCommand(name.c_str() + 1, sexprToString(sexpr)));
      // Ugly that this changes the state of the parser; but
      // global-declarations affects parsing, so we can't hold off
      // on this until some SolverEngine eventually (if ever) executes it.
      if(name == ":global-declarations")
      {
        SYM_MAN->setGlobalDeclarations(sexprToString(sexpr) == "true");
      }
    }
  ;

smt25Command[std::unique_ptr<cvc5::Command>* cmd]
@declarations {
  std::string name;
  std::string fname;
  cvc5::Term expr, expr2;
  std::vector<std::pair<std::string, cvc5::Sort> > sortedVarNames;
  std::string s;
  cvc5::Sort t;
  cvc5::Term func;
  std::vector<cvc5::Term> bvs;
  std::vector<std::vector<std::pair<std::string, cvc5::Sort>>>
      sortedVarNamesList;
  std::vector<std::vector<cvc5::Term>> flattenVarsList;
  std::vector<std::vector<cvc5::Term>> formals;
  std::vector<cvc5::Term> funcs;
  std::vector<cvc5::Term> func_defs;
  cvc5::Term aexpr;
  std::vector<cvc5::Sort> sorts;
  std::vector<cvc5::Term> flattenVars;
}
    /* declare-const */
  : DECLARE_CONST_TOK { PARSER_STATE->checkThatLogicIsSet(); }
    symbol[name,CHECK_NONE,SYM_VARIABLE]
    { PARSER_STATE->checkUserSymbol(name); }
    sortSymbol[t]
    { // allow overloading here
      if( PARSER_STATE->sygus() )
      {
        PARSER_STATE->parseError("declare-const is not allowed in sygus "
                                 "version 2.0");
      }
      cvc5::Term c =
          PARSER_STATE->bindVar(name, t, true);
      cmd->reset(new DeclareFunctionCommand(name, c, t)); }

    /* get model */
  | GET_MODEL_TOK { PARSER_STATE->checkThatLogicIsSet(); }
    { cmd->reset(new GetModelCommand()); }

    /* echo */
  | ECHO_TOK
    ( str[s]
      { cmd->reset(new EchoCommand(s)); }
    | { cmd->reset(new EchoCommand()); }
    )

    /* reset: reset everything, returning solver to initial state.
     * Logic and options must be set again. */
  | RESET_TOK
    {
      cmd->reset(new ResetCommand());
      // reset the state of the parser, which is independent of the symbol
      // manager
      PARSER_STATE->reset();
    }
    /* reset-assertions: reset assertions, assertion stack, declarations,
     * etc., but the logic and options remain as they were. */
  | RESET_ASSERTIONS_TOK
    { cmd->reset(new ResetAssertionsCommand());
    }
  | DEFINE_FUN_REC_TOK
    { PARSER_STATE->checkThatLogicIsSet(); }
    symbol[fname,CHECK_NONE,SYM_VARIABLE]
    { PARSER_STATE->checkUserSymbol(fname); }
    LPAREN_TOK sortedVarList[sortedVarNames] RPAREN_TOK
    sortSymbol[t]
    {
      func =
          PARSER_STATE->bindDefineFunRec(fname, sortedVarNames, t, flattenVars);
      PARSER_STATE->pushDefineFunRecScope(
          sortedVarNames, func, flattenVars, bvs);
    }
    term[expr, expr2]
    { PARSER_STATE->popScope();
      if( !flattenVars.empty() ){
        expr = PARSER_STATE->mkHoApply( expr, flattenVars );
      }
      cmd->reset(new DefineFunctionRecCommand(func, bvs, expr));
    }
  | DEFINE_FUNS_REC_TOK
    { PARSER_STATE->checkThatLogicIsSet();}
    LPAREN_TOK
    ( LPAREN_TOK
      symbol[fname,CHECK_UNDECLARED,SYM_VARIABLE]
      { PARSER_STATE->checkUserSymbol(fname); }
      LPAREN_TOK sortedVarList[sortedVarNames] RPAREN_TOK
      sortSymbol[t]
      {
        flattenVars.clear();
        func = PARSER_STATE->bindDefineFunRec(
            fname, sortedVarNames, t, flattenVars);
        funcs.push_back( func );

        // add to lists (need to remember for when parsing the bodies)
        sortedVarNamesList.push_back( sortedVarNames );
        flattenVarsList.push_back( flattenVars );

        // set up parsing the next variable list block
        sortedVarNames.clear();
        flattenVars.clear();
      }
      RPAREN_TOK
    )+
    RPAREN_TOK
    LPAREN_TOK
    {
      //set up the first scope
      if( sortedVarNamesList.empty() ){
        PARSER_STATE->parseError("Must define at least one function in "
                                 "define-funs-rec");
      }
      bvs.clear();
      PARSER_STATE->pushDefineFunRecScope( sortedVarNamesList[0], funcs[0],
                                           flattenVarsList[0], bvs);
    }
    (
    term[expr,expr2]
    {
      unsigned j = func_defs.size();
      if( !flattenVarsList[j].empty() ){
        expr = PARSER_STATE->mkHoApply( expr, flattenVarsList[j] );
      }
      func_defs.push_back( expr );
      formals.push_back(bvs);
      j++;
      //set up the next scope
      PARSER_STATE->popScope();
      if( func_defs.size()<funcs.size() ){
        bvs.clear();
        PARSER_STATE->pushDefineFunRecScope( sortedVarNamesList[j], funcs[j],
                                             flattenVarsList[j], bvs);
      }
    }
    )+
    RPAREN_TOK
    { if( funcs.size()!=func_defs.size() ){
        PARSER_STATE->parseError(std::string(
            "Number of functions defined does not match number listed in "
            "define-funs-rec"));
      }
      cmd->reset(new DefineFunctionRecCommand(funcs, formals, func_defs));
    }
  ;

extendedCommand[std::unique_ptr<cvc5::Command>* cmd]
@declarations {
  std::vector<cvc5::DatatypeDecl> dts;
  cvc5::Term e, e2;
  cvc5::Sort t, s;
  std::string name;
  std::vector<std::string> names;
  std::vector<cvc5::Term> terms;
  std::vector<cvc5::Sort> sorts;
  std::vector<std::pair<std::string, cvc5::Sort> > sortedVarNames;
  cvc5::Grammar* g = nullptr;
}
    /* Extended SMT-LIB set of commands syntax, not permitted in
     * --smtlib2 compliance mode. */
  : DECLARE_CODATATYPE_TOK datatypeDefCommand[true, cmd]
  | DECLARE_CODATATYPES_TOK datatypesDefCommand[true, cmd]

    /* Support some of Z3's extended SMT-LIB commands */

  | // (define-const x U t)
    DEFINE_CONST_TOK { PARSER_STATE->checkThatLogicIsSet(); }
    symbol[name,CHECK_UNDECLARED,SYM_VARIABLE]
    { PARSER_STATE->checkUserSymbol(name); }
    sortSymbol[t]
    term[e, e2]
    {
      // declare the name down here (while parsing term, signature
      // must not be extended with the name itself; no recursion
      // permitted)
      cmd->reset(new DefineFunctionCommand(name, t, e));
    }

  | SIMPLIFY_TOK { PARSER_STATE->checkThatLogicIsSet(); }
    term[e,e2]
    { cmd->reset(new SimplifyCommand(e)); }
  | GET_QE_TOK { PARSER_STATE->checkThatLogicIsSet(); }
    term[e,e2]
    { cmd->reset(new GetQuantifierEliminationCommand(e, true)); }
  | GET_QE_DISJUNCT_TOK { PARSER_STATE->checkThatLogicIsSet(); }
    term[e,e2]
    { cmd->reset(new GetQuantifierEliminationCommand(e, false)); }
  | GET_ABDUCT_TOK {
      PARSER_STATE->checkThatLogicIsSet();
    }
    symbol[name,CHECK_UNDECLARED,SYM_VARIABLE]
    term[e,e2]
    (
      sygusGrammar[g, terms, name]
    )?
    {
      cmd->reset(new GetAbductCommand(name, e, g));
    }
  | GET_ABDUCT_NEXT_TOK {
      PARSER_STATE->checkThatLogicIsSet();
      cmd->reset(new GetAbductNextCommand);
    }
  | GET_INTERPOL_TOK {
      PARSER_STATE->checkThatLogicIsSet();
    }
    symbol[name,CHECK_UNDECLARED,SYM_VARIABLE]
    term[e,e2]
    (
      sygusGrammar[g, terms, name]
    )?
    {
      cmd->reset(new GetInterpolantCommand(name, e, g));
    }
  | GET_INTERPOL_NEXT_TOK {
      PARSER_STATE->checkThatLogicIsSet();
      cmd->reset(new GetInterpolantNextCommand);
    }
  | DECLARE_HEAP LPAREN_TOK
    sortSymbol[t]
    sortSymbol[s]
    { cmd->reset(new DeclareHeapCommand(t, s)); }
    RPAREN_TOK
  | DECLARE_POOL { PARSER_STATE->checkThatLogicIsSet(); }
    symbol[name,CHECK_NONE,SYM_VARIABLE]
    { PARSER_STATE->checkUserSymbol(name); }
    sortSymbol[t]
    LPAREN_TOK
    ( term[e, e2]
      { terms.push_back( e ); }
    )* RPAREN_TOK
    { Trace("parser") << "declare pool: '" << name << "'" << std::endl;
      cvc5::Term pool = SOLVER->declarePool(name, t, terms);
      PARSER_STATE->defineVar(name, pool);
      cmd->reset(new DeclarePoolCommand(name, pool, t, terms));
    }
  | BLOCK_MODEL_TOK KEYWORD { PARSER_STATE->checkThatLogicIsSet(); }
    {
      modes::BlockModelsMode mode =
        PARSER_STATE->getBlockModelsMode(
          AntlrInput::tokenText($KEYWORD).c_str() + 1);
      cmd->reset(new BlockModelCommand(mode));
    }
  | BLOCK_MODEL_VALUES_TOK { PARSER_STATE->checkThatLogicIsSet(); }
    ( LPAREN_TOK termList[terms,e] RPAREN_TOK
      { cmd->reset(new BlockModelValuesCommand(terms)); }
    | ~LPAREN_TOK
      { PARSER_STATE->parseError("The block-model-value command expects a list "
                                 "of terms.  Perhaps you forgot a pair of "
                                 "parentheses?");
      }
    )
  ;

datatypeDefCommand[bool isCo, std::unique_ptr<cvc5::Command>* cmd]
@declarations {
  std::vector<cvc5::DatatypeDecl> dts;
  std::string name;
  std::vector<std::string> dnames;
  std::vector<int> arities;
}
 : { PARSER_STATE->checkThatLogicIsSet(); }
 symbol[name,CHECK_UNDECLARED,SYM_SORT]
 {
   dnames.push_back(name);
   arities.push_back(-1);
 }
 datatypesDef[isCo, dnames, arities, cmd]
 ;

datatypesDefCommand[bool isCo, std::unique_ptr<cvc5::Command>* cmd]
@declarations {
  std::vector<cvc5::DatatypeDecl> dts;
  std::string name;
  std::vector<std::string> dnames;
  std::vector<int> arities;
}
  : { PARSER_STATE->checkThatLogicIsSet(); }
  LPAREN_TOK /* datatype definition prelude */
  ( LPAREN_TOK symbol[name,CHECK_UNDECLARED,SYM_SORT] n=INTEGER_LITERAL RPAREN_TOK
    { unsigned arity = AntlrInput::tokenToUnsigned(n);
      Trace("parser-dt") << "Datatype : " << name << ", arity = " << arity << std::endl;
      dnames.push_back(name);
      arities.push_back( static_cast<int>(arity) );
    }
  )*
  RPAREN_TOK
  LPAREN_TOK
  datatypesDef[isCo, dnames, arities, cmd]
  RPAREN_TOK
  ;

/**
 * Read a list of datatype definitions for datatypes with names dnames and
 * parametric arities arities. A negative value in arities indicates that the
 * arity for the corresponding datatype has not been fixed: notice that we do
 * not know the arity of datatypes in the declare-datatype command prior to
 * parsing their body, whereas the arity of datatypes in declare-datatypes is
 * given in the preamble of that command and thus is known prior to this call.
 */
datatypesDef[bool isCo,
             const std::vector<std::string>& dnames,
             const std::vector<int>& arities,
             std::unique_ptr<cvc5::Command>* cmd]
@declarations {
  std::vector<cvc5::DatatypeDecl> dts;
  std::string name;
  std::vector<cvc5::Sort> params;
}
  : { PARSER_STATE->pushScope();
      // Declare the datatypes that are currently being defined as unresolved
      // types. If we do not know the arity of the datatype yet, we wait to
      // define it until parsing the preamble of its body, which may optionally
      // involve `par`. This is limited to the case of single datatypes defined
      // via declare-datatype, and hence no datatype body is parsed without
      // having all types declared. This ensures we can parse datatypes with
      // nested recursion, e.g. datatypes D having a subfield type
      // (Array Int D).
      for (unsigned i=0, dsize=dnames.size(); i<dsize; i++)
      {
        if( arities[i]<0 )
        {
          // do not know the arity yet
          continue;
        }
        unsigned arity = static_cast<unsigned>(arities[i]);
        PARSER_STATE->mkUnresolvedType(dnames[i], arity);
      }
    }
    ( LPAREN_TOK {
      params.clear();
      Trace("parser-dt") << "Processing datatype #" << dts.size() << std::endl;
      if( dts.size()>=dnames.size() ){
        PARSER_STATE->parseError("Too many datatypes defined in this block.");
      }
    }
    ( PAR_TOK { PARSER_STATE->pushScope(); } LPAREN_TOK
      ( symbol[name,CHECK_UNDECLARED,SYM_SORT]
        {
          params.push_back( PARSER_STATE->mkSort(name)); }
      )*
      RPAREN_TOK {
        // if the arity was fixed by prelude and is not equal to the number of parameters
        if( arities[dts.size()]>=0 && static_cast<int>(params.size())!=arities[dts.size()] ){
          PARSER_STATE->parseError("Wrong number of parameters for datatype.");
        }
        if (arities[dts.size()]<0)
        {
          // now declare it as an unresolved type
          PARSER_STATE->mkUnresolvedType(dnames[dts.size()], params.size());
        }
        Trace("parser-dt") << params.size() << " parameters for " << dnames[dts.size()] << std::endl;
        dts.push_back(SOLVER->mkDatatypeDecl(dnames[dts.size()], params, isCo));
      }
      LPAREN_TOK
      ( LPAREN_TOK constructorDef[dts.back()] RPAREN_TOK )+
      RPAREN_TOK { PARSER_STATE->popScope(); }
    | { // if the arity was fixed by prelude and is not equal to 0
        if( arities[dts.size()]>0 ){
          PARSER_STATE->parseError("No parameters given for datatype.");
        }
        else if (arities[dts.size()]<0)
        {
          // now declare it as an unresolved type
          PARSER_STATE->mkUnresolvedType(dnames[dts.size()], 0);
        }
        Trace("parser-dt") << params.size() << " parameters for " << dnames[dts.size()] << std::endl;
        dts.push_back(SOLVER->mkDatatypeDecl(dnames[dts.size()],
                                             params,
                                             isCo));
      }
      ( LPAREN_TOK constructorDef[dts.back()] RPAREN_TOK )+
    )
    RPAREN_TOK
    )+
  {
    if (dts.size() != dnames.size())
    {
      PARSER_STATE->parseError("Wrong number of datatypes provided.");
    }
    PARSER_STATE->popScope();
    cmd->reset(new DatatypeDeclarationCommand(
        PARSER_STATE->bindMutualDatatypeTypes(dts, true)));
  }
  ;

simpleSymbolicExprNoKeyword[std::string& s]
  : INTEGER_LITERAL
    { s = AntlrInput::tokenText($INTEGER_LITERAL); }
  | DECIMAL_LITERAL
    { s = AntlrInput::tokenText($DECIMAL_LITERAL); }
  | HEX_LITERAL
    { s = AntlrInput::tokenText($HEX_LITERAL); }
  | BINARY_LITERAL
    { s = AntlrInput::tokenText($BINARY_LITERAL); }
  | SIMPLE_SYMBOL
    { s = AntlrInput::tokenText($SIMPLE_SYMBOL); }
  | QUOTED_SYMBOL
    { s = AntlrInput::tokenText($QUOTED_SYMBOL); }
  | STRING_LITERAL
    { s = AntlrInput::tokenText($STRING_LITERAL); }
  | tok=(ASSERT_TOK | CHECK_SAT_TOK | CHECK_SAT_ASSUMING_TOK | DECLARE_FUN_TOK
        | DECLARE_SORT_TOK
        | DEFINE_FUN_TOK | DEFINE_FUN_REC_TOK | DEFINE_FUNS_REC_TOK
        | DEFINE_SORT_TOK | GET_VALUE_TOK | GET_ASSIGNMENT_TOK
        | GET_ASSERTIONS_TOK | GET_PROOF_TOK | GET_UNSAT_ASSUMPTIONS_TOK
        | GET_UNSAT_CORE_TOK | GET_DIFFICULTY_TOK | EXIT_TOK
        | RESET_TOK | RESET_ASSERTIONS_TOK | SET_LOGIC_TOK | SET_INFO_TOK
        | GET_INFO_TOK | SET_OPTION_TOK | GET_OPTION_TOK | PUSH_TOK | POP_TOK
        | DECLARE_DATATYPES_TOK | GET_MODEL_TOK | ECHO_TOK | SIMPLIFY_TOK)
    { s = AntlrInput::tokenText($tok); }
  ;

keyword[std::string& s]
  : KEYWORD
    { s = AntlrInput::tokenText($KEYWORD); }
  ;

simpleSymbolicExpr[std::string& s]
  : simpleSymbolicExprNoKeyword[s]
  | KEYWORD { s = AntlrInput::tokenText($KEYWORD); }
  ;

symbolicExpr[cvc5::Term& sexpr]
@declarations {
  std::string s;
  std::vector<cvc5::Term> children;
}
  : simpleSymbolicExpr[s]
    { sexpr = SOLVER->mkString(PARSER_STATE->processAdHocStringEsc(s)); }
  | LPAREN_TOK
    ( symbolicExpr[sexpr] { children.push_back(sexpr); } )* RPAREN_TOK
    { sexpr = SOLVER->mkTerm(cvc5::SEXPR, children); }
  ;

/**
 * Matches a term.
 * @return the expression representing the term.
 */
term[cvc5::Term& expr, cvc5::Term& expr2]
@init {
  cvc5::Kind kind = cvc5::NULL_TERM;
  cvc5::Term f;
  std::string name;
  cvc5::Sort type;
  ParseOp p;
}
: termNonVariable[expr, expr2]

  // a qualified identifier (section 3.6 of SMT-LIB version 2.6)

  | qualIdentifier[p]
    {
      expr = PARSER_STATE->parseOpToExpr(p);
    }
  ;

/**
 * Matches a non-variable term.
 * @return the expression expr representing the term or formula, and expr2, an
 * optional annotation for expr (for instance, for attributed expressions).
 */
termNonVariable[cvc5::Term& expr, cvc5::Term& expr2]
@init {
  Trace("parser") << "term: " << AntlrInput::tokenText(LT(1)) << std::endl;
  cvc5::Kind kind = cvc5::NULL_TERM;
  std::string name;
  std::vector<cvc5::Term> args;
  std::vector< std::pair<std::string, cvc5::Sort> > sortedVarNames;
  cvc5::Term bvl;
  cvc5::Term f, f2, f3;
  std::string attr;
  cvc5::Term attexpr;
  std::vector<cvc5::Term> patexprs;
  std::vector<cvc5::Term> matchcases;
  std::unordered_set<std::string> names;
  std::vector< std::pair<std::string, cvc5::Term> > binders;
  cvc5::Sort type;
  cvc5::Sort type2;
  cvc5::Term atomTerm;
  ParseOp p;
  std::vector<cvc5::Sort> argTypes;
}
  : LPAREN_TOK quantOp[kind]
    {
      if (!PARSER_STATE->isTheoryEnabled(internal::theory::THEORY_QUANTIFIERS))
      {
        PARSER_STATE->parseError("Quantifier used in non-quantified logic.");
      }
      PARSER_STATE->pushScope();
    }
    boundVarList[bvl]
    term[f, f2] RPAREN_TOK
    {
      args.push_back(bvl);

      PARSER_STATE->popScope();
      args.push_back(f);
      if(! f2.isNull()){
        args.push_back(f2);
      }
      expr = MK_TERM(kind, args);
    }
  | LPAREN_TOK SET_COMPREHENSION_TOK
    { PARSER_STATE->pushScope(); }
    boundVarList[bvl]
    {
      args.push_back(bvl);
    }
    term[f, f2] { args.push_back(f); }
    term[f, f2] {
      args.push_back(f);
      expr = MK_TERM(cvc5::SET_COMPREHENSION, args);
    }
    RPAREN_TOK
  | LPAREN_TOK qualIdentifier[p]
    termList[args,expr] RPAREN_TOK
    {
      expr = PARSER_STATE->applyParseOp(p, args);
    }
  | /* a let or sygus let binding */
    LPAREN_TOK 
      LET_TOK LPAREN_TOK
      { PARSER_STATE->pushScope(); }
      ( LPAREN_TOK symbol[name,CHECK_NONE,SYM_VARIABLE]
        term[expr, f2]
        RPAREN_TOK
        // this is a parallel let, so we have to save up all the contributions
        // of the let and define them only later on
        { if(names.count(name) == 1) {
            std::stringstream ss;
            ss << "warning: symbol `" << name << "' bound multiple times by let;"
               << " the last binding will be used, shadowing earlier ones";
            PARSER_STATE->warning(ss.str());
          } else {
            names.insert(name);
          }
          binders.push_back(std::make_pair(name, expr)); } )+
    { // now implement these bindings
      for (const std::pair<std::string, cvc5::Term>& binder : binders)
      {
        {
          PARSER_STATE->defineVar(binder.first, binder.second);
        }
      }
    }
    RPAREN_TOK
    term[expr, f2]
    RPAREN_TOK
    { PARSER_STATE->popScope(); }
  | /* match expression */
    LPAREN_TOK MATCH_TOK term[expr, f2] {
      if( !expr.getSort().isDatatype() ){
        PARSER_STATE->parseError("Cannot match on non-datatype term.");
      }
    }
    LPAREN_TOK
    (
      // case with non-nullary pattern
      LPAREN_TOK LPAREN_TOK term[f, f2] {
          args.clear();
          PARSER_STATE->pushScope();
          // f should be a constructor
          type = f.getSort();
          Trace("parser-dt") << "Pattern head : " << f << " " << type << std::endl;
          if (!type.isDatatypeConstructor())
          {
            PARSER_STATE->parseError("Pattern must be application of a constructor or a variable.");
          }
          cvc5::Datatype dt =
              type.getDatatypeConstructorCodomainSort().getDatatype();
          if (dt.isParametric())
          {
            // lookup constructor by name
            cvc5::DatatypeConstructor dc = dt.getConstructor(f.toString());
            cvc5::Term scons = dc.getInstantiatedTerm(expr.getSort());
            // take the type of the specialized constructor instead
            type = scons.getSort();
          }
          argTypes = type.getDatatypeConstructorDomainSorts();
        }
        // arguments of the pattern
        ( symbol[name,CHECK_NONE,SYM_VARIABLE] {
            if (args.size() >= argTypes.size())
            {
              PARSER_STATE->parseError("Too many arguments for pattern.");
            }
            //make of proper type
            cvc5::Term arg = PARSER_STATE->bindBoundVar(name, argTypes[args.size()]);
            args.push_back( arg );
          }
        )*
        RPAREN_TOK term[f3, f2] {
          // make the match case
          std::vector<cvc5::Term> cargs;
          cargs.push_back(f);
          cargs.insert(cargs.end(),args.begin(),args.end());
          cvc5::Term c = MK_TERM(cvc5::APPLY_CONSTRUCTOR,cargs);
          cvc5::Term bvla = MK_TERM(cvc5::VARIABLE_LIST,args);
          cvc5::Term mc = MK_TERM(cvc5::MATCH_BIND_CASE, bvla, c, f3);
          matchcases.push_back(mc);
          // now, pop the scope
          PARSER_STATE->popScope();
        }
        RPAREN_TOK
      // case with nullary or variable pattern
      | LPAREN_TOK symbol[name,CHECK_NONE,SYM_VARIABLE] {
          if (PARSER_STATE->isDeclared(name,SYM_VARIABLE))
          {
            f = PARSER_STATE->getVariable(name);
            type = f.getSort();
            if (!type.isDatatypeConstructor() ||
                !type.getDatatypeConstructorDomainSorts().empty())
            {
              PARSER_STATE->parseError("Must apply constructors of arity greater than 0 to arguments in pattern.");
            }
            // make nullary constructor application
            f = MK_TERM(cvc5::APPLY_CONSTRUCTOR, f);
          }
          else
          {
            // it has the type of the head expr
            f = PARSER_STATE->bindBoundVar(name, expr.getSort());
          }
        }
        term[f3, f2] {
          cvc5::Term mc;
          if (f.getKind() == cvc5::VARIABLE)
          {
            cvc5::Term bvlf = MK_TERM(cvc5::VARIABLE_LIST, f);
            mc = MK_TERM(cvc5::MATCH_BIND_CASE, bvlf, f, f3);
          }
          else
          {
            mc = MK_TERM(cvc5::MATCH_CASE, f, f3);
          }
          matchcases.push_back(mc);
        }
        RPAREN_TOK
    )+
    RPAREN_TOK RPAREN_TOK  {
      //now, make the match
      if (matchcases.empty())
      {
        PARSER_STATE->parseError("Must have at least one case in match.");
      }
      std::vector<cvc5::Term> mchildren;
      mchildren.push_back(expr);
      mchildren.insert(mchildren.end(), matchcases.begin(), matchcases.end());
      expr = MK_TERM(cvc5::MATCH, mchildren);
    }

    /* attributed expressions */
  | LPAREN_TOK ATTRIBUTE_TOK term[expr, f2]
    ( attribute[expr, attexpr]
      { if( ! attexpr.isNull()) {
          patexprs.push_back( attexpr );
        }
      }
    )+ RPAREN_TOK
    {
      if(! patexprs.empty()) {
        if( !f2.isNull() && f2.getKind()==cvc5::INST_PATTERN_LIST ){
          for( size_t i=0; i<f2.getNumChildren(); i++ ){
            patexprs.push_back( f2[i] );
          }
        }
        expr2 = MK_TERM(cvc5::INST_PATTERN_LIST, patexprs);
      } else {
        expr2 = f2;
      }
    }
  | /* lambda */
    LPAREN_TOK HO_LAMBDA_TOK
    { PARSER_STATE->pushScope(); }
    boundVarList[bvl]
    term[f, f2] RPAREN_TOK
    {
      args.push_back(bvl);
      args.push_back(f);
      PARSER_STATE->popScope();
      expr = MK_TERM(cvc5::LAMBDA, args);
    }
  | LPAREN_TOK TUPLE_CONST_TOK termList[args,expr] RPAREN_TOK
  {
    std::vector<cvc5::Sort> sorts;
    std::vector<cvc5::Term> terms;
    for (const cvc5::Term& arg : args)
    {
      sorts.emplace_back(arg.getSort());
      terms.emplace_back(arg);
    }
    expr = SOLVER->mkTuple(sorts, terms);
  }
  | LPAREN_TOK TUPLE_PROJECT_TOK term[expr,expr2] RPAREN_TOK
  {
    std::vector<uint32_t> indices;
    cvc5::Op op = SOLVER->mkOp(cvc5::TUPLE_PROJECT, indices);
    expr = SOLVER->mkTerm(op, {expr});
  }
  | LPAREN_TOK TABLE_PROJECT_TOK term[expr,expr2] RPAREN_TOK
  {
    std::vector<uint32_t> indices;
    cvc5::Op op = SOLVER->mkOp(cvc5::TABLE_PROJECT, indices);
    expr = SOLVER->mkTerm(op, {expr});
  }
  | LPAREN_TOK TABLE_AGGREGATE_TOK term[expr,expr2] RPAREN_TOK
  {
    std::vector<uint32_t> indices;
    cvc5::Op op = SOLVER->mkOp(cvc5::TABLE_AGGREGATE, indices);
    expr = SOLVER->mkTerm(op, {expr});
  }
  | LPAREN_TOK TABLE_JOIN_TOK term[expr,expr2] RPAREN_TOK
  {
    std::vector<uint32_t> indices;
    cvc5::Op op = SOLVER->mkOp(cvc5::TABLE_JOIN, indices);
    expr = SOLVER->mkTerm(op, {expr});
  }
  | LPAREN_TOK TABLE_GROUP_TOK term[expr,expr2] RPAREN_TOK
  {
    std::vector<uint32_t> indices;
    cvc5::Op op = SOLVER->mkOp(cvc5::TABLE_GROUP, indices);
    expr = SOLVER->mkTerm(op, {expr});
  }
  | LPAREN_TOK RELATION_GROUP_TOK term[expr,expr2] RPAREN_TOK
  {
    std::vector<uint32_t> indices;
    cvc5::Op op = SOLVER->mkOp(cvc5::RELATION_GROUP, indices);
    expr = SOLVER->mkTerm(op, {expr});
  }
  | LPAREN_TOK RELATION_AGGREGATE_TOK term[expr,expr2] RPAREN_TOK
  {
    std::vector<uint32_t> indices;
    cvc5::Op op = SOLVER->mkOp(cvc5::RELATION_AGGREGATE, indices);
    expr = SOLVER->mkTerm(op, {expr});
  }
  | LPAREN_TOK RELATION_PROJECT_TOK term[expr,expr2] RPAREN_TOK
  {
    std::vector<uint32_t> indices;
    cvc5::Op op = SOLVER->mkOp(cvc5::RELATION_PROJECT, indices);
    expr = SOLVER->mkTerm(op, {expr});
  }
  | /* an atomic term (a term with no subterms) */
    termAtomic[atomTerm] { expr = atomTerm; }
  ;


/**
 * Matches a qualified identifier, which can be a combination of one or more of
 * the following, stored in the ParseOp utility class:
 * (1) A kind.
 * (2) A string name.
 * (3) An expression expr.
 * (4) A type t.
 *
 * A qualified identifier is the generic case of function heads.
 * With respect to the standard definition (Section 3.6 of SMT-LIB version 2.6)
 * of qualified identifiers, we additionally parse:
 * - "Array constant specifications" of the form (as const (Array T1 T2)),
 * which notice are used as function heads e.g. ((as const (Array Int Int)) 0)
 * specifies the constant array over integers consisting of constant 0. This
 * is handled as if it were a special case of an operator here.
 *
 * Examples:
 *
 * (Identifiers)
 *
 * - For declared functions f, we return (2).
 * - For indexed functions like testers (_ is C) and bitvector extract
 * (_ extract n m), we return (3) for the appropriate operator.
 * - For tuple selectors (_ tuple_select n) and updaters (_ tuple_update n), we
 * return (1) and (3). cvc5::Kind is set to APPLY_SELECTOR or APPLY_UPDATER
 * respectively, and expr is set to n, which is to be interpreted by the
 * caller as the n^th generic tuple selector or updater. We do this since there
 * is no AST expression representing generic tuple select, and we do not have
 * enough type information at this point to know the type of the tuple we will
 * be selecting from.
 *
 * (Ascripted Identifiers)
 *
 * - For ascripted nullary parametric datatype constructors like
 * (as nil (List Int)), we return (APPLY_CONSTRUCTOR C) for the appropriate
 * specialized constructor C as (3).
 * - For ascripted non-nullary parametric datatype constructors like
 * (as cons (List Int)), we return the appropriate specialized constructor C
 * as (3).
 * - Overloaded non-parametric constructors (as C T) return the appropriate
 * expression, analogous to the parametric cases above.
 * - For other ascripted nullary constants like (as set.empty (Set T)),
 * (as sep.nil T), we return the appropriate expression (3).
 * - For array constant specifications (as const (Array T1 T2)), we return (1)
 * and (4), where kind is set to STORE_ALL and type is set to (Array T1 T2),
 * where this is to be interpreted by the caller as converting the next parsed
 * constant of type T2 to an Array of type (Array T1 T2) over that constant.
 * - For ascriptions on normal symbols (as f T), we return the appropriate
 * expression (3), which may involve disambiguating f based on type T if it is
 * overloaded.
 */
qualIdentifier[cvc5::ParseOp& p]
@init {
  cvc5::Kind k;
  std::string baseName;
  cvc5::Term f;
  cvc5::Sort type;
}
: identifier[p]
  | LPAREN_TOK AS_TOK
    ( CONST_TOK sortSymbol[type]
      {
        p.d_kind = cvc5::CONST_ARRAY;
        PARSER_STATE->parseOpApplyTypeAscription(p, type);
      }
    | identifier[p]
      sortSymbol[type]
      {
        PARSER_STATE->parseOpApplyTypeAscription(p, type);
      }
    )
    RPAREN_TOK
  ;

/**
 * Matches an identifier, which can be a combination of one or more of the
 * following, stored in the ParseOp utility class:
 * (1) A kind.
 * (2) A string name.
 * (3) An expression expr.
 * For examples, see documentation of qualIdentifier.
 */
identifier[cvc5::ParseOp& p]
@init {
  cvc5::Term f;
  cvc5::Term f2;
  std::vector<uint32_t> numerals;
  std::string opName;
}
: functionName[p.d_name, CHECK_NONE]

  // indexed functions

  | LPAREN_TOK INDEX_TOK
    ( TESTER_TOK term[f, f2]
      {
        if (f.getKind() == cvc5::APPLY_CONSTRUCTOR && f.getNumChildren() == 1)
        {
          // for nullary constructors, must get the operator
          f = f[0];
        }
        if (!f.getSort().isDatatypeConstructor())
        {
          PARSER_STATE->parseError(
              "Bad syntax for (_ is X), X must be a constructor.");
        }
        // get the datatype that f belongs to
        cvc5::Sort sf = f.getSort().getDatatypeConstructorCodomainSort();
        cvc5::Datatype d = sf.getDatatype();
        // lookup by name
        cvc5::DatatypeConstructor dc = d.getConstructor(f.toString());
        p.d_expr = dc.getTesterTerm();
      }
    | UPDATE_TOK term[f, f2]
      {
        if (!f.getSort().isDatatypeSelector())
        {
          PARSER_STATE->parseError(
              "Bad syntax for (_ update X), X must be a selector.");
        }
        std::string sname = f.toString();
        // get the datatype that f belongs to
        cvc5::Sort sf = f.getSort().getDatatypeSelectorDomainSort();
        cvc5::Datatype d = sf.getDatatype();
        // find the selector
        cvc5::DatatypeSelector ds = d.getSelector(f.toString());
        // get the updater term
        p.d_expr = ds.getUpdaterTerm();
      }
    | TUPLE_PROJECT_TOK nonemptyNumeralList[numerals]
      {
        // we adopt a special syntax (_ tuple.project i_1 ... i_n) where
        // i_1, ..., i_n are numerals
        p.d_kind = cvc5::TUPLE_PROJECT;
        p.d_op = SOLVER->mkOp(cvc5::TUPLE_PROJECT, numerals);
      }
    | TABLE_PROJECT_TOK nonemptyNumeralList[numerals]
      {
        // we adopt a special syntax (_ table.project i_1 ... i_n) where
        // i_1, ..., i_n are numerals
        p.d_kind = cvc5::TABLE_PROJECT;
        p.d_op = SOLVER->mkOp(cvc5::TABLE_PROJECT, numerals);
       }
    | TABLE_AGGREGATE_TOK nonemptyNumeralList[numerals]
      {
        // we adopt a special syntax (_ table.aggr i_1 ... i_n) where
        // i_1, ..., i_n are numerals
        p.d_kind = cvc5::TABLE_AGGREGATE;
        p.d_op = SOLVER->mkOp(cvc5::TABLE_AGGREGATE, numerals);
      }
    | TABLE_JOIN_TOK nonemptyNumeralList[numerals]
      {
        // we adopt a special syntax (_ table.join i_1 j_1 ... i_n j_n) where
        // i_1, ..., i_n, j_1, ..., j_n are numerals
        p.d_kind = cvc5::TABLE_JOIN;
        p.d_op = SOLVER->mkOp(cvc5::TABLE_JOIN, numerals);
      }
     | TABLE_GROUP_TOK nonemptyNumeralList[numerals]
      {
        // we adopt a special syntax (_ table.group i_1 ... i_n) where
        // i_1, ..., j_n are numerals
        p.d_kind = cvc5::TABLE_GROUP;
        p.d_op = SOLVER->mkOp(cvc5::TABLE_GROUP, numerals);
      }
     | RELATION_GROUP_TOK nonemptyNumeralList[numerals]
      {
        // we adopt a special syntax (_ rel.group i_1 ... i_n) where
        // i_1, ..., j_n are numerals
        p.d_kind = cvc5::RELATION_GROUP;
        p.d_op = SOLVER->mkOp(cvc5::RELATION_GROUP, numerals);
      }
     | RELATION_AGGREGATE_TOK nonemptyNumeralList[numerals]
      {
        // we adopt a special syntax (_ rel.aggr i_1 ... i_n) where
        // i_1, ..., i_n are numerals
        p.d_kind = cvc5::RELATION_AGGREGATE;
        p.d_op = SOLVER->mkOp(cvc5::RELATION_AGGREGATE, numerals);
      }
     | RELATION_PROJECT_TOK nonemptyNumeralList[numerals]
      {
       // we adopt a special syntax (_ rel.project i_1 ... i_n) where
       // i_1, ..., i_n are numerals
       p.d_kind = cvc5::RELATION_PROJECT;
       p.d_op = SOLVER->mkOp(cvc5::RELATION_PROJECT, numerals);
      }
    | functionName[opName, CHECK_NONE] nonemptyNumeralList[numerals]
      {
        cvc5::Kind k = PARSER_STATE->getIndexedOpKind(opName);
        if (k == cvc5::UNDEFINED_KIND)
        {
          // We don't know which kind to use until we know the type of the
          // arguments
          p.d_name = opName;
          p.d_indices = numerals;
          p.d_kind = cvc5::UNDEFINED_KIND;
        }
        else if (k == cvc5::APPLY_SELECTOR || k == cvc5::APPLY_UPDATER)
        {
          // we adopt a special syntax (_ tuple_select n) and (_ tuple_update n)
          // for tuple selectors and updaters
          if (numerals.size() != 1)
          {
            PARSER_STATE->parseError(
                "Unexpected syntax for tuple selector or updater.");
          }
          // The operator is dependent upon inferring the type of the arguments,
          // and hence the type is not available yet. Hence, we remember the
          // index as a numeral in the parse operator.
          p.d_kind = k;
          p.d_expr = SOLVER->mkInteger(numerals[0]);
        }
        else if (numerals.size() == 1 || numerals.size() == 2)
        {
          p.d_op = SOLVER->mkOp(k, numerals);
        }
        else
        {
          PARSER_STATE->parseError(
              "Unexpected number of numerals for indexed symbol.");
        }
      }
    )
    RPAREN_TOK
  ;

/**
 * Matches an atomic term (a term with no subterms).
 * @return the expression expr representing the term or formula.
 */
termAtomic[cvc5::Term& atomTerm]
@init {
  cvc5::Sort t;
  std::string s;
  std::vector<uint32_t> numerals;
}
    /* constants */
  : INTEGER_LITERAL
    {
      std::string intStr = AntlrInput::tokenText($INTEGER_LITERAL);
      atomTerm = PARSER_STATE->mkRealOrIntFromNumeral(intStr);
    }
  | DECIMAL_LITERAL
    {
      std::string realStr = AntlrInput::tokenText($DECIMAL_LITERAL);
      atomTerm = SOLVER->mkReal(realStr);
    }

  // Constants using indexed identifiers, e.g. (_ +oo 8 24) (positive infinity
  // as a 32-bit floating-point constant)
  | LPAREN_TOK INDEX_TOK
    ( CHAR_TOK HEX_LITERAL
      {
        std::string hexStr = AntlrInput::tokenTextSubstr($HEX_LITERAL, 2);
        atomTerm = PARSER_STATE->mkCharConstant(hexStr);
      }
    | FMF_CARD_TOK sortSymbol[t] INTEGER_LITERAL
      {
        uint32_t ubound = AntlrInput::tokenToUnsigned($INTEGER_LITERAL);
        atomTerm = SOLVER->mkCardinalityConstraint(t, ubound);
      }
    | sym=SIMPLE_SYMBOL nonemptyNumeralList[numerals]
      {
        atomTerm =
          PARSER_STATE->mkIndexedConstant(AntlrInput::tokenText($sym),
                                          numerals);
      }
    )
    RPAREN_TOK

  // Bit-vector constants
  | HEX_LITERAL
    {
      Assert(AntlrInput::tokenText($HEX_LITERAL).find("#x") == 0);
      std::string hexStr = AntlrInput::tokenTextSubstr($HEX_LITERAL, 2);
      atomTerm = SOLVER->mkBitVector(hexStr.size() * 4, hexStr, 16);
    }
  | BINARY_LITERAL
    {
      Assert(AntlrInput::tokenText($BINARY_LITERAL).find("#b") == 0);
      std::string binStr = AntlrInput::tokenTextSubstr($BINARY_LITERAL, 2);
      atomTerm = SOLVER->mkBitVector(binStr.size(), binStr, 2);
    }

  // String constant
  | str[s] { atomTerm = PARSER_STATE->mkStringConstant(s); }

  // NOTE: Theory constants go here

  // Empty tuple constant
  | TUPLE_CONST_TOK
    {
      atomTerm = SOLVER->mkTuple(std::vector<cvc5::Sort>(),
                                 std::vector<cvc5::Term>());
    }
  ;

/**
 * Read attribute
 */
attribute[cvc5::Term& expr, cvc5::Term& retExpr]
@init {
  cvc5::Term sexpr;
  std::string s;
  cvc5::Term patexpr;
  std::vector<cvc5::Term> patexprs;
  cvc5::Term e2;
  bool hasValue = false;
  cvc5::Kind k;
}
  : KEYWORD ( simpleSymbolicExprNoKeyword[s] { hasValue = true; } )?
  {
    PARSER_STATE->attributeNotSupported(AntlrInput::tokenText($KEYWORD));
  }
  | ( ATTRIBUTE_PATTERN_TOK { k = cvc5::INST_PATTERN; } |
      ATTRIBUTE_POOL_TOK { k = cvc5::INST_POOL; }  |
      ATTRIBUTE_INST_ADD_TO_POOL_TOK { k = cvc5::INST_ADD_TO_POOL; }  |
      ATTRIBUTE_SKOLEM_ADD_TO_POOL_TOK{ k = cvc5::SKOLEM_ADD_TO_POOL; } 
    )
    LPAREN_TOK
    ( term[patexpr, e2]
      { patexprs.push_back( patexpr ); }
    )+ RPAREN_TOK
    {
      retExpr = MK_TERM(k, patexprs);
    }
  | ATTRIBUTE_NO_PATTERN_TOK term[patexpr, e2]
    {
      retExpr = MK_TERM(cvc5::INST_NO_PATTERN, patexpr);
    }
  | tok=( ATTRIBUTE_INST_LEVEL ) INTEGER_LITERAL
    {
      std::stringstream sIntLit;
      sIntLit << $INTEGER_LITERAL;
      cvc5::Term keyword = SOLVER->mkString("quant-inst-max-level");
      cvc5::Term n = SOLVER->mkInteger(sIntLit.str());
      retExpr = MK_TERM(cvc5::INST_ATTRIBUTE, keyword, n);
    }
  | tok=( ATTRIBUTE_QUANTIFIER_ID_TOK ) symbol[s,CHECK_UNDECLARED,SYM_VARIABLE]
    {
      cvc5::Term keyword = SOLVER->mkString("qid");
      // must create a variable whose name is the name of the quantified
      // formula, not a string.
      cvc5::Term name = SOLVER->mkConst(SOLVER->getBooleanSort(), s);
      retExpr = MK_TERM(cvc5::INST_ATTRIBUTE, keyword, name);
    }
  | ATTRIBUTE_NAMED_TOK symbol[s,CHECK_UNDECLARED,SYM_VARIABLE]
    {
      Trace("parser") << "Named: " << s << " for " << expr << std::endl;
      // notify that expression was given a name
      DefineFunctionCommand* defFunCmd =
          new DefineFunctionCommand(s, expr.getSort(), expr);
      defFunCmd->setMuted(true);
      PARSER_STATE->preemptCommand(defFunCmd);
      PARSER_STATE->notifyNamedExpression(expr, s);
    }
  ;

/**
 * Matches a sequence of terms and puts them into the formulas
 * vector.
 * @param formulas the vector to fill with terms
 * @param expr an cvc5::Term reference for the elements of the sequence
 */
/* NOTE: We pass an cvc5::Term in here just to avoid allocating a fresh cvc5::Term every
 * time through this rule. */
termList[std::vector<cvc5::Term>& formulas, cvc5::Term& expr]
@declarations {
  cvc5::Term expr2;
}
  : ( term[expr, expr2] { formulas.push_back(expr); } )+
  ;

/**
 * Matches a string, and strips off the quotes.
 */
str[std::string& s]
  : STRING_LITERAL
    {
      s = AntlrInput::tokenText($STRING_LITERAL);
      /* strip off the quotes */
      s = s.substr(1, s.size() - 2);
      for (size_t i = 0; i < s.size(); i++)
      {
        if ((unsigned)s[i] > 127 && !isprint(s[i]))
        {
          PARSER_STATE->parseError(
              "Extended/unprintable characters are not "
              "part of SMT-LIB, and they must be encoded "
              "as escape sequences");
        }
      }
      char* p_orig = strdup(s.c_str());
      char *p = p_orig, *q = p_orig;
      while (*q != '\0')
      {
        if (*q == '"')
        {
          // Handle SMT-LIB >=2.5 standard escape '""'.
          ++q;
          Assert(*q == '"');
        }
        *p++ = *q++;
      }
      *p = '\0';
      s = p_orig;
      free(p_orig);
    }
  ;

quantOp[cvc5::Kind& kind]
@init {
  Trace("parser") << "quant: " << AntlrInput::tokenText(LT(1)) << std::endl;
}
  : EXISTS_TOK    { $kind = cvc5::EXISTS; }
  | FORALL_TOK    { $kind = cvc5::FORALL; }
  ;

/**
 * Matches a (possibly undeclared) function symbol (returning the string)
 * @param check what kind of check to do with the symbol
 */
functionName[std::string& name, cvc5::parser::DeclarationCheck check]
  : symbol[name,check,SYM_VARIABLE]
  ;

/**
 * Matches a sequence of sort symbols and fills them into the given
 * vector.
 */
sortList[std::vector<cvc5::Sort>& sorts]
@declarations {
  cvc5::Sort t;
}
  : ( sortSymbol[t] { sorts.push_back(t); } )*
  ;

nonemptySortList[std::vector<cvc5::Sort>& sorts]
@declarations {
  cvc5::Sort t;
}
  : ( sortSymbol[t] { sorts.push_back(t); } )+
  ;

/**
 * Matches a sequence of (variable,sort) symbol pairs and fills them
 * into the given vector.
 */
sortedVarList[std::vector<std::pair<std::string, cvc5::Sort> >& sortedVars]
@declarations {
  std::string name;
  cvc5::Sort t;
}
  : ( LPAREN_TOK symbol[name,CHECK_NONE,SYM_VARIABLE]
      sortSymbol[t] RPAREN_TOK
      { sortedVars.push_back(make_pair(name, t)); }
    )*
  ;

/**
 * Matches a sequence of (variable, sort) symbol pairs, registers them as bound
 * variables, and returns a term corresponding to the list of pairs.
 */
boundVarList[cvc5::Term& expr]
@declarations {
  std::vector<std::pair<std::string, cvc5::Sort>> sortedVarNames;
}
 : LPAREN_TOK sortedVarList[sortedVarNames] RPAREN_TOK
   {
     std::vector<cvc5::Term> args =
         PARSER_STATE->bindBoundVars(sortedVarNames);
     expr = MK_TERM(cvc5::VARIABLE_LIST, args);
   }
 ;

/**
 * Matches the sort symbol, which can be an arbitrary symbol.
 * @param check the check to perform on the name
 */
sortName[std::string& name, cvc5::parser::DeclarationCheck check]
  : symbol[name,check,SYM_SORT]
  ;

sortSymbol[cvc5::Sort& t]
@declarations {
  std::string name;
  std::vector<cvc5::Sort> args;
  std::vector<uint32_t> numerals;
  bool indexed = false;
}
  : sortName[name,CHECK_NONE]
    {
      t = PARSER_STATE->getSort(name);
    }
  | LPAREN_TOK (INDEX_TOK {indexed = true;} | {indexed = false;})
    symbol[name,CHECK_NONE,SYM_SORT]
    ( nonemptyNumeralList[numerals]
      { 
        if (!indexed) 
        {
          std::stringstream ss;
          ss << "SMT-LIB requires use of an indexed sort here, e.g. (_ " << name
             << " ...)";
          PARSER_STATE->parseError(ss.str());
        }
        if( name == "BitVec" ) {
          if( numerals.size() != 1 ) {
            PARSER_STATE->parseError("Illegal bitvector type.");
          }
          if(numerals.front() == 0) {
            PARSER_STATE->parseError("Illegal bitvector size: 0");
          }
          t = SOLVER->mkBitVectorSort(numerals.front());
        } else if ( name == "FloatingPoint" ) {
          if( numerals.size() != 2 ) {
            PARSER_STATE->parseError("Illegal floating-point type.");
          }
          if(!internal::validExponentSize(numerals[0])) {
            PARSER_STATE->parseError("Illegal floating-point exponent size");
          }
          if(!internal::validSignificandSize(numerals[1])) {
            PARSER_STATE->parseError("Illegal floating-point significand size");
          }
          t = SOLVER->mkFloatingPointSort(numerals[0],numerals[1]);
        } else {
          std::stringstream ss;
          ss << "unknown indexed sort symbol `" << name << "'";
          PARSER_STATE->parseError(ss.str());
        }
      }
    | sortList[args]
      { if( indexed ) {
          std::stringstream ss;
          ss << "Unexpected use of indexing operator `_' before `" << name
             << "', try leaving it out";
          PARSER_STATE->parseError(ss.str());
        }
        if(args.empty()) {
          PARSER_STATE->parseError("Extra parentheses around sort name not "
                                   "permitted in SMT-LIB");
        } else if(name == "Array" &&
           PARSER_STATE->isTheoryEnabled(internal::theory::THEORY_ARRAYS) ) {
          if(args.size() != 2) {
            PARSER_STATE->parseError("Illegal array type.");
          }
          t = SOLVER->mkArraySort( args[0], args[1] );
        } else if(name == "Set" &&
                  PARSER_STATE->isTheoryEnabled(internal::theory::THEORY_SETS) ) {
          if(args.size() != 1) {
            PARSER_STATE->parseError("Illegal set type.");
          }
          t = SOLVER->mkSetSort( args[0] );
        }
        else if(name == "Bag" &&
                  PARSER_STATE->isTheoryEnabled(internal::theory::THEORY_BAGS) ) {
          if(args.size() != 1) {
            PARSER_STATE->parseError("Illegal bag type.");
          }
          t = SOLVER->mkBagSort( args[0] );
        }
        else if(name == "Seq" && !PARSER_STATE->strictModeEnabled() &&
                  PARSER_STATE->isTheoryEnabled(internal::theory::THEORY_STRINGS) ) {
          if(args.size() != 1) {
            PARSER_STATE->parseError("Illegal sequence type.");
          }
          t = SOLVER->mkSequenceSort( args[0] );
        } else if (name == "Tuple" && !PARSER_STATE->strictModeEnabled()) {
          t = SOLVER->mkTupleSort(args);
        } else if (name == "Relation" && !PARSER_STATE->strictModeEnabled()) {
          cvc5::Sort tupleSort = SOLVER->mkTupleSort(args);
          t = SOLVER->mkSetSort(tupleSort);
        } else if (name == "Table" && !PARSER_STATE->strictModeEnabled()) {
          cvc5::Sort tupleSort = SOLVER->mkTupleSort(args);
          t = SOLVER->mkBagSort(tupleSort);
        } else {
          t = PARSER_STATE->getSort(name, args);
        }
      }
    ) RPAREN_TOK
  | LPAREN_TOK HO_ARROW_TOK sortList[args] RPAREN_TOK
    {
      if(args.size()<2) {
        PARSER_STATE->parseError("Arrow types must have at least 2 arguments");
      }
      //flatten the type
      cvc5::Sort rangeType = args.back();
      args.pop_back();
      t = PARSER_STATE->mkFlatFunctionType( args, rangeType );
    }
  ;

/**
 * Matches a list of symbols, with check and type arguments as for the
 * symbol[] rule below.
 */
symbolList[std::vector<std::string>& names,
           cvc5::parser::DeclarationCheck check,
           cvc5::parser::SymbolType type]
@declarations {
  std::string id;
}
  : ( symbol[id,check,type] { names.push_back(id); } )*
  ;

/**
 * Matches an symbol and sets the string reference parameter id.
 * @param id string to hold the symbol
 * @param check what kinds of check to do on the symbol
 * @param type the intended namespace for the symbol
 */
symbol[std::string& id,
       cvc5::parser::DeclarationCheck check,
       cvc5::parser::SymbolType type]
  : SIMPLE_SYMBOL
    { id = AntlrInput::tokenText($SIMPLE_SYMBOL);
      if(!PARSER_STATE->isAbstractValue(id)) {
        // if an abstract value, SolverEngine handles declaration
        PARSER_STATE->checkDeclaration(id, check, type);
      }
    }
  | QUOTED_SYMBOL
    { id = AntlrInput::tokenText($QUOTED_SYMBOL);
      /* strip off the quotes */
      id = id.substr(1, id.size() - 2);
      if(!PARSER_STATE->isAbstractValue(id)) {
        // if an abstract value, SolverEngine handles declaration
        PARSER_STATE->checkDeclaration(id, check, type);
      }
    }
  | UNTERMINATED_QUOTED_SYMBOL
    ( EOF
      { PARSER_STATE->unexpectedEOF("unterminated |quoted| symbol"); }
    | '\\'
      { PARSER_STATE->unexpectedEOF("backslash not permitted in |quoted| "
                                    "symbol"); }
    )
  ;

/**
 * Matches a nonempty list of numerals.
 * @param numerals the (empty) vector to house the numerals.
 */
nonemptyNumeralList[std::vector<uint32_t>& numerals]
  : ( INTEGER_LITERAL
      { numerals.push_back(AntlrInput::tokenToUnsigned($INTEGER_LITERAL)); }
    )+
  ;

/**
 * Parses a datatype definition
 */
datatypeDef[bool isCo, std::vector<cvc5::DatatypeDecl>& datatypes,
            std::vector< cvc5::Sort >& params]
@init {
  std::string id;
}
    /* This really needs to be CHECK_NONE, or mutually-recursive
     * datatypes won't work, because this type will already be
     * "defined" as an unresolved type; don't worry, we check
     * below. */
  : symbol[id,CHECK_NONE,SYM_SORT] { PARSER_STATE->pushScope(); }
    {
      datatypes.push_back(SOLVER->mkDatatypeDecl(id, params, isCo));
    }
    ( LPAREN_TOK constructorDef[datatypes.back()] RPAREN_TOK )+
    { PARSER_STATE->popScope(); }
  ;

/**
 * Parses a constructor defintion for type
 */
constructorDef[cvc5::DatatypeDecl& type]
@init {
  std::string id;
  cvc5::DatatypeConstructorDecl* ctor = NULL;
}
  : symbol[id,CHECK_NONE,SYM_VARIABLE]
    {
      ctor = new cvc5::DatatypeConstructorDecl(
          SOLVER->mkDatatypeConstructorDecl(id));
    }
    ( LPAREN_TOK selector[*ctor] RPAREN_TOK )*
    { // make the constructor
      type.addConstructor(*ctor);
      Trace("parser-idt") << "constructor: " << id.c_str() << std::endl;
      delete ctor;
    }
  ;

selector[cvc5::DatatypeConstructorDecl& ctor]
@init {
  std::string id;
  cvc5::Sort t, t2;
}
  : symbol[id,CHECK_NONE,SYM_SORT] sortSymbol[t]
    { 
      ctor.addSelector(id, t);
      Trace("parser-idt") << "selector: " << id.c_str()
                          << " of type " << t << std::endl;
    }
  ;

// Base SMT-LIB tokens
ASSERT_TOK : 'assert';
CHECK_SAT_TOK : 'check-sat';
CHECK_SAT_ASSUMING_TOK : 'check-sat-assuming';
DECLARE_FUN_TOK : 'declare-fun';
DECLARE_SORT_TOK : 'declare-sort';
DEFINE_FUN_TOK : 'define-fun';
DEFINE_FUN_REC_TOK : 'define-fun-rec';
DEFINE_FUNS_REC_TOK : 'define-funs-rec';
DEFINE_SORT_TOK : 'define-sort';
GET_VALUE_TOK : 'get-value';
GET_ASSIGNMENT_TOK : 'get-assignment';
GET_ASSERTIONS_TOK : 'get-assertions';
GET_PROOF_TOK : 'get-proof';
GET_UNSAT_ASSUMPTIONS_TOK : 'get-unsat-assumptions';
GET_UNSAT_CORE_TOK : 'get-unsat-core';
GET_DIFFICULTY_TOK : 'get-difficulty';
GET_LEARNED_LITERALS_TOK : { !PARSER_STATE->strictModeEnabled() }? 'get-learned-literals';
EXIT_TOK : 'exit';
RESET_TOK : 'reset';
RESET_ASSERTIONS_TOK : 'reset-assertions';
LET_TOK : 'let';
ATTRIBUTE_TOK : '!';
LPAREN_TOK : '(';
RPAREN_TOK : ')';
INDEX_TOK : '_';
SET_LOGIC_TOK : 'set-logic';
SET_INFO_TOK : 'set-info';
GET_INFO_TOK : 'get-info';
SET_OPTION_TOK : 'set-option';
GET_OPTION_TOK : 'get-option';
PUSH_TOK : 'push';
POP_TOK : 'pop';
AS_TOK : 'as';
CONST_TOK : { !PARSER_STATE->strictModeEnabled() }? 'const';

// extended commands
DECLARE_CODATATYPE_TOK : 'declare-codatatype';
DECLARE_DATATYPE_TOK : 'declare-datatype';
DECLARE_DATATYPES_TOK : 'declare-datatypes';
DECLARE_CODATATYPES_TOK : 'declare-codatatypes';
PAR_TOK : 'par';
SET_COMPREHENSION_TOK : { PARSER_STATE->isTheoryEnabled(internal::theory::THEORY_SETS) }?'set.comprehension';
TESTER_TOK : { PARSER_STATE->isTheoryEnabled(internal::theory::THEORY_DATATYPES) }?'is';
UPDATE_TOK : { PARSER_STATE->isTheoryEnabled(internal::theory::THEORY_DATATYPES) }?'update';
MATCH_TOK : { PARSER_STATE->isTheoryEnabled(internal::theory::THEORY_DATATYPES) }?'match';
GET_MODEL_TOK : 'get-model';
BLOCK_MODEL_TOK : 'block-model';
BLOCK_MODEL_VALUES_TOK : 'block-model-values';
ECHO_TOK : 'echo';
DECLARE_CONST_TOK : 'declare-const';
DEFINE_CONST_TOK : 'define-const';
SIMPLIFY_TOK : 'simplify';
INCLUDE_TOK : 'include';
GET_QE_TOK : 'get-qe';
GET_QE_DISJUNCT_TOK : 'get-qe-disjunct';
GET_ABDUCT_TOK : 'get-abduct';
GET_ABDUCT_NEXT_TOK : 'get-abduct-next';
GET_INTERPOL_TOK : 'get-interpolant';
GET_INTERPOL_NEXT_TOK : 'get-interpolant-next';
DECLARE_HEAP : 'declare-heap';
DECLARE_POOL : 'declare-pool';

// SyGuS commands
SYNTH_FUN_TOK : { PARSER_STATE->sygus() }?'synth-fun';
SYNTH_INV_TOK : { PARSER_STATE->sygus()}?'synth-inv';
CHECK_SYNTH_TOK : { PARSER_STATE->sygus()}?'check-synth';
CHECK_SYNTH_NEXT_TOK : { PARSER_STATE->sygus()}?'check-synth-next';
DECLARE_VAR_TOK : { PARSER_STATE->sygus()}?'declare-var';
CONSTRAINT_TOK : { PARSER_STATE->sygus()}?'constraint';
ASSUME_TOK : { PARSER_STATE->sygus()}?'assume';
INV_CONSTRAINT_TOK : { PARSER_STATE->sygus()}?'inv-constraint';
SET_FEATURE_TOK : { PARSER_STATE->sygus() }? 'set-feature';
SYGUS_CONSTANT_TOK : { PARSER_STATE->sygus() }? 'Constant';
SYGUS_VARIABLE_TOK : { PARSER_STATE->sygus() }? 'Variable';

// attributes
ATTRIBUTE_PATTERN_TOK : ':pattern';
ATTRIBUTE_NO_PATTERN_TOK : ':no-pattern';
ATTRIBUTE_POOL_TOK : ':pool';
ATTRIBUTE_INST_ADD_TO_POOL_TOK : ':inst-add-to-pool';
ATTRIBUTE_SKOLEM_ADD_TO_POOL_TOK : ':skolem-add-to-pool';
ATTRIBUTE_NAMED_TOK : ':named';
ATTRIBUTE_INST_LEVEL : ':quant-inst-max-level';
ATTRIBUTE_QUANTIFIER_ID_TOK : ':qid';

// operators (NOTE: theory symbols go here)
EXISTS_TOK        : 'exists';
FORALL_TOK        : 'forall';

CHAR_TOK : { PARSER_STATE->isTheoryEnabled(internal::theory::THEORY_STRINGS) }? 'char';
TUPLE_CONST_TOK: { PARSER_STATE->isTheoryEnabled(internal::theory::THEORY_DATATYPES) }? 'tuple';
TUPLE_PROJECT_TOK: { PARSER_STATE->isTheoryEnabled(internal::theory::THEORY_DATATYPES) }? 'tuple.project';
TABLE_PROJECT_TOK: { PARSER_STATE->isTheoryEnabled(internal::theory::THEORY_BAGS) }? 'table.project';
TABLE_AGGREGATE_TOK: { PARSER_STATE->isTheoryEnabled(internal::theory::THEORY_BAGS) }? 'table.aggr';
TABLE_JOIN_TOK: { PARSER_STATE->isTheoryEnabled(internal::theory::THEORY_BAGS) }? 'table.join';
TABLE_GROUP_TOK: { PARSER_STATE->isTheoryEnabled(internal::theory::THEORY_BAGS) }? 'table.group';
RELATION_GROUP_TOK: { PARSER_STATE->isTheoryEnabled(internal::theory::THEORY_SETS) }? 'rel.group';
RELATION_AGGREGATE_TOK: { PARSER_STATE->isTheoryEnabled(internal::theory::THEORY_SETS) }? 'rel.aggr';
RELATION_PROJECT_TOK: { PARSER_STATE->isTheoryEnabled(internal::theory::THEORY_SETS) }? 'rel.project';
FMF_CARD_TOK: { !PARSER_STATE->strictModeEnabled() && PARSER_STATE->hasCardinalityConstraints() }? 'fmf.card';

HO_ARROW_TOK : { PARSER_STATE->isHoEnabled() }? '->';
HO_LAMBDA_TOK : { PARSER_STATE->isHoEnabled() }? 'lambda';

/**
 * A sequence of printable ASCII characters (except backslash) that starts
 * and ends with | and does not otherwise contain |.
 *
 * You shouldn't generally use this in parser rules, as the |quoting|
 * will be part of the token text.  Use the symbol[] parser rule instead.
 */
QUOTED_SYMBOL
  : '|' ~('|' | '\\')* '|'
  ;
UNTERMINATED_QUOTED_SYMBOL
  : '|' ~('|' | '\\')*
  ;

/**
 * Matches a keyword from the input. A keyword is a simple symbol prefixed
 * with a colon.
 */
KEYWORD
  : ':' (ALPHA | DIGIT | SYMBOL_CHAR)+
  ;

/**
 * Matches a "simple" symbol: a non-empty sequence of letters, digits and
 * the characters + - / * = % ? ! . $ ~ & ^ < > @ that does not start with a
 * digit, and is not the special reserved symbols '!' or '_'.
 */
SIMPLE_SYMBOL
  : ALPHA (ALPHA | DIGIT | SYMBOL_CHAR)*
  | SYMBOL_CHAR (ALPHA | DIGIT | SYMBOL_CHAR)+
  | SYMBOL_CHAR_NOUNDERSCORE_NOATTRIBUTE
  ;

/**
 * Matches and skips whitespace in the input.
 */
WHITESPACE
  : (' ' | '\t' | '\f' | '\r' | '\n')+ { SKIP(); }
  ;

/**
 * Matches an integer constant from the input (non-empty sequence of
 * digits, with no leading zeroes).
 */
INTEGER_LITERAL
  : NUMERAL
  ;

/**
 * Match an integer constant. In non-strict mode, this is any sequence
 * of digits. In strict mode, non-zero integers can't have leading
 * zeroes.
 */
fragment NUMERAL
@init {
  char *start = (char*) GETCHARINDEX();
}
  : DIGIT+
    { Trace("parser-extra") << "NUMERAL: "
       << (uintptr_t)start << ".." << GETCHARINDEX()
       << " strict? " << (bool)(PARSER_STATE->strictModeEnabled())
       << " ^0? " << (bool)(*start == '0')
       << " len>1? " << (bool)(start < (char*)(GETCHARINDEX() - 1))
       << std::endl; }
    { !PARSER_STATE->strictModeEnabled() ||
      *start != '0' ||
      start == (char*)(GETCHARINDEX() - 1) }?
  ;

/**
 * Matches a decimal constant from the input.
 */
DECIMAL_LITERAL
  : NUMERAL '.' DIGIT+
  ;

/**
 * Matches a hexadecimal constant.
 */
HEX_LITERAL
  : '#x' HEX_DIGIT+
  ;

/**
 * Matches a binary constant.
 */
BINARY_LITERAL
  : '#b' ('0' | '1')+
  ;

/**
 * Matches a double-quoted string literal. A double-quote inside a string is
 * escaped with "", e.g., "This is a string literal with "" a single, embedded
 * double quote."
 *
 * You shouldn't generally use this in parser rules, as the quotes will be part
 * of the token text.  Use the str[] parser rule instead.
 */
STRING_LITERAL
  : '"' (~('"') | '""')* '"' 
  ;

/**
 * Matches the comments and ignores them
 */
COMMENT
  : ';' (~('\n' | '\r'))* { SKIP(); }
  ;

/**
 * Matches any letter ('a'-'z' and 'A'-'Z').
 */
fragment
ALPHA
  : 'a'..'z'
  | 'A'..'Z'
  ;

/**
 * Matches the digits (0-9)
 */
fragment DIGIT : '0'..'9';

fragment HEX_DIGIT : DIGIT | 'a'..'f' | 'A'..'F';

/**
 * Matches the characters that may appear as a one-character "symbol"
 * (which excludes _ and !, which are reserved words in SMT-LIB).
 */
fragment SYMBOL_CHAR_NOUNDERSCORE_NOATTRIBUTE
  : '+' | '-' | '/' | '*' | '=' | '%' | '?' | '.' | '$' | '~'
  | '&' | '^' | '<' | '>' | '@'
  ;

/**
 * Matches the characters that may appear in a "symbol" (i.e., an identifier)
 */
fragment SYMBOL_CHAR
  : SYMBOL_CHAR_NOUNDERSCORE_NOATTRIBUTE | '_' | '!'
  ;<|MERGE_RESOLUTION|>--- conflicted
+++ resolved
@@ -202,11 +202,7 @@
   std::vector<cvc5::Sort> sorts;
   std::vector<std::pair<std::string, cvc5::Sort> > sortedVarNames;
   std::vector<cvc5::Term> flattenVars;
-<<<<<<< HEAD
-  bool parsedKeyword = false;
-=======
   bool readKeyword = false;
->>>>>>> 9669fed4
 }
   : /* set the logic */
     SET_LOGIC_TOK symbol[name,CHECK_NONE,SYM_SORT]
@@ -398,17 +394,10 @@
     GET_ASSERTIONS_TOK { PARSER_STATE->checkThatLogicIsSet(); }
     { cmd->reset(new GetAssertionsCommand()); }
   | /* get-proof */
-<<<<<<< HEAD
-    GET_PROOF_TOK ( KEYWORD { parsedKeyword = true; }  )? {
-      PARSER_STATE->checkThatLogicIsSet();
-      modes::ProofComponent pc = modes::PROOF_COMPONENT_FULL;
-      if (parsedKeyword)
-=======
     GET_PROOF_TOK ( KEYWORD { readKeyword = true; }  )? {
       PARSER_STATE->checkThatLogicIsSet();
       modes::ProofComponent pc = modes::PROOF_COMPONENT_FULL;
       if (readKeyword)
->>>>>>> 9669fed4
       {
         pc = PARSER_STATE->getProofComponent(
                AntlrInput::tokenText($KEYWORD).c_str() + 1);
