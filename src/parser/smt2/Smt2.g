/* *******************                                                        */
/*! \file Smt2.g
 ** \verbatim
 ** Top contributors (to current version):
 **   Morgan Deters, Andrew Reynolds, Tim King
 ** This file is part of the CVC4 project.
 ** Copyright (c) 2009-2018 by the authors listed in the file AUTHORS
 ** in the top-level source directory) and their institutional affiliations.
 ** All rights reserved.  See the file COPYING in the top-level source
 ** directory for licensing information.\endverbatim
 **
 ** \brief Parser for SMT-LIB v2 input language
 **
 ** Parser for SMT-LIB v2 input language.
 **/

grammar Smt2;

options {
  // C output for antlr
  language = 'C';

  // Skip the default error handling, just break with exceptions
  // defaultErrorHandler = false;

  // Only lookahead of <= k requested (disable for LL* parsing)
  // Note that CVC4's BoundedTokenBuffer requires a fixed k !
  // If you change this k, change it also in smt2_input.cpp !
  k = 2;
}/* options */

@header {
/**
 ** This file is part of the CVC4 project.
 ** Copyright (c) 2009-2016 by the authors listed in the file AUTHORS
 ** in the top-level source directory) and their institutional affiliations.
 ** All rights reserved.  See the file COPYING in the top-level source
 ** directory for licensing information.
 **/
}/* @header */

@lexer::includes {

// This should come immediately after #include <antlr3.h> in the generated
// files. See the documentation in "parser/antlr_undefines.h" for more details.
#include "parser/antlr_undefines.h"

/** This suppresses warnings about the redefinition of token symbols between
  * different parsers. The redefinitions should be harmless as long as no
  * client: (a) #include's the lexer headers for two grammars AND (b) uses the
  * token symbol definitions.
  */
#pragma GCC system_header

#if defined(CVC4_COMPETITION_MODE) && !defined(CVC4_SMTCOMP_APPLICATION_TRACK)
/* This improves performance by ~10 percent on big inputs.
 * This option is only valid if we know the input is ASCII (or some 8-bit encoding).
 * If we know the input is UTF-16, we can use ANTLR3_INLINE_INPUT_UTF16.
 * Otherwise, we have to let the lexer detect the encoding at runtime.
 */
#  define ANTLR3_INLINE_INPUT_ASCII
#  define ANTLR3_INLINE_INPUT_8BIT
#endif /* CVC4_COMPETITION_MODE && !CVC4_SMTCOMP_APPLICATION_TRACK */

#include "parser/antlr_tracing.h"

}/* @lexer::includes */

@lexer::postinclude {
#include <stdint.h>

#include "parser/smt2/smt2.h"
#include "parser/antlr_input.h"

using namespace CVC4;
using namespace CVC4::parser;

#undef PARSER_STATE
#define PARSER_STATE ((Smt2*)LEXER->super)
}/* @lexer::postinclude */

@parser::includes {

// This should come immediately after #include <antlr3.h> in the generated
// files. See the documentation in "parser/antlr_undefines.h" for more details.
#include "parser/antlr_undefines.h"

#include <memory>

#include "parser/parser.h"
#include "parser/antlr_tracing.h"
#include "smt/command.h"

namespace CVC4 {
  class Expr;

  namespace parser {
    namespace smt2 {
      /**
       * Just exists to provide the uintptr_t constructor that ANTLR
       * requires.
       */
      struct myExpr : public CVC4::Expr {
        myExpr() : CVC4::Expr() {}
        myExpr(void*) : CVC4::Expr() {}
        myExpr(const Expr& e) : CVC4::Expr(e) {}
        myExpr(const myExpr& e) : CVC4::Expr(e) {}
      };/* struct myExpr */
    }/* CVC4::parser::smt2 namespace */
  }/* CVC4::parser namespace */
}/* CVC4 namespace */

}/* @parser::includes */

@parser::postinclude {

#include <set>
#include <sstream>
#include <string>
#include <unordered_set>
#include <vector>

#include "base/output.h"
#include "expr/expr.h"
#include "expr/kind.h"
#include "expr/type.h"
#include "options/set_language.h"
#include "parser/antlr_input.h"
#include "parser/parser.h"
#include "parser/smt2/smt2.h"
#include "util/floatingpoint.h"
#include "util/hash.h"
#include "util/integer.h"
#include "util/rational.h"
// \todo Review the need for this header
#include "math.h"

using namespace CVC4;
using namespace CVC4::parser;

/* These need to be macros so they can refer to the PARSER macro, which
 * will be defined by ANTLR *after* this section. (If they were functions,
 * PARSER would be undefined.) */
#undef PARSER_STATE
#define PARSER_STATE ((Smt2*)PARSER->super)
#undef EXPR_MANAGER
#define EXPR_MANAGER PARSER_STATE->getExprManager()
#undef MK_EXPR
#define MK_EXPR EXPR_MANAGER->mkExpr
#undef MK_CONST
#define MK_CONST EXPR_MANAGER->mkConst
#define UNSUPPORTED PARSER_STATE->unimplementedFeature

static bool isClosed(const Expr& e, std::set<Expr>& free, std::unordered_set<Expr, ExprHashFunction>& closedCache) {
  if(closedCache.find(e) != closedCache.end()) {
    return true;
  }

  if(e.getKind() == kind::FORALL || e.getKind() == kind::EXISTS || e.getKind() == kind::LAMBDA) {
    isClosed(e[1], free, closedCache);
    for(Expr::const_iterator i = e[0].begin(); i != e[0].end(); ++i) {
      free.erase(*i);
    }
  } else if(e.getKind() == kind::BOUND_VARIABLE) {
    free.insert(e);
    return false;
  } else {
    if(e.hasOperator()) {
      isClosed(e.getOperator(), free, closedCache);
    }
    for(Expr::const_iterator i = e.begin(); i != e.end(); ++i) {
      isClosed(*i, free, closedCache);
    }
  }

  if(free.empty()) {
    closedCache.insert(e);
    return true;
  } else {
    return false;
  }
}

static inline bool isClosed(const Expr& e, std::set<Expr>& free) {
  std::unordered_set<Expr, ExprHashFunction> cache;
  return isClosed(e, free, cache);
}  
  
}/* parser::postinclude */

/**
 * Parses an expression.
 * @return the parsed expression, or the Null Expr if we've reached the
 * end of the input
 */
parseExpr returns [CVC4::parser::smt2::myExpr expr]
@declarations {
  Expr expr2;
}
  : term[expr, expr2]
  | EOF
  ;

/**
 * Parses a command
 * @return the parsed command, or NULL if we've reached the end of the input
 */
parseCommand returns [CVC4::Command* cmd_return = NULL]
@declarations {
  std::unique_ptr<CVC4::Command> cmd;
  std::string name;
}
@after {
  cmd_return = cmd.release();
}
  : LPAREN_TOK command[&cmd] RPAREN_TOK

    /* This extended command has to be in the outermost production so that
     * the RPAREN_TOK is properly eaten and we are in a good state to read
     * the included file's tokens. */
  | LPAREN_TOK INCLUDE_TOK str[name,true] RPAREN_TOK
    { if(!PARSER_STATE->canIncludeFile()) {
        PARSER_STATE->parseError("include-file feature was disabled for this "
                                 "run.");
      }
      if(PARSER_STATE->strictModeEnabled()) {
        PARSER_STATE->parseError("Extended commands are not permitted while "
                                 "operating in strict compliance mode.");
      }
      PARSER_STATE->includeFile(name);
      // The command of the included file will be produced at the next
      // parseCommand() call
      cmd.reset(new EmptyCommand("include::" + name));
    }

  | EOF
  ;

/**
 * Parses a SyGuS command.
 * @return the parsed SyGuS command, or NULL if we've reached the end of the
 * input
 */
parseSygus returns [CVC4::Command* cmd_return = NULL]
@declarations {
  std::unique_ptr<CVC4::Command> cmd;
  std::string name;
}
@after {
  cmd_return = cmd.release();
}
  : LPAREN_TOK sygusCommand[&cmd] RPAREN_TOK
  | EOF
  ;

/**
 * Parse the internal portion of the command, ignoring the surrounding
 * parentheses.
 */
command [std::unique_ptr<CVC4::Command>* cmd]
@declarations {
  std::string name;
  std::vector<std::string> names;
  Expr expr, expr2;
  Type t;
  std::vector<Expr> terms;
  std::vector<Type> sorts;
  std::vector<std::pair<std::string, Type> > sortedVarNames;
  std::vector<Expr> flattenVars;
}
  : /* set the logic */
    SET_LOGIC_TOK symbol[name,CHECK_NONE,SYM_SORT]
    { Debug("parser") << "set logic: '" << name << "'" << std::endl;
      if( PARSER_STATE->logicIsSet() ) {
        PARSER_STATE->parseError("Only one set-logic is allowed.");
      }
      PARSER_STATE->setLogic(name);
      if( PARSER_STATE->sygus() ){
        cmd->reset(new SetBenchmarkLogicCommand(PARSER_STATE->getLogic().getLogicString()));
      }else{
        cmd->reset(new SetBenchmarkLogicCommand(name));
      }
    }
  | /* set-info */
    SET_INFO_TOK metaInfoInternal[cmd]
  | /* get-info */
    GET_INFO_TOK KEYWORD
    { cmd->reset(new GetInfoCommand(
          AntlrInput::tokenText($KEYWORD).c_str() + 1));
    }
  | /* set-option */
    SET_OPTION_TOK setOptionInternal[cmd]
  | /* get-option */
    GET_OPTION_TOK KEYWORD
    { cmd->reset(new GetOptionCommand(
          AntlrInput::tokenText($KEYWORD).c_str() + 1));
    }
  | /* sort declaration */
    DECLARE_SORT_TOK { PARSER_STATE->checkThatLogicIsSet(); }
    { if(!PARSER_STATE->isTheoryEnabled(Smt2::THEORY_UF) &&
         !PARSER_STATE->isTheoryEnabled(Smt2::THEORY_ARRAYS) &&
         !PARSER_STATE->isTheoryEnabled(Smt2::THEORY_DATATYPES) &&
         !PARSER_STATE->isTheoryEnabled(Smt2::THEORY_SETS)) {
          PARSER_STATE->parseErrorLogic("Free sort symbols not allowed in ");
      }
    }
    symbol[name,CHECK_UNDECLARED,SYM_SORT]
    { PARSER_STATE->checkUserSymbol(name); }
    n=INTEGER_LITERAL
    { Debug("parser") << "declare sort: '" << name
                      << "' arity=" << n << std::endl;
      unsigned arity = AntlrInput::tokenToUnsigned(n);
      if(arity == 0) {
        Type type = PARSER_STATE->mkSort(name);
        cmd->reset(new DeclareTypeCommand(name, 0, type));
      } else {
        Type type = PARSER_STATE->mkSortConstructor(name, arity);
        cmd->reset(new DeclareTypeCommand(name, arity, type));
      }
    }
  | /* sort definition */
    DEFINE_SORT_TOK { PARSER_STATE->checkThatLogicIsSet(); }
    symbol[name,CHECK_UNDECLARED,SYM_SORT]
    { PARSER_STATE->checkUserSymbol(name); }
    LPAREN_TOK symbolList[names,CHECK_NONE,SYM_SORT] RPAREN_TOK
    { PARSER_STATE->pushScope(true);
      for(std::vector<std::string>::const_iterator i = names.begin(),
            iend = names.end();
          i != iend;
          ++i) {
        sorts.push_back(PARSER_STATE->mkSort(*i));
      }
    }
    sortSymbol[t,CHECK_DECLARED]
    { PARSER_STATE->popScope();
      // Do NOT call mkSort, since that creates a new sort!
      // This name is not its own distinct sort, it's an alias.
      PARSER_STATE->defineParameterizedType(name, sorts, t);
      cmd->reset(new DefineTypeCommand(name, sorts, t));
    }
  | /* function declaration */
    DECLARE_FUN_TOK { PARSER_STATE->checkThatLogicIsSet(); }
    symbol[name,CHECK_NONE,SYM_VARIABLE]
    { PARSER_STATE->checkUserSymbol(name); }
    LPAREN_TOK sortList[sorts] RPAREN_TOK
    sortSymbol[t,CHECK_DECLARED]
    { Debug("parser") << "declare fun: '" << name << "'" << std::endl;
      if( !sorts.empty() ) {
        t = PARSER_STATE->mkFlatFunctionType(sorts, t);
      }
      if(t.isFunction() && !PARSER_STATE->isTheoryEnabled(Smt2::THEORY_UF)) {
        PARSER_STATE->parseErrorLogic("Functions (of non-zero arity) cannot "
                                      "be declared in logic ");
      }
      // we allow overloading for function declarations
<<<<<<< HEAD
      if( PARSER_STATE->sygus() ){
        // it is a higher-order universal variable
        PARSER_STATE->mkSygusVar(name, t);
        cmd->reset(new EmptyCommand());
      }else{
=======
      if (PARSER_STATE->sygus())
      {
        // it is a higher-order universal variable
        PARSER_STATE->mkSygusVar(name, t);
        cmd->reset(new EmptyCommand());
      }
      else
      {
>>>>>>> 991af9a7
        Expr func = PARSER_STATE->mkVar(name, t, ExprManager::VAR_FLAG_NONE, true);
        cmd->reset(new DeclareFunctionCommand(name, func, t));
      }
    }
  | /* function definition */
    DEFINE_FUN_TOK { PARSER_STATE->checkThatLogicIsSet(); }
    symbol[name,CHECK_UNDECLARED,SYM_VARIABLE]
    { PARSER_STATE->checkUserSymbol(name); }
    LPAREN_TOK sortedVarList[sortedVarNames] RPAREN_TOK
    sortSymbol[t,CHECK_DECLARED]
    { /* add variables to parser state before parsing term */
      Debug("parser") << "define fun: '" << name << "'" << std::endl;
      if( sortedVarNames.size() > 0 ) {
        sorts.reserve(sortedVarNames.size());
        for(std::vector<std::pair<std::string, CVC4::Type> >::const_iterator i =
              sortedVarNames.begin(), iend = sortedVarNames.end();
            i != iend;
            ++i) {
          sorts.push_back((*i).second);
        }
        t = PARSER_STATE->mkFlatFunctionType(sorts, t, flattenVars);
      }
      PARSER_STATE->pushScope(true);
      for(std::vector<std::pair<std::string, CVC4::Type> >::const_iterator i =
            sortedVarNames.begin(), iend = sortedVarNames.end();
          i != iend;
          ++i) {
        terms.push_back(PARSER_STATE->mkBoundVar((*i).first, (*i).second));
      }
    }
    term[expr, expr2]
    {
      if( !flattenVars.empty() ){
        // if this function has any implicit variables flattenVars,
        // we apply the body of the definition to the flatten vars
        expr = PARSER_STATE->mkHoApply(expr, flattenVars);
        terms.insert(terms.end(), flattenVars.begin(), flattenVars.end());
      }
      PARSER_STATE->popScope();
      // declare the name down here (while parsing term, signature
      // must not be extended with the name itself; no recursion
      // permitted)
      // we allow overloading for function definitions
      Expr func = PARSER_STATE->mkFunction(name, t,
                                           ExprManager::VAR_FLAG_DEFINED, true);
      cmd->reset(new DefineFunctionCommand(name, func, terms, expr));
    }
  | /* value query */
    GET_VALUE_TOK { PARSER_STATE->checkThatLogicIsSet(); }
    ( LPAREN_TOK termList[terms,expr] RPAREN_TOK
      { cmd->reset(new GetValueCommand(terms)); }
    | ~LPAREN_TOK
      { PARSER_STATE->parseError("The get-value command expects a list of "
                                 "terms.  Perhaps you forgot a pair of "
                                 "parentheses?");
      }
    )
  | /* get-assignment */
    GET_ASSIGNMENT_TOK { PARSER_STATE->checkThatLogicIsSet(); }
    { cmd->reset(new GetAssignmentCommand()); }
  | /* assertion */
    ASSERT_TOK { PARSER_STATE->checkThatLogicIsSet(); }
    /* { if( PARSER_STATE->sygus() ){
     *     PARSER_STATE->parseError("Sygus does not support assert command.");
     *   }
     * } */
    { PARSER_STATE->clearLastNamedTerm(); }
    term[expr, expr2]
    { bool inUnsatCore = PARSER_STATE->lastNamedTerm().first == expr;
      cmd->reset(new AssertCommand(expr, inUnsatCore));
      if(inUnsatCore) {
        // set the expression name, if there was a named term
        std::pair<Expr, std::string> namedTerm = PARSER_STATE->lastNamedTerm();
        Command* csen = new SetExpressionNameCommand(namedTerm.first, namedTerm.second);
        csen->setMuted(true);
        PARSER_STATE->preemptCommand(csen);
      }
      // if sygus, check whether it has a free variable
      // this is because, due to the sygus format, one can write assertions
      // that have free function variables in them
      if (PARSER_STATE->sygus())
      {
        if (expr.hasFreeVariable())
        {
          PARSER_STATE->parseError("Assertion has free variable. Perhaps you "
                                   "meant constraint instead of assert?");
        }
      }
    }
  | /* check-sat */
    CHECK_SAT_TOK { PARSER_STATE->checkThatLogicIsSet(); }
    { if( PARSER_STATE->sygus() ){
        PARSER_STATE->parseError("Sygus does not support check-sat command.");
      }
    }
    ( term[expr, expr2]
      { if(PARSER_STATE->strictModeEnabled()) {
          PARSER_STATE->parseError(
              "Extended commands (such as check-sat with an argument) are not "
              "permitted while operating in strict compliance mode.");
        }
      }
    | { expr = Expr(); }
    )
    { cmd->reset(new CheckSatCommand(expr)); }
  | /* check-sat-assuming */
    CHECK_SAT_ASSUMING_TOK { PARSER_STATE->checkThatLogicIsSet(); }
    ( LPAREN_TOK termList[terms,expr] RPAREN_TOK
      { cmd->reset(new CheckSatAssumingCommand(terms)); }
    | ~LPAREN_TOK
      { PARSER_STATE->parseError("The check-sat-assuming command expects a "
                                 "list of terms.  Perhaps you forgot a pair of "
                                 "parentheses?");
      }
    )
  | /* get-assertions */
    GET_ASSERTIONS_TOK { PARSER_STATE->checkThatLogicIsSet(); }
    { cmd->reset(new GetAssertionsCommand()); }
  | /* get-proof */
    GET_PROOF_TOK { PARSER_STATE->checkThatLogicIsSet(); }
    { cmd->reset(new GetProofCommand()); }
  | /* get-unsat-assumptions */
    GET_UNSAT_ASSUMPTIONS_TOK { PARSER_STATE->checkThatLogicIsSet(); }
    { cmd->reset(new GetUnsatAssumptionsCommand); }
  | /* get-unsat-core */
    GET_UNSAT_CORE_TOK { PARSER_STATE->checkThatLogicIsSet(); }
    { cmd->reset(new GetUnsatCoreCommand); }
  | /* push */
    PUSH_TOK { PARSER_STATE->checkThatLogicIsSet(); }
    { if( PARSER_STATE->sygus() ){
        PARSER_STATE->parseError("Sygus does not support push command.");
      }
    }
    ( k=INTEGER_LITERAL
      { unsigned n = AntlrInput::tokenToUnsigned(k);
        if(n == 0) {
          cmd->reset(new EmptyCommand());
        } else if(n == 1) {
          PARSER_STATE->pushScope();
          cmd->reset(new PushCommand());
        } else {
          std::unique_ptr<CommandSequence> seq(new CommandSequence());
          do {
            PARSER_STATE->pushScope();
            Command* push_cmd = new PushCommand();
            push_cmd->setMuted(n > 1);
            seq->addCommand(push_cmd);
            --n;
            } while(n > 0);
          cmd->reset(seq.release());
        }
      }
    | { if(PARSER_STATE->strictModeEnabled()) {
          PARSER_STATE->parseError(
              "Strict compliance mode demands an integer to be provided to "
              "PUSH.  Maybe you want (push 1)?");
        } else {
          PARSER_STATE->pushScope();
          cmd->reset(new PushCommand());
        }
      } )
  | POP_TOK { PARSER_STATE->checkThatLogicIsSet(); }
    { if( PARSER_STATE->sygus() ){
        PARSER_STATE->parseError("Sygus does not support pop command.");
      }
    }
    ( k=INTEGER_LITERAL
      { unsigned n = AntlrInput::tokenToUnsigned(k);
        if(n > PARSER_STATE->scopeLevel()) {
          PARSER_STATE->parseError("Attempted to pop above the top stack "
                                   "frame.");
        }
        if(n == 0) {
          cmd->reset(new EmptyCommand());
        } else if(n == 1) {
          PARSER_STATE->popScope();
          cmd->reset(new PopCommand());
        } else {
          std::unique_ptr<CommandSequence> seq(new CommandSequence());
          do {
            PARSER_STATE->popScope();
            Command* pop_command = new PopCommand();
            pop_command->setMuted(n > 1);
            seq->addCommand(pop_command);
            --n;
          } while(n > 0);
          cmd->reset(seq.release());
        }
      }
    | { if(PARSER_STATE->strictModeEnabled()) {
          PARSER_STATE->parseError(
              "Strict compliance mode demands an integer to be provided to POP."
              "Maybe you want (pop 1)?");
        } else {
          PARSER_STATE->popScope();
          cmd->reset(new PopCommand());
        }
      }
    )
    /* exit */
  | EXIT_TOK
    { cmd->reset(new QuitCommand()); }

    /* New SMT-LIB 2.5 command set */
  | smt25Command[cmd]
    { if(PARSER_STATE->v2_0() && PARSER_STATE->strictModeEnabled()) {
        PARSER_STATE->parseError(
            "SMT-LIB 2.5 commands are not permitted while operating in strict "
            "compliance mode and in SMT-LIB 2.0 mode.");
      }
    }

    /* CVC4-extended SMT-LIB commands */
  | extendedCommand[cmd]
    { if(PARSER_STATE->strictModeEnabled()) {
        PARSER_STATE->parseError(
            "Extended commands are not permitted while operating in strict "
            "compliance mode.");
      }
    }

    /* error handling */
  | SIMPLE_SYMBOL
    { std::string id = AntlrInput::tokenText($SIMPLE_SYMBOL);
      if(id == "benchmark") {
        PARSER_STATE->parseError(
            "In SMT-LIBv2 mode, but got something that looks like SMT-LIBv1. "
            "Use --lang smt1 for SMT-LIBv1.");
      } else {
        PARSER_STATE->parseError("expected SMT-LIBv2 command, got `" + id +
                                 "'.");
      }
    }
  ;

sygusCommand [std::unique_ptr<CVC4::Command>* cmd]
@declarations {
  std::string name, fun;
  std::vector<std::string> names;
  Expr expr, expr2;
  Type t, range;
  std::vector<Expr> terms;
  std::vector<Expr> sygus_vars;
  std::vector<std::pair<std::string, Type> > sortedVarNames;
  SExpr sexpr;
  std::unique_ptr<CVC4::CommandSequence> seq;
  Type sygus_ret;
  int startIndex = -1;
  Expr synth_fun;
  Type sygus_type;
}
  : /* declare-var */
    DECLARE_VAR_TOK { PARSER_STATE->checkThatLogicIsSet(); }
    symbol[name,CHECK_UNDECLARED,SYM_VARIABLE]
    { PARSER_STATE->checkUserSymbol(name); }
    sortSymbol[t,CHECK_DECLARED]
    { PARSER_STATE->mkSygusVar(name, t);
      cmd->reset(new EmptyCommand());
    }
  | /* declare-primed-var */
    DECLARE_PRIMED_VAR_TOK { PARSER_STATE->checkThatLogicIsSet(); }
    symbol[name,CHECK_UNDECLARED,SYM_VARIABLE]
    { PARSER_STATE->checkUserSymbol(name); }
    sortSymbol[t,CHECK_DECLARED]
    { PARSER_STATE->mkSygusVar(name, t, true);
      cmd->reset(new EmptyCommand());
    }

  | /* synth-fun */
    ( SYNTH_FUN_TOK | SYNTH_INV_TOK { range = EXPR_MANAGER->booleanType(); } )
    { PARSER_STATE->checkThatLogicIsSet(); }
    symbol[fun,CHECK_UNDECLARED,SYM_VARIABLE]
    LPAREN_TOK sortedVarList[sortedVarNames] RPAREN_TOK
    ( sortSymbol[range,CHECK_DECLARED] )? {
      if( range.isNull() ){
        PARSER_STATE->parseError("Must supply return type for synth-fun.");
      }
      if( range.isFunction() ){
        PARSER_STATE->parseError("Cannot use synth-fun with function return type.");
      }
      seq.reset(new CommandSequence());
      std::vector<Type> var_sorts;
      for(std::vector<std::pair<std::string, CVC4::Type> >::const_iterator i =
            sortedVarNames.begin(), iend = sortedVarNames.end(); i != iend;
          ++i) {
        var_sorts.push_back( (*i).second );
      }
      Debug("parser-sygus") << "Define synth fun : " << fun << std::endl;
      Type synth_fun_type;
      if( var_sorts.size()>0 ){
        synth_fun_type = EXPR_MANAGER->mkFunctionType(var_sorts, range);
      }else{
        synth_fun_type = range;
      }
      // we do not allow overloading for synth fun
      synth_fun = PARSER_STATE->mkBoundVar(fun, synth_fun_type);
      // we add a declare function command here
      // this is the single unmuted command in the sequence generated by this smt2 command
      // TODO (as part of #1170) : make this a standard command.
      seq->addCommand(new DeclareFunctionCommand(fun, synth_fun, synth_fun_type));
      PARSER_STATE->pushScope(true);
      for(std::vector<std::pair<std::string, CVC4::Type> >::const_iterator i =
            sortedVarNames.begin(), iend = sortedVarNames.end(); i != iend;
          ++i) {
        Expr v = PARSER_STATE->mkBoundVar((*i).first, (*i).second);
        sygus_vars.push_back( v );
      }
      Expr bvl;
      if (!sygus_vars.empty())
      {
        bvl = MK_EXPR(kind::BOUND_VAR_LIST, sygus_vars);
      }
      // associate this variable list with the synth fun
      std::vector< Expr > attr_val_bvl;
      attr_val_bvl.push_back( bvl );
      Command* cattr_bvl = new SetUserAttributeCommand("sygus-synth-fun-var-list", synth_fun, attr_val_bvl);
      cattr_bvl->setMuted(true);
      PARSER_STATE->preemptCommand(cattr_bvl);
      // set the sygus type to be range by default, which is overwritten below
      // if a grammar is provided
      sygus_type = range;
    }
    (
      // optionally, read the sygus grammar
      sygusGrammar[sygus_type, sygus_vars, fun]
    )?
    { // the sygus sym type specifies the required grammar for synth_fun, expressed as a type
      PARSER_STATE->popScope();
      // store a dummy variable which stands for second-order quantification, linked to synth fun by an attribute
      PARSER_STATE->addSygusFunSymbol(sygus_type, synth_fun);
      cmd->reset(seq.release());
    }
  | /* constraint */
    CONSTRAINT_TOK { 
      PARSER_STATE->checkThatLogicIsSet();
      Debug("parser-sygus") << "Sygus : define sygus funs..." << std::endl;
      Debug("parser-sygus") << "Sygus : read constraint..." << std::endl;
    }
    term[expr, expr2]
    { Debug("parser-sygus") << "...read constraint " << expr << std::endl;
      PARSER_STATE->addSygusConstraint(expr);
      cmd->reset(new EmptyCommand());
    }
  | INV_CONSTRAINT_TOK {  
      PARSER_STATE->checkThatLogicIsSet();
      Debug("parser-sygus") << "Sygus : define sygus funs..." << std::endl;
      Debug("parser-sygus") << "Sygus : read inv-constraint..." << std::endl;
    }
    ( symbol[name,CHECK_NONE,SYM_VARIABLE] { 
        if( !terms.empty() ){
          if( !PARSER_STATE->isDefinedFunction(name) ){
            std::stringstream ss;
            ss << "Function " << name << " in inv-constraint is not defined.";
            PARSER_STATE->parseError(ss.str());
          }
        }
        terms.push_back( PARSER_STATE->getVariable(name) );
      }
    )+ {
      if( terms.size()!=4 ){
        PARSER_STATE->parseError("Bad syntax for inv-constraint: expected 4 "
                                 "arguments.");
      }
      //get primed variables
      std::vector< Expr > primed[2];
      std::vector< Expr > all;
      for( unsigned i=0; i<2; i++ ){
        PARSER_STATE->getSygusPrimedVars( primed[i], i==1 );
        all.insert( all.end(), primed[i].begin(), primed[i].end() );
      }
      //make relevant terms
      for( unsigned i=0; i<4; i++ ){
        Expr op = terms[i];
        Debug("parser-sygus") << "Make inv-constraint term #" << i << " : " << op  << "..." << std::endl;
        Debug("parser-sygus") << primed[0].size() << " " << primed[1].size() << " " << static_cast<FunctionType>(op.getType()).getArgTypes().size() << std::endl;
        for( unsigned j=0; j<2; j++ )
        {
          for( unsigned i=0; i<primed[j].size(); i++ )
          {
          Debug("parser-sygus") << "primed[" << j << "][" << i << "] = " << primed[j][i] << std::endl;
          }
        }
        std::vector< Expr > children;
        children.push_back( op );
        if( i==2 ){
          children.insert( children.end(), all.begin(), all.end() );
        }else{
          children.insert( children.end(), primed[0].begin(), primed[0].end() );
        }
        terms[i] = EXPR_MANAGER->mkExpr( i==0 ? kind::APPLY_UF : kind::APPLY,children);
        Debug("parser-sygus")  << "...made " << terms[i] << std::endl;
        if( i==0 ){
          std::vector< Expr > children2;
          children2.push_back( op );
          children2.insert(children2.end(), primed[1].begin(),
                           primed[1].end());
          terms.push_back( EXPR_MANAGER->mkExpr(kind::APPLY_UF,children2) );
        }
      }
      //make constraints
      std::vector< Expr > conj;
      conj.push_back( EXPR_MANAGER->mkExpr(kind::IMPLIES, terms[1],
                                           terms[0] ) );
      const Expr term0_and_2 = EXPR_MANAGER->mkExpr(kind::AND, terms[0],
                                                    terms[2] );
      conj.push_back( EXPR_MANAGER->mkExpr(kind::IMPLIES, term0_and_2,
                                           terms[4] ) );
      conj.push_back( EXPR_MANAGER->mkExpr(kind::IMPLIES, terms[0], terms[3]) );
      Expr ic = EXPR_MANAGER->mkExpr( kind::AND, conj );
      Debug("parser-sygus") << "...read invariant constraint " << ic
                            << std::endl;
      PARSER_STATE->addSygusConstraint(ic);
      cmd->reset(new EmptyCommand());
    }
  | /* check-synth */
    CHECK_SYNTH_TOK
    { PARSER_STATE->checkThatLogicIsSet(); }
    { Expr sygusVar = EXPR_MANAGER->mkVar("sygus", EXPR_MANAGER->booleanType());
      Expr inst_attr =EXPR_MANAGER->mkExpr(kind::INST_ATTRIBUTE, sygusVar);
      Expr sygusAttr = EXPR_MANAGER->mkExpr(kind::INST_PATTERN_LIST, inst_attr);
      std::vector<Expr> bodyv;
      Debug("parser-sygus") << "Sygus : Constructing sygus constraint..."
                            << std::endl;
      Expr body = EXPR_MANAGER->mkExpr(kind::NOT,
                                       PARSER_STATE->getSygusConstraints());
      Debug("parser-sygus") << "...constructed sygus constraint " << body
                            << std::endl;      
      if( !PARSER_STATE->getSygusVars().empty() ){
        Expr boundVars = EXPR_MANAGER->mkExpr(kind::BOUND_VAR_LIST,
                                              PARSER_STATE->getSygusVars());
        body = EXPR_MANAGER->mkExpr(kind::EXISTS, boundVars, body);
        Debug("parser-sygus") << "...constructed exists " << body << std::endl;
      }
      if( !PARSER_STATE->getSygusFunSymbols().empty() ){
        Expr boundVars = EXPR_MANAGER->mkExpr(
            kind::BOUND_VAR_LIST, PARSER_STATE->getSygusFunSymbols());
        body = EXPR_MANAGER->mkExpr(kind::FORALL, boundVars, body, sygusAttr);
      }
      Debug("parser-sygus") << "...constructed forall " << body << std::endl;   
      Command* c = new SetUserAttributeCommand("sygus", sygusVar);
      c->setMuted(true);
      PARSER_STATE->preemptCommand(c);
      cmd->reset(new CheckSynthCommand(body));
    }
  | command[cmd]
  ;

/** Reads a sygus grammar
 *
 * The resulting sygus datatype encoding the grammar is stored in ret.
 * The argument sygus_vars indicates the sygus bound variable list, which is
 * the argument list of the function-to-synthesize (or null if the grammar
 * has bound variables).
 * The argument fun is a unique identifier to avoid naming clashes for the
 * datatypes constructed by this call.
 */
sygusGrammar[CVC4::Type & ret,
             std::vector<CVC4::Expr>& sygus_vars,
             std::string& fun] @declarations
{
  Type t;
  std::string name;
  unsigned startIndex = 0;
  std::vector<std::vector<CVC4::SygusGTerm>> sgts;
  std::vector<CVC4::Datatype> datatypes;
  std::vector<Type> sorts;
  std::vector<std::vector<Expr>> ops;
  std::vector<std::vector<std::string>> cnames;
  std::vector<std::vector<std::vector<CVC4::Type>>> cargs;
  std::vector<bool> allow_const;
  std::vector<std::vector<std::string>> unresolved_gterm_sym;
  std::map<CVC4::Type, CVC4::Type> sygus_to_builtin;
  std::map<CVC4::Type, CVC4::Expr> sygus_to_builtin_expr;
}
  : LPAREN_TOK { PARSER_STATE->pushScope(); }
  (LPAREN_TOK
       symbol[name, CHECK_NONE, SYM_VARIABLE] sortSymbol[t, CHECK_DECLARED] {
         std::stringstream ss;
         ss << fun << "_" << name;
         if (name == "Start")
         {
           startIndex = datatypes.size();
         }
         std::string dname = ss.str();
         sgts.push_back(std::vector<CVC4::SygusGTerm>());
         sgts.back().push_back(CVC4::SygusGTerm());
         PARSER_STATE->pushSygusDatatypeDef(t,
                                            dname,
                                            datatypes,
                                            sorts,
                                            ops,
                                            cnames,
                                            cargs,
                                            allow_const,
                                            unresolved_gterm_sym);
         Type unres_t;
         if (!PARSER_STATE->isUnresolvedType(dname))
         {
           // if not unresolved, must be undeclared
           Debug("parser-sygus") << "Make unresolved type : " << dname
                                 << std::endl;
           PARSER_STATE->checkDeclaration(dname, CHECK_UNDECLARED, SYM_SORT);
           unres_t = PARSER_STATE->mkUnresolvedType(dname);
         }
         else
         {
           Debug("parser-sygus") << "Get sort : " << dname << std::endl;
           unres_t = PARSER_STATE->getSort(dname);
         }
         sygus_to_builtin[unres_t] = t;
         Debug("parser-sygus") << "--- Read sygus grammar " << name
                               << " under function " << fun << "..."
                               << std::endl
                               << "    type to resolve " << unres_t << std::endl
                               << "    builtin type " << t << std::endl;
       }
   // Note the official spec for NTDef is missing the ( parens )
   // but they are necessary to parse SyGuS examples
   LPAREN_TOK(sygusGTerm[sgts.back().back(), fun] {
     sgts.back().push_back(CVC4::SygusGTerm());
   })
   + RPAREN_TOK { sgts.back().pop_back(); } RPAREN_TOK)
      + RPAREN_TOK
  {
    unsigned numSTerms = sgts.size();
    Debug("parser-sygus") << "--- Process " << numSTerms << " sygus gterms..."
                          << std::endl;
    for (unsigned i = 0; i < numSTerms; i++)
    {
      for (unsigned j = 0, size = sgts[i].size(); j < size; j++)
      {
        Type sub_ret;
        PARSER_STATE->processSygusGTerm(sgts[i][j],
                                        i,
                                        datatypes,
                                        sorts,
                                        ops,
                                        cnames,
                                        cargs,
                                        allow_const,
                                        unresolved_gterm_sym,
                                        sygus_vars,
                                        sygus_to_builtin,
                                        sygus_to_builtin_expr,
                                        sub_ret);
      }
    }
    // swap index if necessary
    Debug("parser-sygus") << "--- Making sygus datatypes..." << std::endl;
    unsigned ndatatypes = datatypes.size();
    for (unsigned i = 0; i < ndatatypes; i++)
    {
      Debug("parser-sygus") << "..." << datatypes[i].getName()
                            << " has builtin sort " << sorts[i] << std::endl;
    }
    Expr bvl;
    if (!sygus_vars.empty())
    {
      bvl = MK_EXPR(kind::BOUND_VAR_LIST, sygus_vars);
    }
    for (unsigned i = 0; i < ndatatypes; i++)
    {
      Debug("parser-sygus") << "...make " << datatypes[i].getName()
                            << " with builtin sort " << sorts[i] << std::endl;
      if (sorts[i].isNull())
      {
        PARSER_STATE->parseError(
            "Internal error : could not infer "
            "builtin sort for nested gterm.");
      }
      datatypes[i].setSygus(sorts[i], bvl, allow_const[i], false);
      PARSER_STATE->mkSygusDatatype(datatypes[i],
                                    ops[i],
                                    cnames[i],
                                    cargs[i],
                                    unresolved_gterm_sym[i],
                                    sygus_to_builtin);
    }
    PARSER_STATE->setSygusStartIndex(fun, startIndex, datatypes, sorts, ops);
    PARSER_STATE->popScope();
    Debug("parser-sygus") << "--- Make " << ndatatypes
                          << " mutual datatypes..." << std::endl;
    for (unsigned i = 0; i < ndatatypes; i++)
    {
      Debug("parser-sygus") << "  " << i << " : " << datatypes[i].getName()
                            << std::endl;
    }
    std::vector<DatatypeType> datatypeTypes =
        PARSER_STATE->mkMutualDatatypeTypes(datatypes);
    ret = datatypeTypes[0];
  };

// SyGuS grammar term.
//
// fun is the name of the synth-fun this grammar term is for.
// This method adds N operators to ops[index], N names to cnames[index] and N
// type argument vectors to cargs[index] (where typically N=1)
// This method may also add new elements pairwise into
// datatypes/sorts/ops/cnames/cargs in the case of non-flat gterms.
sygusGTerm[CVC4::SygusGTerm& sgt, std::string& fun]
@declarations {
  std::string name, name2;
  Kind k;
  Type t;
  std::string sname;
  std::vector< Expr > let_vars;
  bool readingLet = false;
  std::string s;
  CVC4::Expr atomExpr;
}
  : LPAREN_TOK
    //read operator
    ( builtinOp[k]{ 
        Debug("parser-sygus") << "Sygus grammar " << fun << " : builtin op : "
                              << name << std::endl;
        sgt.d_name = kind::kindToString(k);
        sgt.d_gterm_type = SygusGTerm::gterm_op;
        sgt.d_expr = EXPR_MANAGER->operatorOf(k);
      }
     | SYGUS_LET_TOK LPAREN_TOK { 
         sgt.d_name = std::string("let");
         sgt.d_gterm_type = SygusGTerm::gterm_let;
         PARSER_STATE->pushScope(true);
         readingLet = true;
       }
       ( LPAREN_TOK 
        symbol[sname,CHECK_NONE,SYM_VARIABLE] 
        sortSymbol[t,CHECK_DECLARED] { 
          Expr v = PARSER_STATE->mkBoundVar(sname,t); 
          sgt.d_let_vars.push_back( v ); 
          sgt.addChild();
        } 
        sygusGTerm[sgt.d_children.back(), fun]
        RPAREN_TOK )+ RPAREN_TOK
    | SYGUS_CONSTANT_TOK sortSymbol[t,CHECK_DECLARED] 
      { sgt.d_gterm_type = SygusGTerm::gterm_constant;
        sgt.d_type = t;
        Debug("parser-sygus") << "Sygus grammar constant." << std::endl;
      }
    | SYGUS_VARIABLE_TOK sortSymbol[t,CHECK_DECLARED]
      { sgt.d_gterm_type = SygusGTerm::gterm_variable;
        sgt.d_type = t;
        Debug("parser-sygus") << "Sygus grammar variable." << std::endl;
      }
    | SYGUS_LOCAL_VARIABLE_TOK sortSymbol[t,CHECK_DECLARED]
      { sgt.d_gterm_type = SygusGTerm::gterm_local_variable;
        sgt.d_type = t;
        Debug("parser-sygus") << "Sygus grammar local variable...ignore."
                              << std::endl;
      }
    | SYGUS_INPUT_VARIABLE_TOK sortSymbol[t,CHECK_DECLARED]
      { sgt.d_gterm_type = SygusGTerm::gterm_input_variable;
        sgt.d_type = t;
        Debug("parser-sygus") << "Sygus grammar (input) variable."
                              << std::endl;
      }
    | symbol[name,CHECK_NONE,SYM_VARIABLE] { 
        bool isBuiltinOperator = PARSER_STATE->isOperatorEnabled(name);
        if(isBuiltinOperator) {
          Debug("parser-sygus") << "Sygus grammar " << fun << " : builtin op : "
                                << name << std::endl;
          k = PARSER_STATE->getOperatorKind(name);
          sgt.d_name = kind::kindToString(k);
          sgt.d_gterm_type = SygusGTerm::gterm_op;
          sgt.d_expr = EXPR_MANAGER->operatorOf(k);
        }else{
          // what is this sygus term trying to accomplish here, if the
          // symbol isn't yet declared?!  probably the following line will
          // fail, but we need an operator to continue here..
          Debug("parser-sygus")
              << "Sygus grammar " << fun << " : op (declare="
              << PARSER_STATE->isDeclared(name) << ", define="
              << PARSER_STATE->isDefinedFunction(name) << ") : " << name
              << std::endl;
          if(!PARSER_STATE->isDeclared(name) &&
             !PARSER_STATE->isDefinedFunction(name) ){
            PARSER_STATE->parseError("Functions in sygus grammars must be "
                                     "defined.");
          }
          sgt.d_name = name;
          sgt.d_gterm_type = SygusGTerm::gterm_op;
          sgt.d_expr = PARSER_STATE->getVariable(name) ;
        }
      }
    )
    //read arguments
    { Debug("parser-sygus") << "Read arguments under " << sgt.d_name
                            << std::endl;
      sgt.addChild();
    }
    ( sygusGTerm[sgt.d_children.back(), fun]
      { Debug("parser-sygus") << "Finished read argument #"
                              << sgt.d_children.size() << "..." << std::endl;
        sgt.addChild();
      }
    )* 
    RPAREN_TOK {
      //pop last child index 
      sgt.d_children.pop_back();   
      if( readingLet ){
        PARSER_STATE->popScope();
      }
    }
    | termAtomic[atomExpr] {
      Debug("parser-sygus") << "Sygus grammar " << fun << " : atomic "
                            << "expression " << atomExpr << std::endl;
      std::stringstream ss;
      ss << atomExpr;
      sgt.d_expr = atomExpr;
      sgt.d_name = ss.str();
      sgt.d_gterm_type = SygusGTerm::gterm_op;
    }
  | symbol[name,CHECK_NONE,SYM_VARIABLE]
    { 
      if( name[0] == '-' ){  //hack for unary minus
        Debug("parser-sygus") << "Sygus grammar " << fun
                              << " : unary minus integer literal " << name
                              << std::endl;
        sgt.d_expr = MK_CONST(Rational(name));
        sgt.d_name = name;
        sgt.d_gterm_type = SygusGTerm::gterm_op;
      }else if( PARSER_STATE->isDeclared(name,SYM_VARIABLE) ){
        Debug("parser-sygus") << "Sygus grammar " << fun << " : symbol "
                              << name << std::endl;
        sgt.d_expr = PARSER_STATE->getVariable(name);
        sgt.d_name = name;
        sgt.d_gterm_type = SygusGTerm::gterm_op;
      }else{
        //prepend function name to base sorts when reading an operator
        std::stringstream ss;
        ss << fun << "_" << name;
        name = ss.str();
        if( PARSER_STATE->isDeclared(name, SYM_SORT) ){
          Debug("parser-sygus") << "Sygus grammar " << fun
                                << " : nested sort " << name << std::endl;
          sgt.d_type = PARSER_STATE->getSort(name);
          sgt.d_gterm_type = SygusGTerm::gterm_nested_sort;
        }else{
          Debug("parser-sygus") << "Sygus grammar " << fun
                                << " : unresolved symbol " << name
                                << std::endl;
          sgt.d_gterm_type = SygusGTerm::gterm_unresolved;
          sgt.d_name = name;
        }
      }
    }
  ;

// Separate this into its own rule (can be invoked by set-info or meta-info)
metaInfoInternal[std::unique_ptr<CVC4::Command>* cmd]
@declarations {
  std::string name;
  SExpr sexpr;
}
  : KEYWORD symbolicExpr[sexpr]
    { name = AntlrInput::tokenText($KEYWORD);
      if(name == ":cvc4-logic" || name == ":cvc4_logic") {
        PARSER_STATE->setLogic(sexpr.getValue());
      }
      PARSER_STATE->setInfo(name.c_str() + 1, sexpr);
      cmd->reset(new SetInfoCommand(name.c_str() + 1, sexpr));
    }
  ;

setOptionInternal[std::unique_ptr<CVC4::Command>* cmd]
@init {
  std::string name;
  SExpr sexpr;
}
  : keyword[name] symbolicExpr[sexpr]
    { PARSER_STATE->setOption(name.c_str() + 1, sexpr);
      cmd->reset(new SetOptionCommand(name.c_str() + 1, sexpr));
      // Ugly that this changes the state of the parser; but
      // global-declarations affects parsing, so we can't hold off
      // on this until some SmtEngine eventually (if ever) executes it.
      if(name == ":global-declarations") {
        PARSER_STATE->setGlobalDeclarations(sexpr.getValue() == "true");
      }
    }
  ;

smt25Command[std::unique_ptr<CVC4::Command>* cmd]
@declarations {
  std::string name;
  std::string fname;
  Expr expr, expr2;
  std::vector<std::pair<std::string, Type> > sortedVarNames;
  SExpr sexpr;
  Type t;
  Expr func;
  std::vector<Expr> bvs;
  std::vector< std::vector<std::pair<std::string, Type> > > sortedVarNamesList;
  std::vector<std::vector<Expr>> flattenVarsList;
  std::vector<std::vector<Expr>> formals;
  std::vector<Expr> funcs;
  std::vector<Expr> func_defs;
  Expr aexpr;
  std::unique_ptr<CVC4::CommandSequence> seq;
  std::vector<Type> sorts;
  std::vector<Expr> flattenVars;
}
    /* meta-info */
  : META_INFO_TOK metaInfoInternal[cmd]

    /* declare-const */
  | DECLARE_CONST_TOK { PARSER_STATE->checkThatLogicIsSet(); }
    symbol[name,CHECK_NONE,SYM_VARIABLE]
    { PARSER_STATE->checkUserSymbol(name); }
    sortSymbol[t,CHECK_DECLARED]
    { // allow overloading here
      Expr c = PARSER_STATE->mkVar(name, t, ExprManager::VAR_FLAG_NONE, true);
      cmd->reset(new DeclareFunctionCommand(name, c, t)); }

    /* get model */
  | GET_MODEL_TOK { PARSER_STATE->checkThatLogicIsSet(); }
    { cmd->reset(new GetModelCommand()); }

    /* echo */
  | ECHO_TOK
    ( simpleSymbolicExpr[sexpr]
      { cmd->reset(new EchoCommand(sexpr.toString())); }
    | { cmd->reset(new EchoCommand()); }
    )

    /* reset: reset everything, returning solver to initial state.
     * Logic and options must be set again. */
  | RESET_TOK
    { cmd->reset(new ResetCommand());
      PARSER_STATE->reset();
    }
    /* reset-assertions: reset assertions, assertion stack, declarations,
     * etc., but the logic and options remain as they were. */
  | RESET_ASSERTIONS_TOK
    { cmd->reset(new ResetAssertionsCommand());
      PARSER_STATE->resetAssertions();
    }
  | DEFINE_FUN_REC_TOK
    { PARSER_STATE->checkThatLogicIsSet(); }
    symbol[fname,CHECK_NONE,SYM_VARIABLE]
    { PARSER_STATE->checkUserSymbol(fname); }
    LPAREN_TOK sortedVarList[sortedVarNames] RPAREN_TOK
    sortSymbol[t,CHECK_DECLARED]
    {
      func = PARSER_STATE->mkDefineFunRec(fname, sortedVarNames, t, flattenVars);
      PARSER_STATE->pushDefineFunRecScope(sortedVarNames, func, flattenVars, bvs, true );
    }
    term[expr, expr2]
    { PARSER_STATE->popScope(); 
      if( !flattenVars.empty() ){
        expr = PARSER_STATE->mkHoApply( expr, flattenVars );
      }
      cmd->reset(new DefineFunctionRecCommand(func,bvs,expr));
    }
  | DEFINE_FUNS_REC_TOK
    { PARSER_STATE->checkThatLogicIsSet();}
    LPAREN_TOK
    ( LPAREN_TOK
      symbol[fname,CHECK_UNDECLARED,SYM_VARIABLE]
      { PARSER_STATE->checkUserSymbol(fname); }
      LPAREN_TOK sortedVarList[sortedVarNames] RPAREN_TOK
      sortSymbol[t,CHECK_DECLARED]
      {
        flattenVars.clear();
        func = PARSER_STATE->mkDefineFunRec( fname, sortedVarNames, t, flattenVars );
        funcs.push_back( func );

        // add to lists (need to remember for when parsing the bodies)
        sortedVarNamesList.push_back( sortedVarNames );
        flattenVarsList.push_back( flattenVars );

        // set up parsing the next variable list block
        sortedVarNames.clear();
        flattenVars.clear();
      }
      RPAREN_TOK
    )+
    RPAREN_TOK
    LPAREN_TOK
    { 
      //set up the first scope 
      if( sortedVarNamesList.empty() ){
        PARSER_STATE->parseError("Must define at least one function in "
                                 "define-funs-rec");
      }
      bvs.clear();
      PARSER_STATE->pushDefineFunRecScope( sortedVarNamesList[0], funcs[0],
                                           flattenVarsList[0], bvs, true);
    }
    (
    term[expr,expr2]
    { 
      unsigned j = func_defs.size();
      if( !flattenVarsList[j].empty() ){
        expr = PARSER_STATE->mkHoApply( expr, flattenVarsList[j] );
      }
      func_defs.push_back( expr );
      formals.push_back(bvs);
      j++;
      //set up the next scope 
      PARSER_STATE->popScope();
      if( func_defs.size()<funcs.size() ){
        bvs.clear();
        PARSER_STATE->pushDefineFunRecScope( sortedVarNamesList[j], funcs[j], 
                                             flattenVarsList[j], bvs, true);
      }
    }
    )+
    RPAREN_TOK
    { if( funcs.size()!=func_defs.size() ){
        PARSER_STATE->parseError(std::string(
            "Number of functions defined does not match number listed in "
            "define-funs-rec"));
      }
      cmd->reset( new DefineFunctionRecCommand(funcs,formals,func_defs));
    }
  ;

extendedCommand[std::unique_ptr<CVC4::Command>* cmd]
@declarations {
  std::vector<CVC4::Datatype> dts;
  Expr e, e2;
  Type t;
  std::string name;
  std::vector<std::string> names;
  std::vector<Expr> terms;
  std::vector<Type> sorts;
  std::vector<std::pair<std::string, Type> > sortedVarNames;
  std::unique_ptr<CVC4::CommandSequence> seq;
}
    /* Extended SMT-LIB set of commands syntax, not permitted in
     * --smtlib2 compliance mode. */
  : DECLARE_DATATYPES_2_5_TOK datatypes_2_5_DefCommand[false, cmd]
  | DECLARE_CODATATYPES_2_5_TOK datatypes_2_5_DefCommand[true, cmd]
  | DECLARE_DATATYPE_TOK datatypeDefCommand[false, cmd]
  | DECLARE_CODATATYPE_TOK datatypeDefCommand[true, cmd]
  | DECLARE_DATATYPES_TOK datatypesDefCommand[false, cmd]
  | DECLARE_CODATATYPES_TOK datatypesDefCommand[true, cmd]
  | rewriterulesCommand[cmd]

    /* Support some of Z3's extended SMT-LIB commands */

  | DECLARE_SORTS_TOK { PARSER_STATE->checkThatLogicIsSet(); }
    { if(!PARSER_STATE->isTheoryEnabled(Smt2::THEORY_UF) &&
         !PARSER_STATE->isTheoryEnabled(Smt2::THEORY_ARRAYS) &&
         !PARSER_STATE->isTheoryEnabled(Smt2::THEORY_DATATYPES) &&
         !PARSER_STATE->isTheoryEnabled(Smt2::THEORY_SETS)) {
        PARSER_STATE->parseErrorLogic("Free sort symbols not allowed in ");
      }
    }
    { seq.reset(new CVC4::CommandSequence()); }
    LPAREN_TOK
    ( symbol[name,CHECK_UNDECLARED,SYM_SORT]
      { PARSER_STATE->checkUserSymbol(name);
        Type type = PARSER_STATE->mkSort(name);
        seq->addCommand(new DeclareTypeCommand(name, 0, type));
      }
    )+
    RPAREN_TOK
    { cmd->reset(seq.release()); }

  | DECLARE_FUNS_TOK { PARSER_STATE->checkThatLogicIsSet(); }
    { seq.reset(new CVC4::CommandSequence()); }
    LPAREN_TOK
    ( LPAREN_TOK symbol[name,CHECK_UNDECLARED,SYM_VARIABLE]
      { PARSER_STATE->checkUserSymbol(name); }
      nonemptySortList[sorts] RPAREN_TOK
      { Type t;
        if(sorts.size() > 1) {
          if(!PARSER_STATE->isTheoryEnabled(Smt2::THEORY_UF)) {
            PARSER_STATE->parseErrorLogic("Functions (of non-zero arity) "
                                          "cannot be declared in logic ");
          }
          // must flatten
          Type range = sorts.back();
          sorts.pop_back();
          t = PARSER_STATE->mkFlatFunctionType(sorts, range);
        } else {
          t = sorts[0];
        }
        // allow overloading
        Expr func = PARSER_STATE->mkVar(name, t, ExprManager::VAR_FLAG_NONE, true);
        seq->addCommand(new DeclareFunctionCommand(name, func, t));
        sorts.clear();
      }
    )+
    RPAREN_TOK
    { cmd->reset(seq.release()); } 
  | DECLARE_PREDS_TOK { PARSER_STATE->checkThatLogicIsSet(); }
    { seq.reset(new CVC4::CommandSequence()); }
    LPAREN_TOK
    ( LPAREN_TOK symbol[name,CHECK_UNDECLARED,SYM_VARIABLE]
      { PARSER_STATE->checkUserSymbol(name); }
      sortList[sorts] RPAREN_TOK
      { Type t = EXPR_MANAGER->booleanType();
        if(sorts.size() > 0) {
          if(!PARSER_STATE->isTheoryEnabled(Smt2::THEORY_UF)) {
            PARSER_STATE->parseErrorLogic("Predicates (of non-zero arity) "
                                          "cannot be declared in logic ");
          }
          t = EXPR_MANAGER->mkFunctionType(sorts, t);
        }
        // allow overloading
        Expr func = PARSER_STATE->mkVar(name, t, ExprManager::VAR_FLAG_NONE, true);
        seq->addCommand(new DeclareFunctionCommand(name, func, t));
        sorts.clear();
      }
    )+
    RPAREN_TOK
    { cmd->reset(seq.release()); }

  | DEFINE_TOK { PARSER_STATE->checkThatLogicIsSet(); }
    ( symbol[name,CHECK_UNDECLARED,SYM_VARIABLE]
      { PARSER_STATE->checkUserSymbol(name); }
      term[e,e2]
      { Expr func = PARSER_STATE->mkFunction(name, e.getType(),
                                             ExprManager::VAR_FLAG_DEFINED);
        cmd->reset(new DefineFunctionCommand(name, func, e));
      }
    | LPAREN_TOK
      symbol[name,CHECK_UNDECLARED,SYM_VARIABLE]
      { PARSER_STATE->checkUserSymbol(name); }
      sortedVarList[sortedVarNames] RPAREN_TOK
      { /* add variables to parser state before parsing term */
        Debug("parser") << "define fun: '" << name << "'" << std::endl;
        PARSER_STATE->pushScope(true);
        for(std::vector<std::pair<std::string, CVC4::Type> >::const_iterator i =
              sortedVarNames.begin(), iend = sortedVarNames.end(); i != iend;
            ++i) {
          terms.push_back(PARSER_STATE->mkBoundVar((*i).first, (*i).second));
        }
      }
      term[e,e2]
      { PARSER_STATE->popScope();
        // declare the name down here (while parsing term, signature
        // must not be extended with the name itself; no recursion
        // permitted)
        Type t = e.getType();
        if( sortedVarNames.size() > 0 ) {
          std::vector<CVC4::Type> sorts;
          sorts.reserve(sortedVarNames.size());
          for(std::vector<std::pair<std::string, CVC4::Type> >::const_iterator
                i = sortedVarNames.begin(), iend = sortedVarNames.end();
              i != iend; ++i) {
            sorts.push_back((*i).second);
          }
          t = EXPR_MANAGER->mkFunctionType(sorts, t);
        }
        Expr func = PARSER_STATE->mkFunction(name, t,
                                             ExprManager::VAR_FLAG_DEFINED);
        cmd->reset(new DefineFunctionCommand(name, func, terms, e));
      }
    )
  | DEFINE_CONST_TOK { PARSER_STATE->checkThatLogicIsSet(); }
    symbol[name,CHECK_UNDECLARED,SYM_VARIABLE]
    { PARSER_STATE->checkUserSymbol(name); }
    sortSymbol[t,CHECK_DECLARED]
    { /* add variables to parser state before parsing term */
      Debug("parser") << "define const: '" << name << "'" << std::endl;
      PARSER_STATE->pushScope(true);
      for(std::vector<std::pair<std::string, CVC4::Type> >::const_iterator i =
            sortedVarNames.begin(), iend = sortedVarNames.end(); i != iend;
          ++i) {
        terms.push_back(PARSER_STATE->mkBoundVar((*i).first, (*i).second));
      }
    }
    term[e, e2]
    { PARSER_STATE->popScope();
      // declare the name down here (while parsing term, signature
      // must not be extended with the name itself; no recursion
      // permitted)
      Expr func = PARSER_STATE->mkFunction(name, t,
                                           ExprManager::VAR_FLAG_DEFINED);
      cmd->reset(new DefineFunctionCommand(name, func, terms, e));
    }

  | SIMPLIFY_TOK { PARSER_STATE->checkThatLogicIsSet(); }
    term[e,e2]
    { cmd->reset(new SimplifyCommand(e)); }
  | GET_QE_TOK { PARSER_STATE->checkThatLogicIsSet(); }
    term[e,e2]
    { cmd->reset(new GetQuantifierEliminationCommand(e, true)); }
  | GET_QE_DISJUNCT_TOK { PARSER_STATE->checkThatLogicIsSet(); }
    term[e,e2]
    { cmd->reset(new GetQuantifierEliminationCommand(e, false)); }
  | DECLARE_HEAP LPAREN_TOK 
    sortSymbol[t,CHECK_DECLARED] 
    sortSymbol[t, CHECK_DECLARED]
    // We currently do nothing with the type information declared for the heap.
    { cmd->reset(new EmptyCommand()); }
    RPAREN_TOK
  ;


datatypes_2_5_DefCommand[bool isCo, std::unique_ptr<CVC4::Command>* cmd]
@declarations {
  std::vector<CVC4::Datatype> dts;
  std::string name;
  std::vector<Type> sorts;
  std::vector<std::string> dnames;
  std::vector<unsigned> arities;
}
  : { PARSER_STATE->checkThatLogicIsSet();
    /* open a scope to keep the UnresolvedTypes contained */
    PARSER_STATE->pushScope(true); }
  LPAREN_TOK /* parametric sorts */
  ( symbol[name,CHECK_UNDECLARED,SYM_SORT]
    { sorts.push_back( PARSER_STATE->mkSort(name, ExprManager::SORT_FLAG_PLACEHOLDER) ); }
  )*
  RPAREN_TOK
  LPAREN_TOK ( LPAREN_TOK datatypeDef[isCo, dts, sorts] RPAREN_TOK )+ RPAREN_TOK
  { PARSER_STATE->popScope();
    cmd->reset(new DatatypeDeclarationCommand(PARSER_STATE->mkMutualDatatypeTypes(dts, true)));
  }
  ;
  
datatypeDefCommand[bool isCo, std::unique_ptr<CVC4::Command>* cmd]  
@declarations {
  std::vector<CVC4::Datatype> dts;
  std::string name;
  std::vector<std::string> dnames;
  std::vector<int> arities;
}
 : { PARSER_STATE->checkThatLogicIsSet(); }
 symbol[name,CHECK_UNDECLARED,SYM_SORT]
 {
   dnames.push_back(name);
   arities.push_back(-1);
 }
 datatypesDef[isCo, dnames, arities, cmd]
 ;
  
datatypesDefCommand[bool isCo, std::unique_ptr<CVC4::Command>* cmd]
@declarations {
  std::vector<CVC4::Datatype> dts;
  std::string name;
  std::vector<std::string> dnames;
  std::vector<int> arities;
}
  : { PARSER_STATE->checkThatLogicIsSet(); }
  LPAREN_TOK /* datatype definition prelude */
  ( LPAREN_TOK symbol[name,CHECK_UNDECLARED,SYM_SORT] n=INTEGER_LITERAL RPAREN_TOK
    { unsigned arity = AntlrInput::tokenToUnsigned(n);
      Debug("parser-dt") << "Datatype : " << name << ", arity = " << arity << std::endl;
      dnames.push_back(name);
      arities.push_back( static_cast<int>(arity) );
    }
  )*
  RPAREN_TOK 
  LPAREN_TOK 
  datatypesDef[isCo, dnames, arities, cmd]
  RPAREN_TOK
  ;

/**
 * Read a list of datatype definitions for datatypes with names dnames and
 * parametric arities arities. A negative value in arities indicates that the
 * arity for the corresponding datatype has not been fixed.
 */
datatypesDef[bool isCo,
             const std::vector<std::string>& dnames,
             const std::vector<int>& arities,
             std::unique_ptr<CVC4::Command>* cmd]
@declarations {
  std::vector<CVC4::Datatype> dts;
  std::string name;
  std::vector<Type> params;
}
  : { PARSER_STATE->pushScope(true); }
    ( LPAREN_TOK {
      params.clear(); 
      Debug("parser-dt") << "Processing datatype #" << dts.size() << std::endl;
      if( dts.size()>=dnames.size() ){
        PARSER_STATE->parseError("Too many datatypes defined in this block.");
      }
    }
    ( PAR_TOK { PARSER_STATE->pushScope(true); } LPAREN_TOK
      ( symbol[name,CHECK_UNDECLARED,SYM_SORT]
        { params.push_back( PARSER_STATE->mkSort(name, ExprManager::SORT_FLAG_PLACEHOLDER) ); }
      )*
      RPAREN_TOK {
        // if the arity was fixed by prelude and is not equal to the number of parameters
        if( arities[dts.size()]>=0 && static_cast<int>(params.size())!=arities[dts.size()] ){
          PARSER_STATE->parseError("Wrong number of parameters for datatype.");
        }
        Debug("parser-dt") << params.size() << " parameters for " << dnames[dts.size()] << std::endl;
        dts.push_back(Datatype(dnames[dts.size()],params,isCo));
      }
      LPAREN_TOK
      ( LPAREN_TOK constructorDef[dts.back()] RPAREN_TOK )+
      RPAREN_TOK { PARSER_STATE->popScope(); } 
    | { // if the arity was fixed by prelude and is not equal to 0
        if( arities[dts.size()]>0 ){
          PARSER_STATE->parseError("No parameters given for datatype.");
        }
        Debug("parser-dt") << params.size() << " parameters for " << dnames[dts.size()] << std::endl;
        dts.push_back(Datatype(dnames[dts.size()],params,isCo));
      }
      ( LPAREN_TOK constructorDef[dts.back()] RPAREN_TOK )+
    )
    RPAREN_TOK
    )+
  {
    PARSER_STATE->popScope();
    cmd->reset(new DatatypeDeclarationCommand(PARSER_STATE->mkMutualDatatypeTypes(dts, true))); 
  }
  ;

rewriterulesCommand[std::unique_ptr<CVC4::Command>* cmd]
@declarations {
  std::vector<std::pair<std::string, Type> > sortedVarNames;
  std::vector<Expr> args, guards, heads, triggers;
  Expr head, body, expr, expr2, bvl;
  Kind kind;
}
  : /* rewrite rules */
    REWRITE_RULE_TOK
    LPAREN_TOK sortedVarList[sortedVarNames] RPAREN_TOK
    {
      kind = CVC4::kind::RR_REWRITE;
      PARSER_STATE->pushScope(true);
      for(std::vector<std::pair<std::string, CVC4::Type> >::const_iterator i =
            sortedVarNames.begin(), iend = sortedVarNames.end();
          i != iend;
          ++i) {
        args.push_back(PARSER_STATE->mkBoundVar((*i).first, (*i).second));
      }
      bvl = MK_EXPR(kind::BOUND_VAR_LIST, args);
    }
    LPAREN_TOK ( pattern[expr] { triggers.push_back( expr ); } )* RPAREN_TOK
    LPAREN_TOK (termList[guards,expr])? RPAREN_TOK
    term[head, expr2] term[body, expr2]
    {
      args.clear();
      args.push_back(head);
      args.push_back(body);
      /* triggers */
      if( !triggers.empty() ){
        expr2 = MK_EXPR(kind::INST_PATTERN_LIST, triggers);
        args.push_back(expr2);
      };
      expr = MK_EXPR(kind, args);
      args.clear();
      args.push_back(bvl);
      /* guards */
      switch( guards.size() ){
      case 0:
        args.push_back(MK_CONST(bool(true))); break;
      case 1:
        args.push_back(guards[0]); break;
      default:
        expr2 = MK_EXPR(kind::AND, guards);
        args.push_back(expr2); break;
      };
      args.push_back(expr);
      expr = MK_EXPR(CVC4::kind::REWRITE_RULE, args);
      cmd->reset(new AssertCommand(expr, false)); }
    /* propagation rule */
  | rewritePropaKind[kind]
    LPAREN_TOK sortedVarList[sortedVarNames] RPAREN_TOK
    {
      PARSER_STATE->pushScope(true);
      for(std::vector<std::pair<std::string, CVC4::Type> >::const_iterator i =
            sortedVarNames.begin(), iend = sortedVarNames.end();
          i != iend;
          ++i) {
        args.push_back(PARSER_STATE->mkBoundVar((*i).first, (*i).second));
      }
      bvl = MK_EXPR(kind::BOUND_VAR_LIST, args);
    }
    LPAREN_TOK ( pattern[expr] { triggers.push_back( expr ); } )* RPAREN_TOK
    LPAREN_TOK (termList[guards,expr])? RPAREN_TOK
    LPAREN_TOK (termList[heads,expr])? RPAREN_TOK
    term[body, expr2]
    {
      args.clear();
      /* heads */
      switch( heads.size() ){
      case 0:
        args.push_back(MK_CONST(bool(true))); break;
      case 1:
        args.push_back(heads[0]); break;
      default:
        expr2 = MK_EXPR(kind::AND, heads);
        args.push_back(expr2); break;
      };
      args.push_back(body);
      /* triggers */
      if( !triggers.empty() ){
        expr2 = MK_EXPR(kind::INST_PATTERN_LIST, triggers);
        args.push_back(expr2);
      };
      expr = MK_EXPR(kind, args);
      args.clear();
      args.push_back(bvl);
      /* guards */
      switch( guards.size() ){
      case 0:
        args.push_back(MK_CONST(bool(true))); break;
      case 1:
        args.push_back(guards[0]); break;
      default:
        expr2 = MK_EXPR(kind::AND, guards);
        args.push_back(expr2); break;
      };
      args.push_back(expr);
      expr = MK_EXPR(CVC4::kind::REWRITE_RULE, args);
      cmd->reset(new AssertCommand(expr, false));
    }
  ;

rewritePropaKind[CVC4::Kind& kind]
  : REDUCTION_RULE_TOK    { $kind = CVC4::kind::RR_REDUCTION; }
  | PROPAGATION_RULE_TOK  { $kind = CVC4::kind::RR_DEDUCTION; }
  ;

pattern[CVC4::Expr& expr]
@declarations {
  std::vector<Expr> patexpr;
}
  : LPAREN_TOK termList[patexpr,expr] RPAREN_TOK
    {
      expr = MK_EXPR(kind::INST_PATTERN, patexpr);
    }
  ;

simpleSymbolicExprNoKeyword[CVC4::SExpr& sexpr]
@declarations {
  CVC4::Kind k;
  std::string s;
  std::vector<unsigned int> s_vec;
}
  : INTEGER_LITERAL
    { sexpr = SExpr(Integer(AntlrInput::tokenText($INTEGER_LITERAL))); }
  | DECIMAL_LITERAL
    { sexpr = SExpr(AntlrInput::tokenToRational($DECIMAL_LITERAL)); }
  | HEX_LITERAL
    { assert( AntlrInput::tokenText($HEX_LITERAL).find("#x") == 0 );
      std::string hexString = AntlrInput::tokenTextSubstr($HEX_LITERAL, 2);
      sexpr = SExpr(Integer(hexString, 16));
    }
  | BINARY_LITERAL
    { assert( AntlrInput::tokenText($BINARY_LITERAL).find("#b") == 0 );
      std::string binString = AntlrInput::tokenTextSubstr($BINARY_LITERAL, 2);
      sexpr = SExpr(Integer(binString, 2));
    }
  | str[s,false]
    { sexpr = SExpr(s); }
//  | LPAREN_TOK STRCST_TOK
//      ( INTEGER_LITERAL {
//      s_vec.push_back( atoi( AntlrInput::tokenText($INTEGER_LITERAL) ) + 65 );
//    } )* RPAREN_TOK
//   {
//  sexpr = SExpr( MK_CONST( ::CVC4::String(s_vec) ) );
//  }
  | symbol[s,CHECK_NONE,SYM_SORT]
    { sexpr = SExpr(SExpr::Keyword(s)); }
  | tok=(ASSERT_TOK | CHECK_SAT_TOK | CHECK_SAT_ASSUMING_TOK | DECLARE_FUN_TOK
        | DECLARE_SORT_TOK
        | DEFINE_FUN_TOK | DEFINE_FUN_REC_TOK | DEFINE_FUNS_REC_TOK
        | DEFINE_SORT_TOK | GET_VALUE_TOK | GET_ASSIGNMENT_TOK
        | GET_ASSERTIONS_TOK | GET_PROOF_TOK | GET_UNSAT_ASSUMPTIONS_TOK
        | GET_UNSAT_CORE_TOK | EXIT_TOK
        | RESET_TOK | RESET_ASSERTIONS_TOK | SET_LOGIC_TOK | SET_INFO_TOK
        | GET_INFO_TOK | SET_OPTION_TOK | GET_OPTION_TOK | PUSH_TOK | POP_TOK
        | DECLARE_DATATYPES_TOK | GET_MODEL_TOK | ECHO_TOK | REWRITE_RULE_TOK
        | REDUCTION_RULE_TOK | PROPAGATION_RULE_TOK | SIMPLIFY_TOK)
    { sexpr = SExpr(SExpr::Keyword(AntlrInput::tokenText($tok))); }
  | builtinOp[k]
    { std::stringstream ss;
      ss << language::SetLanguage(CVC4::language::output::LANG_SMTLIB_V2_5)
         << EXPR_MANAGER->mkConst(k);
      sexpr = SExpr(ss.str());
    }
  ;

keyword[std::string& s]
  : KEYWORD
    { s = AntlrInput::tokenText($KEYWORD); }
  ;

simpleSymbolicExpr[CVC4::SExpr& sexpr]
  : simpleSymbolicExprNoKeyword[sexpr]
  | KEYWORD
    { sexpr = SExpr(AntlrInput::tokenText($KEYWORD)); }
  ;

symbolicExpr[CVC4::SExpr& sexpr]
@declarations {
  std::vector<SExpr> children;
}
  : simpleSymbolicExpr[sexpr]
  | LPAREN_TOK
    ( symbolicExpr[sexpr] { children.push_back(sexpr); } )* RPAREN_TOK
    { sexpr = SExpr(children); }
  ;

/**
 * Matches a term.
 * @return the expression representing the formula
 */
term[CVC4::Expr& expr, CVC4::Expr& expr2]
@init {
  std::string name;
}
: termNonVariable[expr, expr2]
    /* a variable */
  | symbol[name,CHECK_DECLARED,SYM_VARIABLE]
    { expr = PARSER_STATE->getExpressionForName(name); 
      assert( !expr.isNull() );
    }
  ;

/**
 * Matches a non-variable term.
 * @return the expression expr representing the term or formula, and expr2, an
 * optional annotation for expr (for instance, for attributed expressions).
 */
termNonVariable[CVC4::Expr& expr, CVC4::Expr& expr2]
@init {
  Debug("parser") << "term: " << AntlrInput::tokenText(LT(1)) << std::endl;
  Kind kind = kind::NULL_EXPR;
  Expr op;
  std::string name, name2;
  std::vector<Expr> args;
  std::vector< std::pair<std::string, Type> > sortedVarNames;
  Expr f, f2, f3, f4;
  std::string attr;
  Expr attexpr;
  std::vector<Expr> patexprs;
  std::vector<Expr> patconds;
  std::unordered_set<std::string> names;
  std::vector< std::pair<std::string, Expr> > binders;
  bool isBuiltinOperator = false;
  bool isOverloadedFunction = false;
  bool readVariable = false;
  int match_vindex = -1;
  std::vector<Type> match_ptypes;
  Type type;
  Type type2;
}
  : /* a built-in operator application */
    LPAREN_TOK builtinOp[kind] termList[args,expr] RPAREN_TOK
    {
      if( !PARSER_STATE->strictModeEnabled() &&
          (kind == CVC4::kind::AND || kind == CVC4::kind::OR) &&
          args.size() == 1) {
        /* Unary AND/OR can be replaced with the argument.
         * It just so happens expr should already be the only argument. */
        assert( expr == args[0] );
      } else if( CVC4::kind::isAssociative(kind) &&
                 args.size() > EXPR_MANAGER->maxArity(kind) ) {
        /* Special treatment for associative operators with lots of children */
        expr = EXPR_MANAGER->mkAssociative(kind, args);
      } else if( kind == CVC4::kind::MINUS && args.size() == 1 ) {
        expr = MK_EXPR(CVC4::kind::UMINUS, args[0]);
      } else if( ( kind == CVC4::kind::XOR || kind == CVC4::kind::MINUS ) &&
                 args.size() > 2 ) {
        /* left-associative, but CVC4 internally only supports 2 args */
        expr = args[0];
        for(size_t i = 1; i < args.size(); ++i) {
          expr = MK_EXPR(kind, expr, args[i]);
        }
      } else if( kind == CVC4::kind::IMPLIES && args.size() > 2 ) {
        /* right-associative, but CVC4 internally only supports 2 args */
        expr = args[args.size() - 1];
        for(size_t i = args.size() - 1; i > 0;) {
          expr = MK_EXPR(kind, args[--i], expr);
        }
      } else if( ( kind == CVC4::kind::EQUAL ||
                   kind == CVC4::kind::LT || kind == CVC4::kind::GT ||
                   kind == CVC4::kind::LEQ || kind == CVC4::kind::GEQ ) &&
                 args.size() > 2 ) {
        /* "chainable", but CVC4 internally only supports 2 args */
        expr = MK_EXPR(MK_CONST(Chain(kind)), args);
      } else if( PARSER_STATE->strictModeEnabled() && kind == CVC4::kind::ABS &&
                 args.size() == 1 && !args[0].getType().isInteger() ) {
        /* first, check that ABS is even defined in this logic */
        PARSER_STATE->checkOperator(kind, args.size());
        PARSER_STATE->parseError("abs can only be applied to Int, not Real, "
                                 "while in strict SMT-LIB compliance mode");
      } else {
        PARSER_STATE->checkOperator(kind, args.size());
        expr = MK_EXPR(kind, args);
      }
    }
  | LPAREN_TOK AS_TOK ( termNonVariable[f, f2] | symbol[name,CHECK_DECLARED,SYM_VARIABLE] { readVariable = true; } ) 
    sortSymbol[type, CHECK_DECLARED] RPAREN_TOK
    {
      if(readVariable) {
        Trace("parser-overloading") << "Getting variable expression of type " << name << " with type " << type << std::endl;
        // get the variable expression for the type
        f = PARSER_STATE->getExpressionForNameAndType(name, type); 
        assert( !f.isNull() );
      }
      if(f.getKind() == CVC4::kind::APPLY_CONSTRUCTOR && type.isDatatype()) {
        // could be a parametric type constructor or just an overloaded constructor
        if(((DatatypeType)type).isParametric()) {
          std::vector<CVC4::Expr> v;
          Expr e = f.getOperator();
          const DatatypeConstructor& dtc =
              Datatype::datatypeOf(e)[Datatype::indexOf(e)];
          v.push_back(MK_EXPR( CVC4::kind::APPLY_TYPE_ASCRIPTION,
                               MK_CONST(AscriptionType(dtc.getSpecializedConstructorType(type))), f.getOperator() ));
          v.insert(v.end(), f.begin(), f.end());
          expr = MK_EXPR(CVC4::kind::APPLY_CONSTRUCTOR, v);
        }else{
          expr = f;
        }
      } else if(f.getKind() == CVC4::kind::EMPTYSET) {
        Debug("parser") << "Empty set encountered: " << f << " "
                          << f2 << " " << type <<  std::endl;
        expr = MK_CONST( ::CVC4::EmptySet(type) );
      } else if(f.getKind() == CVC4::kind::UNIVERSE_SET) {
        expr = EXPR_MANAGER->mkNullaryOperator(type, kind::UNIVERSE_SET);
      } else if(f.getKind() == CVC4::kind::SEP_NIL) {
        //We don't want the nil reference to be a constant: for instance, it
        //could be of type Int but is not a const rational. However, the
        //expression has 0 children. So we convert to a SEP_NIL variable.
        expr = EXPR_MANAGER->mkNullaryOperator(type, kind::SEP_NIL);
      } else {
        if(f.getType() != type) {
          PARSER_STATE->parseError("Type ascription not satisfied.");
        }else{
          expr = f;
        }
      }
    }
  | LPAREN_TOK quantOp[kind]
    LPAREN_TOK sortedVarList[sortedVarNames] RPAREN_TOK
    {
      PARSER_STATE->pushScope(true);
      for(std::vector<std::pair<std::string, CVC4::Type> >::const_iterator i =
            sortedVarNames.begin(), iend = sortedVarNames.end();
          i != iend;
          ++i) {
        args.push_back(PARSER_STATE->mkBoundVar((*i).first, (*i).second));
      }
      Expr bvl = MK_EXPR(kind::BOUND_VAR_LIST, args);
      args.clear();
      args.push_back(bvl);
    }
    term[f, f2] RPAREN_TOK
    {
      PARSER_STATE->popScope();
      switch(f.getKind()) {
      case CVC4::kind::RR_REWRITE:
      case CVC4::kind::RR_REDUCTION:
      case CVC4::kind::RR_DEDUCTION:
        if(kind == CVC4::kind::EXISTS) {
          PARSER_STATE->parseError("Use Exists instead of Forall for a rewrite "
                                   "rule.");
        }
        args.push_back(f2); // guards
        args.push_back(f); // rule
        expr = MK_EXPR(CVC4::kind::REWRITE_RULE, args);
        break;
      default:
        args.push_back(f);
        if(! f2.isNull()){
          args.push_back(f2);
        }
        expr = MK_EXPR(kind, args);
      }
    }
  | LPAREN_TOK functionName[name, CHECK_NONE]
    { isBuiltinOperator = PARSER_STATE->isOperatorEnabled(name);
      if(isBuiltinOperator) {
        /* A built-in operator not already handled by the lexer */
        kind = PARSER_STATE->getOperatorKind(name);
      } else {
        /* A non-built-in function application */
        PARSER_STATE->checkDeclaration(name, CHECK_DECLARED, SYM_VARIABLE);
        expr = PARSER_STATE->getVariable(name);
        if(!expr.isNull()) {
          //hack to allow constants with parentheses (disabled for now)
          //if( PARSER_STATE->sygus() && !PARSER_STATE->isFunctionLike(expr) ){
          //  op = PARSER_STATE->getVariable(name);
          //}else{
          PARSER_STATE->checkFunctionLike(expr);
          kind = PARSER_STATE->getKindForFunction(expr);
          args.push_back(expr);
        }else{
          isOverloadedFunction = true;
        }
      }
    }
    //(termList[args,expr])? RPAREN_TOK
    termList[args,expr] RPAREN_TOK
    { Debug("parser") << "args has size " << args.size() << std::endl
                      << "expr is " << expr << std::endl;
      for(std::vector<Expr>::iterator i = args.begin(); i != args.end(); ++i) {
        Debug("parser") << "++ " << *i << std::endl;
      }
      if(isOverloadedFunction) {
        std::vector< Type > argTypes;
        for(std::vector<Expr>::iterator i = args.begin(); i != args.end(); ++i) {
          argTypes.push_back( (*i).getType() );
        }
        expr = PARSER_STATE->getOverloadedFunctionForTypes(name, argTypes);
        if(!expr.isNull()) {
          PARSER_STATE->checkFunctionLike(expr);
          kind = PARSER_STATE->getKindForFunction(expr);
          args.insert(args.begin(),expr);
        }else{
          PARSER_STATE->parseError("Cannot find unambiguous overloaded function for argument types.");
        }
      }
      if(isBuiltinOperator) {
        PARSER_STATE->checkOperator(kind, args.size());
      }
      // may be partially applied function, in this case we should use HO_APPLY
      if( args.size()>=2 && args[0].getType().isFunction() &&
          (args.size()-1)<((FunctionType)args[0].getType()).getArity() ){
        Debug("parser") << "Partial application of " << args[0];
        Debug("parser") << " : #argTypes = " << ((FunctionType)args[0].getType()).getArity();
        Debug("parser") << ", #args = " << args.size()-1 << std::endl;
        // must curry the application
        expr = args[0];
        expr = PARSER_STATE->mkHoApply( expr, args, 1 );
      }else{
        expr = MK_EXPR(kind, args);
      }
    }
  | LPAREN_TOK
    ( /* An indexed function application */
      indexedFunctionName[op, kind] termList[args,expr] RPAREN_TOK { 
        if(kind==CVC4::kind::APPLY_SELECTOR) {
          //tuple selector case
          Integer x = op.getConst<CVC4::Rational>().getNumerator();
          if (!x.fitsUnsignedInt()) {
            PARSER_STATE->parseError("index of tupSel is larger than size of unsigned int");
          }
          unsigned int n = x.toUnsignedInt();
          if (args.size()>1) {
            PARSER_STATE->parseError("tupSel applied to more than one tuple argument");
          }
          Type t = args[0].getType();
          if (!t.isTuple()) {
            PARSER_STATE->parseError("tupSel applied to non-tuple");
          }
          size_t length = ((DatatypeType)t).getTupleLength();
          if (n >= length) {
            std::stringstream ss;
            ss << "tuple is of length " << length << "; cannot access index " << n;
            PARSER_STATE->parseError(ss.str());
          }
          const Datatype & dt = ((DatatypeType)t).getDatatype();
          op = dt[0][n].getSelector();
        }
        if (kind!=kind::NULL_EXPR) {
          expr = MK_EXPR( kind, op, args );
        } else {
          expr = MK_EXPR(op, args);
        }
        PARSER_STATE->checkOperator(expr.getKind(), args.size());
      }
    | /* Array constant (in Z3 syntax) */
      LPAREN_TOK AS_TOK CONST_TOK sortSymbol[type, CHECK_DECLARED]
      RPAREN_TOK term[f, f2] RPAREN_TOK
      {
        if(!type.isArray()) {
          std::stringstream ss;
          ss << "expected array constant term, but cast is not of array type"
             << std::endl
             << "cast type: " << type;
          PARSER_STATE->parseError(ss.str());
        }
        if(!f.isConst()) {
          std::stringstream ss;
          ss << "expected constant term inside array constant, but found "
             << "nonconstant term:" << std::endl
             << "the term: " << f;
          PARSER_STATE->parseError(ss.str());
        }
        if(!ArrayType(type).getConstituentType().isComparableTo(f.getType())) {
          std::stringstream ss;
          ss << "type mismatch inside array constant term:" << std::endl
             << "array type:          " << type << std::endl
             << "expected const type: " << ArrayType(type).getConstituentType()
             << std::endl
             << "computed const type: " << f.getType();
          PARSER_STATE->parseError(ss.str());
        }
        expr = MK_CONST( ::CVC4::ArrayStoreAll(type, f) );
      }
    )
  | /* a let or sygus let binding */
    LPAREN_TOK ( 
      LET_TOK LPAREN_TOK
      { PARSER_STATE->pushScope(true); }
      ( LPAREN_TOK symbol[name,CHECK_NONE,SYM_VARIABLE]
        term[expr, f2]
        RPAREN_TOK
        // this is a parallel let, so we have to save up all the contributions
        // of the let and define them only later on
        { if(names.count(name) == 1) {
            std::stringstream ss;
            ss << "warning: symbol `" << name << "' bound multiple times by let;"
               << " the last binding will be used, shadowing earlier ones";
            PARSER_STATE->warning(ss.str());
          } else {
            names.insert(name);
          }
          binders.push_back(std::make_pair(name, expr)); } )+ |
      SYGUS_LET_TOK LPAREN_TOK
      { PARSER_STATE->pushScope(true); }
      ( LPAREN_TOK symbol[name,CHECK_NONE,SYM_VARIABLE]
        sortSymbol[type,CHECK_DECLARED]
        term[expr, f2]
        RPAREN_TOK
        // this is a parallel let, so we have to save up all the contributions
        // of the let and define them only later on
        { if(names.count(name) == 1) {
            std::stringstream ss;
            ss << "warning: symbol `" << name << "' bound multiple times by let;"
               << " the last binding will be used, shadowing earlier ones";
            PARSER_STATE->warning(ss.str());
          } else {
            names.insert(name);
          }
          binders.push_back(std::make_pair(name, expr)); } )+ )
    { // now implement these bindings
      for(std::vector< std::pair<std::string, Expr> >::iterator
            i = binders.begin(); i != binders.end(); ++i) {
        PARSER_STATE->defineVar((*i).first, (*i).second);
      }
    }
    RPAREN_TOK
    term[expr, f2]
    RPAREN_TOK
    { PARSER_STATE->popScope(); }
  | /* match expression */
    LPAREN_TOK MATCH_TOK term[expr, f2] {
      if( !expr.getType().isDatatype() ){
        PARSER_STATE->parseError("Cannot match on non-datatype term.");
      }
    }
    LPAREN_TOK
    ( 
      /* match cases */
       LPAREN_TOK INDEX_TOK term[f, f2] { 
          if( match_vindex==-1 ){
            match_vindex = (int)patexprs.size(); 
          }
          patexprs.push_back( f ); 
          patconds.push_back(MK_CONST(bool(true)));
        }
        RPAREN_TOK
      | LPAREN_TOK LPAREN_TOK term[f, f2] { 
           args.clear(); 
           PARSER_STATE->pushScope(true); 
           //f should be a constructor
           type = f.getType();
           Debug("parser-dt") << "Pattern head : " << f << " " << f.getType() << std::endl;
           if( !type.isConstructor() ){
             PARSER_STATE->parseError("Pattern must be application of a constructor or a variable.");
           }
           if( Datatype::datatypeOf(f).isParametric() ){
             type = Datatype::datatypeOf(f)[Datatype::indexOf(f)].getSpecializedConstructorType(expr.getType());
           }
           match_ptypes = ((ConstructorType)type).getArgTypes();
         }
         //arguments
         ( symbol[name,CHECK_NONE,SYM_VARIABLE] {
             if( args.size()>=match_ptypes.size() ){
               PARSER_STATE->parseError("Too many arguments for pattern.");
             }
             //make of proper type
             Expr arg = PARSER_STATE->mkBoundVar(name, match_ptypes[args.size()]);
             args.push_back( arg );
           }
         )*
         RPAREN_TOK
         term[f3, f2] { 
           const DatatypeConstructor& dtc = Datatype::datatypeOf(f)[Datatype::indexOf(f)];
           if( args.size()!=dtc.getNumArgs() ){
             PARSER_STATE->parseError("Bad number of arguments for application of constructor in pattern.");
           }
           //FIXME: make MATCH a kind and make this a rewrite
           // build a lambda
           std::vector<Expr> largs;
           largs.push_back( MK_EXPR( CVC4::kind::BOUND_VAR_LIST, args ) );
           largs.push_back( f3 );
           std::vector< Expr > aargs;
           aargs.push_back( MK_EXPR( CVC4::kind::LAMBDA, largs ) );
           for( unsigned i=0; i<dtc.getNumArgs(); i++ ){
             //can apply total version since we will be guarded by ITE condition
             // however, we need to apply partial version since we don't have the internal selector available
             aargs.push_back( MK_EXPR( CVC4::kind::APPLY_SELECTOR, dtc[i].getSelector(), expr ) );
           }
           patexprs.push_back( MK_EXPR( CVC4::kind::APPLY, aargs ) );
           patconds.push_back( MK_EXPR( CVC4::kind::APPLY_TESTER, dtc.getTester(), expr ) );
         }
         RPAREN_TOK 
         { PARSER_STATE->popScope(); }
       | LPAREN_TOK symbol[name,CHECK_DECLARED,SYM_VARIABLE] {
           f = PARSER_STATE->getVariable(name);
           type = f.getType();
           if( !type.isConstructor() || !((ConstructorType)type).getArgTypes().empty() ){
             PARSER_STATE->parseError("Must apply constructors of arity greater than 0 to arguments in pattern.");
           }
         }
         term[f3, f2] {
           const DatatypeConstructor& dtc = Datatype::datatypeOf(f)[Datatype::indexOf(f)];
           patexprs.push_back( f3 );
           patconds.push_back( MK_EXPR( CVC4::kind::APPLY_TESTER, dtc.getTester(), expr ) );
         }
         RPAREN_TOK
    )+
    RPAREN_TOK RPAREN_TOK  { 
      if( match_vindex==-1 ){
        const Datatype& dt = ((DatatypeType)expr.getType()).getDatatype();
        std::map< unsigned, bool > processed;
        unsigned count = 0;
        //ensure that all datatype constructors are matched (to ensure exhaustiveness)
        for( unsigned i=0; i<patconds.size(); i++ ){
          unsigned curr_index = Datatype::indexOf(patconds[i].getOperator());
          if( curr_index<0 && curr_index>=dt.getNumConstructors() ){
            PARSER_STATE->parseError("Pattern is not legal for the head of a match.");
          }
          if( processed.find( curr_index )==processed.end() ){
            processed[curr_index] = true;
            count++;
          }
        }
        if( count!=dt.getNumConstructors() ){
          PARSER_STATE->parseError("Patterns are not exhaustive in a match construct.");
        }
      }
      //now, make the ITE
      int end_index = match_vindex==-1 ? patexprs.size()-1 : match_vindex;
      bool first_time = true;
      for( int index = end_index; index>=0; index-- ){
        if( first_time ){
          expr = patexprs[index];
          first_time = false;
        }else{
          expr = MK_EXPR( CVC4::kind::ITE, patconds[index], patexprs[index], expr );
        }
      }
    }

    /* attributed expressions */
  | LPAREN_TOK ATTRIBUTE_TOK term[expr, f2]
    ( attribute[expr, attexpr, attr]
      { if( ! attexpr.isNull()) {
          patexprs.push_back( attexpr );
        }
      }
    )+ RPAREN_TOK
    {
      if(attr == ":rewrite-rule") {
        Expr guard;
        Expr body;
        if(expr[1].getKind() == kind::IMPLIES ||
           expr[1].getKind() == kind::EQUAL) {
          guard = expr[0];
          body = expr[1];
        } else {
          guard = MK_CONST(bool(true));
          body = expr;
        }
        expr2 = guard;
        args.push_back(body[0]);
        args.push_back(body[1]);
        if(!f2.isNull()) {
          args.push_back(f2);
        }

        if( body.getKind()==kind::IMPLIES ){  
          kind = kind::RR_DEDUCTION;
        }else if( body.getKind()==kind::EQUAL ){
          kind = body[0].getType().isBoolean() ? kind::RR_REDUCTION : kind::RR_REWRITE;
        }else{
          PARSER_STATE->parseError("Error parsing rewrite rule.");
        }
        expr = MK_EXPR( kind, args );
      } else if(! patexprs.empty()) {
        if( !f2.isNull() && f2.getKind()==kind::INST_PATTERN_LIST ){
          for( size_t i=0; i<f2.getNumChildren(); i++ ){
            if( f2[i].getKind()==kind::INST_PATTERN ){
              patexprs.push_back( f2[i] );
            }else{
              std::stringstream ss;
              ss << "warning: rewrite rules do not support " << f2[i]
                 << " within instantiation pattern list";
              PARSER_STATE->warning(ss.str());
            }
          }
        }
        expr2 = MK_EXPR(kind::INST_PATTERN_LIST, patexprs);
      } else {
        expr2 = f2;
      }
    }
  | /* lambda */
    LPAREN_TOK HO_LAMBDA_TOK
    LPAREN_TOK sortedVarList[sortedVarNames] RPAREN_TOK
    {
      PARSER_STATE->pushScope(true);
      for(const std::pair<std::string, CVC4::Type>& svn : sortedVarNames){
        args.push_back(PARSER_STATE->mkBoundVar(svn.first, svn.second));
      }
      Expr bvl = MK_EXPR(kind::BOUND_VAR_LIST, args);
      args.clear();
      args.push_back(bvl);
    }
    term[f, f2] RPAREN_TOK
    {
      args.push_back( f );
      PARSER_STATE->popScope();
      expr = MK_EXPR( CVC4::kind::LAMBDA, args );
    }

  | LPAREN_TOK TUPLE_CONST_TOK termList[args,expr] RPAREN_TOK
  {
    std::vector<Type> types;
    for (std::vector<Expr>::const_iterator i = args.begin(); i != args.end();
         ++i)
    {
      types.push_back((*i).getType());
    }
    DatatypeType t = EXPR_MANAGER->mkTupleType(types);
    const Datatype& dt = t.getDatatype();
    args.insert(args.begin(), dt[0].getConstructor());
    expr = MK_EXPR(kind::APPLY_CONSTRUCTOR, args);
  }
  | /* an atomic term (a term with no subterms) */
    termAtomic[expr]
  ;


/**
 * Matches an atomic term (a term with no subterms).
 * @return the expression expr representing the term or formula.
 */
termAtomic[CVC4::Expr& expr]
@init {
  std::vector<Expr> args;
  Type type;
  Type type2;
  std::string s;
}
    /* constants */
  : INTEGER_LITERAL
    { expr = MK_CONST( AntlrInput::tokenToInteger($INTEGER_LITERAL) ); }

  | DECIMAL_LITERAL
    { // FIXME: This doesn't work because an SMT rational is not a
      // valid GMP rational string
      expr = MK_CONST( AntlrInput::tokenToRational($DECIMAL_LITERAL) ); 
      if(expr.getType().isInteger()) {
        // Must cast to Real to ensure correct type is passed to parametric type constructors.
        // We do this cast using division with 1.
        // This has the advantage wrt using TO_REAL since (constant) division is always included in the theory.
        expr = MK_EXPR(kind::DIVISION, expr, MK_CONST(Rational(1)));
      }  
    }

  | LPAREN_TOK INDEX_TOK 
    ( bvLit=SIMPLE_SYMBOL size=INTEGER_LITERAL 
      { if(AntlrInput::tokenText($bvLit).find("bv") == 0) {
           expr = MK_CONST( AntlrInput::tokenToBitvector($bvLit, $size) );
        } else {
           PARSER_STATE->parseError("Unexpected symbol `" +
                                    AntlrInput::tokenText($bvLit) + "'");
        }
      }
    | FP_PINF_TOK eb=INTEGER_LITERAL sb=INTEGER_LITERAL
      { expr = MK_CONST(FloatingPoint::makeInf(FloatingPointSize(AntlrInput::tokenToUnsigned($eb),
                                                                 AntlrInput::tokenToUnsigned($sb)),
                                               false)); }
    | FP_NINF_TOK eb=INTEGER_LITERAL sb=INTEGER_LITERAL
      { expr = MK_CONST(FloatingPoint::makeInf(FloatingPointSize(AntlrInput::tokenToUnsigned($eb),
                                                                 AntlrInput::tokenToUnsigned($sb)),
                                               true)); }
    | FP_NAN_TOK eb=INTEGER_LITERAL sb=INTEGER_LITERAL
      { expr = MK_CONST(FloatingPoint::makeNaN(FloatingPointSize(AntlrInput::tokenToUnsigned($eb),
                                                                 AntlrInput::tokenToUnsigned($sb)))); }

    | FP_PZERO_TOK eb=INTEGER_LITERAL sb=INTEGER_LITERAL
      { expr = MK_CONST(FloatingPoint::makeZero(FloatingPointSize(AntlrInput::tokenToUnsigned($eb),
                                                                AntlrInput::tokenToUnsigned($sb)),
                                              false)); }
    | FP_NZERO_TOK eb=INTEGER_LITERAL sb=INTEGER_LITERAL
      { expr = MK_CONST(FloatingPoint::makeZero(FloatingPointSize(AntlrInput::tokenToUnsigned($eb),
                                                                AntlrInput::tokenToUnsigned($sb)),
                                              true)); }
    | EMP_TOK
      sortSymbol[type,CHECK_DECLARED]
      sortSymbol[type2,CHECK_DECLARED]
      {
        Expr v1 = PARSER_STATE->mkVar("_emp1", type);
        Expr v2 = PARSER_STATE->mkVar("_emp2", type2);
        expr = MK_EXPR(kind::SEP_EMP,v1,v2);
      }
    // NOTE: Theory parametric constants go here

    )
    RPAREN_TOK

  | HEX_LITERAL
    { assert( AntlrInput::tokenText($HEX_LITERAL).find("#x") == 0 );
      std::string hexString = AntlrInput::tokenTextSubstr($HEX_LITERAL, 2);
      expr = MK_CONST( BitVector(hexString, 16) ); }

  | BINARY_LITERAL
    { assert( AntlrInput::tokenText($BINARY_LITERAL).find("#b") == 0 );
      std::string binString = AntlrInput::tokenTextSubstr($BINARY_LITERAL, 2);
      expr = MK_CONST( BitVector(binString, 2) ); }

  | str[s,false]
    { expr = MK_CONST( ::CVC4::String(s, true) ); }
  | FP_RNE_TOK      { expr = MK_CONST(roundNearestTiesToEven); }
  | FP_RNA_TOK      { expr = MK_CONST(roundNearestTiesToAway); }
  | FP_RTP_TOK      { expr = MK_CONST(roundTowardPositive); }
  | FP_RTN_TOK      { expr = MK_CONST(roundTowardNegative); }
  | FP_RTZ_TOK      { expr = MK_CONST(roundTowardZero); }
  | FP_RNE_FULL_TOK { expr = MK_CONST(roundNearestTiesToEven); }
  | FP_RNA_FULL_TOK { expr = MK_CONST(roundNearestTiesToAway); }
  | FP_RTP_FULL_TOK { expr = MK_CONST(roundTowardPositive); }
  | FP_RTN_FULL_TOK { expr = MK_CONST(roundTowardNegative); }
  | FP_RTZ_FULL_TOK { expr = MK_CONST(roundTowardZero); }

  | REAL_PI_TOK {
      expr = EXPR_MANAGER->mkNullaryOperator(EXPR_MANAGER->realType(), kind::PI);
    }

  | RENOSTR_TOK
    { std::vector< Expr > nvec;
      expr = MK_EXPR( CVC4::kind::REGEXP_EMPTY, nvec );
    }

  | REALLCHAR_TOK
    { std::vector< Expr > nvec;
      expr = MK_EXPR( CVC4::kind::REGEXP_SIGMA, nvec );
    }

  | EMPTYSET_TOK
    { expr = MK_CONST( ::CVC4::EmptySet(Type())); }

  | UNIVSET_TOK
    { //booleanType is placeholder here since we don't have type info without type annotation
      expr = EXPR_MANAGER->mkNullaryOperator(EXPR_MANAGER->booleanType(), kind::UNIVERSE_SET); }

  | NILREF_TOK
    { //booleanType is placeholder here since we don't have type info without type annotation
      expr = EXPR_MANAGER->mkNullaryOperator(EXPR_MANAGER->booleanType(), kind::SEP_NIL); }
    // NOTE: Theory constants go here
    
  | TUPLE_CONST_TOK
    { std::vector<Type> types;
      DatatypeType t = EXPR_MANAGER->mkTupleType(types);
      const Datatype& dt = t.getDatatype();
      args.insert(args.begin(), dt[0].getConstructor());
      expr = MK_EXPR(kind::APPLY_CONSTRUCTOR, args);
    }
    
  ;
  
/**
 * Read attribute
 */
attribute[CVC4::Expr& expr, CVC4::Expr& retExpr, std::string& attr]
@init {
  SExpr sexpr;
  Expr patexpr;
  std::vector<Expr> patexprs;
  Expr e2;
  bool hasValue = false;
}
  : KEYWORD ( simpleSymbolicExprNoKeyword[sexpr] { hasValue = true; } )?
  {
    attr = AntlrInput::tokenText($KEYWORD);
    // EXPR_MANAGER->setNamedAttribute( expr, attr );
    if(attr == ":rewrite-rule") {
      if(hasValue) {
        std::stringstream ss;
        ss << "warning: Attribute " << attr
           << " does not take a value (ignoring)";
        PARSER_STATE->warning(ss.str());
      }
      // do nothing
    } else if(attr==":axiom" || attr==":conjecture" || attr==":fun-def" ||
              attr==":sygus" || attr==":synthesis") {
      if(hasValue) {
        std::stringstream ss;
        ss << "warning: Attribute " << attr
           << " does not take a value (ignoring)";
        PARSER_STATE->warning(ss.str());
      }
      Expr avar;
      bool success = true;
      std::string attr_name = attr;
      attr_name.erase( attr_name.begin() );
      if( attr==":fun-def" ){
        if( expr.getKind()!=kind::EQUAL || expr[0].getKind()!=kind::APPLY_UF ){
          success = false;
        }else{
          FunctionType t = (FunctionType)expr[0].getOperator().getType();
          for( unsigned i=0; i<expr[0].getNumChildren(); i++ ){
            if( expr[0][i].getKind() != kind::BOUND_VARIABLE ||
                expr[0][i].getType() != t.getArgTypes()[i] ){
              success = false;
              break;
            }else{
              for( unsigned j=0; j<i; j++ ){
                if( expr[0][j]==expr[0][i] ){
                  success = false;
                  break;
                }
              }
            }
          }
        }
        if( !success ){
          std::stringstream ss;
          ss << "warning: Function definition should be an equality whose LHS "
             << "is an uninterpreted function applied to unique variables.";
          PARSER_STATE->warning(ss.str());
        }else{
          avar = expr[0];
        }
      }else{
        Type t = EXPR_MANAGER->booleanType();
        avar = PARSER_STATE->mkVar(attr_name, t);
      }
      if( success ){
        //Will set the attribute on auxiliary var (preserves attribute on
        //formula through rewriting).
        retExpr = MK_EXPR(kind::INST_ATTRIBUTE, avar);
        Command* c = new SetUserAttributeCommand( attr_name, avar );
        c->setMuted(true);
        PARSER_STATE->preemptCommand(c);
      }
    } else {
      PARSER_STATE->attributeNotSupported(attr);
    }
  }
  | ATTRIBUTE_PATTERN_TOK LPAREN_TOK
    ( term[patexpr, e2]
      { patexprs.push_back( patexpr ); }
    )+ RPAREN_TOK
    {
      attr = std::string(":pattern");
      retExpr = MK_EXPR(kind::INST_PATTERN, patexprs);
    }
  | ATTRIBUTE_NO_PATTERN_TOK term[patexpr, e2]
    {
      attr = std::string(":no-pattern");
      retExpr = MK_EXPR(kind::INST_NO_PATTERN, patexpr);
    }
  | tok=( ATTRIBUTE_INST_LEVEL | ATTRIBUTE_RR_PRIORITY ) INTEGER_LITERAL
    {
      Expr n = MK_CONST( AntlrInput::tokenToInteger($INTEGER_LITERAL) );
      std::vector<Expr> values;
      values.push_back( n );
      std::string attr_name(AntlrInput::tokenText($tok));
      attr_name.erase( attr_name.begin() );
      Type t = EXPR_MANAGER->booleanType();
      Expr avar = PARSER_STATE->mkVar(attr_name, t);
      retExpr = MK_EXPR(kind::INST_ATTRIBUTE, avar);
      Command* c = new SetUserAttributeCommand( attr_name, avar, values );
      c->setMuted(true);
      PARSER_STATE->preemptCommand(c);
    }
  | ATTRIBUTE_NAMED_TOK symbolicExpr[sexpr]
    {
      attr = std::string(":named");
      if(!sexpr.isKeyword()) {
        PARSER_STATE->parseError("improperly formed :named annotation");
      }
      std::string name = sexpr.getValue();
      PARSER_STATE->checkUserSymbol(name);
      // ensure expr is a closed subterm
      std::set<Expr> freeVars;
      if(!isClosed(expr, freeVars)) {
        assert(!freeVars.empty());
        std::stringstream ss;
        ss << ":named annotations can only name terms that are closed; this "
           << "one contains free variables:";
        for(std::set<Expr>::const_iterator i = freeVars.begin();
            i != freeVars.end(); ++i) {
          ss << " " << *i;
        }
        PARSER_STATE->parseError(ss.str());
      }
      // check that sexpr is a fresh function symbol, and reserve it
      PARSER_STATE->reserveSymbolAtAssertionLevel(name);
      // define it
      Expr func = PARSER_STATE->mkFunction(name, expr.getType());
      // remember the last term to have been given a :named attribute
      PARSER_STATE->setLastNamedTerm(expr, name);
      // bind name to expr with define-fun
      Command* c =
        new DefineNamedFunctionCommand(name, func, std::vector<Expr>(), expr);
      c->setMuted(true);
      PARSER_STATE->preemptCommand(c);
    }
  ;

/**
 * Matches a bit-vector operator (the ones parametrized by numbers)
 */
indexedFunctionName[CVC4::Expr& op, CVC4::Kind& kind]
@init {
  Expr expr;
  Expr expr2;
}
  : LPAREN_TOK INDEX_TOK
    ( 'extract' n1=INTEGER_LITERAL n2=INTEGER_LITERAL
      { op = MK_CONST(BitVectorExtract(AntlrInput::tokenToUnsigned($n1),
                                       AntlrInput::tokenToUnsigned($n2))); }
    | 'repeat' n=INTEGER_LITERAL
      { op = MK_CONST(BitVectorRepeat(AntlrInput::tokenToUnsigned($n))); }
    | 'zero_extend' n=INTEGER_LITERAL
      { op = MK_CONST(BitVectorZeroExtend(AntlrInput::tokenToUnsigned($n))); }
    | 'sign_extend' n=INTEGER_LITERAL
      { op = MK_CONST(BitVectorSignExtend(AntlrInput::tokenToUnsigned($n))); }
    | 'rotate_left' n=INTEGER_LITERAL
      { op = MK_CONST(BitVectorRotateLeft(AntlrInput::tokenToUnsigned($n))); }
    | 'rotate_right' n=INTEGER_LITERAL
      { op = MK_CONST(BitVectorRotateRight(AntlrInput::tokenToUnsigned($n))); }
    | DIVISIBLE_TOK n=INTEGER_LITERAL
      { op = MK_CONST(Divisible(AntlrInput::tokenToUnsigned($n))); }
    | INT2BV_TOK n=INTEGER_LITERAL
      { op = MK_CONST(IntToBitVector(AntlrInput::tokenToUnsigned($n)));
        if(PARSER_STATE->strictModeEnabled()) {
          PARSER_STATE->parseError(
              "bv2nat and int2bv are not part of SMT-LIB, and aren't available "
              "in SMT-LIB strict compliance mode");
        } }
    | FP_TO_FP_TOK eb=INTEGER_LITERAL sb=INTEGER_LITERAL
      { op = MK_CONST(FloatingPointToFPGeneric(
                AntlrInput::tokenToUnsigned($eb),
                AntlrInput::tokenToUnsigned($sb)));
      }
    | FP_TO_FPBV_TOK eb=INTEGER_LITERAL sb=INTEGER_LITERAL
      { op = MK_CONST(FloatingPointToFPIEEEBitVector(
                AntlrInput::tokenToUnsigned($eb),
                AntlrInput::tokenToUnsigned($sb)));
      }
    | FP_TO_FPFP_TOK eb=INTEGER_LITERAL sb=INTEGER_LITERAL
      { op = MK_CONST(FloatingPointToFPFloatingPoint(
                AntlrInput::tokenToUnsigned($eb),
                AntlrInput::tokenToUnsigned($sb)));
      }
    | FP_TO_FPR_TOK eb=INTEGER_LITERAL sb=INTEGER_LITERAL
      { op = MK_CONST(FloatingPointToFPReal(AntlrInput::tokenToUnsigned($eb),
                                            AntlrInput::tokenToUnsigned($sb)));
      }
    | FP_TO_FPS_TOK eb=INTEGER_LITERAL sb=INTEGER_LITERAL
      { op = MK_CONST(FloatingPointToFPSignedBitVector(
                AntlrInput::tokenToUnsigned($eb),
                AntlrInput::tokenToUnsigned($sb)));
      }
    | FP_TO_FPU_TOK eb=INTEGER_LITERAL sb=INTEGER_LITERAL
      { op = MK_CONST(FloatingPointToFPUnsignedBitVector(
                AntlrInput::tokenToUnsigned($eb),
                AntlrInput::tokenToUnsigned($sb)));
      }
    | FP_TO_UBV_TOK m=INTEGER_LITERAL
      { op = MK_CONST(FloatingPointToUBV(AntlrInput::tokenToUnsigned($m))); }
    | FP_TO_SBV_TOK m=INTEGER_LITERAL
      { op = MK_CONST(FloatingPointToSBV(AntlrInput::tokenToUnsigned($m))); }
    | TESTER_TOK term[expr, expr2] { 
        if( expr.getKind()==kind::APPLY_CONSTRUCTOR && expr.getNumChildren()==0 ){
          //for nullary constructors, must get the operator
          expr = expr.getOperator();
        }
        if( !expr.getType().isConstructor() ){
          PARSER_STATE->parseError("Bad syntax for test (_ is X), X must be a constructor.");
        }
        op = Datatype::datatypeOf(expr)[Datatype::indexOf(expr)].getTester();
        kind = CVC4::kind::APPLY_TESTER;
      }
    | TUPLE_SEL_TOK m=INTEGER_LITERAL {
        kind = CVC4::kind::APPLY_SELECTOR;
        //put m in op so that the caller (termNonVariable) can deal with this case
        op = MK_CONST(Rational(AntlrInput::tokenToUnsigned($m)));
      } 
    | badIndexedFunctionName
    )
    RPAREN_TOK
  ;

/**
 * Matches an erroneous indexed function name (and args) for better
 * error reporting.
 */
badIndexedFunctionName
@declarations {
  std::string name;
}
  : id=(SIMPLE_SYMBOL | QUOTED_SYMBOL | UNTERMINATED_QUOTED_SYMBOL)
    { PARSER_STATE->parseError(std::string("Unknown indexed function `") +
          AntlrInput::tokenText($id) + "'");
    }
  ;

/**
 * Matches a sequence of terms and puts them into the formulas
 * vector.
 * @param formulas the vector to fill with terms
 * @param expr an Expr reference for the elements of the sequence
 */
/* NOTE: We pass an Expr in here just to avoid allocating a fresh Expr every
 * time through this rule. */
termList[std::vector<CVC4::Expr>& formulas, CVC4::Expr& expr]
@declarations {
  Expr expr2;
}
  : ( term[expr, expr2] { formulas.push_back(expr); } )+
  ;

/**
 * Matches a string, and strips off the quotes.
 */
str[std::string& s, bool fsmtlib]
  : STRING_LITERAL_2_0
    { s = AntlrInput::tokenText($STRING_LITERAL_2_0);
      /* strip off the quotes */
      s = s.substr(1, s.size() - 2);
      for(size_t i=0; i<s.size(); i++) {
        if((unsigned)s[i] > 127 && !isprint(s[i])) {
          PARSER_STATE->parseError("Extended/unprintable characters are not "
                                   "part of SMT-LIB, and they must be encoded "
                                   "as escape sequences");
        }
      }
      if(fsmtlib) {
        /* handle SMT-LIB standard escapes '\\' and '\"' */
        char* p_orig = strdup(s.c_str());
        char *p = p_orig, *q = p_orig;
        while(*q != '\0') {
          if(*q == '\\') {
            ++q;
            if(*q == '\\' || *q == '"') {
              *p++ = *q++;
            } else {
              assert(*q != '\0');
              *p++ = '\\';
              *p++ = *q++;
            }
          } else {
            *p++ = *q++;
          }
        }
        *p = '\0';
        s = p_orig;
        free(p_orig);
      }
    }
  | STRING_LITERAL_2_5
    { s = AntlrInput::tokenText($STRING_LITERAL_2_5);
      /* strip off the quotes */
      s = s.substr(1, s.size() - 2);
      for(size_t i=0; i<s.size(); i++) {
        if((unsigned)s[i] > 127 && !isprint(s[i])) {
          PARSER_STATE->parseError("Extended/unprintable characters are not "
                                   "part of SMT-LIB, and they must be encoded "
                                   "as escape sequences");
        }
      }
      // In the 2.5 version, always handle escapes (regardless of fsmtlib flag).
      char* p_orig = strdup(s.c_str());
      char *p = p_orig, *q = p_orig;
      while(*q != '\0') {
        if(*q == '"') {
          ++q;
          assert(*q == '"');
        }
        *p++ = *q++;
      }
      *p = '\0';
      s = p_orig;
      free(p_orig);
    }
  ;

/**
 * Matches a builtin operator symbol and sets kind to its associated Expr kind.
 */
builtinOp[CVC4::Kind& kind]
@init {
  Debug("parser") << "builtin: " << AntlrInput::tokenText(LT(1)) << std::endl;
}
  : NOT_TOK      { $kind = CVC4::kind::NOT;     }
  | IMPLIES_TOK  { $kind = CVC4::kind::IMPLIES; }
  | AND_TOK      { $kind = CVC4::kind::AND;     }
  | OR_TOK       { $kind = CVC4::kind::OR;      }
  | XOR_TOK      { $kind = CVC4::kind::XOR;     }
  | EQUAL_TOK    { $kind = CVC4::kind::EQUAL;   }
  | DISTINCT_TOK { $kind = CVC4::kind::DISTINCT; }
  | ITE_TOK      { $kind = CVC4::kind::ITE; }
  | GREATER_THAN_TOK
                 { $kind = CVC4::kind::GT; }
  | GREATER_THAN_EQUAL_TOK
                 { $kind = CVC4::kind::GEQ; }
  | LESS_THAN_EQUAL_TOK
                 { $kind = CVC4::kind::LEQ; }
  | LESS_THAN_TOK
                 { $kind = CVC4::kind::LT; }
  | PLUS_TOK     { $kind = CVC4::kind::PLUS; }
  | MINUS_TOK    { $kind = CVC4::kind::MINUS; }
  | STAR_TOK     { $kind = CVC4::kind::MULT; }
  | DIV_TOK      { $kind = CVC4::kind::DIVISION; }

  | BV2NAT_TOK
    { $kind = CVC4::kind::BITVECTOR_TO_NAT;
      if(PARSER_STATE->strictModeEnabled()) {
        PARSER_STATE->parseError("bv2nat and int2bv are not part of SMT-LIB, "
                                 "and aren't available in SMT-LIB strict "
                                 "compliance mode");
      }
    }

  | DTSIZE_TOK       { $kind = CVC4::kind::DT_SIZE; }
  | FMFCARD_TOK      { $kind = CVC4::kind::CARDINALITY_CONSTRAINT; }
  | FMFCARDVAL_TOK   { $kind = CVC4::kind::CARDINALITY_VALUE; }
  | INST_CLOSURE_TOK { $kind = CVC4::kind::INST_CLOSURE; }
  
  // NOTE: Theory operators no longer go here, add to smt2.cpp. Only
  // special cases may go here. When this comment was written (2015
  // Apr), the special cases were: core theory operators, arith
  // operators which start with symbols like * / + >= etc, quantifier
  // theory operators, and operators which depended on parser's state
  // to accept or reject.
  ;

quantOp[CVC4::Kind& kind]
@init {
  Debug("parser") << "quant: " << AntlrInput::tokenText(LT(1)) << std::endl;
}
  : EXISTS_TOK    { $kind = CVC4::kind::EXISTS; }
  | FORALL_TOK    { $kind = CVC4::kind::FORALL; }
  ;

/**
 * Matches a (possibly undeclared) function symbol (returning the string)
 * @param check what kind of check to do with the symbol
 */
functionName[std::string& name, CVC4::parser::DeclarationCheck check]
  : symbol[name,check,SYM_VARIABLE]
  ;

/**
 * Matches a sequence of sort symbols and fills them into the given
 * vector.
 */
sortList[std::vector<CVC4::Type>& sorts]
@declarations {
  Type t;
}
  : ( sortSymbol[t,CHECK_DECLARED] { sorts.push_back(t); } )*
  ;

nonemptySortList[std::vector<CVC4::Type>& sorts]
@declarations {
  Type t;
}
  : ( sortSymbol[t,CHECK_DECLARED] { sorts.push_back(t); } )+
  ;

/**
 * Matches a sequence of (variable,sort) symbol pairs and fills them
 * into the given vector.
 */
sortedVarList[std::vector<std::pair<std::string, CVC4::Type> >& sortedVars]
@declarations {
  std::string name;
  Type t;
}
  : ( LPAREN_TOK symbol[name,CHECK_NONE,SYM_VARIABLE]
      sortSymbol[t,CHECK_DECLARED] RPAREN_TOK
      { sortedVars.push_back(make_pair(name, t)); }
    )*
  ;

/**
 * Matches the sort symbol, which can be an arbitrary symbol.
 * @param check the check to perform on the name
 */
sortName[std::string& name, CVC4::parser::DeclarationCheck check]
  : symbol[name,check,SYM_SORT]
  ;

sortSymbol[CVC4::Type& t, CVC4::parser::DeclarationCheck check]
@declarations {
  std::string name;
  std::vector<CVC4::Type> args;
  std::vector<uint64_t> numerals;
  bool indexed = false;
}
  : sortName[name,CHECK_NONE]
    {
      if(check == CHECK_DECLARED || PARSER_STATE->isDeclared(name, SYM_SORT)) {
        t = PARSER_STATE->getSort(name);
      } else {
        t = PARSER_STATE->mkUnresolvedType(name);
      }
    }
  | LPAREN_TOK (INDEX_TOK {indexed = true;} | {indexed = false;})
    symbol[name,CHECK_NONE,SYM_SORT]
    ( nonemptyNumeralList[numerals]
      { // allow sygus inputs to elide the `_'
        if( !indexed && !PARSER_STATE->sygus() ) {
          std::stringstream ss;
          ss << "SMT-LIB requires use of an indexed sort here, e.g. (_ " << name
             << " ...)";
          PARSER_STATE->parseError(ss.str());
        }
        if( name == "BitVec" ) {
          if( numerals.size() != 1 ) {
            PARSER_STATE->parseError("Illegal bitvector type.");
          }
          if(numerals.front() == 0) {
            PARSER_STATE->parseError("Illegal bitvector size: 0");
          }
          t = EXPR_MANAGER->mkBitVectorType(numerals.front());
        } else if ( name == "FloatingPoint" ) {
          if( numerals.size() != 2 ) {
            PARSER_STATE->parseError("Illegal floating-point type.");
          }
          if(!validExponentSize(numerals[0])) {
            PARSER_STATE->parseError("Illegal floating-point exponent size");
          }
          if(!validSignificandSize(numerals[1])) {
            PARSER_STATE->parseError("Illegal floating-point significand size");
          }
          t = EXPR_MANAGER->mkFloatingPointType(numerals[0],numerals[1]);
        } else {
          std::stringstream ss;
          ss << "unknown indexed sort symbol `" << name << "'";
          PARSER_STATE->parseError(ss.str());
        }
      }
    | sortList[args]
      { if( indexed ) {
          std::stringstream ss;
          ss << "Unexpected use of indexing operator `_' before `" << name
             << "', try leaving it out";
          PARSER_STATE->parseError(ss.str());
        }
        if(args.empty()) {
          PARSER_STATE->parseError("Extra parentheses around sort name not "
                                   "permitted in SMT-LIB");
        } else if(name == "Array" &&
           PARSER_STATE->isTheoryEnabled(Smt2::THEORY_ARRAYS) ) {
          if(args.size() != 2) {
            PARSER_STATE->parseError("Illegal array type.");
          }
          t = EXPR_MANAGER->mkArrayType( args[0], args[1] );
        } else if(name == "Set" &&
                  PARSER_STATE->isTheoryEnabled(Smt2::THEORY_SETS) ) {
          if(args.size() != 1) {
            PARSER_STATE->parseError("Illegal set type.");
          }
          t = EXPR_MANAGER->mkSetType( args[0] );
        } else if(name == "Tuple") {
          t = EXPR_MANAGER->mkTupleType(args); 
        } else if(check == CHECK_DECLARED ||
                  PARSER_STATE->isDeclared(name, SYM_SORT)) {
          t = PARSER_STATE->getSort(name, args);
        } else {
          // make unresolved type
          if(args.empty()) {
            t = PARSER_STATE->mkUnresolvedType(name);
            Debug("parser-param") << "param: make unres type " << name
                                  << std::endl;
          } else {
            t = PARSER_STATE->mkUnresolvedTypeConstructor(name,args);
            t = SortConstructorType(t).instantiate( args );
            Debug("parser-param")
                << "param: make unres param type " << name << " " << args.size()
                << " " << PARSER_STATE->getArity( name ) << std::endl;
          }
        }
      }
    ) RPAREN_TOK
  | LPAREN_TOK HO_ARROW_TOK sortList[args] RPAREN_TOK
    {
      if(args.size()<2) {
        PARSER_STATE->parseError("Arrow types must have at least 2 arguments");
      }
      //flatten the type
      Type rangeType = args.back();
      args.pop_back();
      t = PARSER_STATE->mkFlatFunctionType( args, rangeType );
    }
  ;

/**
 * Matches a list of symbols, with check and type arguments as for the
 * symbol[] rule below.
 */
symbolList[std::vector<std::string>& names,
           CVC4::parser::DeclarationCheck check,
           CVC4::parser::SymbolType type]
@declarations {
  std::string id;
}
  : ( symbol[id,check,type] { names.push_back(id); } )*
  ;

/**
 * Matches an symbol and sets the string reference parameter id.
 * @param id string to hold the symbol
 * @param check what kinds of check to do on the symbol
 * @param type the intended namespace for the symbol
 */
symbol[std::string& id,
       CVC4::parser::DeclarationCheck check,
       CVC4::parser::SymbolType type]
  : SIMPLE_SYMBOL
    { id = AntlrInput::tokenText($SIMPLE_SYMBOL);
      if(!PARSER_STATE->isAbstractValue(id)) {
        // if an abstract value, SmtEngine handles declaration
        PARSER_STATE->checkDeclaration(id, check, type);
      }
    }
  | ( 'repeat' { id = "repeat"; }
    /* these are keywords in SyGuS but we don't want to inhibit their
     * use as symbols in SMT-LIB */
    | SET_OPTIONS_TOK { id = "set-options"; }
    | DECLARE_VAR_TOK { id = "declare-var"; }
    | DECLARE_PRIMED_VAR_TOK { id = "declare-primed-var"; }
    | SYNTH_FUN_TOK { id = "synth-fun"; }
    | SYNTH_INV_TOK { id = "synth-inv"; }
    | CONSTRAINT_TOK { id = "constraint"; }
    | INV_CONSTRAINT_TOK { id = "inv-constraint"; }
    | CHECK_SYNTH_TOK { id = "check-synth"; }
    )
    { PARSER_STATE->checkDeclaration(id, check, type); }
  | QUOTED_SYMBOL
    { id = AntlrInput::tokenText($QUOTED_SYMBOL);
      /* strip off the quotes */
      id = id.substr(1, id.size() - 2);
      if(!PARSER_STATE->isAbstractValue(id)) {
        // if an abstract value, SmtEngine handles declaration
        PARSER_STATE->checkDeclaration(id, check, type);
      }
    }
  | UNTERMINATED_QUOTED_SYMBOL
    ( EOF
      { PARSER_STATE->unexpectedEOF("unterminated |quoted| symbol"); }
    | '\\'
      { PARSER_STATE->unexpectedEOF("backslash not permitted in |quoted| "
                                    "symbol"); }
    )
  ;

/**
 * Matches a nonempty list of numerals.
 * @param numerals the (empty) vector to house the numerals.
 */
nonemptyNumeralList[std::vector<uint64_t>& numerals]
  : ( INTEGER_LITERAL
      { numerals.push_back(AntlrInput::tokenToUnsigned($INTEGER_LITERAL)); }
    )+
  ;

/**
 * Parses a datatype definition
 */
datatypeDef[bool isCo, std::vector<CVC4::Datatype>& datatypes,
            std::vector< CVC4::Type >& params]
@init {
  std::string id;
}
    /* This really needs to be CHECK_NONE, or mutually-recursive
     * datatypes won't work, because this type will already be
     * "defined" as an unresolved type; don't worry, we check
     * below. */
  : symbol[id,CHECK_NONE,SYM_SORT] { PARSER_STATE->pushScope(true); }
   /* ( '[' symbol[id2,CHECK_UNDECLARED,SYM_SORT] {
        t = PARSER_STATE->mkSort(id2);
        params.push_back( t );
      }
      ( symbol[id2,CHECK_UNDECLARED,SYM_SORT] {
        t = PARSER_STATE->mkSort(id2);
        params.push_back( t ); }
      )* ']'
    )?*/ //AJR: this isn't necessary if we use z3's style
    { datatypes.push_back(Datatype(id,params,isCo));
      if(!PARSER_STATE->isUnresolvedType(id)) {
        // if not unresolved, must be undeclared
        PARSER_STATE->checkDeclaration(id, CHECK_UNDECLARED, SYM_SORT);
      }
    }
    ( LPAREN_TOK constructorDef[datatypes.back()] RPAREN_TOK )+
    { PARSER_STATE->popScope(); }
  ;

/**
 * Parses a constructor defintion for type
 */
constructorDef[CVC4::Datatype& type]
@init {
  std::string id;
  CVC4::DatatypeConstructor* ctor = NULL;
}
  : symbol[id,CHECK_NONE,SYM_VARIABLE]
    { // make the tester
      std::string testerId("is-");
      testerId.append(id);
      ctor = new CVC4::DatatypeConstructor(id, testerId);
    }
    ( LPAREN_TOK selector[*ctor] RPAREN_TOK )*
    { // make the constructor
      type.addConstructor(*ctor);
      Debug("parser-idt") << "constructor: " << id.c_str() << std::endl;
      delete ctor;
    }
  ;

selector[CVC4::DatatypeConstructor& ctor]
@init {
  std::string id;
  Type t, t2;
}
  : symbol[id,CHECK_NONE,SYM_SORT] sortSymbol[t,CHECK_NONE]
    { ctor.addArg(id, t);
      Debug("parser-idt") << "selector: " << id.c_str()
                          << " of type " << t << std::endl;
    }
  ;

// Base SMT-LIB tokens
ASSERT_TOK : 'assert';
CHECK_SAT_TOK : 'check-sat';
CHECK_SAT_ASSUMING_TOK : 'check-sat-assuming';
DECLARE_FUN_TOK : 'declare-fun';
DECLARE_SORT_TOK : 'declare-sort';
DEFINE_FUN_TOK : 'define-fun';
DEFINE_FUN_REC_TOK : 'define-fun-rec';
DEFINE_FUNS_REC_TOK : 'define-funs-rec';
DEFINE_SORT_TOK : 'define-sort';
GET_VALUE_TOK : 'get-value';
GET_ASSIGNMENT_TOK : 'get-assignment';
GET_ASSERTIONS_TOK : 'get-assertions';
GET_PROOF_TOK : 'get-proof';
GET_UNSAT_ASSUMPTIONS_TOK : 'get-unsat-assumptions';
GET_UNSAT_CORE_TOK : 'get-unsat-core';
EXIT_TOK : 'exit';
RESET_TOK : { PARSER_STATE->v2_5() }? 'reset';
RESET_ASSERTIONS_TOK : 'reset-assertions';
ITE_TOK : 'ite';
LET_TOK : { !PARSER_STATE->sygus() }? 'let';
SYGUS_LET_TOK : { PARSER_STATE->sygus() }? 'let';
ATTRIBUTE_TOK : '!';
LPAREN_TOK : '(';
RPAREN_TOK : ')';
INDEX_TOK : '_';
SET_LOGIC_TOK : 'set-logic';
SET_INFO_TOK : 'set-info';
META_INFO_TOK : 'meta-info';
GET_INFO_TOK : 'get-info';
SET_OPTION_TOK : 'set-option';
GET_OPTION_TOK : 'get-option';
PUSH_TOK : 'push';
POP_TOK : 'pop';
AS_TOK : 'as';
CONST_TOK : 'const';

// extended commands
DECLARE_CODATATYPE_TOK : { PARSER_STATE->v2_6() || PARSER_STATE->sygus() }? 'declare-codatatype';
DECLARE_DATATYPE_TOK : { PARSER_STATE->v2_6() || PARSER_STATE->sygus() }? 'declare-datatype';
DECLARE_DATATYPES_2_5_TOK : { !( PARSER_STATE->v2_6() || PARSER_STATE->sygus() ) }?'declare-datatypes';
DECLARE_DATATYPES_TOK : { PARSER_STATE->v2_6() || PARSER_STATE->sygus() }?'declare-datatypes';
DECLARE_CODATATYPES_2_5_TOK : { !( PARSER_STATE->v2_6() || PARSER_STATE->sygus() ) }?'declare-codatatypes';
DECLARE_CODATATYPES_TOK : { PARSER_STATE->v2_6() || PARSER_STATE->sygus() }?'declare-codatatypes';
PAR_TOK : { PARSER_STATE->v2_6() }?'par';
TESTER_TOK : { ( PARSER_STATE->v2_6() || PARSER_STATE->sygus() ) && PARSER_STATE->isTheoryEnabled(Smt2::THEORY_DATATYPES) }?'is';
MATCH_TOK : { ( PARSER_STATE->v2_6() || PARSER_STATE->sygus() ) && PARSER_STATE->isTheoryEnabled(Smt2::THEORY_DATATYPES) }?'match';
GET_MODEL_TOK : 'get-model';
ECHO_TOK : 'echo';
REWRITE_RULE_TOK : 'assert-rewrite';
REDUCTION_RULE_TOK : 'assert-reduction';
PROPAGATION_RULE_TOK : 'assert-propagation';
DECLARE_SORTS_TOK : 'declare-sorts';
DECLARE_FUNS_TOK : 'declare-funs';
DECLARE_PREDS_TOK : 'declare-preds';
DEFINE_TOK : 'define';
DECLARE_CONST_TOK : 'declare-const';
DEFINE_CONST_TOK : 'define-const';
SIMPLIFY_TOK : 'simplify';
INCLUDE_TOK : 'include';
GET_QE_TOK : 'get-qe';
GET_QE_DISJUNCT_TOK : 'get-qe-disjunct';
DECLARE_HEAP : 'declare-heap';
EMP_TOK : 'emp';

// SyGuS commands
SYNTH_FUN_TOK : 'synth-fun';
SYNTH_INV_TOK : 'synth-inv';
CHECK_SYNTH_TOK : 'check-synth';
DECLARE_VAR_TOK : 'declare-var';
DECLARE_PRIMED_VAR_TOK : 'declare-primed-var';
CONSTRAINT_TOK : 'constraint';
INV_CONSTRAINT_TOK : 'inv-constraint';
SET_OPTIONS_TOK : 'set-options';
SYGUS_CONSTANT_TOK : { PARSER_STATE->sygus() }? 'Constant';
SYGUS_VARIABLE_TOK : { PARSER_STATE->sygus() }? 'Variable';
SYGUS_INPUT_VARIABLE_TOK : { PARSER_STATE->sygus() }? 'InputVariable';
SYGUS_LOCAL_VARIABLE_TOK : { PARSER_STATE->sygus() }? 'LocalVariable';

// attributes
ATTRIBUTE_PATTERN_TOK : ':pattern';
ATTRIBUTE_NO_PATTERN_TOK : ':no-pattern';
ATTRIBUTE_NAMED_TOK : ':named';
ATTRIBUTE_INST_LEVEL : ':quant-inst-max-level';
ATTRIBUTE_RR_PRIORITY : ':rr-priority';

// operators (NOTE: theory symbols go here)
AMPERSAND_TOK     : '&';
AND_TOK           : 'and';
AT_TOK            : '@';
DISTINCT_TOK      : 'distinct';
DIV_TOK           : '/';
EQUAL_TOK         : '=';
EXISTS_TOK        : 'exists';
FORALL_TOK        : 'forall';
GREATER_THAN_TOK  : '>';
GREATER_THAN_EQUAL_TOK  : '>=';
IMPLIES_TOK       : '=>';
LESS_THAN_TOK     : '<';
LESS_THAN_EQUAL_TOK     : '<=';
MINUS_TOK         : '-';
NOT_TOK           : 'not';
OR_TOK            : 'or';
// PERCENT_TOK       : '%';
PLUS_TOK          : '+';
//POUND_TOK         : '#';
STAR_TOK          : '*';
// TILDE_TOK         : '~';
XOR_TOK           : 'xor';


DIVISIBLE_TOK : 'divisible';

BV2NAT_TOK : 'bv2nat';
INT2BV_TOK : 'int2bv';

RENOSTR_TOK : 're.nostr';
REALLCHAR_TOK : 're.allchar';

DTSIZE_TOK : 'dt.size';

FMFCARD_TOK : 'fmf.card';
FMFCARDVAL_TOK : 'fmf.card.val';

INST_CLOSURE_TOK : 'inst-closure';

EMPTYSET_TOK: { PARSER_STATE->isTheoryEnabled(Smt2::THEORY_SETS) }? 'emptyset';
UNIVSET_TOK: { PARSER_STATE->isTheoryEnabled(Smt2::THEORY_SETS) }? 'univset';
NILREF_TOK: { PARSER_STATE->isTheoryEnabled(Smt2::THEORY_SEP) }? 'sep.nil';
TUPLE_CONST_TOK: { PARSER_STATE->isTheoryEnabled(Smt2::THEORY_DATATYPES) }? 'mkTuple';
TUPLE_SEL_TOK: { PARSER_STATE->isTheoryEnabled(Smt2::THEORY_DATATYPES) }? 'tupSel';
// Other set theory operators are not
// tokenized and handled directly when
// processing a term

REAL_PI_TOK : 'real.pi';

FP_PINF_TOK : '+oo';
FP_NINF_TOK : '-oo';
FP_PZERO_TOK : '+zero';
FP_NZERO_TOK : '-zero';
FP_NAN_TOK : { PARSER_STATE->isTheoryEnabled(Smt2::THEORY_FP) }? 'NaN';

FP_TO_FP_TOK : { PARSER_STATE->isTheoryEnabled(Smt2::THEORY_FP) }? 'to_fp';
FP_TO_FPBV_TOK : { PARSER_STATE->isTheoryEnabled(Smt2::THEORY_FP) }? 'to_fp_bv';
FP_TO_FPFP_TOK : { PARSER_STATE->isTheoryEnabled(Smt2::THEORY_FP) }? 'to_fp_fp';
FP_TO_FPR_TOK : { PARSER_STATE->isTheoryEnabled(Smt2::THEORY_FP) }? 'to_fp_real';
FP_TO_FPS_TOK : { PARSER_STATE->isTheoryEnabled(Smt2::THEORY_FP) }? 'to_fp_signed';
FP_TO_FPU_TOK : { PARSER_STATE->isTheoryEnabled(Smt2::THEORY_FP) }? 'to_fp_unsigned';
FP_TO_UBV_TOK : { PARSER_STATE->isTheoryEnabled(Smt2::THEORY_FP) }? 'fp.to_ubv';
FP_TO_SBV_TOK : { PARSER_STATE->isTheoryEnabled(Smt2::THEORY_FP) }? 'fp.to_sbv';
FP_RNE_TOK : { PARSER_STATE->isTheoryEnabled(Smt2::THEORY_FP) }? 'RNE';
FP_RNA_TOK : { PARSER_STATE->isTheoryEnabled(Smt2::THEORY_FP) }? 'RNA';
FP_RTP_TOK : { PARSER_STATE->isTheoryEnabled(Smt2::THEORY_FP) }? 'RTP';
FP_RTN_TOK : { PARSER_STATE->isTheoryEnabled(Smt2::THEORY_FP) }? 'RTN';
FP_RTZ_TOK : { PARSER_STATE->isTheoryEnabled(Smt2::THEORY_FP) }? 'RTZ';
FP_RNE_FULL_TOK : { PARSER_STATE->isTheoryEnabled(Smt2::THEORY_FP) }? 'roundNearestTiesToEven';
FP_RNA_FULL_TOK : { PARSER_STATE->isTheoryEnabled(Smt2::THEORY_FP) }? 'roundNearestTiesToAway';
FP_RTP_FULL_TOK : { PARSER_STATE->isTheoryEnabled(Smt2::THEORY_FP) }? 'roundTowardPositive';
FP_RTN_FULL_TOK : { PARSER_STATE->isTheoryEnabled(Smt2::THEORY_FP) }? 'roundTowardNegative';
FP_RTZ_FULL_TOK : { PARSER_STATE->isTheoryEnabled(Smt2::THEORY_FP) }? 'roundTowardZero';

HO_ARROW_TOK : { PARSER_STATE->getLogic().isHigherOrder() }? '->';
HO_LAMBDA_TOK : { PARSER_STATE->getLogic().isHigherOrder() }? 'lambda';

/**
 * A sequence of printable ASCII characters (except backslash) that starts
 * and ends with | and does not otherwise contain |.
 *
 * You shouldn't generally use this in parser rules, as the |quoting|
 * will be part of the token text.  Use the symbol[] parser rule instead.
 */
QUOTED_SYMBOL
  : '|' ~('|' | '\\')* '|'
  ;
UNTERMINATED_QUOTED_SYMBOL
  : '|' ~('|' | '\\')*
  ;

/**
 * Matches a keyword from the input. A keyword is a simple symbol prefixed
 * with a colon.
 */
KEYWORD
  : ':' (ALPHA | DIGIT | SYMBOL_CHAR)+
  ;

/**
 * Matches a "simple" symbol: a non-empty sequence of letters, digits and
 * the characters + - / * = % ? ! . $ ~ & ^ < > @ that does not start with a
 * digit, and is not the special reserved symbols '!' or '_'.
 */
SIMPLE_SYMBOL
  : (ALPHA | SYMBOL_CHAR) (ALPHA | DIGIT | SYMBOL_CHAR)+
  | ALPHA
  | SYMBOL_CHAR_NOUNDERSCORE_NOATTRIBUTE
  ;

/**
 * Matches and skips whitespace in the input.
 */
WHITESPACE
  : (' ' | '\t' | '\f' | '\r' | '\n')+ { SKIP(); }
  ;

/**
 * Matches an integer constant from the input (non-empty sequence of
 * digits, with no leading zeroes).
 */
INTEGER_LITERAL
  : NUMERAL
  ;

/**
 * Match an integer constant. In non-strict mode, this is any sequence
 * of digits. In strict mode, non-zero integers can't have leading
 * zeroes.
 */
fragment NUMERAL
@init {
  char *start = (char*) GETCHARINDEX();
}
  : DIGIT+
    { Debug("parser-extra") << "NUMERAL: "
       << (uintptr_t)start << ".." << GETCHARINDEX()
       << " strict? " << (bool)(PARSER_STATE->strictModeEnabled())
       << " ^0? " << (bool)(*start == '0')
       << " len>1? " << (bool)(start < (char*)(GETCHARINDEX() - 1))
       << std::endl; }
    { !PARSER_STATE->strictModeEnabled() ||
      *start != '0' ||
      start == (char*)(GETCHARINDEX() - 1) }?
  ;

/**
 * Matches a decimal constant from the input.
 */
DECIMAL_LITERAL
  : NUMERAL '.' DIGIT+
  ;

/**
 * Matches a hexadecimal constant.
 */
HEX_LITERAL
  : '#x' HEX_DIGIT+
  ;

/**
 * Matches a binary constant.
 */
BINARY_LITERAL
  : '#b' ('0' | '1')+
  ;

/**
 * Matches a double-quoted string literal from SMT-LIB 2.0.
 * Escaping is supported, and * escape character '\' has to be escaped.
 *
 * You shouldn't generally use this in parser rules, as the quotes
 * will be part of the token text.  Use the str[] parser rule instead.
 */
STRING_LITERAL_2_0
  : { PARSER_STATE->v2_0() }?=>
    '"' ('\\' . | ~('\\' | '"'))* '"'
  ;

/**
 * Matches a double-quoted string literal from SMT-LIB 2.5.
 * You escape a double-quote inside the string with "", e.g.,
 * "This is a string literal with "" a single, embedded double quote."
 *
 * You shouldn't generally use this in parser rules, as the quotes
 * will be part of the token text.  Use the str[] parser rule instead.
 */
STRING_LITERAL_2_5
  : { PARSER_STATE->v2_5() || PARSER_STATE->sygus() }?=>
    '"' (~('"') | '""')* '"'
  ;

/**
 * Matches sygus quoted literal 
 */
SYGUS_QUOTED_LITERAL
 : { PARSER_STATE->sygus() }?=>
   '"' (ALPHA|DIGIT)* '"'
  ;
  
/**
 * Matches the comments and ignores them
 */
COMMENT
  : ';' (~('\n' | '\r'))* { SKIP(); }
  ;

/**
 * Matches any letter ('a'-'z' and 'A'-'Z').
 */
fragment
ALPHA
  : 'a'..'z'
  | 'A'..'Z'
  ;

/**
 * Matches the digits (0-9)
 */
fragment DIGIT : '0'..'9';

fragment HEX_DIGIT : DIGIT | 'a'..'f' | 'A'..'F';

/**
 * Matches the characters that may appear as a one-character "symbol"
 * (which excludes _ and !, which are reserved words in SMT-LIB).
 */
fragment SYMBOL_CHAR_NOUNDERSCORE_NOATTRIBUTE
  : '+' | '-' | '/' | '*' | '=' | '%' | '?' | '.' | '$' | '~'
  | '&' | '^' | '<' | '>' | '@'
  ;

/**
 * Matches the characters that may appear in a "symbol" (i.e., an identifier)
 */
fragment SYMBOL_CHAR
  : SYMBOL_CHAR_NOUNDERSCORE_NOATTRIBUTE | '_' | '!'
  ;<|MERGE_RESOLUTION|>--- conflicted
+++ resolved
@@ -184,8 +184,8 @@
 static inline bool isClosed(const Expr& e, std::set<Expr>& free) {
   std::unordered_set<Expr, ExprHashFunction> cache;
   return isClosed(e, free, cache);
-}  
-  
+}
+
 }/* parser::postinclude */
 
 /**
@@ -353,13 +353,6 @@
                                       "be declared in logic ");
       }
       // we allow overloading for function declarations
-<<<<<<< HEAD
-      if( PARSER_STATE->sygus() ){
-        // it is a higher-order universal variable
-        PARSER_STATE->mkSygusVar(name, t);
-        cmd->reset(new EmptyCommand());
-      }else{
-=======
       if (PARSER_STATE->sygus())
       {
         // it is a higher-order universal variable
@@ -368,7 +361,6 @@
       }
       else
       {
->>>>>>> 991af9a7
         Expr func = PARSER_STATE->mkVar(name, t, ExprManager::VAR_FLAG_NONE, true);
         cmd->reset(new DeclareFunctionCommand(name, func, t));
       }
@@ -702,7 +694,7 @@
       cmd->reset(seq.release());
     }
   | /* constraint */
-    CONSTRAINT_TOK { 
+    CONSTRAINT_TOK {
       PARSER_STATE->checkThatLogicIsSet();
       Debug("parser-sygus") << "Sygus : define sygus funs..." << std::endl;
       Debug("parser-sygus") << "Sygus : read constraint..." << std::endl;
@@ -712,12 +704,12 @@
       PARSER_STATE->addSygusConstraint(expr);
       cmd->reset(new EmptyCommand());
     }
-  | INV_CONSTRAINT_TOK {  
+  | INV_CONSTRAINT_TOK {
       PARSER_STATE->checkThatLogicIsSet();
       Debug("parser-sygus") << "Sygus : define sygus funs..." << std::endl;
       Debug("parser-sygus") << "Sygus : read inv-constraint..." << std::endl;
     }
-    ( symbol[name,CHECK_NONE,SYM_VARIABLE] { 
+    ( symbol[name,CHECK_NONE,SYM_VARIABLE] {
         if( !terms.empty() ){
           if( !PARSER_STATE->isDefinedFunction(name) ){
             std::stringstream ss;
@@ -795,7 +787,7 @@
       Expr body = EXPR_MANAGER->mkExpr(kind::NOT,
                                        PARSER_STATE->getSygusConstraints());
       Debug("parser-sygus") << "...constructed sygus constraint " << body
-                            << std::endl;      
+                            << std::endl;
       if( !PARSER_STATE->getSygusVars().empty() ){
         Expr boundVars = EXPR_MANAGER->mkExpr(kind::BOUND_VAR_LIST,
                                               PARSER_STATE->getSygusVars());
@@ -807,7 +799,7 @@
             kind::BOUND_VAR_LIST, PARSER_STATE->getSygusFunSymbols());
         body = EXPR_MANAGER->mkExpr(kind::FORALL, boundVars, body, sygusAttr);
       }
-      Debug("parser-sygus") << "...constructed forall " << body << std::endl;   
+      Debug("parser-sygus") << "...constructed forall " << body << std::endl;
       Command* c = new SetUserAttributeCommand("sygus", sygusVar);
       c->setMuted(true);
       PARSER_STATE->preemptCommand(c);
@@ -981,29 +973,29 @@
 }
   : LPAREN_TOK
     //read operator
-    ( builtinOp[k]{ 
+    ( builtinOp[k]{
         Debug("parser-sygus") << "Sygus grammar " << fun << " : builtin op : "
                               << name << std::endl;
         sgt.d_name = kind::kindToString(k);
         sgt.d_gterm_type = SygusGTerm::gterm_op;
         sgt.d_expr = EXPR_MANAGER->operatorOf(k);
       }
-     | SYGUS_LET_TOK LPAREN_TOK { 
+     | SYGUS_LET_TOK LPAREN_TOK {
          sgt.d_name = std::string("let");
          sgt.d_gterm_type = SygusGTerm::gterm_let;
          PARSER_STATE->pushScope(true);
          readingLet = true;
        }
-       ( LPAREN_TOK 
-        symbol[sname,CHECK_NONE,SYM_VARIABLE] 
-        sortSymbol[t,CHECK_DECLARED] { 
-          Expr v = PARSER_STATE->mkBoundVar(sname,t); 
-          sgt.d_let_vars.push_back( v ); 
+       ( LPAREN_TOK
+        symbol[sname,CHECK_NONE,SYM_VARIABLE]
+        sortSymbol[t,CHECK_DECLARED] {
+          Expr v = PARSER_STATE->mkBoundVar(sname,t);
+          sgt.d_let_vars.push_back( v );
           sgt.addChild();
-        } 
+        }
         sygusGTerm[sgt.d_children.back(), fun]
         RPAREN_TOK )+ RPAREN_TOK
-    | SYGUS_CONSTANT_TOK sortSymbol[t,CHECK_DECLARED] 
+    | SYGUS_CONSTANT_TOK sortSymbol[t,CHECK_DECLARED]
       { sgt.d_gterm_type = SygusGTerm::gterm_constant;
         sgt.d_type = t;
         Debug("parser-sygus") << "Sygus grammar constant." << std::endl;
@@ -1025,7 +1017,7 @@
         Debug("parser-sygus") << "Sygus grammar (input) variable."
                               << std::endl;
       }
-    | symbol[name,CHECK_NONE,SYM_VARIABLE] { 
+    | symbol[name,CHECK_NONE,SYM_VARIABLE] {
         bool isBuiltinOperator = PARSER_STATE->isOperatorEnabled(name);
         if(isBuiltinOperator) {
           Debug("parser-sygus") << "Sygus grammar " << fun << " : builtin op : "
@@ -1064,10 +1056,10 @@
                               << sgt.d_children.size() << "..." << std::endl;
         sgt.addChild();
       }
-    )* 
+    )*
     RPAREN_TOK {
-      //pop last child index 
-      sgt.d_children.pop_back();   
+      //pop last child index
+      sgt.d_children.pop_back();
       if( readingLet ){
         PARSER_STATE->popScope();
       }
@@ -1082,7 +1074,7 @@
       sgt.d_gterm_type = SygusGTerm::gterm_op;
     }
   | symbol[name,CHECK_NONE,SYM_VARIABLE]
-    { 
+    {
       if( name[0] == '-' ){  //hack for unary minus
         Debug("parser-sygus") << "Sygus grammar " << fun
                               << " : unary minus integer literal " << name
@@ -1216,7 +1208,7 @@
       PARSER_STATE->pushDefineFunRecScope(sortedVarNames, func, flattenVars, bvs, true );
     }
     term[expr, expr2]
-    { PARSER_STATE->popScope(); 
+    { PARSER_STATE->popScope();
       if( !flattenVars.empty() ){
         expr = PARSER_STATE->mkHoApply( expr, flattenVars );
       }
@@ -1247,8 +1239,8 @@
     )+
     RPAREN_TOK
     LPAREN_TOK
-    { 
-      //set up the first scope 
+    {
+      //set up the first scope
       if( sortedVarNamesList.empty() ){
         PARSER_STATE->parseError("Must define at least one function in "
                                  "define-funs-rec");
@@ -1259,7 +1251,7 @@
     }
     (
     term[expr,expr2]
-    { 
+    {
       unsigned j = func_defs.size();
       if( !flattenVarsList[j].empty() ){
         expr = PARSER_STATE->mkHoApply( expr, flattenVarsList[j] );
@@ -1267,11 +1259,11 @@
       func_defs.push_back( expr );
       formals.push_back(bvs);
       j++;
-      //set up the next scope 
+      //set up the next scope
       PARSER_STATE->popScope();
       if( func_defs.size()<funcs.size() ){
         bvs.clear();
-        PARSER_STATE->pushDefineFunRecScope( sortedVarNamesList[j], funcs[j], 
+        PARSER_STATE->pushDefineFunRecScope( sortedVarNamesList[j], funcs[j],
                                              flattenVarsList[j], bvs, true);
       }
     }
@@ -1355,7 +1347,7 @@
       }
     )+
     RPAREN_TOK
-    { cmd->reset(seq.release()); } 
+    { cmd->reset(seq.release()); }
   | DECLARE_PREDS_TOK { PARSER_STATE->checkThatLogicIsSet(); }
     { seq.reset(new CVC4::CommandSequence()); }
     LPAREN_TOK
@@ -1453,8 +1445,8 @@
   | GET_QE_DISJUNCT_TOK { PARSER_STATE->checkThatLogicIsSet(); }
     term[e,e2]
     { cmd->reset(new GetQuantifierEliminationCommand(e, false)); }
-  | DECLARE_HEAP LPAREN_TOK 
-    sortSymbol[t,CHECK_DECLARED] 
+  | DECLARE_HEAP LPAREN_TOK
+    sortSymbol[t,CHECK_DECLARED]
     sortSymbol[t, CHECK_DECLARED]
     // We currently do nothing with the type information declared for the heap.
     { cmd->reset(new EmptyCommand()); }
@@ -1483,8 +1475,8 @@
     cmd->reset(new DatatypeDeclarationCommand(PARSER_STATE->mkMutualDatatypeTypes(dts, true)));
   }
   ;
-  
-datatypeDefCommand[bool isCo, std::unique_ptr<CVC4::Command>* cmd]  
+
+datatypeDefCommand[bool isCo, std::unique_ptr<CVC4::Command>* cmd]
 @declarations {
   std::vector<CVC4::Datatype> dts;
   std::string name;
@@ -1499,7 +1491,7 @@
  }
  datatypesDef[isCo, dnames, arities, cmd]
  ;
-  
+
 datatypesDefCommand[bool isCo, std::unique_ptr<CVC4::Command>* cmd]
 @declarations {
   std::vector<CVC4::Datatype> dts;
@@ -1516,8 +1508,8 @@
       arities.push_back( static_cast<int>(arity) );
     }
   )*
-  RPAREN_TOK 
-  LPAREN_TOK 
+  RPAREN_TOK
+  LPAREN_TOK
   datatypesDef[isCo, dnames, arities, cmd]
   RPAREN_TOK
   ;
@@ -1538,7 +1530,7 @@
 }
   : { PARSER_STATE->pushScope(true); }
     ( LPAREN_TOK {
-      params.clear(); 
+      params.clear();
       Debug("parser-dt") << "Processing datatype #" << dts.size() << std::endl;
       if( dts.size()>=dnames.size() ){
         PARSER_STATE->parseError("Too many datatypes defined in this block.");
@@ -1558,7 +1550,7 @@
       }
       LPAREN_TOK
       ( LPAREN_TOK constructorDef[dts.back()] RPAREN_TOK )+
-      RPAREN_TOK { PARSER_STATE->popScope(); } 
+      RPAREN_TOK { PARSER_STATE->popScope(); }
     | { // if the arity was fixed by prelude and is not equal to 0
         if( arities[dts.size()]>0 ){
           PARSER_STATE->parseError("No parameters given for datatype.");
@@ -1572,7 +1564,7 @@
     )+
   {
     PARSER_STATE->popScope();
-    cmd->reset(new DatatypeDeclarationCommand(PARSER_STATE->mkMutualDatatypeTypes(dts, true))); 
+    cmd->reset(new DatatypeDeclarationCommand(PARSER_STATE->mkMutualDatatypeTypes(dts, true)));
   }
   ;
 
@@ -1776,7 +1768,7 @@
 : termNonVariable[expr, expr2]
     /* a variable */
   | symbol[name,CHECK_DECLARED,SYM_VARIABLE]
-    { expr = PARSER_STATE->getExpressionForName(name); 
+    { expr = PARSER_STATE->getExpressionForName(name);
       assert( !expr.isNull() );
     }
   ;
@@ -1854,13 +1846,13 @@
         expr = MK_EXPR(kind, args);
       }
     }
-  | LPAREN_TOK AS_TOK ( termNonVariable[f, f2] | symbol[name,CHECK_DECLARED,SYM_VARIABLE] { readVariable = true; } ) 
+  | LPAREN_TOK AS_TOK ( termNonVariable[f, f2] | symbol[name,CHECK_DECLARED,SYM_VARIABLE] { readVariable = true; } )
     sortSymbol[type, CHECK_DECLARED] RPAREN_TOK
     {
       if(readVariable) {
         Trace("parser-overloading") << "Getting variable expression of type " << name << " with type " << type << std::endl;
         // get the variable expression for the type
-        f = PARSER_STATE->getExpressionForNameAndType(name, type); 
+        f = PARSER_STATE->getExpressionForNameAndType(name, type);
         assert( !f.isNull() );
       }
       if(f.getKind() == CVC4::kind::APPLY_CONSTRUCTOR && type.isDatatype()) {
@@ -1994,7 +1986,7 @@
     }
   | LPAREN_TOK
     ( /* An indexed function application */
-      indexedFunctionName[op, kind] termList[args,expr] RPAREN_TOK { 
+      indexedFunctionName[op, kind] termList[args,expr] RPAREN_TOK {
         if(kind==CVC4::kind::APPLY_SELECTOR) {
           //tuple selector case
           Integer x = op.getConst<CVC4::Rational>().getNumerator();
@@ -2056,7 +2048,7 @@
       }
     )
   | /* a let or sygus let binding */
-    LPAREN_TOK ( 
+    LPAREN_TOK (
       LET_TOK LPAREN_TOK
       { PARSER_STATE->pushScope(true); }
       ( LPAREN_TOK symbol[name,CHECK_NONE,SYM_VARIABLE]
@@ -2107,19 +2099,19 @@
       }
     }
     LPAREN_TOK
-    ( 
+    (
       /* match cases */
-       LPAREN_TOK INDEX_TOK term[f, f2] { 
+       LPAREN_TOK INDEX_TOK term[f, f2] {
           if( match_vindex==-1 ){
-            match_vindex = (int)patexprs.size(); 
+            match_vindex = (int)patexprs.size();
           }
-          patexprs.push_back( f ); 
+          patexprs.push_back( f );
           patconds.push_back(MK_CONST(bool(true)));
         }
         RPAREN_TOK
-      | LPAREN_TOK LPAREN_TOK term[f, f2] { 
-           args.clear(); 
-           PARSER_STATE->pushScope(true); 
+      | LPAREN_TOK LPAREN_TOK term[f, f2] {
+           args.clear();
+           PARSER_STATE->pushScope(true);
            //f should be a constructor
            type = f.getType();
            Debug("parser-dt") << "Pattern head : " << f << " " << f.getType() << std::endl;
@@ -2142,7 +2134,7 @@
            }
          )*
          RPAREN_TOK
-         term[f3, f2] { 
+         term[f3, f2] {
            const DatatypeConstructor& dtc = Datatype::datatypeOf(f)[Datatype::indexOf(f)];
            if( args.size()!=dtc.getNumArgs() ){
              PARSER_STATE->parseError("Bad number of arguments for application of constructor in pattern.");
@@ -2162,7 +2154,7 @@
            patexprs.push_back( MK_EXPR( CVC4::kind::APPLY, aargs ) );
            patconds.push_back( MK_EXPR( CVC4::kind::APPLY_TESTER, dtc.getTester(), expr ) );
          }
-         RPAREN_TOK 
+         RPAREN_TOK
          { PARSER_STATE->popScope(); }
        | LPAREN_TOK symbol[name,CHECK_DECLARED,SYM_VARIABLE] {
            f = PARSER_STATE->getVariable(name);
@@ -2178,7 +2170,7 @@
          }
          RPAREN_TOK
     )+
-    RPAREN_TOK RPAREN_TOK  { 
+    RPAREN_TOK RPAREN_TOK  {
       if( match_vindex==-1 ){
         const Datatype& dt = ((DatatypeType)expr.getType()).getDatatype();
         std::map< unsigned, bool > processed;
@@ -2238,7 +2230,7 @@
           args.push_back(f2);
         }
 
-        if( body.getKind()==kind::IMPLIES ){  
+        if( body.getKind()==kind::IMPLIES ){
           kind = kind::RR_DEDUCTION;
         }else if( body.getKind()==kind::EQUAL ){
           kind = body[0].getType().isBoolean() ? kind::RR_REDUCTION : kind::RR_REWRITE;
@@ -2319,17 +2311,17 @@
   | DECIMAL_LITERAL
     { // FIXME: This doesn't work because an SMT rational is not a
       // valid GMP rational string
-      expr = MK_CONST( AntlrInput::tokenToRational($DECIMAL_LITERAL) ); 
+      expr = MK_CONST( AntlrInput::tokenToRational($DECIMAL_LITERAL) );
       if(expr.getType().isInteger()) {
         // Must cast to Real to ensure correct type is passed to parametric type constructors.
         // We do this cast using division with 1.
         // This has the advantage wrt using TO_REAL since (constant) division is always included in the theory.
         expr = MK_EXPR(kind::DIVISION, expr, MK_CONST(Rational(1)));
-      }  
-    }
-
-  | LPAREN_TOK INDEX_TOK 
-    ( bvLit=SIMPLE_SYMBOL size=INTEGER_LITERAL 
+      }
+    }
+
+  | LPAREN_TOK INDEX_TOK
+    ( bvLit=SIMPLE_SYMBOL size=INTEGER_LITERAL
       { if(AntlrInput::tokenText($bvLit).find("bv") == 0) {
            expr = MK_CONST( AntlrInput::tokenToBitvector($bvLit, $size) );
         } else {
@@ -2418,7 +2410,7 @@
     { //booleanType is placeholder here since we don't have type info without type annotation
       expr = EXPR_MANAGER->mkNullaryOperator(EXPR_MANAGER->booleanType(), kind::SEP_NIL); }
     // NOTE: Theory constants go here
-    
+
   | TUPLE_CONST_TOK
     { std::vector<Type> types;
       DatatypeType t = EXPR_MANAGER->mkTupleType(types);
@@ -2426,9 +2418,9 @@
       args.insert(args.begin(), dt[0].getConstructor());
       expr = MK_EXPR(kind::APPLY_CONSTRUCTOR, args);
     }
-    
-  ;
-  
+
+  ;
+
 /**
  * Read attribute
  */
@@ -2634,7 +2626,7 @@
       { op = MK_CONST(FloatingPointToUBV(AntlrInput::tokenToUnsigned($m))); }
     | FP_TO_SBV_TOK m=INTEGER_LITERAL
       { op = MK_CONST(FloatingPointToSBV(AntlrInput::tokenToUnsigned($m))); }
-    | TESTER_TOK term[expr, expr2] { 
+    | TESTER_TOK term[expr, expr2] {
         if( expr.getKind()==kind::APPLY_CONSTRUCTOR && expr.getNumChildren()==0 ){
           //for nullary constructors, must get the operator
           expr = expr.getOperator();
@@ -2649,7 +2641,7 @@
         kind = CVC4::kind::APPLY_SELECTOR;
         //put m in op so that the caller (termNonVariable) can deal with this case
         op = MK_CONST(Rational(AntlrInput::tokenToUnsigned($m)));
-      } 
+      }
     | badIndexedFunctionName
     )
     RPAREN_TOK
@@ -2790,7 +2782,7 @@
   | FMFCARD_TOK      { $kind = CVC4::kind::CARDINALITY_CONSTRAINT; }
   | FMFCARDVAL_TOK   { $kind = CVC4::kind::CARDINALITY_VALUE; }
   | INST_CLOSURE_TOK { $kind = CVC4::kind::INST_CLOSURE; }
-  
+
   // NOTE: Theory operators no longer go here, add to smt2.cpp. Only
   // special cases may go here. When this comment was written (2015
   // Apr), the special cases were: core theory operators, arith
@@ -2929,7 +2921,7 @@
           }
           t = EXPR_MANAGER->mkSetType( args[0] );
         } else if(name == "Tuple") {
-          t = EXPR_MANAGER->mkTupleType(args); 
+          t = EXPR_MANAGER->mkTupleType(args);
         } else if(check == CHECK_DECLARED ||
                   PARSER_STATE->isDeclared(name, SYM_SORT)) {
           t = PARSER_STATE->getSort(name, args);
@@ -3378,13 +3370,13 @@
   ;
 
 /**
- * Matches sygus quoted literal 
+ * Matches sygus quoted literal
  */
 SYGUS_QUOTED_LITERAL
  : { PARSER_STATE->sygus() }?=>
    '"' (ALPHA|DIGIT)* '"'
   ;
-  
+
 /**
  * Matches the comments and ignores them
  */
