/* *******************                                                        */
/*! \file Smt2.g
 ** \verbatim
 ** Top contributors (to current version):
 **   Morgan Deters, Andrew Reynolds, Tim King
 ** This file is part of the CVC4 project.
 ** Copyright (c) 2009-2019 by the authors listed in the file AUTHORS
 ** in the top-level source directory) and their institutional affiliations.
 ** All rights reserved.  See the file COPYING in the top-level source
 ** directory for licensing information.\endverbatim
 **
 ** \brief Parser for SMT-LIB v2 input language
 **
 ** Parser for SMT-LIB v2 input language.
 **/

grammar Smt2;

options {
  // C output for antlr
  language = 'C';

  // Skip the default error handling, just break with exceptions
  // defaultErrorHandler = false;

  // Only lookahead of <= k requested (disable for LL* parsing)
  // Note that CVC4's BoundedTokenBuffer requires a fixed k !
  // If you change this k, change it also in smt2_input.cpp !
  k = 2;
}/* options */

@header {
/**
 ** This file is part of the CVC4 project.
 ** Copyright (c) 2009-2016 by the authors listed in the file AUTHORS
 ** in the top-level source directory) and their institutional affiliations.
 ** All rights reserved.  See the file COPYING in the top-level source
 ** directory for licensing information.
 **/
}/* @header */

@lexer::includes {

/** This suppresses warnings about the redefinition of token symbols between
  * different parsers. The redefinitions should be harmless as long as no
  * client: (a) #include's the lexer headers for two grammars AND (b) uses the
  * token symbol definitions.
  */
#pragma GCC system_header

#if defined(CVC4_COMPETITION_MODE) && !defined(CVC4_SMTCOMP_APPLICATION_TRACK)
/* This improves performance by ~10 percent on big inputs.
 * This option is only valid if we know the input is ASCII (or some 8-bit encoding).
 * If we know the input is UTF-16, we can use ANTLR3_INLINE_INPUT_UTF16.
 * Otherwise, we have to let the lexer detect the encoding at runtime.
 */
#  define ANTLR3_INLINE_INPUT_ASCII
#  define ANTLR3_INLINE_INPUT_8BIT
#endif /* CVC4_COMPETITION_MODE && !CVC4_SMTCOMP_APPLICATION_TRACK */

#include "parser/antlr_tracing.h"

}/* @lexer::includes */

@lexer::postinclude {
#include <stdint.h>

#include "parser/smt2/smt2.h"
#include "parser/antlr_input.h"

using namespace CVC4;
using namespace CVC4::parser;

#undef PARSER_STATE
#define PARSER_STATE ((Smt2*)LEXER->super)
}/* @lexer::postinclude */

@parser::includes {

#include <memory>

#include "parser/parser.h"
#include "parser/antlr_tracing.h"
#include "smt/command.h"

namespace CVC4 {
  class Expr;

  namespace parser {
    namespace smt2 {
      /**
       * Just exists to provide the uintptr_t constructor that ANTLR
       * requires.
       */
      struct myExpr : public CVC4::Expr {
        myExpr() : CVC4::Expr() {}
        myExpr(void*) : CVC4::Expr() {}
        myExpr(const Expr& e) : CVC4::Expr(e) {}
        myExpr(const myExpr& e) : CVC4::Expr(e) {}
      };/* struct myExpr */
    }/* CVC4::parser::smt2 namespace */
  }/* CVC4::parser namespace */

  namespace api {
    class Term;
  }
}/* CVC4 namespace */

}/* @parser::includes */

@parser::postinclude {

#include <set>
#include <sstream>
#include <string>
#include <unordered_set>
#include <vector>

#include "api/cvc4cpp.h"
#include "base/output.h"
#include "expr/expr.h"
#include "expr/kind.h"
#include "expr/type.h"
#include "options/set_language.h"
#include "parser/antlr_input.h"
#include "parser/parser.h"
#include "parser/smt2/smt2.h"
#include "util/floatingpoint.h"
#include "util/hash.h"
#include "util/integer.h"
#include "util/rational.h"
// \todo Review the need for this header
#include "math.h"

using namespace CVC4;
using namespace CVC4::parser;

/* These need to be macros so they can refer to the PARSER macro, which
 * will be defined by ANTLR *after* this section. (If they were functions,
 * PARSER would be undefined.) */
#undef PARSER_STATE
#define PARSER_STATE ((Smt2*)PARSER->super)
#undef EXPR_MANAGER
#define EXPR_MANAGER PARSER_STATE->getExprManager()
#undef MK_EXPR
#define MK_EXPR EXPR_MANAGER->mkExpr
#undef MK_CONST
#define MK_CONST EXPR_MANAGER->mkConst
#undef SOLVER
#define SOLVER PARSER_STATE->getSolver()
#define UNSUPPORTED PARSER_STATE->unimplementedFeature

static bool isClosed(const Expr& e, std::set<Expr>& free, std::unordered_set<Expr, ExprHashFunction>& closedCache) {
  if(closedCache.find(e) != closedCache.end()) {
    return true;
  }

  if(e.getKind() == kind::FORALL || e.getKind() == kind::EXISTS || e.getKind() == kind::LAMBDA) {
    isClosed(e[1], free, closedCache);
    for(Expr::const_iterator i = e[0].begin(); i != e[0].end(); ++i) {
      free.erase(*i);
    }
  } else if(e.getKind() == kind::BOUND_VARIABLE) {
    free.insert(e);
    return false;
  } else {
    if(e.hasOperator()) {
      isClosed(e.getOperator(), free, closedCache);
    }
    for(Expr::const_iterator i = e.begin(); i != e.end(); ++i) {
      isClosed(*i, free, closedCache);
    }
  }

  if(free.empty()) {
    closedCache.insert(e);
    return true;
  } else {
    return false;
  }
}

static inline bool isClosed(const Expr& e, std::set<Expr>& free) {
  std::unordered_set<Expr, ExprHashFunction> cache;
  return isClosed(e, free, cache);
}

}/* parser::postinclude */

/**
 * Parses an expression.
 * @return the parsed expression, or the Null Expr if we've reached the
 * end of the input
 */
parseExpr returns [CVC4::parser::smt2::myExpr expr]
@declarations {
  Expr expr2;
}
  : term[expr, expr2]
  | EOF
  ;

/**
 * Parses a command
 * @return the parsed command, or NULL if we've reached the end of the input
 */
parseCommand returns [CVC4::Command* cmd_return = NULL]
@declarations {
  std::unique_ptr<CVC4::Command> cmd;
  std::string name;
}
@after {
  cmd_return = cmd.release();
}
  : LPAREN_TOK command[&cmd] RPAREN_TOK

    /* This extended command has to be in the outermost production so that
     * the RPAREN_TOK is properly eaten and we are in a good state to read
     * the included file's tokens. */
  | LPAREN_TOK INCLUDE_TOK str[name,true] RPAREN_TOK
    { if(!PARSER_STATE->canIncludeFile()) {
        PARSER_STATE->parseError("include-file feature was disabled for this "
                                 "run.");
      }
      if(PARSER_STATE->strictModeEnabled()) {
        PARSER_STATE->parseError("Extended commands are not permitted while "
                                 "operating in strict compliance mode.");
      }
      PARSER_STATE->includeFile(name);
      // The command of the included file will be produced at the next
      // parseCommand() call
      cmd.reset(new EmptyCommand("include::" + name));
    }

  | EOF
  ;

/**
 * Parses a SyGuS command.
 * @return the parsed SyGuS command, or NULL if we've reached the end of the
 * input
 */
parseSygus returns [CVC4::Command* cmd_return = NULL]
@declarations {
  std::unique_ptr<CVC4::Command> cmd;
  std::string name;
}
@after {
  cmd_return = cmd.release();
}
  : LPAREN_TOK sygusCommand[&cmd] RPAREN_TOK
  | EOF
  ;

/**
 * Parse the internal portion of the command, ignoring the surrounding
 * parentheses.
 */
command [std::unique_ptr<CVC4::Command>* cmd]
@declarations {
  std::string name;
  std::vector<std::string> names;
  Expr expr, expr2;
  Type t;
  std::vector<Expr> terms;
  std::vector<Type> sorts;
  std::vector<std::pair<std::string, Type> > sortedVarNames;
  std::vector<Expr> flattenVars;
}
  : /* set the logic */
    SET_LOGIC_TOK symbol[name,CHECK_NONE,SYM_SORT]
    { Debug("parser") << "set logic: '" << name << "'" << std::endl;
      if( PARSER_STATE->logicIsSet() ) {
        PARSER_STATE->parseError("Only one set-logic is allowed.");
      }
      PARSER_STATE->setLogic(name);
      if( PARSER_STATE->sygus() ){
        cmd->reset(new SetBenchmarkLogicCommand(PARSER_STATE->getLogic().getLogicString()));
      }else{
        cmd->reset(new SetBenchmarkLogicCommand(name));
      }
    }
  | /* set-info */
    SET_INFO_TOK metaInfoInternal[cmd]
  | /* get-info */
    GET_INFO_TOK KEYWORD
    { cmd->reset(new GetInfoCommand(
          AntlrInput::tokenText($KEYWORD).c_str() + 1));
    }
  | /* set-option */
    SET_OPTION_TOK setOptionInternal[cmd]
  | /* get-option */
    GET_OPTION_TOK KEYWORD
    { cmd->reset(new GetOptionCommand(
          AntlrInput::tokenText($KEYWORD).c_str() + 1));
    }
  | /* sort declaration */
    DECLARE_SORT_TOK { PARSER_STATE->checkThatLogicIsSet(); }
    { if(!PARSER_STATE->isTheoryEnabled(Smt2::THEORY_UF) &&
         !PARSER_STATE->isTheoryEnabled(Smt2::THEORY_ARRAYS) &&
         !PARSER_STATE->isTheoryEnabled(Smt2::THEORY_DATATYPES) &&
         !PARSER_STATE->isTheoryEnabled(Smt2::THEORY_SETS)) {
          PARSER_STATE->parseErrorLogic("Free sort symbols not allowed in ");
      }
    }
    symbol[name,CHECK_UNDECLARED,SYM_SORT]
    { PARSER_STATE->checkUserSymbol(name); }
    n=INTEGER_LITERAL
    { Debug("parser") << "declare sort: '" << name
                      << "' arity=" << n << std::endl;
      unsigned arity = AntlrInput::tokenToUnsigned(n);
      if(arity == 0) {
        Type type = PARSER_STATE->mkSort(name);
        cmd->reset(new DeclareTypeCommand(name, 0, type));
      } else {
        Type type = PARSER_STATE->mkSortConstructor(name, arity);
        cmd->reset(new DeclareTypeCommand(name, arity, type));
      }
    }
  | /* sort definition */
    DEFINE_SORT_TOK { PARSER_STATE->checkThatLogicIsSet(); }
    symbol[name,CHECK_UNDECLARED,SYM_SORT]
    { PARSER_STATE->checkUserSymbol(name); }
    LPAREN_TOK symbolList[names,CHECK_NONE,SYM_SORT] RPAREN_TOK
    { PARSER_STATE->pushScope(true);
      for(std::vector<std::string>::const_iterator i = names.begin(),
            iend = names.end();
          i != iend;
          ++i) {
        sorts.push_back(PARSER_STATE->mkSort(*i));
      }
    }
    sortSymbol[t,CHECK_DECLARED]
    { PARSER_STATE->popScope();
      // Do NOT call mkSort, since that creates a new sort!
      // This name is not its own distinct sort, it's an alias.
      PARSER_STATE->defineParameterizedType(name, sorts, t);
      cmd->reset(new DefineTypeCommand(name, sorts, t));
    }
  | /* function declaration */
    DECLARE_FUN_TOK { PARSER_STATE->checkThatLogicIsSet(); }
    symbol[name,CHECK_NONE,SYM_VARIABLE]
    { PARSER_STATE->checkUserSymbol(name); }
    LPAREN_TOK sortList[sorts] RPAREN_TOK
    sortSymbol[t,CHECK_DECLARED]
    { Debug("parser") << "declare fun: '" << name << "'" << std::endl;
      if( !sorts.empty() ) {
        t = PARSER_STATE->mkFlatFunctionType(sorts, t);
      }
      if(t.isFunction() && !PARSER_STATE->isTheoryEnabled(Smt2::THEORY_UF)) {
        PARSER_STATE->parseErrorLogic("Functions (of non-zero arity) cannot "
                                      "be declared in logic ");
      }
      // we allow overloading for function declarations
      if (PARSER_STATE->sygus())
      {
        // it is a higher-order universal variable
        Expr func = PARSER_STATE->mkBoundVar(name, t);
        cmd->reset(new DeclareSygusFunctionCommand(name, func, t));
      }
      else
      {
        Expr func = PARSER_STATE->mkVar(name, t, ExprManager::VAR_FLAG_NONE, true);
        cmd->reset(new DeclareFunctionCommand(name, func, t));
      }
    }
  | /* function definition */
    DEFINE_FUN_TOK { PARSER_STATE->checkThatLogicIsSet(); }
    symbol[name,CHECK_UNDECLARED,SYM_VARIABLE]
    { PARSER_STATE->checkUserSymbol(name); }
    LPAREN_TOK sortedVarList[sortedVarNames] RPAREN_TOK
    sortSymbol[t,CHECK_DECLARED]
    { /* add variables to parser state before parsing term */
      Debug("parser") << "define fun: '" << name << "'" << std::endl;
      if( sortedVarNames.size() > 0 ) {
        sorts.reserve(sortedVarNames.size());
        for(std::vector<std::pair<std::string, CVC4::Type> >::const_iterator i =
              sortedVarNames.begin(), iend = sortedVarNames.end();
            i != iend;
            ++i) {
          sorts.push_back((*i).second);
        }
        t = PARSER_STATE->mkFlatFunctionType(sorts, t, flattenVars);
      }
      PARSER_STATE->pushScope(true);
      for(std::vector<std::pair<std::string, CVC4::Type> >::const_iterator i =
            sortedVarNames.begin(), iend = sortedVarNames.end();
          i != iend;
          ++i) {
        terms.push_back(PARSER_STATE->mkBoundVar((*i).first, (*i).second));
      }
    }
    term[expr, expr2]
    {
      if( !flattenVars.empty() ){
        // if this function has any implicit variables flattenVars,
        // we apply the body of the definition to the flatten vars
        expr = PARSER_STATE->mkHoApply(expr, flattenVars);
        terms.insert(terms.end(), flattenVars.begin(), flattenVars.end());
      }
      PARSER_STATE->popScope();
      // declare the name down here (while parsing term, signature
      // must not be extended with the name itself; no recursion
      // permitted)
      // we allow overloading for function definitions
      Expr func = PARSER_STATE->mkFunction(name, t,
                                           ExprManager::VAR_FLAG_DEFINED, true);
      cmd->reset(new DefineFunctionCommand(name, func, terms, expr));
    }
  | DECLARE_DATATYPE_TOK datatypeDefCommand[false, cmd]
  | DECLARE_DATATYPES_TOK datatypesDefCommand[false, cmd]
  | /* value query */
    GET_VALUE_TOK { PARSER_STATE->checkThatLogicIsSet(); }
    ( LPAREN_TOK termList[terms,expr] RPAREN_TOK
      { cmd->reset(new GetValueCommand(terms)); }
    | ~LPAREN_TOK
      { PARSER_STATE->parseError("The get-value command expects a list of "
                                 "terms.  Perhaps you forgot a pair of "
                                 "parentheses?");
      }
    )
  | /* get-assignment */
    GET_ASSIGNMENT_TOK { PARSER_STATE->checkThatLogicIsSet(); }
    { cmd->reset(new GetAssignmentCommand()); }
  | /* assertion */
    ASSERT_TOK { PARSER_STATE->checkThatLogicIsSet(); }
    /* { if( PARSER_STATE->sygus() ){
     *     PARSER_STATE->parseError("Sygus does not support assert command.");
     *   }
     * } */
    { PARSER_STATE->clearLastNamedTerm(); }
    term[expr, expr2]
    { bool inUnsatCore = PARSER_STATE->lastNamedTerm().first == expr;
      cmd->reset(new AssertCommand(expr, inUnsatCore));
      if(inUnsatCore) {
        // set the expression name, if there was a named term
        std::pair<Expr, std::string> namedTerm = PARSER_STATE->lastNamedTerm();
        Command* csen = new SetExpressionNameCommand(namedTerm.first, namedTerm.second);
        csen->setMuted(true);
        PARSER_STATE->preemptCommand(csen);
      }
      // if sygus, check whether it has a free variable
      // this is because, due to the sygus format, one can write assertions
      // that have free function variables in them
      if (PARSER_STATE->sygus())
      {
        if (expr.hasFreeVariable())
        {
          PARSER_STATE->parseError("Assertion has free variable. Perhaps you "
                                   "meant constraint instead of assert?");
        }
      }
    }
  | /* check-sat */
    CHECK_SAT_TOK { PARSER_STATE->checkThatLogicIsSet(); }
    { if( PARSER_STATE->sygus() ){
        PARSER_STATE->parseError("Sygus does not support check-sat command.");
      }
    }
    ( term[expr, expr2]
      { if(PARSER_STATE->strictModeEnabled()) {
          PARSER_STATE->parseError(
              "Extended commands (such as check-sat with an argument) are not "
              "permitted while operating in strict compliance mode.");
        }
      }
    | { expr = Expr(); }
    )
    { cmd->reset(new CheckSatCommand(expr)); }
  | /* check-sat-assuming */
    CHECK_SAT_ASSUMING_TOK { PARSER_STATE->checkThatLogicIsSet(); }
    ( LPAREN_TOK termList[terms,expr] RPAREN_TOK
      { cmd->reset(new CheckSatAssumingCommand(terms)); }
    | ~LPAREN_TOK
      { PARSER_STATE->parseError("The check-sat-assuming command expects a "
                                 "list of terms.  Perhaps you forgot a pair of "
                                 "parentheses?");
      }
    )
  | /* get-assertions */
    GET_ASSERTIONS_TOK { PARSER_STATE->checkThatLogicIsSet(); }
    { cmd->reset(new GetAssertionsCommand()); }
  | /* get-proof */
    GET_PROOF_TOK { PARSER_STATE->checkThatLogicIsSet(); }
    { cmd->reset(new GetProofCommand()); }
  | /* get-unsat-assumptions */
    GET_UNSAT_ASSUMPTIONS_TOK { PARSER_STATE->checkThatLogicIsSet(); }
    { cmd->reset(new GetUnsatAssumptionsCommand); }
  | /* get-unsat-core */
    GET_UNSAT_CORE_TOK { PARSER_STATE->checkThatLogicIsSet(); }
    { cmd->reset(new GetUnsatCoreCommand); }
  | /* push */
    PUSH_TOK { PARSER_STATE->checkThatLogicIsSet(); }
    { if( PARSER_STATE->sygus() ){
        PARSER_STATE->parseError("Sygus does not support push command.");
      }
    }
    ( k=INTEGER_LITERAL
      { unsigned n = AntlrInput::tokenToUnsigned(k);
        if(n == 0) {
          cmd->reset(new EmptyCommand());
        } else if(n == 1) {
          PARSER_STATE->pushScope();
          cmd->reset(new PushCommand());
        } else {
          std::unique_ptr<CommandSequence> seq(new CommandSequence());
          do {
            PARSER_STATE->pushScope();
            Command* push_cmd = new PushCommand();
            push_cmd->setMuted(n > 1);
            seq->addCommand(push_cmd);
            --n;
            } while(n > 0);
          cmd->reset(seq.release());
        }
      }
    | { if(PARSER_STATE->strictModeEnabled()) {
          PARSER_STATE->parseError(
              "Strict compliance mode demands an integer to be provided to "
              "PUSH.  Maybe you want (push 1)?");
        } else {
          PARSER_STATE->pushScope();
          cmd->reset(new PushCommand());
        }
      } )
  | POP_TOK { PARSER_STATE->checkThatLogicIsSet(); }
    { if( PARSER_STATE->sygus() ){
        PARSER_STATE->parseError("Sygus does not support pop command.");
      }
    }
    ( k=INTEGER_LITERAL
      { unsigned n = AntlrInput::tokenToUnsigned(k);
        if(n > PARSER_STATE->scopeLevel()) {
          PARSER_STATE->parseError("Attempted to pop above the top stack "
                                   "frame.");
        }
        if(n == 0) {
          cmd->reset(new EmptyCommand());
        } else if(n == 1) {
          PARSER_STATE->popScope();
          cmd->reset(new PopCommand());
        } else {
          std::unique_ptr<CommandSequence> seq(new CommandSequence());
          do {
            PARSER_STATE->popScope();
            Command* pop_command = new PopCommand();
            pop_command->setMuted(n > 1);
            seq->addCommand(pop_command);
            --n;
          } while(n > 0);
          cmd->reset(seq.release());
        }
      }
    | { if(PARSER_STATE->strictModeEnabled()) {
          PARSER_STATE->parseError(
              "Strict compliance mode demands an integer to be provided to POP."
              "Maybe you want (pop 1)?");
        } else {
          PARSER_STATE->popScope();
          cmd->reset(new PopCommand());
        }
      }
    )
    /* exit */
  | EXIT_TOK
    { cmd->reset(new QuitCommand()); }

    /* New SMT-LIB 2.5 command set */
  | smt25Command[cmd]
    { if(PARSER_STATE->v2_0() && PARSER_STATE->strictModeEnabled()) {
        PARSER_STATE->parseError(
            "SMT-LIB 2.5 commands are not permitted while operating in strict "
            "compliance mode and in SMT-LIB 2.0 mode.");
      }
    }

    /* CVC4-extended SMT-LIB commands */
  | extendedCommand[cmd]
    { if(PARSER_STATE->strictModeEnabled()) {
        PARSER_STATE->parseError(
            "Extended commands are not permitted while operating in strict "
            "compliance mode.");
      }
    }

    /* error handling */
  | SIMPLE_SYMBOL
    { std::string id = AntlrInput::tokenText($SIMPLE_SYMBOL);
      if(id == "benchmark") {
        PARSER_STATE->parseError(
            "In SMT-LIBv2 mode, but got something that looks like SMT-LIBv1. "
            "Use --lang smt1 for SMT-LIBv1.");
      } else {
        PARSER_STATE->parseError("expected SMT-LIBv2 command, got `" + id +
                                 "'.");
      }
    }
  ;

sygusCommand [std::unique_ptr<CVC4::Command>* cmd]
@declarations {
  std::string name, fun;
  std::vector<std::string> names;
  Expr expr, expr2;
  Type t, range;
  std::vector<Expr> terms;
  std::vector<Expr> sygus_vars;
  std::vector<std::pair<std::string, Type> > sortedVarNames;
  Type sygus_ret;
  Expr synth_fun;
  Type sygus_type;
  bool isInv;
}
  : /* declare-var */
    DECLARE_VAR_TOK { PARSER_STATE->checkThatLogicIsSet(); }
    symbol[name,CHECK_UNDECLARED,SYM_VARIABLE]
    { PARSER_STATE->checkUserSymbol(name); }
    sortSymbol[t,CHECK_DECLARED]
    {
      Expr var = PARSER_STATE->mkBoundVar(name, t);
<<<<<<< HEAD
      cmd->reset(new DeclareVarCommand(name, var, t));
=======
      cmd->reset(new DeclareSygusVarCommand(name, var, t));
>>>>>>> 1694c6b4
    }
  | /* declare-primed-var */
    DECLARE_PRIMED_VAR_TOK { PARSER_STATE->checkThatLogicIsSet(); }
    symbol[name,CHECK_UNDECLARED,SYM_VARIABLE]
    { PARSER_STATE->checkUserSymbol(name); }
    sortSymbol[t,CHECK_DECLARED]
    {
      // spurious command, we do not need to create a variable. We only keep
      // track of the command for sanity checking / dumping
<<<<<<< HEAD
      cmd->reset(new DeclarePrimedVarCommand(name, t));
=======
      cmd->reset(new DeclareSygusPrimedVarCommand(name, t));
>>>>>>> 1694c6b4
    }

  | /* synth-fun */
    ( SYNTH_FUN_TOK { isInv = false; }
      | SYNTH_INV_TOK { isInv = true; range = EXPR_MANAGER->booleanType(); }
    )
    { PARSER_STATE->checkThatLogicIsSet(); }
    symbol[fun,CHECK_UNDECLARED,SYM_VARIABLE]
    LPAREN_TOK sortedVarList[sortedVarNames] RPAREN_TOK
    ( sortSymbol[range,CHECK_DECLARED] )?
    {
      if (range.isNull())
      {
        PARSER_STATE->parseError("Must supply return type for synth-fun.");
      }
      if (range.isFunction())
      {
        PARSER_STATE->parseError(
            "Cannot use synth-fun with function return type.");
      }
      std::vector<Type> var_sorts;
      for (const std::pair<std::string, CVC4::Type>& p : sortedVarNames)
      {
        var_sorts.push_back(p.second);
      }
      Debug("parser-sygus") << "Define synth fun : " << fun << std::endl;
      Type synth_fun_type = var_sorts.size() > 0
                                ? EXPR_MANAGER->mkFunctionType(var_sorts, range)
                                : range;
      // we do not allow overloading for synth fun
      synth_fun = PARSER_STATE->mkBoundVar(fun, synth_fun_type);
      // set the sygus type to be range by default, which is overwritten below
      // if a grammar is provided
      sygus_type = range;
      // create new scope for parsing the grammar, if any
      PARSER_STATE->pushScope(true);
      for (const std::pair<std::string, CVC4::Type>& p : sortedVarNames)
      {
        sygus_vars.push_back(PARSER_STATE->mkBoundVar(p.first, p.second));
      }
    }
    (
      // optionally, read the sygus grammar
      //
      // the sygus type specifies the required grammar for synth_fun, expressed
      // as a type
      sygusGrammar[sygus_type, sygus_vars, fun]
    )?
    {
      PARSER_STATE->popScope();
      Debug("parser-sygus") << "...read synth fun " << fun << std::endl;
      cmd->reset(
          new SynthFunCommand(fun, synth_fun, sygus_type, isInv, sygus_vars));
    }
  | /* constraint */
    CONSTRAINT_TOK {
      PARSER_STATE->checkThatLogicIsSet();
      Debug("parser-sygus") << "Sygus : define sygus funs..." << std::endl;
      Debug("parser-sygus") << "Sygus : read constraint..." << std::endl;
    }
    term[expr, expr2]
    { Debug("parser-sygus") << "...read constraint " << expr << std::endl;
<<<<<<< HEAD
      cmd->reset(new ConstraintCommand(expr));
=======
      cmd->reset(new SygusConstraintCommand(expr));
>>>>>>> 1694c6b4
    }
  | INV_CONSTRAINT_TOK {
      PARSER_STATE->checkThatLogicIsSet();
      Debug("parser-sygus") << "Sygus : define sygus funs..." << std::endl;
      Debug("parser-sygus") << "Sygus : read inv-constraint..." << std::endl;
    }
    ( symbol[name,CHECK_NONE,SYM_VARIABLE] {
        if( !terms.empty() ){
          if( !PARSER_STATE->isDefinedFunction(name) ){
            std::stringstream ss;
            ss << "Function " << name << " in inv-constraint is not defined.";
            PARSER_STATE->parseError(ss.str());
          }
        }
        terms.push_back( PARSER_STATE->getVariable(name) );
      }
    )+ {
      if( terms.size()!=4 ){
        PARSER_STATE->parseError("Bad syntax for inv-constraint: expected 4 "
                                 "arguments.");
      }

<<<<<<< HEAD
      cmd->reset(new InvConstraintCommand(terms));
=======
      cmd->reset(new SygusInvConstraintCommand(terms));
>>>>>>> 1694c6b4
    }
  | /* check-synth */
    CHECK_SYNTH_TOK
    { PARSER_STATE->checkThatLogicIsSet(); }
    {
      cmd->reset(new CheckSynthCommand());
    }
  | command[cmd]
  ;

/** Reads a sygus grammar
 *
 * The resulting sygus datatype encoding the grammar is stored in ret.
 * The argument sygus_vars indicates the sygus bound variable list, which is
 * the argument list of the function-to-synthesize (or null if the grammar
 * has bound variables).
 * The argument fun is a unique identifier to avoid naming clashes for the
 * datatypes constructed by this call.
 */
sygusGrammar[CVC4::Type & ret,
             std::vector<CVC4::Expr>& sygus_vars,
             std::string& fun]
@declarations
{
  Type t;
  std::string name;
  unsigned startIndex = 0;
  std::vector<std::vector<CVC4::SygusGTerm>> sgts;
  std::vector<CVC4::Datatype> datatypes;
  std::vector<Type> sorts;
  std::vector<std::vector<Expr>> ops;
  std::vector<std::vector<std::string>> cnames;
  std::vector<std::vector<std::vector<CVC4::Type>>> cargs;
  std::vector<bool> allow_const;
  std::vector<std::vector<std::string>> unresolved_gterm_sym;
  std::map<CVC4::Type, CVC4::Type> sygus_to_builtin;
  std::map<CVC4::Type, CVC4::Expr> sygus_to_builtin_expr;
}
  : LPAREN_TOK { PARSER_STATE->pushScope(); }
  (LPAREN_TOK
       symbol[name, CHECK_NONE, SYM_VARIABLE] sortSymbol[t, CHECK_DECLARED] {
         std::stringstream ss;
         ss << fun << "_" << name;
         if (name == "Start")
         {
           startIndex = datatypes.size();
         }
         std::string dname = ss.str();
         sgts.push_back(std::vector<CVC4::SygusGTerm>());
         sgts.back().push_back(CVC4::SygusGTerm());
         PARSER_STATE->pushSygusDatatypeDef(t,
                                            dname,
                                            datatypes,
                                            sorts,
                                            ops,
                                            cnames,
                                            cargs,
                                            allow_const,
                                            unresolved_gterm_sym);
         Type unres_t;
         if (!PARSER_STATE->isUnresolvedType(dname))
         {
           // if not unresolved, must be undeclared
           Debug("parser-sygus") << "Make unresolved type : " << dname
                                 << std::endl;
           PARSER_STATE->checkDeclaration(dname, CHECK_UNDECLARED, SYM_SORT);
           unres_t = PARSER_STATE->mkUnresolvedType(dname);
         }
         else
         {
           Debug("parser-sygus") << "Get sort : " << dname << std::endl;
           unres_t = PARSER_STATE->getSort(dname);
         }
         sygus_to_builtin[unres_t] = t;
         Debug("parser-sygus") << "--- Read sygus grammar " << name
                               << " under function " << fun << "..."
                               << std::endl
                               << "    type to resolve " << unres_t << std::endl
                               << "    builtin type " << t << std::endl;
       }
   // Note the official spec for NTDef is missing the ( parens )
   // but they are necessary to parse SyGuS examples
   LPAREN_TOK(sygusGTerm[sgts.back().back(), fun] {
     sgts.back().push_back(CVC4::SygusGTerm());
   })
   + RPAREN_TOK { sgts.back().pop_back(); } RPAREN_TOK)
      + RPAREN_TOK
  {
    unsigned numSTerms = sgts.size();
    Debug("parser-sygus") << "--- Process " << numSTerms << " sygus gterms..."
                          << std::endl;
    for (unsigned i = 0; i < numSTerms; i++)
    {
      for (unsigned j = 0, size = sgts[i].size(); j < size; j++)
      {
        Type sub_ret;
        PARSER_STATE->processSygusGTerm(sgts[i][j],
                                        i,
                                        datatypes,
                                        sorts,
                                        ops,
                                        cnames,
                                        cargs,
                                        allow_const,
                                        unresolved_gterm_sym,
                                        sygus_vars,
                                        sygus_to_builtin,
                                        sygus_to_builtin_expr,
                                        sub_ret);
      }
    }
    // swap index if necessary
    Debug("parser-sygus") << "--- Making sygus datatypes..." << std::endl;
    unsigned ndatatypes = datatypes.size();
    for (unsigned i = 0; i < ndatatypes; i++)
    {
      Debug("parser-sygus") << "..." << datatypes[i].getName()
                            << " has builtin sort " << sorts[i] << std::endl;
    }
    Expr bvl;
    if (!sygus_vars.empty())
    {
      bvl = MK_EXPR(kind::BOUND_VAR_LIST, sygus_vars);
    }
    for (unsigned i = 0; i < ndatatypes; i++)
    {
      Debug("parser-sygus") << "...make " << datatypes[i].getName()
                            << " with builtin sort " << sorts[i] << std::endl;
      if (sorts[i].isNull())
      {
        PARSER_STATE->parseError(
            "Internal error : could not infer "
            "builtin sort for nested gterm.");
      }
      datatypes[i].setSygus(sorts[i], bvl, allow_const[i], false);
      PARSER_STATE->mkSygusDatatype(datatypes[i],
                                    ops[i],
                                    cnames[i],
                                    cargs[i],
                                    unresolved_gterm_sym[i],
                                    sygus_to_builtin);
    }
    PARSER_STATE->setSygusStartIndex(fun, startIndex, datatypes, sorts, ops);
    PARSER_STATE->popScope();
    Debug("parser-sygus") << "--- Make " << ndatatypes
                          << " mutual datatypes..." << std::endl;
    for (unsigned i = 0; i < ndatatypes; i++)
    {
      Debug("parser-sygus") << "  " << i << " : " << datatypes[i].getName()
                            << std::endl;
    }
    std::vector<DatatypeType> datatypeTypes =
        PARSER_STATE->mkMutualDatatypeTypes(datatypes);
    ret = datatypeTypes[0];
  };

// SyGuS grammar term.
//
// fun is the name of the synth-fun this grammar term is for.
// This method adds N operators to ops[index], N names to cnames[index] and N
// type argument vectors to cargs[index] (where typically N=1)
// This method may also add new elements pairwise into
// datatypes/sorts/ops/cnames/cargs in the case of non-flat gterms.
sygusGTerm[CVC4::SygusGTerm& sgt, std::string& fun]
@declarations {
  std::string name, name2;
  Kind k;
  Type t;
  std::string sname;
  std::vector< Expr > let_vars;
  bool readingLet = false;
  std::string s;
  CVC4::api::Term atomTerm;
}
  : LPAREN_TOK
    //read operator
    ( builtinOp[k]{
        Debug("parser-sygus") << "Sygus grammar " << fun << " : builtin op : "
                              << name << std::endl;
        sgt.d_name = kind::kindToString(k);
        sgt.d_gterm_type = SygusGTerm::gterm_op;
        sgt.d_expr = EXPR_MANAGER->operatorOf(k);
      }
     | SYGUS_LET_TOK LPAREN_TOK {
         sgt.d_name = std::string("let");
         sgt.d_gterm_type = SygusGTerm::gterm_let;
         PARSER_STATE->pushScope(true);
         readingLet = true;
       }
       ( LPAREN_TOK
        symbol[sname,CHECK_NONE,SYM_VARIABLE]
        sortSymbol[t,CHECK_DECLARED] {
          Expr v = PARSER_STATE->mkBoundVar(sname,t);
          sgt.d_let_vars.push_back( v );
          sgt.addChild();
        }
        sygusGTerm[sgt.d_children.back(), fun]
        RPAREN_TOK )+ RPAREN_TOK
    | SYGUS_CONSTANT_TOK sortSymbol[t,CHECK_DECLARED]
      { sgt.d_gterm_type = SygusGTerm::gterm_constant;
        sgt.d_type = t;
        Debug("parser-sygus") << "Sygus grammar constant." << std::endl;
      }
    | SYGUS_VARIABLE_TOK sortSymbol[t,CHECK_DECLARED]
      { sgt.d_gterm_type = SygusGTerm::gterm_variable;
        sgt.d_type = t;
        Debug("parser-sygus") << "Sygus grammar variable." << std::endl;
      }
    | SYGUS_LOCAL_VARIABLE_TOK sortSymbol[t,CHECK_DECLARED]
      { sgt.d_gterm_type = SygusGTerm::gterm_local_variable;
        sgt.d_type = t;
        Debug("parser-sygus") << "Sygus grammar local variable...ignore."
                              << std::endl;
      }
    | SYGUS_INPUT_VARIABLE_TOK sortSymbol[t,CHECK_DECLARED]
      { sgt.d_gterm_type = SygusGTerm::gterm_input_variable;
        sgt.d_type = t;
        Debug("parser-sygus") << "Sygus grammar (input) variable."
                              << std::endl;
      }
    | symbol[name,CHECK_NONE,SYM_VARIABLE] {
        bool isBuiltinOperator = PARSER_STATE->isOperatorEnabled(name);
        if(isBuiltinOperator) {
          Debug("parser-sygus") << "Sygus grammar " << fun << " : builtin op : "
                                << name << std::endl;
          k = PARSER_STATE->getOperatorKind(name);
          sgt.d_name = kind::kindToString(k);
          sgt.d_gterm_type = SygusGTerm::gterm_op;
          sgt.d_expr = EXPR_MANAGER->operatorOf(k);
        }else{
          // what is this sygus term trying to accomplish here, if the
          // symbol isn't yet declared?!  probably the following line will
          // fail, but we need an operator to continue here..
          Debug("parser-sygus")
              << "Sygus grammar " << fun << " : op (declare="
              << PARSER_STATE->isDeclared(name) << ", define="
              << PARSER_STATE->isDefinedFunction(name) << ") : " << name
              << std::endl;
          if(!PARSER_STATE->isDeclared(name) &&
             !PARSER_STATE->isDefinedFunction(name) ){
            PARSER_STATE->parseError("Functions in sygus grammars must be "
                                     "defined.");
          }
          sgt.d_name = name;
          sgt.d_gterm_type = SygusGTerm::gterm_op;
          sgt.d_expr = PARSER_STATE->getVariable(name) ;
        }
      }
    )
    //read arguments
    { Debug("parser-sygus") << "Read arguments under " << sgt.d_name
                            << std::endl;
      sgt.addChild();
    }
    ( sygusGTerm[sgt.d_children.back(), fun]
      { Debug("parser-sygus") << "Finished read argument #"
                              << sgt.d_children.size() << "..." << std::endl;
        sgt.addChild();
      }
    )*
    RPAREN_TOK {
      //pop last child index
      sgt.d_children.pop_back();
      if( readingLet ){
        PARSER_STATE->popScope();
      }
    }
    | termAtomic[atomTerm]
      {
        Debug("parser-sygus") << "Sygus grammar " << fun << " : atomic "
                              << "expression " << atomTerm << std::endl;
        std::stringstream ss;
        ss << atomTerm;
        sgt.d_expr = atomTerm.getExpr();
        sgt.d_name = ss.str();
        sgt.d_gterm_type = SygusGTerm::gterm_op;
      }
  | symbol[name,CHECK_NONE,SYM_VARIABLE]
    {
      if( name[0] == '-' ){  //hack for unary minus
        Debug("parser-sygus") << "Sygus grammar " << fun
                              << " : unary minus integer literal " << name
                              << std::endl;
        sgt.d_expr = MK_CONST(Rational(name));
        sgt.d_name = name;
        sgt.d_gterm_type = SygusGTerm::gterm_op;
      }else if( PARSER_STATE->isDeclared(name,SYM_VARIABLE) ){
        Debug("parser-sygus") << "Sygus grammar " << fun << " : symbol "
                              << name << std::endl;
        sgt.d_expr = PARSER_STATE->getVariable(name);
        sgt.d_name = name;
        sgt.d_gterm_type = SygusGTerm::gterm_op;
      }else{
        //prepend function name to base sorts when reading an operator
        std::stringstream ss;
        ss << fun << "_" << name;
        name = ss.str();
        if( PARSER_STATE->isDeclared(name, SYM_SORT) ){
          Debug("parser-sygus") << "Sygus grammar " << fun
                                << " : nested sort " << name << std::endl;
          sgt.d_type = PARSER_STATE->getSort(name);
          sgt.d_gterm_type = SygusGTerm::gterm_nested_sort;
        }else{
          Debug("parser-sygus") << "Sygus grammar " << fun
                                << " : unresolved symbol " << name
                                << std::endl;
          sgt.d_gterm_type = SygusGTerm::gterm_unresolved;
          sgt.d_name = name;
        }
      }
    }
  ;

// Separate this into its own rule (can be invoked by set-info or meta-info)
metaInfoInternal[std::unique_ptr<CVC4::Command>* cmd]
@declarations {
  std::string name;
  SExpr sexpr;
}
  : KEYWORD symbolicExpr[sexpr]
    { name = AntlrInput::tokenText($KEYWORD);
      if(name == ":cvc4-logic" || name == ":cvc4_logic") {
        PARSER_STATE->setLogic(sexpr.getValue());
      }
      PARSER_STATE->setInfo(name.c_str() + 1, sexpr);
      cmd->reset(new SetInfoCommand(name.c_str() + 1, sexpr));
    }
  ;

setOptionInternal[std::unique_ptr<CVC4::Command>* cmd]
@init {
  std::string name;
  SExpr sexpr;
}
  : keyword[name] symbolicExpr[sexpr]
    { PARSER_STATE->setOption(name.c_str() + 1, sexpr);
      cmd->reset(new SetOptionCommand(name.c_str() + 1, sexpr));
      // Ugly that this changes the state of the parser; but
      // global-declarations affects parsing, so we can't hold off
      // on this until some SmtEngine eventually (if ever) executes it.
      if(name == ":global-declarations") {
        PARSER_STATE->setGlobalDeclarations(sexpr.getValue() == "true");
      }
    }
  ;

smt25Command[std::unique_ptr<CVC4::Command>* cmd]
@declarations {
  std::string name;
  std::string fname;
  Expr expr, expr2;
  std::vector<std::pair<std::string, Type> > sortedVarNames;
  SExpr sexpr;
  Type t;
  Expr func;
  std::vector<Expr> bvs;
  std::vector< std::vector<std::pair<std::string, Type> > > sortedVarNamesList;
  std::vector<std::vector<Expr>> flattenVarsList;
  std::vector<std::vector<Expr>> formals;
  std::vector<Expr> funcs;
  std::vector<Expr> func_defs;
  Expr aexpr;
  std::unique_ptr<CVC4::CommandSequence> seq;
  std::vector<Type> sorts;
  std::vector<Expr> flattenVars;
}
    /* meta-info */
  : META_INFO_TOK metaInfoInternal[cmd]

    /* declare-const */
  | DECLARE_CONST_TOK { PARSER_STATE->checkThatLogicIsSet(); }
    symbol[name,CHECK_NONE,SYM_VARIABLE]
    { PARSER_STATE->checkUserSymbol(name); }
    sortSymbol[t,CHECK_DECLARED]
    { // allow overloading here
      Expr c = PARSER_STATE->mkVar(name, t, ExprManager::VAR_FLAG_NONE, true);
      cmd->reset(new DeclareFunctionCommand(name, c, t)); }

    /* get model */
  | GET_MODEL_TOK { PARSER_STATE->checkThatLogicIsSet(); }
    { cmd->reset(new GetModelCommand()); }

    /* echo */
  | ECHO_TOK
    ( simpleSymbolicExpr[sexpr]
      { cmd->reset(new EchoCommand(sexpr.toString())); }
    | { cmd->reset(new EchoCommand()); }
    )

    /* reset: reset everything, returning solver to initial state.
     * Logic and options must be set again. */
  | RESET_TOK
    { cmd->reset(new ResetCommand());
      PARSER_STATE->reset();
    }
    /* reset-assertions: reset assertions, assertion stack, declarations,
     * etc., but the logic and options remain as they were. */
  | RESET_ASSERTIONS_TOK
    { cmd->reset(new ResetAssertionsCommand());
      PARSER_STATE->resetAssertions();
    }
  | DEFINE_FUN_REC_TOK
    { PARSER_STATE->checkThatLogicIsSet(); }
    symbol[fname,CHECK_NONE,SYM_VARIABLE]
    { PARSER_STATE->checkUserSymbol(fname); }
    LPAREN_TOK sortedVarList[sortedVarNames] RPAREN_TOK
    sortSymbol[t,CHECK_DECLARED]
    {
      func = PARSER_STATE->mkDefineFunRec(fname, sortedVarNames, t, flattenVars);
      PARSER_STATE->pushDefineFunRecScope(sortedVarNames, func, flattenVars, bvs, true );
    }
    term[expr, expr2]
    { PARSER_STATE->popScope();
      if( !flattenVars.empty() ){
        expr = PARSER_STATE->mkHoApply( expr, flattenVars );
      }
      cmd->reset(new DefineFunctionRecCommand(func,bvs,expr));
    }
  | DEFINE_FUNS_REC_TOK
    { PARSER_STATE->checkThatLogicIsSet();}
    LPAREN_TOK
    ( LPAREN_TOK
      symbol[fname,CHECK_UNDECLARED,SYM_VARIABLE]
      { PARSER_STATE->checkUserSymbol(fname); }
      LPAREN_TOK sortedVarList[sortedVarNames] RPAREN_TOK
      sortSymbol[t,CHECK_DECLARED]
      {
        flattenVars.clear();
        func = PARSER_STATE->mkDefineFunRec( fname, sortedVarNames, t, flattenVars );
        funcs.push_back( func );

        // add to lists (need to remember for when parsing the bodies)
        sortedVarNamesList.push_back( sortedVarNames );
        flattenVarsList.push_back( flattenVars );

        // set up parsing the next variable list block
        sortedVarNames.clear();
        flattenVars.clear();
      }
      RPAREN_TOK
    )+
    RPAREN_TOK
    LPAREN_TOK
    {
      //set up the first scope
      if( sortedVarNamesList.empty() ){
        PARSER_STATE->parseError("Must define at least one function in "
                                 "define-funs-rec");
      }
      bvs.clear();
      PARSER_STATE->pushDefineFunRecScope( sortedVarNamesList[0], funcs[0],
                                           flattenVarsList[0], bvs, true);
    }
    (
    term[expr,expr2]
    {
      unsigned j = func_defs.size();
      if( !flattenVarsList[j].empty() ){
        expr = PARSER_STATE->mkHoApply( expr, flattenVarsList[j] );
      }
      func_defs.push_back( expr );
      formals.push_back(bvs);
      j++;
      //set up the next scope
      PARSER_STATE->popScope();
      if( func_defs.size()<funcs.size() ){
        bvs.clear();
        PARSER_STATE->pushDefineFunRecScope( sortedVarNamesList[j], funcs[j],
                                             flattenVarsList[j], bvs, true);
      }
    }
    )+
    RPAREN_TOK
    { if( funcs.size()!=func_defs.size() ){
        PARSER_STATE->parseError(std::string(
            "Number of functions defined does not match number listed in "
            "define-funs-rec"));
      }
      cmd->reset( new DefineFunctionRecCommand(funcs,formals,func_defs));
    }
  ;

extendedCommand[std::unique_ptr<CVC4::Command>* cmd]
@declarations {
  std::vector<CVC4::Datatype> dts;
  Expr e, e2;
  Type t;
  std::string name;
  std::vector<std::string> names;
  std::vector<Expr> terms;
  std::vector<Type> sorts;
  std::vector<std::pair<std::string, Type> > sortedVarNames;
  std::unique_ptr<CVC4::CommandSequence> seq;
}
    /* Extended SMT-LIB set of commands syntax, not permitted in
     * --smtlib2 compliance mode. */
  : DECLARE_DATATYPES_2_5_TOK datatypes_2_5_DefCommand[false, cmd]
  | DECLARE_CODATATYPES_2_5_TOK datatypes_2_5_DefCommand[true, cmd]
  | DECLARE_CODATATYPE_TOK datatypeDefCommand[true, cmd]
  | DECLARE_CODATATYPES_TOK datatypesDefCommand[true, cmd]
  | rewriterulesCommand[cmd]

    /* Support some of Z3's extended SMT-LIB commands */

  | DECLARE_SORTS_TOK { PARSER_STATE->checkThatLogicIsSet(); }
    { if(!PARSER_STATE->isTheoryEnabled(Smt2::THEORY_UF) &&
         !PARSER_STATE->isTheoryEnabled(Smt2::THEORY_ARRAYS) &&
         !PARSER_STATE->isTheoryEnabled(Smt2::THEORY_DATATYPES) &&
         !PARSER_STATE->isTheoryEnabled(Smt2::THEORY_SETS)) {
        PARSER_STATE->parseErrorLogic("Free sort symbols not allowed in ");
      }
    }
    { seq.reset(new CVC4::CommandSequence()); }
    LPAREN_TOK
    ( symbol[name,CHECK_UNDECLARED,SYM_SORT]
      { PARSER_STATE->checkUserSymbol(name);
        Type type = PARSER_STATE->mkSort(name);
        seq->addCommand(new DeclareTypeCommand(name, 0, type));
      }
    )+
    RPAREN_TOK
    { cmd->reset(seq.release()); }

  | DECLARE_FUNS_TOK { PARSER_STATE->checkThatLogicIsSet(); }
    { seq.reset(new CVC4::CommandSequence()); }
    LPAREN_TOK
    ( LPAREN_TOK symbol[name,CHECK_UNDECLARED,SYM_VARIABLE]
      { PARSER_STATE->checkUserSymbol(name); }
      nonemptySortList[sorts] RPAREN_TOK
      { Type t;
        if(sorts.size() > 1) {
          if(!PARSER_STATE->isTheoryEnabled(Smt2::THEORY_UF)) {
            PARSER_STATE->parseErrorLogic("Functions (of non-zero arity) "
                                          "cannot be declared in logic ");
          }
          // must flatten
          Type range = sorts.back();
          sorts.pop_back();
          t = PARSER_STATE->mkFlatFunctionType(sorts, range);
        } else {
          t = sorts[0];
        }
        // allow overloading
        Expr func = PARSER_STATE->mkVar(name, t, ExprManager::VAR_FLAG_NONE, true);
        seq->addCommand(new DeclareFunctionCommand(name, func, t));
        sorts.clear();
      }
    )+
    RPAREN_TOK
    { cmd->reset(seq.release()); }
  | DECLARE_PREDS_TOK { PARSER_STATE->checkThatLogicIsSet(); }
    { seq.reset(new CVC4::CommandSequence()); }
    LPAREN_TOK
    ( LPAREN_TOK symbol[name,CHECK_UNDECLARED,SYM_VARIABLE]
      { PARSER_STATE->checkUserSymbol(name); }
      sortList[sorts] RPAREN_TOK
      { Type t = EXPR_MANAGER->booleanType();
        if(sorts.size() > 0) {
          if(!PARSER_STATE->isTheoryEnabled(Smt2::THEORY_UF)) {
            PARSER_STATE->parseErrorLogic("Predicates (of non-zero arity) "
                                          "cannot be declared in logic ");
          }
          t = EXPR_MANAGER->mkFunctionType(sorts, t);
        }
        // allow overloading
        Expr func = PARSER_STATE->mkVar(name, t, ExprManager::VAR_FLAG_NONE, true);
        seq->addCommand(new DeclareFunctionCommand(name, func, t));
        sorts.clear();
      }
    )+
    RPAREN_TOK
    { cmd->reset(seq.release()); }

  | DEFINE_TOK { PARSER_STATE->checkThatLogicIsSet(); }
    ( symbol[name,CHECK_UNDECLARED,SYM_VARIABLE]
      { PARSER_STATE->checkUserSymbol(name); }
      term[e,e2]
      { Expr func = PARSER_STATE->mkFunction(name, e.getType(),
                                             ExprManager::VAR_FLAG_DEFINED);
        cmd->reset(new DefineFunctionCommand(name, func, e));
      }
    | LPAREN_TOK
      symbol[name,CHECK_UNDECLARED,SYM_VARIABLE]
      { PARSER_STATE->checkUserSymbol(name); }
      sortedVarList[sortedVarNames] RPAREN_TOK
      { /* add variables to parser state before parsing term */
        Debug("parser") << "define fun: '" << name << "'" << std::endl;
        PARSER_STATE->pushScope(true);
        for(std::vector<std::pair<std::string, CVC4::Type> >::const_iterator i =
              sortedVarNames.begin(), iend = sortedVarNames.end(); i != iend;
            ++i) {
          terms.push_back(PARSER_STATE->mkBoundVar((*i).first, (*i).second));
        }
      }
      term[e,e2]
      { PARSER_STATE->popScope();
        // declare the name down here (while parsing term, signature
        // must not be extended with the name itself; no recursion
        // permitted)
        Type t = e.getType();
        if( sortedVarNames.size() > 0 ) {
          std::vector<CVC4::Type> sorts;
          sorts.reserve(sortedVarNames.size());
          for(std::vector<std::pair<std::string, CVC4::Type> >::const_iterator
                i = sortedVarNames.begin(), iend = sortedVarNames.end();
              i != iend; ++i) {
            sorts.push_back((*i).second);
          }
          t = EXPR_MANAGER->mkFunctionType(sorts, t);
        }
        Expr func = PARSER_STATE->mkFunction(name, t,
                                             ExprManager::VAR_FLAG_DEFINED);
        cmd->reset(new DefineFunctionCommand(name, func, terms, e));
      }
    )
  | DEFINE_CONST_TOK { PARSER_STATE->checkThatLogicIsSet(); }
    symbol[name,CHECK_UNDECLARED,SYM_VARIABLE]
    { PARSER_STATE->checkUserSymbol(name); }
    sortSymbol[t,CHECK_DECLARED]
    { /* add variables to parser state before parsing term */
      Debug("parser") << "define const: '" << name << "'" << std::endl;
      PARSER_STATE->pushScope(true);
      for(std::vector<std::pair<std::string, CVC4::Type> >::const_iterator i =
            sortedVarNames.begin(), iend = sortedVarNames.end(); i != iend;
          ++i) {
        terms.push_back(PARSER_STATE->mkBoundVar((*i).first, (*i).second));
      }
    }
    term[e, e2]
    { PARSER_STATE->popScope();
      // declare the name down here (while parsing term, signature
      // must not be extended with the name itself; no recursion
      // permitted)
      Expr func = PARSER_STATE->mkFunction(name, t,
                                           ExprManager::VAR_FLAG_DEFINED);
      cmd->reset(new DefineFunctionCommand(name, func, terms, e));
    }

  | SIMPLIFY_TOK { PARSER_STATE->checkThatLogicIsSet(); }
    term[e,e2]
    { cmd->reset(new SimplifyCommand(e)); }
  | GET_QE_TOK { PARSER_STATE->checkThatLogicIsSet(); }
    term[e,e2]
    { cmd->reset(new GetQuantifierEliminationCommand(e, true)); }
  | GET_QE_DISJUNCT_TOK { PARSER_STATE->checkThatLogicIsSet(); }
    term[e,e2]
    { cmd->reset(new GetQuantifierEliminationCommand(e, false)); }
  | DECLARE_HEAP LPAREN_TOK
    sortSymbol[t,CHECK_DECLARED]
    sortSymbol[t, CHECK_DECLARED]
    // We currently do nothing with the type information declared for the heap.
    { cmd->reset(new EmptyCommand()); }
    RPAREN_TOK
  ;


datatypes_2_5_DefCommand[bool isCo, std::unique_ptr<CVC4::Command>* cmd]
@declarations {
  std::vector<CVC4::Datatype> dts;
  std::string name;
  std::vector<Type> sorts;
  std::vector<std::string> dnames;
  std::vector<unsigned> arities;
}
  : { PARSER_STATE->checkThatLogicIsSet();
    /* open a scope to keep the UnresolvedTypes contained */
    PARSER_STATE->pushScope(true); }
  LPAREN_TOK /* parametric sorts */
  ( symbol[name,CHECK_UNDECLARED,SYM_SORT]
    { sorts.push_back( PARSER_STATE->mkSort(name, ExprManager::SORT_FLAG_PLACEHOLDER) ); }
  )*
  RPAREN_TOK
  LPAREN_TOK ( LPAREN_TOK datatypeDef[isCo, dts, sorts] RPAREN_TOK )+ RPAREN_TOK
  { PARSER_STATE->popScope();
    cmd->reset(new DatatypeDeclarationCommand(PARSER_STATE->mkMutualDatatypeTypes(dts, true)));
  }
  ;

datatypeDefCommand[bool isCo, std::unique_ptr<CVC4::Command>* cmd]
@declarations {
  std::vector<CVC4::Datatype> dts;
  std::string name;
  std::vector<std::string> dnames;
  std::vector<int> arities;
}
 : { PARSER_STATE->checkThatLogicIsSet(); }
 symbol[name,CHECK_UNDECLARED,SYM_SORT]
 {
   dnames.push_back(name);
   arities.push_back(-1);
 }
 datatypesDef[isCo, dnames, arities, cmd]
 ;

datatypesDefCommand[bool isCo, std::unique_ptr<CVC4::Command>* cmd]
@declarations {
  std::vector<CVC4::Datatype> dts;
  std::string name;
  std::vector<std::string> dnames;
  std::vector<int> arities;
}
  : { PARSER_STATE->checkThatLogicIsSet(); }
  LPAREN_TOK /* datatype definition prelude */
  ( LPAREN_TOK symbol[name,CHECK_UNDECLARED,SYM_SORT] n=INTEGER_LITERAL RPAREN_TOK
    { unsigned arity = AntlrInput::tokenToUnsigned(n);
      Debug("parser-dt") << "Datatype : " << name << ", arity = " << arity << std::endl;
      dnames.push_back(name);
      arities.push_back( static_cast<int>(arity) );
    }
  )*
  RPAREN_TOK
  LPAREN_TOK
  datatypesDef[isCo, dnames, arities, cmd]
  RPAREN_TOK
  ;

/**
 * Read a list of datatype definitions for datatypes with names dnames and
 * parametric arities arities. A negative value in arities indicates that the
 * arity for the corresponding datatype has not been fixed.
 */
datatypesDef[bool isCo,
             const std::vector<std::string>& dnames,
             const std::vector<int>& arities,
             std::unique_ptr<CVC4::Command>* cmd]
@declarations {
  std::vector<CVC4::Datatype> dts;
  std::string name;
  std::vector<Type> params;
}
  : { PARSER_STATE->pushScope(true); }
    ( LPAREN_TOK {
      params.clear();
      Debug("parser-dt") << "Processing datatype #" << dts.size() << std::endl;
      if( dts.size()>=dnames.size() ){
        PARSER_STATE->parseError("Too many datatypes defined in this block.");
      }
    }
    ( PAR_TOK { PARSER_STATE->pushScope(true); } LPAREN_TOK
      ( symbol[name,CHECK_UNDECLARED,SYM_SORT]
        { params.push_back( PARSER_STATE->mkSort(name, ExprManager::SORT_FLAG_PLACEHOLDER) ); }
      )*
      RPAREN_TOK {
        // if the arity was fixed by prelude and is not equal to the number of parameters
        if( arities[dts.size()]>=0 && static_cast<int>(params.size())!=arities[dts.size()] ){
          PARSER_STATE->parseError("Wrong number of parameters for datatype.");
        }
        Debug("parser-dt") << params.size() << " parameters for " << dnames[dts.size()] << std::endl;
        dts.push_back(Datatype(dnames[dts.size()],params,isCo));
      }
      LPAREN_TOK
      ( LPAREN_TOK constructorDef[dts.back()] RPAREN_TOK )+
      RPAREN_TOK { PARSER_STATE->popScope(); }
    | { // if the arity was fixed by prelude and is not equal to 0
        if( arities[dts.size()]>0 ){
          PARSER_STATE->parseError("No parameters given for datatype.");
        }
        Debug("parser-dt") << params.size() << " parameters for " << dnames[dts.size()] << std::endl;
        dts.push_back(Datatype(dnames[dts.size()],params,isCo));
      }
      ( LPAREN_TOK constructorDef[dts.back()] RPAREN_TOK )+
    )
    RPAREN_TOK
    )+
  {
    PARSER_STATE->popScope();
    cmd->reset(new DatatypeDeclarationCommand(PARSER_STATE->mkMutualDatatypeTypes(dts, true)));
  }
  ;

rewriterulesCommand[std::unique_ptr<CVC4::Command>* cmd]
@declarations {
  std::vector<std::pair<std::string, Type> > sortedVarNames;
  std::vector<Expr> args, guards, heads, triggers;
  Expr head, body, expr, expr2, bvl;
  Kind kind;
}
  : /* rewrite rules */
    REWRITE_RULE_TOK
    LPAREN_TOK sortedVarList[sortedVarNames] RPAREN_TOK
    {
      kind = CVC4::kind::RR_REWRITE;
      PARSER_STATE->pushScope(true);
      for(std::vector<std::pair<std::string, CVC4::Type> >::const_iterator i =
            sortedVarNames.begin(), iend = sortedVarNames.end();
          i != iend;
          ++i) {
        args.push_back(PARSER_STATE->mkBoundVar((*i).first, (*i).second));
      }
      bvl = MK_EXPR(kind::BOUND_VAR_LIST, args);
    }
    LPAREN_TOK ( pattern[expr] { triggers.push_back( expr ); } )* RPAREN_TOK
    LPAREN_TOK (termList[guards,expr])? RPAREN_TOK
    term[head, expr2] term[body, expr2]
    {
      args.clear();
      args.push_back(head);
      args.push_back(body);
      /* triggers */
      if( !triggers.empty() ){
        expr2 = MK_EXPR(kind::INST_PATTERN_LIST, triggers);
        args.push_back(expr2);
      };
      expr = MK_EXPR(kind, args);
      args.clear();
      args.push_back(bvl);
      /* guards */
      switch( guards.size() ){
      case 0:
        args.push_back(MK_CONST(bool(true))); break;
      case 1:
        args.push_back(guards[0]); break;
      default:
        expr2 = MK_EXPR(kind::AND, guards);
        args.push_back(expr2); break;
      };
      args.push_back(expr);
      expr = MK_EXPR(CVC4::kind::REWRITE_RULE, args);
      cmd->reset(new AssertCommand(expr, false)); }
    /* propagation rule */
  | rewritePropaKind[kind]
    LPAREN_TOK sortedVarList[sortedVarNames] RPAREN_TOK
    {
      PARSER_STATE->pushScope(true);
      for(std::vector<std::pair<std::string, CVC4::Type> >::const_iterator i =
            sortedVarNames.begin(), iend = sortedVarNames.end();
          i != iend;
          ++i) {
        args.push_back(PARSER_STATE->mkBoundVar((*i).first, (*i).second));
      }
      bvl = MK_EXPR(kind::BOUND_VAR_LIST, args);
    }
    LPAREN_TOK ( pattern[expr] { triggers.push_back( expr ); } )* RPAREN_TOK
    LPAREN_TOK (termList[guards,expr])? RPAREN_TOK
    LPAREN_TOK (termList[heads,expr])? RPAREN_TOK
    term[body, expr2]
    {
      args.clear();
      /* heads */
      switch( heads.size() ){
      case 0:
        args.push_back(MK_CONST(bool(true))); break;
      case 1:
        args.push_back(heads[0]); break;
      default:
        expr2 = MK_EXPR(kind::AND, heads);
        args.push_back(expr2); break;
      };
      args.push_back(body);
      /* triggers */
      if( !triggers.empty() ){
        expr2 = MK_EXPR(kind::INST_PATTERN_LIST, triggers);
        args.push_back(expr2);
      };
      expr = MK_EXPR(kind, args);
      args.clear();
      args.push_back(bvl);
      /* guards */
      switch( guards.size() ){
      case 0:
        args.push_back(MK_CONST(bool(true))); break;
      case 1:
        args.push_back(guards[0]); break;
      default:
        expr2 = MK_EXPR(kind::AND, guards);
        args.push_back(expr2); break;
      };
      args.push_back(expr);
      expr = MK_EXPR(CVC4::kind::REWRITE_RULE, args);
      cmd->reset(new AssertCommand(expr, false));
    }
  ;

rewritePropaKind[CVC4::Kind& kind]
  : REDUCTION_RULE_TOK    { $kind = CVC4::kind::RR_REDUCTION; }
  | PROPAGATION_RULE_TOK  { $kind = CVC4::kind::RR_DEDUCTION; }
  ;

pattern[CVC4::Expr& expr]
@declarations {
  std::vector<Expr> patexpr;
}
  : LPAREN_TOK termList[patexpr,expr] RPAREN_TOK
    {
      expr = MK_EXPR(kind::INST_PATTERN, patexpr);
    }
  ;

simpleSymbolicExprNoKeyword[CVC4::SExpr& sexpr]
@declarations {
  CVC4::Kind k;
  std::string s;
  std::vector<unsigned int> s_vec;
}
  : INTEGER_LITERAL
    { sexpr = SExpr(Integer(AntlrInput::tokenText($INTEGER_LITERAL))); }
  | DECIMAL_LITERAL
    { sexpr = SExpr(AntlrInput::tokenToRational($DECIMAL_LITERAL)); }
  | HEX_LITERAL
    { assert( AntlrInput::tokenText($HEX_LITERAL).find("#x") == 0 );
      std::string hexString = AntlrInput::tokenTextSubstr($HEX_LITERAL, 2);
      sexpr = SExpr(Integer(hexString, 16));
    }
  | BINARY_LITERAL
    { assert( AntlrInput::tokenText($BINARY_LITERAL).find("#b") == 0 );
      std::string binString = AntlrInput::tokenTextSubstr($BINARY_LITERAL, 2);
      sexpr = SExpr(Integer(binString, 2));
    }
  | str[s,false]
    { sexpr = SExpr(s); }
//  | LPAREN_TOK STRCST_TOK
//      ( INTEGER_LITERAL {
//      s_vec.push_back( atoi( AntlrInput::tokenText($INTEGER_LITERAL) ) + 65 );
//    } )* RPAREN_TOK
//   {
//  sexpr = SExpr( MK_CONST( ::CVC4::String(s_vec) ) );
//  }
  | symbol[s,CHECK_NONE,SYM_SORT]
    { sexpr = SExpr(SExpr::Keyword(s)); }
  | tok=(ASSERT_TOK | CHECK_SAT_TOK | CHECK_SAT_ASSUMING_TOK | DECLARE_FUN_TOK
        | DECLARE_SORT_TOK
        | DEFINE_FUN_TOK | DEFINE_FUN_REC_TOK | DEFINE_FUNS_REC_TOK
        | DEFINE_SORT_TOK | GET_VALUE_TOK | GET_ASSIGNMENT_TOK
        | GET_ASSERTIONS_TOK | GET_PROOF_TOK | GET_UNSAT_ASSUMPTIONS_TOK
        | GET_UNSAT_CORE_TOK | EXIT_TOK
        | RESET_TOK | RESET_ASSERTIONS_TOK | SET_LOGIC_TOK | SET_INFO_TOK
        | GET_INFO_TOK | SET_OPTION_TOK | GET_OPTION_TOK | PUSH_TOK | POP_TOK
        | DECLARE_DATATYPES_TOK | GET_MODEL_TOK | ECHO_TOK | REWRITE_RULE_TOK
        | REDUCTION_RULE_TOK | PROPAGATION_RULE_TOK | SIMPLIFY_TOK)
    { sexpr = SExpr(SExpr::Keyword(AntlrInput::tokenText($tok))); }
  | builtinOp[k]
    { std::stringstream ss;
      ss << language::SetLanguage(CVC4::language::output::LANG_SMTLIB_V2_5)
         << EXPR_MANAGER->mkConst(k);
      sexpr = SExpr(ss.str());
    }
  ;

keyword[std::string& s]
  : KEYWORD
    { s = AntlrInput::tokenText($KEYWORD); }
  ;

simpleSymbolicExpr[CVC4::SExpr& sexpr]
  : simpleSymbolicExprNoKeyword[sexpr]
  | KEYWORD
    { sexpr = SExpr(AntlrInput::tokenText($KEYWORD)); }
  ;

symbolicExpr[CVC4::SExpr& sexpr]
@declarations {
  std::vector<SExpr> children;
}
  : simpleSymbolicExpr[sexpr]
  | LPAREN_TOK
    ( symbolicExpr[sexpr] { children.push_back(sexpr); } )* RPAREN_TOK
    { sexpr = SExpr(children); }
  ;

/**
 * Matches a term.
 * @return the expression representing the formula
 */
term[CVC4::Expr& expr, CVC4::Expr& expr2]
@init {
  std::string name;
}
: termNonVariable[expr, expr2]
    /* a variable */
  | symbol[name,CHECK_DECLARED,SYM_VARIABLE]
    { expr = PARSER_STATE->getExpressionForName(name);
      assert( !expr.isNull() );
    }
  ;

/**
 * Matches a non-variable term.
 * @return the expression expr representing the term or formula, and expr2, an
 * optional annotation for expr (for instance, for attributed expressions).
 */
termNonVariable[CVC4::Expr& expr, CVC4::Expr& expr2]
@init {
  Debug("parser") << "term: " << AntlrInput::tokenText(LT(1)) << std::endl;
  Kind kind = kind::NULL_EXPR;
  Expr op;
  std::string name, name2;
  std::vector<Expr> args;
  std::vector< std::pair<std::string, Type> > sortedVarNames;
  Expr f, f2, f3, f4;
  std::string attr;
  Expr attexpr;
  std::vector<Expr> patexprs;
  std::vector<Expr> patconds;
  std::unordered_set<std::string> names;
  std::vector< std::pair<std::string, Expr> > binders;
  bool isBuiltinOperator = false;
  bool isOverloadedFunction = false;
  bool readVariable = false;
  int match_vindex = -1;
  std::vector<Type> match_ptypes;
  Type type;
  Type type2;
  api::Term atomTerm;
}
  : /* a built-in operator application */
    LPAREN_TOK builtinOp[kind] termList[args,expr] RPAREN_TOK
    {
      if( !PARSER_STATE->strictModeEnabled() &&
          (kind == CVC4::kind::AND || kind == CVC4::kind::OR) &&
          args.size() == 1) {
        /* Unary AND/OR can be replaced with the argument.
         * It just so happens expr should already be the only argument. */
        assert( expr == args[0] );
      } else if( CVC4::kind::isAssociative(kind) &&
                 args.size() > EXPR_MANAGER->maxArity(kind) ) {
        /* Special treatment for associative operators with lots of children */
        expr = EXPR_MANAGER->mkAssociative(kind, args);
      } else if( kind == CVC4::kind::MINUS && args.size() == 1 ) {
        expr = MK_EXPR(CVC4::kind::UMINUS, args[0]);
      }
      else if ((kind == CVC4::kind::XOR || kind == CVC4::kind::MINUS
                || kind == CVC4::kind::DIVISION)
               && args.size() > 2)
      {
        /* left-associative, but CVC4 internally only supports 2 args */
        expr = EXPR_MANAGER->mkLeftAssociative(kind,args);
      } else if( kind == CVC4::kind::IMPLIES && args.size() > 2 ) {
        /* right-associative, but CVC4 internally only supports 2 args */
        expr = EXPR_MANAGER->mkRightAssociative(kind,args);
      } else if( ( kind == CVC4::kind::EQUAL ||
                   kind == CVC4::kind::LT || kind == CVC4::kind::GT ||
                   kind == CVC4::kind::LEQ || kind == CVC4::kind::GEQ ) &&
                 args.size() > 2 ) {
        /* "chainable", but CVC4 internally only supports 2 args */
        expr = MK_EXPR(MK_CONST(Chain(kind)), args);
      } else if( PARSER_STATE->strictModeEnabled() && kind == CVC4::kind::ABS &&
                 args.size() == 1 && !args[0].getType().isInteger() ) {
        /* first, check that ABS is even defined in this logic */
        PARSER_STATE->checkOperator(kind, args.size());
        PARSER_STATE->parseError("abs can only be applied to Int, not Real, "
                                 "while in strict SMT-LIB compliance mode");
      } else {
        PARSER_STATE->checkOperator(kind, args.size());
        expr = MK_EXPR(kind, args);
      }
    }
  | LPAREN_TOK AS_TOK ( termNonVariable[f, f2] | symbol[name,CHECK_DECLARED,SYM_VARIABLE] { readVariable = true; } )
    sortSymbol[type, CHECK_DECLARED] RPAREN_TOK
    {
      if(readVariable) {
        Trace("parser-overloading") << "Getting variable expression of type " << name << " with type " << type << std::endl;
        // get the variable expression for the type
        f = PARSER_STATE->getExpressionForNameAndType(name, type);
        assert( !f.isNull() );
      }
      if(f.getKind() == CVC4::kind::APPLY_CONSTRUCTOR && type.isDatatype()) {
        // could be a parametric type constructor or just an overloaded constructor
        if(((DatatypeType)type).isParametric()) {
          std::vector<CVC4::Expr> v;
          Expr e = f.getOperator();
          const DatatypeConstructor& dtc =
              Datatype::datatypeOf(e)[Datatype::indexOf(e)];
          v.push_back(MK_EXPR( CVC4::kind::APPLY_TYPE_ASCRIPTION,
                               MK_CONST(AscriptionType(dtc.getSpecializedConstructorType(type))), f.getOperator() ));
          v.insert(v.end(), f.begin(), f.end());
          expr = MK_EXPR(CVC4::kind::APPLY_CONSTRUCTOR, v);
        }else{
          expr = f;
        }
      } else if(f.getKind() == CVC4::kind::EMPTYSET) {
        Debug("parser") << "Empty set encountered: " << f << " "
                          << f2 << " " << type <<  std::endl;
        expr = MK_CONST( ::CVC4::EmptySet(type) );
      } else if(f.getKind() == CVC4::kind::UNIVERSE_SET) {
        expr = EXPR_MANAGER->mkNullaryOperator(type, kind::UNIVERSE_SET);
      } else if(f.getKind() == CVC4::kind::SEP_NIL) {
        //We don't want the nil reference to be a constant: for instance, it
        //could be of type Int but is not a const rational. However, the
        //expression has 0 children. So we convert to a SEP_NIL variable.
        expr = EXPR_MANAGER->mkNullaryOperator(type, kind::SEP_NIL);
      } else {
        if(f.getType() != type) {
          PARSER_STATE->parseError("Type ascription not satisfied.");
        }else{
          expr = f;
        }
      }
    }
  | LPAREN_TOK quantOp[kind]
    LPAREN_TOK sortedVarList[sortedVarNames] RPAREN_TOK
    {
      PARSER_STATE->pushScope(true);
      for(std::vector<std::pair<std::string, CVC4::Type> >::const_iterator i =
            sortedVarNames.begin(), iend = sortedVarNames.end();
          i != iend;
          ++i) {
        args.push_back(PARSER_STATE->mkBoundVar((*i).first, (*i).second));
      }
      Expr bvl = MK_EXPR(kind::BOUND_VAR_LIST, args);
      args.clear();
      args.push_back(bvl);
    }
    term[f, f2] RPAREN_TOK
    {
      PARSER_STATE->popScope();
      switch(f.getKind()) {
      case CVC4::kind::RR_REWRITE:
      case CVC4::kind::RR_REDUCTION:
      case CVC4::kind::RR_DEDUCTION:
        if(kind == CVC4::kind::EXISTS) {
          PARSER_STATE->parseError("Use Exists instead of Forall for a rewrite "
                                   "rule.");
        }
        args.push_back(f2); // guards
        args.push_back(f); // rule
        expr = MK_EXPR(CVC4::kind::REWRITE_RULE, args);
        break;
      default:
        args.push_back(f);
        if(! f2.isNull()){
          args.push_back(f2);
        }
        expr = MK_EXPR(kind, args);
      }
    }
  | LPAREN_TOK functionName[name, CHECK_NONE]
    { isBuiltinOperator = PARSER_STATE->isOperatorEnabled(name);
      if(isBuiltinOperator) {
        /* A built-in operator not already handled by the lexer */
        kind = PARSER_STATE->getOperatorKind(name);
      } else {
        /* A non-built-in function application */
        PARSER_STATE->checkDeclaration(name, CHECK_DECLARED, SYM_VARIABLE);
        expr = PARSER_STATE->getVariable(name);
        if(!expr.isNull()) {
          //hack to allow constants with parentheses (disabled for now)
          //if( PARSER_STATE->sygus() && !PARSER_STATE->isFunctionLike(expr) ){
          //  op = PARSER_STATE->getVariable(name);
          //}else{
          PARSER_STATE->checkFunctionLike(expr);
          kind = PARSER_STATE->getKindForFunction(expr);
          args.push_back(expr);
        }else{
          isOverloadedFunction = true;
        }
      }
    }
    //(termList[args,expr])? RPAREN_TOK
    termList[args,expr] RPAREN_TOK
    { Debug("parser") << "args has size " << args.size() << std::endl
                      << "expr is " << expr << std::endl;
      for(std::vector<Expr>::iterator i = args.begin(); i != args.end(); ++i) {
        Debug("parser") << "++ " << *i << std::endl;
      }
      if(isOverloadedFunction) {
        std::vector< Type > argTypes;
        for(std::vector<Expr>::iterator i = args.begin(); i != args.end(); ++i) {
          argTypes.push_back( (*i).getType() );
        }
        expr = PARSER_STATE->getOverloadedFunctionForTypes(name, argTypes);
        if(!expr.isNull()) {
          PARSER_STATE->checkFunctionLike(expr);
          kind = PARSER_STATE->getKindForFunction(expr);
          args.insert(args.begin(),expr);
        }else{
          PARSER_STATE->parseError("Cannot find unambiguous overloaded function for argument types.");
        }
      }
      Kind lassocKind = CVC4::kind::UNDEFINED_KIND;
      if (args.size() >= 2)
      {
        if (kind == CVC4::kind::INTS_DIVISION
            || (kind == CVC4::kind::BITVECTOR_XNOR && PARSER_STATE->v2_6()))
        {
          // Builtin operators that are not tokenized, are left associative,
          // but not internally variadic must set this.
          lassocKind = kind;
        }
        else
        {
          // may be partially applied function, in this case we use HO_APPLY
          Type argt = args[0].getType();
          if (argt.isFunction())
          {
            unsigned arity = static_cast<FunctionType>(argt).getArity();
            if (args.size() - 1 < arity)
            {
              Debug("parser") << "Partial application of " << args[0];
              Debug("parser") << " : #argTypes = " << arity;
              Debug("parser") << ", #args = " << args.size() - 1 << std::endl;
              // must curry the partial application
              lassocKind = CVC4::kind::HO_APPLY;
            }
          }
        }
      }
      if (lassocKind != CVC4::kind::UNDEFINED_KIND)
      {
        expr = EXPR_MANAGER->mkLeftAssociative(lassocKind, args);
      }
      else
      {
        if (isBuiltinOperator)
        {
          PARSER_STATE->checkOperator(kind, args.size());
        }
        expr = MK_EXPR(kind, args);
      }
    }
  | LPAREN_TOK
    ( /* An indexed function application */
      indexedFunctionName[op, kind] termList[args,expr] RPAREN_TOK {
        if(kind==CVC4::kind::APPLY_SELECTOR) {
          //tuple selector case
          Integer x = op.getConst<CVC4::Rational>().getNumerator();
          if (!x.fitsUnsignedInt()) {
            PARSER_STATE->parseError("index of tupSel is larger than size of unsigned int");
          }
          unsigned int n = x.toUnsignedInt();
          if (args.size()>1) {
            PARSER_STATE->parseError("tupSel applied to more than one tuple argument");
          }
          Type t = args[0].getType();
          if (!t.isTuple()) {
            PARSER_STATE->parseError("tupSel applied to non-tuple");
          }
          size_t length = ((DatatypeType)t).getTupleLength();
          if (n >= length) {
            std::stringstream ss;
            ss << "tuple is of length " << length << "; cannot access index " << n;
            PARSER_STATE->parseError(ss.str());
          }
          const Datatype & dt = ((DatatypeType)t).getDatatype();
          op = dt[0][n].getSelector();
        }
        if (kind!=kind::NULL_EXPR) {
          expr = MK_EXPR( kind, op, args );
        } else {
          expr = MK_EXPR(op, args);
        }
        PARSER_STATE->checkOperator(expr.getKind(), args.size());
      }
    | /* Array constant (in Z3 syntax) */
      LPAREN_TOK AS_TOK CONST_TOK sortSymbol[type, CHECK_DECLARED]
      RPAREN_TOK term[f, f2] RPAREN_TOK
      {
        if(!type.isArray()) {
          std::stringstream ss;
          ss << "expected array constant term, but cast is not of array type"
             << std::endl
             << "cast type: " << type;
          PARSER_STATE->parseError(ss.str());
        }
        if(!f.isConst()) {
          std::stringstream ss;
          ss << "expected constant term inside array constant, but found "
             << "nonconstant term:" << std::endl
             << "the term: " << f;
          PARSER_STATE->parseError(ss.str());
        }
        if(!ArrayType(type).getConstituentType().isComparableTo(f.getType())) {
          std::stringstream ss;
          ss << "type mismatch inside array constant term:" << std::endl
             << "array type:          " << type << std::endl
             << "expected const type: " << ArrayType(type).getConstituentType()
             << std::endl
             << "computed const type: " << f.getType();
          PARSER_STATE->parseError(ss.str());
        }
        expr = MK_CONST( ::CVC4::ArrayStoreAll(type, f) );
      }
    )
  | /* a let or sygus let binding */
    LPAREN_TOK (
      LET_TOK LPAREN_TOK
      { PARSER_STATE->pushScope(true); }
      ( LPAREN_TOK symbol[name,CHECK_NONE,SYM_VARIABLE]
        term[expr, f2]
        RPAREN_TOK
        // this is a parallel let, so we have to save up all the contributions
        // of the let and define them only later on
        { if(names.count(name) == 1) {
            std::stringstream ss;
            ss << "warning: symbol `" << name << "' bound multiple times by let;"
               << " the last binding will be used, shadowing earlier ones";
            PARSER_STATE->warning(ss.str());
          } else {
            names.insert(name);
          }
          binders.push_back(std::make_pair(name, expr)); } )+ |
      SYGUS_LET_TOK LPAREN_TOK
      { PARSER_STATE->pushScope(true); }
      ( LPAREN_TOK symbol[name,CHECK_NONE,SYM_VARIABLE]
        sortSymbol[type,CHECK_DECLARED]
        term[expr, f2]
        RPAREN_TOK
        // this is a parallel let, so we have to save up all the contributions
        // of the let and define them only later on
        { if(names.count(name) == 1) {
            std::stringstream ss;
            ss << "warning: symbol `" << name << "' bound multiple times by let;"
               << " the last binding will be used, shadowing earlier ones";
            PARSER_STATE->warning(ss.str());
          } else {
            names.insert(name);
          }
          binders.push_back(std::make_pair(name, expr)); } )+ )
    { // now implement these bindings
      for(std::vector< std::pair<std::string, Expr> >::iterator
            i = binders.begin(); i != binders.end(); ++i) {
        PARSER_STATE->defineVar((*i).first, (*i).second);
      }
    }
    RPAREN_TOK
    term[expr, f2]
    RPAREN_TOK
    { PARSER_STATE->popScope(); }
  | /* match expression */
    LPAREN_TOK MATCH_TOK term[expr, f2] {
      if( !expr.getType().isDatatype() ){
        PARSER_STATE->parseError("Cannot match on non-datatype term.");
      }
    }
    LPAREN_TOK
    (
      /* match cases */
       LPAREN_TOK INDEX_TOK term[f, f2] {
          if( match_vindex==-1 ){
            match_vindex = (int)patexprs.size();
          }
          patexprs.push_back( f );
          patconds.push_back(MK_CONST(bool(true)));
        }
        RPAREN_TOK
      | LPAREN_TOK LPAREN_TOK term[f, f2] {
           args.clear();
           PARSER_STATE->pushScope(true);
           //f should be a constructor
           type = f.getType();
           Debug("parser-dt") << "Pattern head : " << f << " " << f.getType() << std::endl;
           if( !type.isConstructor() ){
             PARSER_STATE->parseError("Pattern must be application of a constructor or a variable.");
           }
           if( Datatype::datatypeOf(f).isParametric() ){
             type = Datatype::datatypeOf(f)[Datatype::indexOf(f)].getSpecializedConstructorType(expr.getType());
           }
           match_ptypes = ((ConstructorType)type).getArgTypes();
         }
         //arguments
         ( symbol[name,CHECK_NONE,SYM_VARIABLE] {
             if( args.size()>=match_ptypes.size() ){
               PARSER_STATE->parseError("Too many arguments for pattern.");
             }
             //make of proper type
             Expr arg = PARSER_STATE->mkBoundVar(name, match_ptypes[args.size()]);
             args.push_back( arg );
           }
         )*
         RPAREN_TOK
         term[f3, f2] {
           const DatatypeConstructor& dtc = Datatype::datatypeOf(f)[Datatype::indexOf(f)];
           if( args.size()!=dtc.getNumArgs() ){
             PARSER_STATE->parseError("Bad number of arguments for application of constructor in pattern.");
           }
           //FIXME: make MATCH a kind and make this a rewrite
           // build a lambda
           std::vector<Expr> largs;
           largs.push_back( MK_EXPR( CVC4::kind::BOUND_VAR_LIST, args ) );
           largs.push_back( f3 );
           std::vector< Expr > aargs;
           aargs.push_back( MK_EXPR( CVC4::kind::LAMBDA, largs ) );
           for( unsigned i=0; i<dtc.getNumArgs(); i++ ){
             //can apply total version since we will be guarded by ITE condition
             // however, we need to apply partial version since we don't have the internal selector available
             aargs.push_back( MK_EXPR( CVC4::kind::APPLY_SELECTOR, dtc[i].getSelector(), expr ) );
           }
           patexprs.push_back( MK_EXPR( CVC4::kind::APPLY_UF, aargs ) );
           patconds.push_back( MK_EXPR( CVC4::kind::APPLY_TESTER, dtc.getTester(), expr ) );
         }
         RPAREN_TOK
         { PARSER_STATE->popScope(); }
       | LPAREN_TOK symbol[name,CHECK_DECLARED,SYM_VARIABLE] {
           f = PARSER_STATE->getVariable(name);
           type = f.getType();
           if( !type.isConstructor() || !((ConstructorType)type).getArgTypes().empty() ){
             PARSER_STATE->parseError("Must apply constructors of arity greater than 0 to arguments in pattern.");
           }
         }
         term[f3, f2] {
           const DatatypeConstructor& dtc = Datatype::datatypeOf(f)[Datatype::indexOf(f)];
           patexprs.push_back( f3 );
           patconds.push_back( MK_EXPR( CVC4::kind::APPLY_TESTER, dtc.getTester(), expr ) );
         }
         RPAREN_TOK
    )+
    RPAREN_TOK RPAREN_TOK  {
      if( match_vindex==-1 ){
        const Datatype& dt = ((DatatypeType)expr.getType()).getDatatype();
        std::map< unsigned, bool > processed;
        unsigned count = 0;
        //ensure that all datatype constructors are matched (to ensure exhaustiveness)
        for( unsigned i=0; i<patconds.size(); i++ ){
          unsigned curr_index = Datatype::indexOf(patconds[i].getOperator());
          if( curr_index<0 && curr_index>=dt.getNumConstructors() ){
            PARSER_STATE->parseError("Pattern is not legal for the head of a match.");
          }
          if( processed.find( curr_index )==processed.end() ){
            processed[curr_index] = true;
            count++;
          }
        }
        if( count!=dt.getNumConstructors() ){
          PARSER_STATE->parseError("Patterns are not exhaustive in a match construct.");
        }
      }
      //now, make the ITE
      int end_index = match_vindex==-1 ? patexprs.size()-1 : match_vindex;
      bool first_time = true;
      for( int index = end_index; index>=0; index-- ){
        if( first_time ){
          expr = patexprs[index];
          first_time = false;
        }else{
          expr = MK_EXPR( CVC4::kind::ITE, patconds[index], patexprs[index], expr );
        }
      }
    }

    /* attributed expressions */
  | LPAREN_TOK ATTRIBUTE_TOK term[expr, f2]
    ( attribute[expr, attexpr, attr]
      { if( ! attexpr.isNull()) {
          patexprs.push_back( attexpr );
        }
      }
    )+ RPAREN_TOK
    {
      if(attr == ":rewrite-rule") {
        Expr guard;
        Expr body;
        if(expr[1].getKind() == kind::IMPLIES ||
           expr[1].getKind() == kind::EQUAL) {
          guard = expr[0];
          body = expr[1];
        } else {
          guard = MK_CONST(bool(true));
          body = expr;
        }
        expr2 = guard;
        args.push_back(body[0]);
        args.push_back(body[1]);
        if(!f2.isNull()) {
          args.push_back(f2);
        }

        if( body.getKind()==kind::IMPLIES ){
          kind = kind::RR_DEDUCTION;
        }else if( body.getKind()==kind::EQUAL ){
          kind = body[0].getType().isBoolean() ? kind::RR_REDUCTION : kind::RR_REWRITE;
        }else{
          PARSER_STATE->parseError("Error parsing rewrite rule.");
        }
        expr = MK_EXPR( kind, args );
      } else if(! patexprs.empty()) {
        if( !f2.isNull() && f2.getKind()==kind::INST_PATTERN_LIST ){
          for( size_t i=0; i<f2.getNumChildren(); i++ ){
            if( f2[i].getKind()==kind::INST_PATTERN ){
              patexprs.push_back( f2[i] );
            }else{
              std::stringstream ss;
              ss << "warning: rewrite rules do not support " << f2[i]
                 << " within instantiation pattern list";
              PARSER_STATE->warning(ss.str());
            }
          }
        }
        expr2 = MK_EXPR(kind::INST_PATTERN_LIST, patexprs);
      } else {
        expr2 = f2;
      }
    }
  | /* lambda */
    LPAREN_TOK HO_LAMBDA_TOK
    LPAREN_TOK sortedVarList[sortedVarNames] RPAREN_TOK
    {
      PARSER_STATE->pushScope(true);
      for(const std::pair<std::string, CVC4::Type>& svn : sortedVarNames){
        args.push_back(PARSER_STATE->mkBoundVar(svn.first, svn.second));
      }
      Expr bvl = MK_EXPR(kind::BOUND_VAR_LIST, args);
      args.clear();
      args.push_back(bvl);
    }
    term[f, f2] RPAREN_TOK
    {
      args.push_back( f );
      PARSER_STATE->popScope();
      expr = MK_EXPR( CVC4::kind::LAMBDA, args );
    }

  | LPAREN_TOK TUPLE_CONST_TOK termList[args,expr] RPAREN_TOK
  {
    std::vector<api::Sort> sorts;
    std::vector<api::Term> terms;
    for (const Expr& arg : args)
    {
      sorts.emplace_back(arg.getType());
      terms.emplace_back(arg);
    }
    expr = SOLVER->mkTuple(sorts, terms).getExpr();
  }
  | /* an atomic term (a term with no subterms) */
    termAtomic[atomTerm] { expr = atomTerm.getExpr(); }
  ;


/**
 * Matches an atomic term (a term with no subterms).
 * @return the expression expr representing the term or formula.
 */
termAtomic[CVC4::api::Term& atomTerm]
@init {
  Type type;
  Type type2;
  std::string s;
}
    /* constants */
  : INTEGER_LITERAL
    {
      std::string intStr = AntlrInput::tokenText($INTEGER_LITERAL);
      atomTerm = SOLVER->mkReal(intStr);
    }
  | DECIMAL_LITERAL
<<<<<<< HEAD
    { // FIXME: This doesn't work because an SMT rational is not a
      // valid GMP rational string
      expr = MK_CONST( AntlrInput::tokenToRational($DECIMAL_LITERAL) );
      if(expr.getType().isInteger()) {
        // Must cast to Real to ensure correct type is passed to parametric type constructors.
        // We do this cast using division with 1.
        // This has the advantage wrt using TO_REAL since (constant) division is always included in the theory.
        expr = MK_EXPR(kind::DIVISION, expr, MK_CONST(Rational(1)));
      }
    }

  | LPAREN_TOK INDEX_TOK
    ( bvLit=SIMPLE_SYMBOL size=INTEGER_LITERAL
      { if(AntlrInput::tokenText($bvLit).find("bv") == 0) {
           expr = MK_CONST( AntlrInput::tokenToBitvector($bvLit, $size) );
        } else {
=======
    {
      std::string realStr = AntlrInput::tokenText($DECIMAL_LITERAL);
      atomTerm = SOLVER->ensureTermSort(SOLVER->mkReal(realStr),
                                        SOLVER->getRealSort());
    }

  // Pi constant
  | REAL_PI_TOK { atomTerm = SOLVER->mkPi(); }

  // Constants using indexed identifiers, e.g. (_ +oo 8 24) (positive infinity
  // as a 32-bit floating-point constant)
  | LPAREN_TOK INDEX_TOK 
    ( bvLit=SIMPLE_SYMBOL size=INTEGER_LITERAL 
      {
        if(AntlrInput::tokenText($bvLit).find("bv") == 0)
        {
          std::string bvStr = AntlrInput::tokenTextSubstr($bvLit, 2);
          uint32_t bvSize = AntlrInput::tokenToUnsigned($size);
          atomTerm = SOLVER->mkBitVector(bvSize, bvStr, 10);
        }
        else
        {
>>>>>>> 1694c6b4
           PARSER_STATE->parseError("Unexpected symbol `" +
                                    AntlrInput::tokenText($bvLit) + "'");
        }
      }

    // Floating-point constants
    | FP_PINF_TOK eb=INTEGER_LITERAL sb=INTEGER_LITERAL
      {
        atomTerm = SOLVER->mkPosInf(AntlrInput::tokenToUnsigned($eb),
                                AntlrInput::tokenToUnsigned($sb));
      }
    | FP_NINF_TOK eb=INTEGER_LITERAL sb=INTEGER_LITERAL
      {
        atomTerm = SOLVER->mkNegInf(AntlrInput::tokenToUnsigned($eb),
                                AntlrInput::tokenToUnsigned($sb));
      }
    | FP_NAN_TOK eb=INTEGER_LITERAL sb=INTEGER_LITERAL
      {
        atomTerm = SOLVER->mkNaN(AntlrInput::tokenToUnsigned($eb),
                             AntlrInput::tokenToUnsigned($sb));
      }
    | FP_PZERO_TOK eb=INTEGER_LITERAL sb=INTEGER_LITERAL
      {
        atomTerm = SOLVER->mkPosZero(AntlrInput::tokenToUnsigned($eb),
                                 AntlrInput::tokenToUnsigned($sb));
      }
    | FP_NZERO_TOK eb=INTEGER_LITERAL sb=INTEGER_LITERAL
      {
        atomTerm = SOLVER->mkNegZero(AntlrInput::tokenToUnsigned($eb),
                                 AntlrInput::tokenToUnsigned($sb));
      }

    // Empty heap constant in seperation logic
    | EMP_TOK
      sortSymbol[type,CHECK_DECLARED]
      sortSymbol[type2,CHECK_DECLARED]
      {
        api::Term v1 = SOLVER->mkConst(api::Sort(type), "_emp1");
        api::Term v2 = SOLVER->mkConst(api::Sort(type2), "_emp2");
        atomTerm = SOLVER->mkTerm(api::SEP_EMP, v1, v2);
      }

    // NOTE: Theory parametric constants go here
    )
    RPAREN_TOK

  // Bit-vector constants
  | HEX_LITERAL
  {
    assert(AntlrInput::tokenText($HEX_LITERAL).find("#x") == 0);
    std::string hexStr = AntlrInput::tokenTextSubstr($HEX_LITERAL, 2);
    atomTerm = SOLVER->mkBitVector(hexStr, 16);
    }
  | BINARY_LITERAL
    {
      assert(AntlrInput::tokenText($BINARY_LITERAL).find("#b") == 0);
      std::string binStr = AntlrInput::tokenTextSubstr($BINARY_LITERAL, 2);
      atomTerm = SOLVER->mkBitVector(binStr, 2);
    }

  // Floating-point rounding mode constants
  | FP_RNE_TOK      { atomTerm = SOLVER->mkRoundingMode(api::ROUND_NEAREST_TIES_TO_EVEN); }
  | FP_RNA_TOK      { atomTerm = SOLVER->mkRoundingMode(api::ROUND_NEAREST_TIES_TO_AWAY); }
  | FP_RTP_TOK      { atomTerm = SOLVER->mkRoundingMode(api::ROUND_TOWARD_POSITIVE); }
  | FP_RTN_TOK      { atomTerm = SOLVER->mkRoundingMode(api::ROUND_TOWARD_NEGATIVE); }
  | FP_RTZ_TOK      { atomTerm = SOLVER->mkRoundingMode(api::ROUND_TOWARD_ZERO); }
  | FP_RNE_FULL_TOK { atomTerm = SOLVER->mkRoundingMode(api::ROUND_NEAREST_TIES_TO_EVEN); }
  | FP_RNA_FULL_TOK { atomTerm = SOLVER->mkRoundingMode(api::ROUND_NEAREST_TIES_TO_AWAY); }
  | FP_RTP_FULL_TOK { atomTerm = SOLVER->mkRoundingMode(api::ROUND_TOWARD_POSITIVE); }
  | FP_RTN_FULL_TOK { atomTerm = SOLVER->mkRoundingMode(api::ROUND_TOWARD_NEGATIVE); }
  | FP_RTZ_FULL_TOK { atomTerm = SOLVER->mkRoundingMode(api::ROUND_TOWARD_ZERO); }

  // String constant
  | str[s,false] { atomTerm = SOLVER->mkString(s, true); }

  // Regular expression constants
  | RENOSTR_TOK { atomTerm = SOLVER->mkRegexpEmpty(); }
  | REALLCHAR_TOK { atomTerm = SOLVER->mkRegexpSigma(); }

  // Set constants
  | EMPTYSET_TOK { atomTerm = SOLVER->mkEmptySet(SOLVER->getNullSort()); }
  | UNIVSET_TOK
    {
      // the Boolean sort is a placeholder here since we don't have type info
      // without type annotation
      atomTerm = SOLVER->mkUniverseSet(SOLVER->getBooleanSort());
    }

  // Separation logic constants
  | NILREF_TOK
    {
      // the Boolean sort is a placeholder here since we don't have type info
      // without type annotation
      atomTerm = SOLVER->mkSepNil(SOLVER->getBooleanSort());
    }

<<<<<<< HEAD
  | EMPTYSET_TOK
    { expr = MK_CONST( ::CVC4::EmptySet(Type())); }

  | UNIVSET_TOK
    { //booleanType is placeholder here since we don't have type info without type annotation
      expr = EXPR_MANAGER->mkNullaryOperator(EXPR_MANAGER->booleanType(), kind::UNIVERSE_SET); }

  | NILREF_TOK
    { //booleanType is placeholder here since we don't have type info without type annotation
      expr = EXPR_MANAGER->mkNullaryOperator(EXPR_MANAGER->booleanType(), kind::SEP_NIL); }
    // NOTE: Theory constants go here

=======
  // NOTE: Theory constants go here
    
  // Empty tuple constant
>>>>>>> 1694c6b4
  | TUPLE_CONST_TOK
    {
      atomTerm = SOLVER->mkTuple(std::vector<api::Sort>(),
                                 std::vector<api::Term>());
    }
<<<<<<< HEAD

=======
>>>>>>> 1694c6b4
  ;

/**
 * Read attribute
 */
attribute[CVC4::Expr& expr, CVC4::Expr& retExpr, std::string& attr]
@init {
  SExpr sexpr;
  Expr patexpr;
  std::vector<Expr> patexprs;
  Expr e2;
  bool hasValue = false;
}
  : KEYWORD ( simpleSymbolicExprNoKeyword[sexpr] { hasValue = true; } )?
  {
    attr = AntlrInput::tokenText($KEYWORD);
    // EXPR_MANAGER->setNamedAttribute( expr, attr );
    if(attr == ":rewrite-rule") {
      if(hasValue) {
        std::stringstream ss;
        ss << "warning: Attribute " << attr
           << " does not take a value (ignoring)";
        PARSER_STATE->warning(ss.str());
      }
      // do nothing
    }
    else if (attr==":axiom" || attr==":conjecture" || attr==":fun-def")
    {
      if(hasValue) {
        std::stringstream ss;
        ss << "warning: Attribute " << attr
           << " does not take a value (ignoring)";
        PARSER_STATE->warning(ss.str());
      }
      Expr avar;
      bool success = true;
      std::string attr_name = attr;
      attr_name.erase( attr_name.begin() );
      if( attr==":fun-def" ){
        if( expr.getKind()!=kind::EQUAL || expr[0].getKind()!=kind::APPLY_UF ){
          success = false;
        }else{
          FunctionType t = (FunctionType)expr[0].getOperator().getType();
          for( unsigned i=0; i<expr[0].getNumChildren(); i++ ){
            if( expr[0][i].getKind() != kind::BOUND_VARIABLE ||
                expr[0][i].getType() != t.getArgTypes()[i] ){
              success = false;
              break;
            }else{
              for( unsigned j=0; j<i; j++ ){
                if( expr[0][j]==expr[0][i] ){
                  success = false;
                  break;
                }
              }
            }
          }
        }
        if( !success ){
          std::stringstream ss;
          ss << "warning: Function definition should be an equality whose LHS "
             << "is an uninterpreted function applied to unique variables.";
          PARSER_STATE->warning(ss.str());
        }else{
          avar = expr[0];
        }
      }else{
        Type t = EXPR_MANAGER->booleanType();
        avar = PARSER_STATE->mkVar(attr_name, t);
      }
      if( success ){
        //Will set the attribute on auxiliary var (preserves attribute on
        //formula through rewriting).
        retExpr = MK_EXPR(kind::INST_ATTRIBUTE, avar);
        Command* c = new SetUserAttributeCommand( attr_name, avar );
        c->setMuted(true);
        PARSER_STATE->preemptCommand(c);
      }
    } else {
      PARSER_STATE->attributeNotSupported(attr);
    }
  }
  | ATTRIBUTE_PATTERN_TOK LPAREN_TOK
    ( term[patexpr, e2]
      { patexprs.push_back( patexpr ); }
    )+ RPAREN_TOK
    {
      attr = std::string(":pattern");
      retExpr = MK_EXPR(kind::INST_PATTERN, patexprs);
    }
  | ATTRIBUTE_NO_PATTERN_TOK term[patexpr, e2]
    {
      attr = std::string(":no-pattern");
      retExpr = MK_EXPR(kind::INST_NO_PATTERN, patexpr);
    }
  | tok=( ATTRIBUTE_INST_LEVEL | ATTRIBUTE_RR_PRIORITY ) INTEGER_LITERAL
    {
      Expr n = MK_CONST( AntlrInput::tokenToInteger($INTEGER_LITERAL) );
      std::vector<Expr> values;
      values.push_back( n );
      std::string attr_name(AntlrInput::tokenText($tok));
      attr_name.erase( attr_name.begin() );
      Type t = EXPR_MANAGER->booleanType();
      Expr avar = PARSER_STATE->mkVar(attr_name, t);
      retExpr = MK_EXPR(kind::INST_ATTRIBUTE, avar);
      Command* c = new SetUserAttributeCommand( attr_name, avar, values );
      c->setMuted(true);
      PARSER_STATE->preemptCommand(c);
    }
  | ATTRIBUTE_NAMED_TOK symbolicExpr[sexpr]
    {
      attr = std::string(":named");
      if(!sexpr.isKeyword()) {
        PARSER_STATE->parseError("improperly formed :named annotation");
      }
      std::string name = sexpr.getValue();
      PARSER_STATE->checkUserSymbol(name);
      // ensure expr is a closed subterm
      std::set<Expr> freeVars;
      if(!isClosed(expr, freeVars)) {
        assert(!freeVars.empty());
        std::stringstream ss;
        ss << ":named annotations can only name terms that are closed; this "
           << "one contains free variables:";
        for(std::set<Expr>::const_iterator i = freeVars.begin();
            i != freeVars.end(); ++i) {
          ss << " " << *i;
        }
        PARSER_STATE->parseError(ss.str());
      }
      // check that sexpr is a fresh function symbol, and reserve it
      PARSER_STATE->reserveSymbolAtAssertionLevel(name);
      // define it
      Expr func = PARSER_STATE->mkFunction(name, expr.getType());
      // remember the last term to have been given a :named attribute
      PARSER_STATE->setLastNamedTerm(expr, name);
      // bind name to expr with define-fun
      Command* c =
        new DefineNamedFunctionCommand(name, func, std::vector<Expr>(), expr);
      c->setMuted(true);
      PARSER_STATE->preemptCommand(c);
    }
  ;

/**
 * Matches a bit-vector operator (the ones parametrized by numbers)
 */
indexedFunctionName[CVC4::Expr& op, CVC4::Kind& kind]
@init {
  Expr expr;
  Expr expr2;
}
  : LPAREN_TOK INDEX_TOK
    ( 'extract' n1=INTEGER_LITERAL n2=INTEGER_LITERAL
      { op = MK_CONST(BitVectorExtract(AntlrInput::tokenToUnsigned($n1),
                                       AntlrInput::tokenToUnsigned($n2))); }
    | 'repeat' n=INTEGER_LITERAL
      { op = MK_CONST(BitVectorRepeat(AntlrInput::tokenToUnsigned($n))); }
    | 'zero_extend' n=INTEGER_LITERAL
      { op = MK_CONST(BitVectorZeroExtend(AntlrInput::tokenToUnsigned($n))); }
    | 'sign_extend' n=INTEGER_LITERAL
      { op = MK_CONST(BitVectorSignExtend(AntlrInput::tokenToUnsigned($n))); }
    | 'rotate_left' n=INTEGER_LITERAL
      { op = MK_CONST(BitVectorRotateLeft(AntlrInput::tokenToUnsigned($n))); }
    | 'rotate_right' n=INTEGER_LITERAL
      { op = MK_CONST(BitVectorRotateRight(AntlrInput::tokenToUnsigned($n))); }
    | DIVISIBLE_TOK n=INTEGER_LITERAL
      { op = MK_CONST(Divisible(AntlrInput::tokenToUnsigned($n))); }
    | INT2BV_TOK n=INTEGER_LITERAL
      { op = MK_CONST(IntToBitVector(AntlrInput::tokenToUnsigned($n)));
        if(PARSER_STATE->strictModeEnabled()) {
          PARSER_STATE->parseError(
              "bv2nat and int2bv are not part of SMT-LIB, and aren't available "
              "in SMT-LIB strict compliance mode");
        } }
    | FP_TO_FP_TOK eb=INTEGER_LITERAL sb=INTEGER_LITERAL
      { op = MK_CONST(FloatingPointToFPGeneric(
                AntlrInput::tokenToUnsigned($eb),
                AntlrInput::tokenToUnsigned($sb)));
      }
    | FP_TO_FPBV_TOK eb=INTEGER_LITERAL sb=INTEGER_LITERAL
      { op = MK_CONST(FloatingPointToFPIEEEBitVector(
                AntlrInput::tokenToUnsigned($eb),
                AntlrInput::tokenToUnsigned($sb)));
      }
    | FP_TO_FPFP_TOK eb=INTEGER_LITERAL sb=INTEGER_LITERAL
      { op = MK_CONST(FloatingPointToFPFloatingPoint(
                AntlrInput::tokenToUnsigned($eb),
                AntlrInput::tokenToUnsigned($sb)));
      }
    | FP_TO_FPR_TOK eb=INTEGER_LITERAL sb=INTEGER_LITERAL
      { op = MK_CONST(FloatingPointToFPReal(AntlrInput::tokenToUnsigned($eb),
                                            AntlrInput::tokenToUnsigned($sb)));
      }
    | FP_TO_FPS_TOK eb=INTEGER_LITERAL sb=INTEGER_LITERAL
      { op = MK_CONST(FloatingPointToFPSignedBitVector(
                AntlrInput::tokenToUnsigned($eb),
                AntlrInput::tokenToUnsigned($sb)));
      }
    | FP_TO_FPU_TOK eb=INTEGER_LITERAL sb=INTEGER_LITERAL
      { op = MK_CONST(FloatingPointToFPUnsignedBitVector(
                AntlrInput::tokenToUnsigned($eb),
                AntlrInput::tokenToUnsigned($sb)));
      }
    | FP_TO_UBV_TOK m=INTEGER_LITERAL
      { op = MK_CONST(FloatingPointToUBV(AntlrInput::tokenToUnsigned($m))); }
    | FP_TO_SBV_TOK m=INTEGER_LITERAL
      { op = MK_CONST(FloatingPointToSBV(AntlrInput::tokenToUnsigned($m))); }
    | TESTER_TOK term[expr, expr2] {
        if( expr.getKind()==kind::APPLY_CONSTRUCTOR && expr.getNumChildren()==0 ){
          //for nullary constructors, must get the operator
          expr = expr.getOperator();
        }
        if( !expr.getType().isConstructor() ){
          PARSER_STATE->parseError("Bad syntax for test (_ is X), X must be a constructor.");
        }
        op = Datatype::datatypeOf(expr)[Datatype::indexOf(expr)].getTester();
        kind = CVC4::kind::APPLY_TESTER;
      }
    | TUPLE_SEL_TOK m=INTEGER_LITERAL {
        kind = CVC4::kind::APPLY_SELECTOR;
        //put m in op so that the caller (termNonVariable) can deal with this case
        op = MK_CONST(Rational(AntlrInput::tokenToUnsigned($m)));
      }
    | badIndexedFunctionName
    )
    RPAREN_TOK
  ;

/**
 * Matches an erroneous indexed function name (and args) for better
 * error reporting.
 */
badIndexedFunctionName
@declarations {
  std::string name;
}
  : id=(SIMPLE_SYMBOL | QUOTED_SYMBOL | UNTERMINATED_QUOTED_SYMBOL)
    { PARSER_STATE->parseError(std::string("Unknown indexed function `") +
          AntlrInput::tokenText($id) + "'");
    }
  ;

/**
 * Matches a sequence of terms and puts them into the formulas
 * vector.
 * @param formulas the vector to fill with terms
 * @param expr an Expr reference for the elements of the sequence
 */
/* NOTE: We pass an Expr in here just to avoid allocating a fresh Expr every
 * time through this rule. */
termList[std::vector<CVC4::Expr>& formulas, CVC4::Expr& expr]
@declarations {
  Expr expr2;
}
  : ( term[expr, expr2] { formulas.push_back(expr); } )+
  ;

/**
 * Matches a string, and strips off the quotes.
 */
str[std::string& s, bool fsmtlib]
  : STRING_LITERAL
    {
      s = AntlrInput::tokenText($STRING_LITERAL);
      /* strip off the quotes */
      s = s.substr(1, s.size() - 2);
      for (size_t i = 0; i < s.size(); i++)
      {
        if ((unsigned)s[i] > 127 && !isprint(s[i]))
        {
          PARSER_STATE->parseError(
              "Extended/unprintable characters are not "
              "part of SMT-LIB, and they must be encoded "
              "as escape sequences");
        }
      }
      if (fsmtlib || PARSER_STATE->escapeDupDblQuote())
      {
        char* p_orig = strdup(s.c_str());
        char *p = p_orig, *q = p_orig;
        while (*q != '\0')
        {
          if (PARSER_STATE->escapeDupDblQuote() && *q == '"')
          {
            // Handle SMT-LIB >=2.5 standard escape '""'.
            ++q;
            assert(*q == '"');
          }
          else if (!PARSER_STATE->escapeDupDblQuote() && *q == '\\')
          {
            ++q;
            // Handle SMT-LIB 2.0 standard escapes '\\' and '\"'.
            if (*q != '\\' && *q != '"')
            {
              assert(*q != '\0');
              *p++ = '\\';
            }
          }
          *p++ = *q++;
        }
        *p = '\0';
        s = p_orig;
        free(p_orig);
      }
    }
  ;

/**
 * Matches a builtin operator symbol and sets kind to its associated Expr kind.
 */
builtinOp[CVC4::Kind& kind]
@init {
  Debug("parser") << "builtin: " << AntlrInput::tokenText(LT(1)) << std::endl;
}
  : NOT_TOK      { $kind = CVC4::kind::NOT;     }
  | IMPLIES_TOK  { $kind = CVC4::kind::IMPLIES; }
  | AND_TOK      { $kind = CVC4::kind::AND;     }
  | OR_TOK       { $kind = CVC4::kind::OR;      }
  | XOR_TOK      { $kind = CVC4::kind::XOR;     }
  | EQUAL_TOK    { $kind = CVC4::kind::EQUAL;   }
  | DISTINCT_TOK { $kind = CVC4::kind::DISTINCT; }
  | ITE_TOK      { $kind = CVC4::kind::ITE; }
  | GREATER_THAN_TOK
                 { $kind = CVC4::kind::GT; }
  | GREATER_THAN_EQUAL_TOK
                 { $kind = CVC4::kind::GEQ; }
  | LESS_THAN_EQUAL_TOK
                 { $kind = CVC4::kind::LEQ; }
  | LESS_THAN_TOK
                 { $kind = CVC4::kind::LT; }
  | PLUS_TOK     { $kind = CVC4::kind::PLUS; }
  | MINUS_TOK    { $kind = CVC4::kind::MINUS; }
  | STAR_TOK     { $kind = CVC4::kind::MULT; }
  | DIV_TOK      { $kind = CVC4::kind::DIVISION; }

  | BV2NAT_TOK
    { $kind = CVC4::kind::BITVECTOR_TO_NAT;
      if(PARSER_STATE->strictModeEnabled()) {
        PARSER_STATE->parseError("bv2nat and int2bv are not part of SMT-LIB, "
                                 "and aren't available in SMT-LIB strict "
                                 "compliance mode");
      }
    }

  | DTSIZE_TOK       { $kind = CVC4::kind::DT_SIZE; }
  | FMFCARD_TOK      { $kind = CVC4::kind::CARDINALITY_CONSTRAINT; }
  | FMFCARDVAL_TOK   { $kind = CVC4::kind::CARDINALITY_VALUE; }
  | INST_CLOSURE_TOK { $kind = CVC4::kind::INST_CLOSURE; }

  // NOTE: Theory operators no longer go here, add to smt2.cpp. Only
  // special cases may go here. When this comment was written (2015
  // Apr), the special cases were: core theory operators, arith
  // operators which start with symbols like * / + >= etc, quantifier
  // theory operators, and operators which depended on parser's state
  // to accept or reject.
  ;

quantOp[CVC4::Kind& kind]
@init {
  Debug("parser") << "quant: " << AntlrInput::tokenText(LT(1)) << std::endl;
}
  : EXISTS_TOK    { $kind = CVC4::kind::EXISTS; }
  | FORALL_TOK    { $kind = CVC4::kind::FORALL; }
  ;

/**
 * Matches a (possibly undeclared) function symbol (returning the string)
 * @param check what kind of check to do with the symbol
 */
functionName[std::string& name, CVC4::parser::DeclarationCheck check]
  : symbol[name,check,SYM_VARIABLE]
  ;

/**
 * Matches a sequence of sort symbols and fills them into the given
 * vector.
 */
sortList[std::vector<CVC4::Type>& sorts]
@declarations {
  Type t;
}
  : ( sortSymbol[t,CHECK_DECLARED] { sorts.push_back(t); } )*
  ;

nonemptySortList[std::vector<CVC4::Type>& sorts]
@declarations {
  Type t;
}
  : ( sortSymbol[t,CHECK_DECLARED] { sorts.push_back(t); } )+
  ;

/**
 * Matches a sequence of (variable,sort) symbol pairs and fills them
 * into the given vector.
 */
sortedVarList[std::vector<std::pair<std::string, CVC4::Type> >& sortedVars]
@declarations {
  std::string name;
  Type t;
}
  : ( LPAREN_TOK symbol[name,CHECK_NONE,SYM_VARIABLE]
      sortSymbol[t,CHECK_DECLARED] RPAREN_TOK
      { sortedVars.push_back(make_pair(name, t)); }
    )*
  ;

/**
 * Matches the sort symbol, which can be an arbitrary symbol.
 * @param check the check to perform on the name
 */
sortName[std::string& name, CVC4::parser::DeclarationCheck check]
  : symbol[name,check,SYM_SORT]
  ;

sortSymbol[CVC4::Type& t, CVC4::parser::DeclarationCheck check]
@declarations {
  std::string name;
  std::vector<CVC4::Type> args;
  std::vector<uint64_t> numerals;
  bool indexed = false;
}
  : sortName[name,CHECK_NONE]
    {
      if(check == CHECK_DECLARED || PARSER_STATE->isDeclared(name, SYM_SORT)) {
        t = PARSER_STATE->getSort(name);
      } else {
        t = PARSER_STATE->mkUnresolvedType(name);
      }
    }
  | LPAREN_TOK (INDEX_TOK {indexed = true;} | {indexed = false;})
    symbol[name,CHECK_NONE,SYM_SORT]
    ( nonemptyNumeralList[numerals]
      { // allow sygus inputs to elide the `_'
        if( !indexed && !PARSER_STATE->sygus() ) {
          std::stringstream ss;
          ss << "SMT-LIB requires use of an indexed sort here, e.g. (_ " << name
             << " ...)";
          PARSER_STATE->parseError(ss.str());
        }
        if( name == "BitVec" ) {
          if( numerals.size() != 1 ) {
            PARSER_STATE->parseError("Illegal bitvector type.");
          }
          if(numerals.front() == 0) {
            PARSER_STATE->parseError("Illegal bitvector size: 0");
          }
          t = EXPR_MANAGER->mkBitVectorType(numerals.front());
        } else if ( name == "FloatingPoint" ) {
          if( numerals.size() != 2 ) {
            PARSER_STATE->parseError("Illegal floating-point type.");
          }
          if(!validExponentSize(numerals[0])) {
            PARSER_STATE->parseError("Illegal floating-point exponent size");
          }
          if(!validSignificandSize(numerals[1])) {
            PARSER_STATE->parseError("Illegal floating-point significand size");
          }
          t = EXPR_MANAGER->mkFloatingPointType(numerals[0],numerals[1]);
        } else {
          std::stringstream ss;
          ss << "unknown indexed sort symbol `" << name << "'";
          PARSER_STATE->parseError(ss.str());
        }
      }
    | sortList[args]
      { if( indexed ) {
          std::stringstream ss;
          ss << "Unexpected use of indexing operator `_' before `" << name
             << "', try leaving it out";
          PARSER_STATE->parseError(ss.str());
        }
        if(args.empty()) {
          PARSER_STATE->parseError("Extra parentheses around sort name not "
                                   "permitted in SMT-LIB");
        } else if(name == "Array" &&
           PARSER_STATE->isTheoryEnabled(Smt2::THEORY_ARRAYS) ) {
          if(args.size() != 2) {
            PARSER_STATE->parseError("Illegal array type.");
          }
          t = EXPR_MANAGER->mkArrayType( args[0], args[1] );
        } else if(name == "Set" &&
                  PARSER_STATE->isTheoryEnabled(Smt2::THEORY_SETS) ) {
          if(args.size() != 1) {
            PARSER_STATE->parseError("Illegal set type.");
          }
          t = EXPR_MANAGER->mkSetType( args[0] );
        } else if(name == "Tuple") {
          t = EXPR_MANAGER->mkTupleType(args);
        } else if(check == CHECK_DECLARED ||
                  PARSER_STATE->isDeclared(name, SYM_SORT)) {
          t = PARSER_STATE->getSort(name, args);
        } else {
          // make unresolved type
          if(args.empty()) {
            t = PARSER_STATE->mkUnresolvedType(name);
            Debug("parser-param") << "param: make unres type " << name
                                  << std::endl;
          } else {
            t = PARSER_STATE->mkUnresolvedTypeConstructor(name,args);
            t = SortConstructorType(t).instantiate( args );
            Debug("parser-param")
                << "param: make unres param type " << name << " " << args.size()
                << " " << PARSER_STATE->getArity( name ) << std::endl;
          }
        }
      }
    ) RPAREN_TOK
  | LPAREN_TOK HO_ARROW_TOK sortList[args] RPAREN_TOK
    {
      if(args.size()<2) {
        PARSER_STATE->parseError("Arrow types must have at least 2 arguments");
      }
      //flatten the type
      Type rangeType = args.back();
      args.pop_back();
      t = PARSER_STATE->mkFlatFunctionType( args, rangeType );
    }
  ;

/**
 * Matches a list of symbols, with check and type arguments as for the
 * symbol[] rule below.
 */
symbolList[std::vector<std::string>& names,
           CVC4::parser::DeclarationCheck check,
           CVC4::parser::SymbolType type]
@declarations {
  std::string id;
}
  : ( symbol[id,check,type] { names.push_back(id); } )*
  ;

/**
 * Matches an symbol and sets the string reference parameter id.
 * @param id string to hold the symbol
 * @param check what kinds of check to do on the symbol
 * @param type the intended namespace for the symbol
 */
symbol[std::string& id,
       CVC4::parser::DeclarationCheck check,
       CVC4::parser::SymbolType type]
  : SIMPLE_SYMBOL
    { id = AntlrInput::tokenText($SIMPLE_SYMBOL);
      if(!PARSER_STATE->isAbstractValue(id)) {
        // if an abstract value, SmtEngine handles declaration
        PARSER_STATE->checkDeclaration(id, check, type);
      }
    }
  | ( 'repeat' { id = "repeat"; }
    /* these are keywords in SyGuS but we don't want to inhibit their
     * use as symbols in SMT-LIB */
    | SET_OPTIONS_TOK { id = "set-options"; }
    | DECLARE_VAR_TOK { id = "declare-var"; }
    | DECLARE_PRIMED_VAR_TOK { id = "declare-primed-var"; }
    | SYNTH_FUN_TOK { id = "synth-fun"; }
    | SYNTH_INV_TOK { id = "synth-inv"; }
    | CONSTRAINT_TOK { id = "constraint"; }
    | INV_CONSTRAINT_TOK { id = "inv-constraint"; }
    | CHECK_SYNTH_TOK { id = "check-synth"; }
    )
    { PARSER_STATE->checkDeclaration(id, check, type); }
  | QUOTED_SYMBOL
    { id = AntlrInput::tokenText($QUOTED_SYMBOL);
      /* strip off the quotes */
      id = id.substr(1, id.size() - 2);
      if(!PARSER_STATE->isAbstractValue(id)) {
        // if an abstract value, SmtEngine handles declaration
        PARSER_STATE->checkDeclaration(id, check, type);
      }
    }
  | UNTERMINATED_QUOTED_SYMBOL
    ( EOF
      { PARSER_STATE->unexpectedEOF("unterminated |quoted| symbol"); }
    | '\\'
      { PARSER_STATE->unexpectedEOF("backslash not permitted in |quoted| "
                                    "symbol"); }
    )
  ;

/**
 * Matches a nonempty list of numerals.
 * @param numerals the (empty) vector to house the numerals.
 */
nonemptyNumeralList[std::vector<uint64_t>& numerals]
  : ( INTEGER_LITERAL
      { numerals.push_back(AntlrInput::tokenToUnsigned($INTEGER_LITERAL)); }
    )+
  ;

/**
 * Parses a datatype definition
 */
datatypeDef[bool isCo, std::vector<CVC4::Datatype>& datatypes,
            std::vector< CVC4::Type >& params]
@init {
  std::string id;
}
    /* This really needs to be CHECK_NONE, or mutually-recursive
     * datatypes won't work, because this type will already be
     * "defined" as an unresolved type; don't worry, we check
     * below. */
  : symbol[id,CHECK_NONE,SYM_SORT] { PARSER_STATE->pushScope(true); }
   /* ( '[' symbol[id2,CHECK_UNDECLARED,SYM_SORT] {
        t = PARSER_STATE->mkSort(id2);
        params.push_back( t );
      }
      ( symbol[id2,CHECK_UNDECLARED,SYM_SORT] {
        t = PARSER_STATE->mkSort(id2);
        params.push_back( t ); }
      )* ']'
    )?*/ //AJR: this isn't necessary if we use z3's style
    { datatypes.push_back(Datatype(id,params,isCo));
      if(!PARSER_STATE->isUnresolvedType(id)) {
        // if not unresolved, must be undeclared
        PARSER_STATE->checkDeclaration(id, CHECK_UNDECLARED, SYM_SORT);
      }
    }
    ( LPAREN_TOK constructorDef[datatypes.back()] RPAREN_TOK )+
    { PARSER_STATE->popScope(); }
  ;

/**
 * Parses a constructor defintion for type
 */
constructorDef[CVC4::Datatype& type]
@init {
  std::string id;
  CVC4::DatatypeConstructor* ctor = NULL;
}
  : symbol[id,CHECK_NONE,SYM_VARIABLE]
    { // make the tester
      std::string testerId("is-");
      testerId.append(id);
      ctor = new CVC4::DatatypeConstructor(id, testerId);
    }
    ( LPAREN_TOK selector[*ctor] RPAREN_TOK )*
    { // make the constructor
      type.addConstructor(*ctor);
      Debug("parser-idt") << "constructor: " << id.c_str() << std::endl;
      delete ctor;
    }
  ;

selector[CVC4::DatatypeConstructor& ctor]
@init {
  std::string id;
  Type t, t2;
}
  : symbol[id,CHECK_NONE,SYM_SORT] sortSymbol[t,CHECK_NONE]
    { ctor.addArg(id, t);
      Debug("parser-idt") << "selector: " << id.c_str()
                          << " of type " << t << std::endl;
    }
  ;

// Base SMT-LIB tokens
ASSERT_TOK : 'assert';
CHECK_SAT_TOK : 'check-sat';
CHECK_SAT_ASSUMING_TOK : 'check-sat-assuming';
DECLARE_FUN_TOK : 'declare-fun';
DECLARE_SORT_TOK : 'declare-sort';
DEFINE_FUN_TOK : 'define-fun';
DEFINE_FUN_REC_TOK : 'define-fun-rec';
DEFINE_FUNS_REC_TOK : 'define-funs-rec';
DEFINE_SORT_TOK : 'define-sort';
GET_VALUE_TOK : 'get-value';
GET_ASSIGNMENT_TOK : 'get-assignment';
GET_ASSERTIONS_TOK : 'get-assertions';
GET_PROOF_TOK : 'get-proof';
GET_UNSAT_ASSUMPTIONS_TOK : 'get-unsat-assumptions';
GET_UNSAT_CORE_TOK : 'get-unsat-core';
EXIT_TOK : 'exit';
RESET_TOK : { PARSER_STATE->v2_5() }? 'reset';
RESET_ASSERTIONS_TOK : 'reset-assertions';
ITE_TOK : 'ite';
LET_TOK : { !PARSER_STATE->sygus() }? 'let';
SYGUS_LET_TOK : { PARSER_STATE->sygus() }? 'let';
ATTRIBUTE_TOK : '!';
LPAREN_TOK : '(';
RPAREN_TOK : ')';
INDEX_TOK : '_';
SET_LOGIC_TOK : 'set-logic';
SET_INFO_TOK : 'set-info';
META_INFO_TOK : 'meta-info';
GET_INFO_TOK : 'get-info';
SET_OPTION_TOK : 'set-option';
GET_OPTION_TOK : 'get-option';
PUSH_TOK : 'push';
POP_TOK : 'pop';
AS_TOK : 'as';
CONST_TOK : 'const';

// extended commands
DECLARE_CODATATYPE_TOK : { PARSER_STATE->v2_6() || PARSER_STATE->sygus() }? 'declare-codatatype';
DECLARE_DATATYPE_TOK : { PARSER_STATE->v2_6() || PARSER_STATE->sygus() }? 'declare-datatype';
DECLARE_DATATYPES_2_5_TOK : { !( PARSER_STATE->v2_6() || PARSER_STATE->sygus() ) }?'declare-datatypes';
DECLARE_DATATYPES_TOK : { PARSER_STATE->v2_6() || PARSER_STATE->sygus() }?'declare-datatypes';
DECLARE_CODATATYPES_2_5_TOK : { !( PARSER_STATE->v2_6() || PARSER_STATE->sygus() ) }?'declare-codatatypes';
DECLARE_CODATATYPES_TOK : { PARSER_STATE->v2_6() || PARSER_STATE->sygus() }?'declare-codatatypes';
PAR_TOK : { PARSER_STATE->v2_6() }?'par';
TESTER_TOK : { ( PARSER_STATE->v2_6() || PARSER_STATE->sygus() ) && PARSER_STATE->isTheoryEnabled(Smt2::THEORY_DATATYPES) }?'is';
MATCH_TOK : { ( PARSER_STATE->v2_6() || PARSER_STATE->sygus() ) && PARSER_STATE->isTheoryEnabled(Smt2::THEORY_DATATYPES) }?'match';
GET_MODEL_TOK : 'get-model';
ECHO_TOK : 'echo';
REWRITE_RULE_TOK : 'assert-rewrite';
REDUCTION_RULE_TOK : 'assert-reduction';
PROPAGATION_RULE_TOK : 'assert-propagation';
DECLARE_SORTS_TOK : 'declare-sorts';
DECLARE_FUNS_TOK : 'declare-funs';
DECLARE_PREDS_TOK : 'declare-preds';
DEFINE_TOK : 'define';
DECLARE_CONST_TOK : 'declare-const';
DEFINE_CONST_TOK : 'define-const';
SIMPLIFY_TOK : 'simplify';
INCLUDE_TOK : 'include';
GET_QE_TOK : 'get-qe';
GET_QE_DISJUNCT_TOK : 'get-qe-disjunct';
DECLARE_HEAP : 'declare-heap';
EMP_TOK : 'emp';

// SyGuS commands
SYNTH_FUN_TOK : 'synth-fun';
SYNTH_INV_TOK : 'synth-inv';
CHECK_SYNTH_TOK : 'check-synth';
DECLARE_VAR_TOK : 'declare-var';
DECLARE_PRIMED_VAR_TOK : 'declare-primed-var';
CONSTRAINT_TOK : 'constraint';
INV_CONSTRAINT_TOK : 'inv-constraint';
SET_OPTIONS_TOK : 'set-options';
SYGUS_CONSTANT_TOK : { PARSER_STATE->sygus() }? 'Constant';
SYGUS_VARIABLE_TOK : { PARSER_STATE->sygus() }? 'Variable';
SYGUS_INPUT_VARIABLE_TOK : { PARSER_STATE->sygus() }? 'InputVariable';
SYGUS_LOCAL_VARIABLE_TOK : { PARSER_STATE->sygus() }? 'LocalVariable';

// attributes
ATTRIBUTE_PATTERN_TOK : ':pattern';
ATTRIBUTE_NO_PATTERN_TOK : ':no-pattern';
ATTRIBUTE_NAMED_TOK : ':named';
ATTRIBUTE_INST_LEVEL : ':quant-inst-max-level';
ATTRIBUTE_RR_PRIORITY : ':rr-priority';

// operators (NOTE: theory symbols go here)
AMPERSAND_TOK     : '&';
AND_TOK           : 'and';
AT_TOK            : '@';
DISTINCT_TOK      : 'distinct';
DIV_TOK           : '/';
EQUAL_TOK         : '=';
EXISTS_TOK        : 'exists';
FORALL_TOK        : 'forall';
GREATER_THAN_TOK  : '>';
GREATER_THAN_EQUAL_TOK  : '>=';
IMPLIES_TOK       : '=>';
LESS_THAN_TOK     : '<';
LESS_THAN_EQUAL_TOK     : '<=';
MINUS_TOK         : '-';
NOT_TOK           : 'not';
OR_TOK            : 'or';
// PERCENT_TOK       : '%';
PLUS_TOK          : '+';
//POUND_TOK         : '#';
STAR_TOK          : '*';
// TILDE_TOK         : '~';
XOR_TOK           : 'xor';


DIVISIBLE_TOK : 'divisible';

BV2NAT_TOK : 'bv2nat';
INT2BV_TOK : 'int2bv';

RENOSTR_TOK : 're.nostr';
REALLCHAR_TOK : 're.allchar';

DTSIZE_TOK : 'dt.size';

FMFCARD_TOK : 'fmf.card';
FMFCARDVAL_TOK : 'fmf.card.val';

INST_CLOSURE_TOK : 'inst-closure';

EMPTYSET_TOK: { PARSER_STATE->isTheoryEnabled(Smt2::THEORY_SETS) }? 'emptyset';
UNIVSET_TOK: { PARSER_STATE->isTheoryEnabled(Smt2::THEORY_SETS) }? 'univset';
NILREF_TOK: { PARSER_STATE->isTheoryEnabled(Smt2::THEORY_SEP) }? 'sep.nil';
TUPLE_CONST_TOK: { PARSER_STATE->isTheoryEnabled(Smt2::THEORY_DATATYPES) }? 'mkTuple';
TUPLE_SEL_TOK: { PARSER_STATE->isTheoryEnabled(Smt2::THEORY_DATATYPES) }? 'tupSel';
// Other set theory operators are not
// tokenized and handled directly when
// processing a term

REAL_PI_TOK : 'real.pi';

FP_PINF_TOK : '+oo';
FP_NINF_TOK : '-oo';
FP_PZERO_TOK : '+zero';
FP_NZERO_TOK : '-zero';
FP_NAN_TOK : { PARSER_STATE->isTheoryEnabled(Smt2::THEORY_FP) }? 'NaN';

FP_TO_FP_TOK : { PARSER_STATE->isTheoryEnabled(Smt2::THEORY_FP) }? 'to_fp';
FP_TO_FPBV_TOK : { PARSER_STATE->isTheoryEnabled(Smt2::THEORY_FP) }? 'to_fp_bv';
FP_TO_FPFP_TOK : { PARSER_STATE->isTheoryEnabled(Smt2::THEORY_FP) }? 'to_fp_fp';
FP_TO_FPR_TOK : { PARSER_STATE->isTheoryEnabled(Smt2::THEORY_FP) }? 'to_fp_real';
FP_TO_FPS_TOK : { PARSER_STATE->isTheoryEnabled(Smt2::THEORY_FP) }? 'to_fp_signed';
FP_TO_FPU_TOK : { PARSER_STATE->isTheoryEnabled(Smt2::THEORY_FP) }? 'to_fp_unsigned';
FP_TO_UBV_TOK : { PARSER_STATE->isTheoryEnabled(Smt2::THEORY_FP) }? 'fp.to_ubv';
FP_TO_SBV_TOK : { PARSER_STATE->isTheoryEnabled(Smt2::THEORY_FP) }? 'fp.to_sbv';
FP_RNE_TOK : { PARSER_STATE->isTheoryEnabled(Smt2::THEORY_FP) }? 'RNE';
FP_RNA_TOK : { PARSER_STATE->isTheoryEnabled(Smt2::THEORY_FP) }? 'RNA';
FP_RTP_TOK : { PARSER_STATE->isTheoryEnabled(Smt2::THEORY_FP) }? 'RTP';
FP_RTN_TOK : { PARSER_STATE->isTheoryEnabled(Smt2::THEORY_FP) }? 'RTN';
FP_RTZ_TOK : { PARSER_STATE->isTheoryEnabled(Smt2::THEORY_FP) }? 'RTZ';
FP_RNE_FULL_TOK : { PARSER_STATE->isTheoryEnabled(Smt2::THEORY_FP) }? 'roundNearestTiesToEven';
FP_RNA_FULL_TOK : { PARSER_STATE->isTheoryEnabled(Smt2::THEORY_FP) }? 'roundNearestTiesToAway';
FP_RTP_FULL_TOK : { PARSER_STATE->isTheoryEnabled(Smt2::THEORY_FP) }? 'roundTowardPositive';
FP_RTN_FULL_TOK : { PARSER_STATE->isTheoryEnabled(Smt2::THEORY_FP) }? 'roundTowardNegative';
FP_RTZ_FULL_TOK : { PARSER_STATE->isTheoryEnabled(Smt2::THEORY_FP) }? 'roundTowardZero';

HO_ARROW_TOK : { PARSER_STATE->getLogic().isHigherOrder() }? '->';
HO_LAMBDA_TOK : { PARSER_STATE->getLogic().isHigherOrder() }? 'lambda';

/**
 * A sequence of printable ASCII characters (except backslash) that starts
 * and ends with | and does not otherwise contain |.
 *
 * You shouldn't generally use this in parser rules, as the |quoting|
 * will be part of the token text.  Use the symbol[] parser rule instead.
 */
QUOTED_SYMBOL
  : '|' ~('|' | '\\')* '|'
  ;
UNTERMINATED_QUOTED_SYMBOL
  : '|' ~('|' | '\\')*
  ;

/**
 * Matches a keyword from the input. A keyword is a simple symbol prefixed
 * with a colon.
 */
KEYWORD
  : ':' (ALPHA | DIGIT | SYMBOL_CHAR)+
  ;

/**
 * Matches a "simple" symbol: a non-empty sequence of letters, digits and
 * the characters + - / * = % ? ! . $ ~ & ^ < > @ that does not start with a
 * digit, and is not the special reserved symbols '!' or '_'.
 */
SIMPLE_SYMBOL
  : (ALPHA | SYMBOL_CHAR) (ALPHA | DIGIT | SYMBOL_CHAR)+
  | ALPHA
  | SYMBOL_CHAR_NOUNDERSCORE_NOATTRIBUTE
  ;

/**
 * Matches and skips whitespace in the input.
 */
WHITESPACE
  : (' ' | '\t' | '\f' | '\r' | '\n')+ { SKIP(); }
  ;

/**
 * Matches an integer constant from the input (non-empty sequence of
 * digits, with no leading zeroes).
 */
INTEGER_LITERAL
  : NUMERAL
  ;

/**
 * Match an integer constant. In non-strict mode, this is any sequence
 * of digits. In strict mode, non-zero integers can't have leading
 * zeroes.
 */
fragment NUMERAL
@init {
  char *start = (char*) GETCHARINDEX();
}
  : DIGIT+
    { Debug("parser-extra") << "NUMERAL: "
       << (uintptr_t)start << ".." << GETCHARINDEX()
       << " strict? " << (bool)(PARSER_STATE->strictModeEnabled())
       << " ^0? " << (bool)(*start == '0')
       << " len>1? " << (bool)(start < (char*)(GETCHARINDEX() - 1))
       << std::endl; }
    { !PARSER_STATE->strictModeEnabled() ||
      *start != '0' ||
      start == (char*)(GETCHARINDEX() - 1) }?
  ;

/**
 * Matches a decimal constant from the input.
 */
DECIMAL_LITERAL
  : NUMERAL '.' DIGIT+
  ;

/**
 * Matches a hexadecimal constant.
 */
HEX_LITERAL
  : '#x' HEX_DIGIT+
  ;

/**
 * Matches a binary constant.
 */
BINARY_LITERAL
  : '#b' ('0' | '1')+
  ;

/**
 * Matches a double-quoted string literal. Depending on the language that is
 * being parsed, different escape sequences are supported:
 *
 * For SMT-LIB 2.0 the sequence \" is interpreted as a double quote (") and the
 * sequence \\ is interpreted as a backslash (\).
 *
 * For SMT-LIB >=2.5 and SyGuS a double-quote inside a string is escaped with
 * "", e.g., "This is a string literal with "" a single, embedded double
 * quote."
 *
 * You shouldn't generally use this in parser rules, as the quotes
 * will be part of the token text.  Use the str[] parser rule instead.
 */
STRING_LITERAL
  : { !PARSER_STATE->escapeDupDblQuote() }?=>
    '"' ('\\' . | ~('\\' | '"'))* '"'
  | { PARSER_STATE->escapeDupDblQuote() }?=>
    '"' (~('"') | '""')* '"'
  ;
<<<<<<< HEAD

/**
 * Matches sygus quoted literal
 */
SYGUS_QUOTED_LITERAL
 : { PARSER_STATE->sygus() }?=>
   '"' (ALPHA|DIGIT)* '"'
  ;

=======
  
>>>>>>> 1694c6b4
/**
 * Matches the comments and ignores them
 */
COMMENT
  : ';' (~('\n' | '\r'))* { SKIP(); }
  ;

/**
 * Matches any letter ('a'-'z' and 'A'-'Z').
 */
fragment
ALPHA
  : 'a'..'z'
  | 'A'..'Z'
  ;

/**
 * Matches the digits (0-9)
 */
fragment DIGIT : '0'..'9';

fragment HEX_DIGIT : DIGIT | 'a'..'f' | 'A'..'F';

/**
 * Matches the characters that may appear as a one-character "symbol"
 * (which excludes _ and !, which are reserved words in SMT-LIB).
 */
fragment SYMBOL_CHAR_NOUNDERSCORE_NOATTRIBUTE
  : '+' | '-' | '/' | '*' | '=' | '%' | '?' | '.' | '$' | '~'
  | '&' | '^' | '<' | '>' | '@'
  ;

/**
 * Matches the characters that may appear in a "symbol" (i.e., an identifier)
 */
fragment SYMBOL_CHAR
  : SYMBOL_CHAR_NOUNDERSCORE_NOATTRIBUTE | '_' | '!'
  ;<|MERGE_RESOLUTION|>--- conflicted
+++ resolved
@@ -618,11 +618,7 @@
     sortSymbol[t,CHECK_DECLARED]
     {
       Expr var = PARSER_STATE->mkBoundVar(name, t);
-<<<<<<< HEAD
-      cmd->reset(new DeclareVarCommand(name, var, t));
-=======
       cmd->reset(new DeclareSygusVarCommand(name, var, t));
->>>>>>> 1694c6b4
     }
   | /* declare-primed-var */
     DECLARE_PRIMED_VAR_TOK { PARSER_STATE->checkThatLogicIsSet(); }
@@ -632,11 +628,7 @@
     {
       // spurious command, we do not need to create a variable. We only keep
       // track of the command for sanity checking / dumping
-<<<<<<< HEAD
-      cmd->reset(new DeclarePrimedVarCommand(name, t));
-=======
       cmd->reset(new DeclareSygusPrimedVarCommand(name, t));
->>>>>>> 1694c6b4
     }
 
   | /* synth-fun */
@@ -699,11 +691,7 @@
     }
     term[expr, expr2]
     { Debug("parser-sygus") << "...read constraint " << expr << std::endl;
-<<<<<<< HEAD
-      cmd->reset(new ConstraintCommand(expr));
-=======
       cmd->reset(new SygusConstraintCommand(expr));
->>>>>>> 1694c6b4
     }
   | INV_CONSTRAINT_TOK {
       PARSER_STATE->checkThatLogicIsSet();
@@ -726,11 +714,7 @@
                                  "arguments.");
       }
 
-<<<<<<< HEAD
-      cmd->reset(new InvConstraintCommand(terms));
-=======
       cmd->reset(new SygusInvConstraintCommand(terms));
->>>>>>> 1694c6b4
     }
   | /* check-synth */
     CHECK_SYNTH_TOK
@@ -2264,24 +2248,6 @@
       atomTerm = SOLVER->mkReal(intStr);
     }
   | DECIMAL_LITERAL
-<<<<<<< HEAD
-    { // FIXME: This doesn't work because an SMT rational is not a
-      // valid GMP rational string
-      expr = MK_CONST( AntlrInput::tokenToRational($DECIMAL_LITERAL) );
-      if(expr.getType().isInteger()) {
-        // Must cast to Real to ensure correct type is passed to parametric type constructors.
-        // We do this cast using division with 1.
-        // This has the advantage wrt using TO_REAL since (constant) division is always included in the theory.
-        expr = MK_EXPR(kind::DIVISION, expr, MK_CONST(Rational(1)));
-      }
-    }
-
-  | LPAREN_TOK INDEX_TOK
-    ( bvLit=SIMPLE_SYMBOL size=INTEGER_LITERAL
-      { if(AntlrInput::tokenText($bvLit).find("bv") == 0) {
-           expr = MK_CONST( AntlrInput::tokenToBitvector($bvLit, $size) );
-        } else {
-=======
     {
       std::string realStr = AntlrInput::tokenText($DECIMAL_LITERAL);
       atomTerm = SOLVER->ensureTermSort(SOLVER->mkReal(realStr),
@@ -2293,8 +2259,8 @@
 
   // Constants using indexed identifiers, e.g. (_ +oo 8 24) (positive infinity
   // as a 32-bit floating-point constant)
-  | LPAREN_TOK INDEX_TOK 
-    ( bvLit=SIMPLE_SYMBOL size=INTEGER_LITERAL 
+  | LPAREN_TOK INDEX_TOK
+    ( bvLit=SIMPLE_SYMBOL size=INTEGER_LITERAL
       {
         if(AntlrInput::tokenText($bvLit).find("bv") == 0)
         {
@@ -2304,7 +2270,6 @@
         }
         else
         {
->>>>>>> 1694c6b4
            PARSER_STATE->parseError("Unexpected symbol `" +
                                     AntlrInput::tokenText($bvLit) + "'");
         }
@@ -2401,33 +2366,14 @@
       atomTerm = SOLVER->mkSepNil(SOLVER->getBooleanSort());
     }
 
-<<<<<<< HEAD
-  | EMPTYSET_TOK
-    { expr = MK_CONST( ::CVC4::EmptySet(Type())); }
-
-  | UNIVSET_TOK
-    { //booleanType is placeholder here since we don't have type info without type annotation
-      expr = EXPR_MANAGER->mkNullaryOperator(EXPR_MANAGER->booleanType(), kind::UNIVERSE_SET); }
-
-  | NILREF_TOK
-    { //booleanType is placeholder here since we don't have type info without type annotation
-      expr = EXPR_MANAGER->mkNullaryOperator(EXPR_MANAGER->booleanType(), kind::SEP_NIL); }
-    // NOTE: Theory constants go here
-
-=======
   // NOTE: Theory constants go here
-    
+
   // Empty tuple constant
->>>>>>> 1694c6b4
   | TUPLE_CONST_TOK
     {
       atomTerm = SOLVER->mkTuple(std::vector<api::Sort>(),
                                  std::vector<api::Term>());
     }
-<<<<<<< HEAD
-
-=======
->>>>>>> 1694c6b4
   ;
 
 /**
@@ -3359,19 +3305,7 @@
   | { PARSER_STATE->escapeDupDblQuote() }?=>
     '"' (~('"') | '""')* '"'
   ;
-<<<<<<< HEAD
-
-/**
- * Matches sygus quoted literal
- */
-SYGUS_QUOTED_LITERAL
- : { PARSER_STATE->sygus() }?=>
-   '"' (ALPHA|DIGIT)* '"'
-  ;
-
-=======
-  
->>>>>>> 1694c6b4
+
 /**
  * Matches the comments and ignores them
  */
