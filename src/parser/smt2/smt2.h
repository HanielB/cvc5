--- conflicted
+++ resolved
@@ -68,12 +68,8 @@
   std::unordered_map<std::string, Kind> operatorKindMap;
   std::pair<Expr, std::string> d_lastNamedTerm;
   // for sygus
-<<<<<<< HEAD
-  std::vector<Expr> d_sygusVars, d_sygusInvVars, d_sygusConstraints, d_sygusFunSymbols;
-=======
   std::vector<Expr> d_sygusVars, d_sygusInvVars, d_sygusConstraints,
       d_sygusFunSymbols;
->>>>>>> 991af9a7
   std::map< Expr, bool > d_sygusVarPrimed;
 
 protected:
@@ -101,7 +97,7 @@
   bool logicIsSet() override;
 
   /**
-   * Returns the expression that name should be interpreted as. 
+   * Returns the expression that name should be interpreted as.
    */
   Expr getExpressionForNameAndType(const std::string& name, Type t) override;
 
