/******************************************************************************
 * Top contributors (to current version):
 *   Andrew Reynolds, Andres Noetzli, Mathias Preiner
 *
 * This file is part of the cvc5 project.
 *
 * Copyright (c) 2009-2023 by the authors listed in the file AUTHORS
 * in the top-level source directory and their institutional affiliations.
 * All rights reserved.  See the file COPYING in the top-level source
 * directory for licensing information.
 * ****************************************************************************
 *
 * Definitions of SMT2 constants.
 */
#include "parser/smt2/smt2_state.h"

#include <algorithm>

#include "base/check.h"
#include "base/output.h"
#include "parser/commands.h"
#include "util/floatingpoint_size.h"

namespace cvc5 {
namespace parser {

Smt2State::Smt2State(ParserStateCallback* psc,
                     Solver* solver,
                     SymManager* sm,
                     bool strictMode,
                     bool isSygus)
    : ParserState(psc, solver, sm, strictMode),
      d_isSygus(isSygus),
      d_logicSet(false),
      d_seenSetLogic(false)
{
}

Smt2State::~Smt2State() {}

void Smt2State::addArithmeticOperators()
{
  addOperator(Kind::ADD, "+");
  addOperator(Kind::SUB, "-");
  // SUB is converted to NEG if there is only a single operand
  ParserState::addOperator(Kind::NEG);
  addOperator(Kind::MULT, "*");
  addOperator(Kind::LT, "<");
  addOperator(Kind::LEQ, "<=");
  addOperator(Kind::GT, ">");
  addOperator(Kind::GEQ, ">=");

  if (!strictModeEnabled())
  {
    // NOTE: this operator is non-standard
    addOperator(Kind::POW, "^");
  }
}

void Smt2State::addTranscendentalOperators()
{
  addOperator(Kind::EXPONENTIAL, "exp");
  addOperator(Kind::SINE, "sin");
  addOperator(Kind::COSINE, "cos");
  addOperator(Kind::TANGENT, "tan");
  addOperator(Kind::COSECANT, "csc");
  addOperator(Kind::SECANT, "sec");
  addOperator(Kind::COTANGENT, "cot");
  addOperator(Kind::ARCSINE, "arcsin");
  addOperator(Kind::ARCCOSINE, "arccos");
  addOperator(Kind::ARCTANGENT, "arctan");
  addOperator(Kind::ARCCOSECANT, "arccsc");
  addOperator(Kind::ARCSECANT, "arcsec");
  addOperator(Kind::ARCCOTANGENT, "arccot");
  addOperator(Kind::SQRT, "sqrt");
}

void Smt2State::addQuantifiersOperators() {}

void Smt2State::addBitvectorOperators()
{
  addOperator(Kind::BITVECTOR_CONCAT, "concat");
  addOperator(Kind::BITVECTOR_NOT, "bvnot");
  addOperator(Kind::BITVECTOR_AND, "bvand");
  addOperator(Kind::BITVECTOR_OR, "bvor");
  addOperator(Kind::BITVECTOR_NEG, "bvneg");
  addOperator(Kind::BITVECTOR_ADD, "bvadd");
  addOperator(Kind::BITVECTOR_MULT, "bvmul");
  addOperator(Kind::BITVECTOR_UDIV, "bvudiv");
  addOperator(Kind::BITVECTOR_UREM, "bvurem");
  addOperator(Kind::BITVECTOR_SHL, "bvshl");
  addOperator(Kind::BITVECTOR_LSHR, "bvlshr");
  addOperator(Kind::BITVECTOR_ULT, "bvult");
  addOperator(Kind::BITVECTOR_NAND, "bvnand");
  addOperator(Kind::BITVECTOR_NOR, "bvnor");
  addOperator(Kind::BITVECTOR_XOR, "bvxor");
  addOperator(Kind::BITVECTOR_XNOR, "bvxnor");
  addOperator(Kind::BITVECTOR_COMP, "bvcomp");
  addOperator(Kind::BITVECTOR_SUB, "bvsub");
  addOperator(Kind::BITVECTOR_SDIV, "bvsdiv");
  addOperator(Kind::BITVECTOR_SREM, "bvsrem");
  addOperator(Kind::BITVECTOR_SMOD, "bvsmod");
  addOperator(Kind::BITVECTOR_ASHR, "bvashr");
  addOperator(Kind::BITVECTOR_ULE, "bvule");
  addOperator(Kind::BITVECTOR_UGT, "bvugt");
  addOperator(Kind::BITVECTOR_UGE, "bvuge");
  addOperator(Kind::BITVECTOR_SLT, "bvslt");
  addOperator(Kind::BITVECTOR_SLE, "bvsle");
  addOperator(Kind::BITVECTOR_SGT, "bvsgt");
  addOperator(Kind::BITVECTOR_SGE, "bvsge");
  addOperator(Kind::BITVECTOR_REDOR, "bvredor");
  addOperator(Kind::BITVECTOR_REDAND, "bvredand");
  addOperator(Kind::BITVECTOR_NEGO, "bvnego");
  addOperator(Kind::BITVECTOR_UADDO, "bvuaddo");
  addOperator(Kind::BITVECTOR_SADDO, "bvsaddo");
  addOperator(Kind::BITVECTOR_UMULO, "bvumulo");
  addOperator(Kind::BITVECTOR_SMULO, "bvsmulo");
  addOperator(Kind::BITVECTOR_USUBO, "bvusubo");
  addOperator(Kind::BITVECTOR_SSUBO, "bvssubo");
  addOperator(Kind::BITVECTOR_SDIVO, "bvsdivo");
<<<<<<< HEAD
  addOperator(Kind::BITVECTOR_ITE, "bvite");
=======
  if (!strictModeEnabled())
  {
    addOperator(Kind::BITVECTOR_ITE, "bvite");
  }

>>>>>>> 1766dfb5

  addIndexedOperator(Kind::BITVECTOR_EXTRACT, "extract");
  addIndexedOperator(Kind::BITVECTOR_REPEAT, "repeat");
  addIndexedOperator(Kind::BITVECTOR_ZERO_EXTEND, "zero_extend");
  addIndexedOperator(Kind::BITVECTOR_SIGN_EXTEND, "sign_extend");
  addIndexedOperator(Kind::BITVECTOR_ROTATE_LEFT, "rotate_left");
  addIndexedOperator(Kind::BITVECTOR_ROTATE_RIGHT, "rotate_right");
}

void Smt2State::addFiniteFieldOperators()
{
  addOperator(cvc5::Kind::FINITE_FIELD_ADD, "ff.add");
  addOperator(cvc5::Kind::FINITE_FIELD_MULT, "ff.mul");
  addOperator(cvc5::Kind::FINITE_FIELD_NEG, "ff.neg");
  addOperator(cvc5::Kind::FINITE_FIELD_BITSUM, "ff.bitsum");
}

void Smt2State::addDatatypesOperators()
{
  ParserState::addOperator(Kind::APPLY_CONSTRUCTOR);
  ParserState::addOperator(Kind::APPLY_TESTER);
  ParserState::addOperator(Kind::APPLY_SELECTOR);

  addIndexedOperator(Kind::APPLY_TESTER, "is");
  if (!strictModeEnabled())
  {
    ParserState::addOperator(Kind::APPLY_UPDATER);
    addIndexedOperator(Kind::APPLY_UPDATER, "update");
    // Tuple projection is both indexed and non-indexed (when indices are empty)
    addOperator(Kind::TUPLE_PROJECT, "tuple.project");
    addIndexedOperator(Kind::TUPLE_PROJECT, "tuple.project");
    // Notice that tuple operators, we use the UNDEFINED_KIND kind.
    // These are processed based on the context in which they are parsed, e.g.
    // when parsing identifiers.
    // For the tuple constructor "tuple", this is both a nullary operator
    // (for the 0-ary tuple), and a operator, hence we call both addOperator
    // and defineVar here.
    addOperator(Kind::APPLY_CONSTRUCTOR, "tuple");
    defineVar("tuple.unit", d_solver->mkTuple({}));
    addIndexedOperator(Kind::UNDEFINED_KIND, "tuple.select");
    addIndexedOperator(Kind::UNDEFINED_KIND, "tuple.update");
    Sort btype = d_solver->getBooleanSort();
    defineVar("nullable.null",
              d_solver->mkNullableNull(d_solver->mkNullableSort(btype)));
    addOperator(Kind::APPLY_CONSTRUCTOR, "nullable.some");
    addOperator(Kind::APPLY_SELECTOR, "nullable.val");
    addOperator(Kind::NULLABLE_LIFT, "nullable.lift");
    addOperator(Kind::APPLY_TESTER, "nullable.is_null");
    addOperator(Kind::APPLY_TESTER, "nullable.is_some");
    addIndexedOperator(Kind::NULLABLE_LIFT, "nullable.lift");
  }
}

void Smt2State::addStringOperators()
{
  defineVar("re.all", d_solver->mkRegexpAll());
  addOperator(Kind::STRING_CONCAT, "str.++");
  addOperator(Kind::STRING_LENGTH, "str.len");
  addOperator(Kind::STRING_SUBSTR, "str.substr");
  addOperator(Kind::STRING_CONTAINS, "str.contains");
  addOperator(Kind::STRING_CHARAT, "str.at");
  addOperator(Kind::STRING_INDEXOF, "str.indexof");
  addOperator(Kind::STRING_REPLACE, "str.replace");
  addOperator(Kind::STRING_PREFIX, "str.prefixof");
  addOperator(Kind::STRING_SUFFIX, "str.suffixof");
  addOperator(Kind::STRING_FROM_CODE, "str.from_code");
  addOperator(Kind::STRING_IS_DIGIT, "str.is_digit");
  addOperator(Kind::STRING_REPLACE_RE, "str.replace_re");
  addOperator(Kind::STRING_REPLACE_RE_ALL, "str.replace_re_all");
  if (!strictModeEnabled())
  {
    addOperator(Kind::STRING_INDEXOF_RE, "str.indexof_re");
    addOperator(Kind::STRING_UPDATE, "str.update");
    addOperator(Kind::STRING_TO_LOWER, "str.to_lower");
    addOperator(Kind::STRING_TO_UPPER, "str.to_upper");
    addOperator(Kind::STRING_REV, "str.rev");
    // sequence versions
    addOperator(Kind::SEQ_CONCAT, "seq.++");
    addOperator(Kind::SEQ_LENGTH, "seq.len");
    addOperator(Kind::SEQ_EXTRACT, "seq.extract");
    addOperator(Kind::SEQ_UPDATE, "seq.update");
    addOperator(Kind::SEQ_AT, "seq.at");
    addOperator(Kind::SEQ_CONTAINS, "seq.contains");
    addOperator(Kind::SEQ_INDEXOF, "seq.indexof");
    addOperator(Kind::SEQ_REPLACE, "seq.replace");
    addOperator(Kind::SEQ_PREFIX, "seq.prefixof");
    addOperator(Kind::SEQ_SUFFIX, "seq.suffixof");
    addOperator(Kind::SEQ_REV, "seq.rev");
    addOperator(Kind::SEQ_REPLACE_ALL, "seq.replace_all");
    addOperator(Kind::SEQ_UNIT, "seq.unit");
    addOperator(Kind::SEQ_NTH, "seq.nth");
  }
  addOperator(Kind::STRING_FROM_INT, "str.from_int");
  addOperator(Kind::STRING_TO_INT, "str.to_int");
  addOperator(Kind::STRING_IN_REGEXP, "str.in_re");
  addOperator(Kind::STRING_TO_REGEXP, "str.to_re");
  addOperator(Kind::STRING_TO_CODE, "str.to_code");
  addOperator(Kind::STRING_REPLACE_ALL, "str.replace_all");

  addOperator(Kind::REGEXP_CONCAT, "re.++");
  addOperator(Kind::REGEXP_UNION, "re.union");
  addOperator(Kind::REGEXP_INTER, "re.inter");
  addOperator(Kind::REGEXP_STAR, "re.*");
  addOperator(Kind::REGEXP_PLUS, "re.+");
  addOperator(Kind::REGEXP_OPT, "re.opt");
  addIndexedOperator(Kind::REGEXP_REPEAT, "re.^");
  addIndexedOperator(Kind::REGEXP_LOOP, "re.loop");
  addOperator(Kind::REGEXP_RANGE, "re.range");
  addOperator(Kind::REGEXP_COMPLEMENT, "re.comp");
  addOperator(Kind::REGEXP_DIFF, "re.diff");
  addOperator(Kind::STRING_LT, "str.<");
  addOperator(Kind::STRING_LEQ, "str.<=");
}

void Smt2State::addFloatingPointOperators()
{
  addOperator(Kind::FLOATINGPOINT_FP, "fp");
  addOperator(Kind::FLOATINGPOINT_EQ, "fp.eq");
  addOperator(Kind::FLOATINGPOINT_ABS, "fp.abs");
  addOperator(Kind::FLOATINGPOINT_NEG, "fp.neg");
  addOperator(Kind::FLOATINGPOINT_ADD, "fp.add");
  addOperator(Kind::FLOATINGPOINT_SUB, "fp.sub");
  addOperator(Kind::FLOATINGPOINT_MULT, "fp.mul");
  addOperator(Kind::FLOATINGPOINT_DIV, "fp.div");
  addOperator(Kind::FLOATINGPOINT_FMA, "fp.fma");
  addOperator(Kind::FLOATINGPOINT_SQRT, "fp.sqrt");
  addOperator(Kind::FLOATINGPOINT_REM, "fp.rem");
  addOperator(Kind::FLOATINGPOINT_RTI, "fp.roundToIntegral");
  addOperator(Kind::FLOATINGPOINT_MIN, "fp.min");
  addOperator(Kind::FLOATINGPOINT_MAX, "fp.max");
  addOperator(Kind::FLOATINGPOINT_LEQ, "fp.leq");
  addOperator(Kind::FLOATINGPOINT_LT, "fp.lt");
  addOperator(Kind::FLOATINGPOINT_GEQ, "fp.geq");
  addOperator(Kind::FLOATINGPOINT_GT, "fp.gt");
  addOperator(Kind::FLOATINGPOINT_IS_NORMAL, "fp.isNormal");
  addOperator(Kind::FLOATINGPOINT_IS_SUBNORMAL, "fp.isSubnormal");
  addOperator(Kind::FLOATINGPOINT_IS_ZERO, "fp.isZero");
  addOperator(Kind::FLOATINGPOINT_IS_INF, "fp.isInfinite");
  addOperator(Kind::FLOATINGPOINT_IS_NAN, "fp.isNaN");
  addOperator(Kind::FLOATINGPOINT_IS_NEG, "fp.isNegative");
  addOperator(Kind::FLOATINGPOINT_IS_POS, "fp.isPositive");
  addOperator(Kind::FLOATINGPOINT_TO_REAL, "fp.to_real");

  addIndexedOperator(Kind::UNDEFINED_KIND, "to_fp");
  addIndexedOperator(Kind::FLOATINGPOINT_TO_FP_FROM_UBV, "to_fp_unsigned");
  addIndexedOperator(Kind::FLOATINGPOINT_TO_UBV, "fp.to_ubv");
  addIndexedOperator(Kind::FLOATINGPOINT_TO_SBV, "fp.to_sbv");

  if (!strictModeEnabled())
  {
    addIndexedOperator(Kind::FLOATINGPOINT_TO_FP_FROM_IEEE_BV, "to_fp_bv");
    addIndexedOperator(Kind::FLOATINGPOINT_TO_FP_FROM_FP, "to_fp_fp");
    addIndexedOperator(Kind::FLOATINGPOINT_TO_FP_FROM_REAL, "to_fp_real");
    addIndexedOperator(Kind::FLOATINGPOINT_TO_FP_FROM_SBV, "to_fp_signed");
  }
}

void Smt2State::addSepOperators()
{
  defineVar("sep.emp", d_solver->mkSepEmp());
  // the Boolean sort is a placeholder here since we don't have type info
  // without type annotation
  defineVar("sep.nil", d_solver->mkSepNil(d_solver->getBooleanSort()));
  addOperator(Kind::SEP_STAR, "sep");
  addOperator(Kind::SEP_PTO, "pto");
  addOperator(Kind::SEP_WAND, "wand");
  ParserState::addOperator(Kind::SEP_STAR);
  ParserState::addOperator(Kind::SEP_PTO);
  ParserState::addOperator(Kind::SEP_WAND);
}

void Smt2State::addCoreSymbols()
{
  defineType("Bool", d_solver->getBooleanSort(), true);
  Sort tupleSort = d_solver->mkTupleSort({});  
  defineType("Relation", d_solver->mkSetSort(tupleSort), true);
  defineType("Table", d_solver->mkBagSort(tupleSort), true);
  defineVar("true", d_solver->mkTrue(), true);
  defineVar("false", d_solver->mkFalse(), true);
  addOperator(Kind::AND, "and");
  addOperator(Kind::DISTINCT, "distinct");
  addOperator(Kind::EQUAL, "=");
  addOperator(Kind::IMPLIES, "=>");
  addOperator(Kind::ITE, "ite");
  addOperator(Kind::NOT, "not");
  addOperator(Kind::OR, "or");
  addOperator(Kind::XOR, "xor");
  addClosureKind(Kind::FORALL, "forall");
  addClosureKind(Kind::EXISTS, "exists");
}

void Smt2State::addOperator(Kind kind, const std::string& name)
{
  Trace("parser") << "Smt2State::addOperator( " << kind << ", " << name << " )"
                  << std::endl;
  ParserState::addOperator(kind);
  d_operatorKindMap[name] = kind;
}

void Smt2State::addIndexedOperator(Kind tKind, const std::string& name)
{
  ParserState::addOperator(tKind);
  d_indexedOpKindMap[name] = tKind;
}

void Smt2State::addClosureKind(Kind tKind, const std::string& name)
{
  // also include it as a normal operator
  addOperator(tKind, name);
  d_closureKindMap[name] = tKind;
}

bool Smt2State::isIndexedOperatorEnabled(const std::string& name) const
{
  return d_indexedOpKindMap.find(name) != d_indexedOpKindMap.end();
}

Kind Smt2State::getOperatorKind(const std::string& name) const
{
  // precondition: isOperatorEnabled(name)
  return d_operatorKindMap.find(name)->second;
}

bool Smt2State::isOperatorEnabled(const std::string& name) const
{
  return d_operatorKindMap.find(name) != d_operatorKindMap.end();
}

modes::BlockModelsMode Smt2State::getBlockModelsMode(const std::string& mode)
{
  if (mode == "literals")
  {
    return modes::BlockModelsMode::LITERALS;
  }
  else if (mode == "values")
  {
    return modes::BlockModelsMode::VALUES;
  }
  parseError(std::string("Unknown block models mode `") + mode + "'");
  return modes::BlockModelsMode::LITERALS;
}

modes::LearnedLitType Smt2State::getLearnedLitType(const std::string& mode)
{
  if (mode == "preprocess_solved")
  {
    return modes::LearnedLitType::PREPROCESS_SOLVED;
  }
  else if (mode == "preprocess")
  {
    return modes::LearnedLitType::PREPROCESS;
  }
  else if (mode == "input")
  {
    return modes::LearnedLitType::INPUT;
  }
  else if (mode == "solvable")
  {
    return modes::LearnedLitType::SOLVABLE;
  }
  else if (mode == "constant_prop")
  {
    return modes::LearnedLitType::CONSTANT_PROP;
  }
  else if (mode == "internal")
  {
    return modes::LearnedLitType::INTERNAL;
  }
  parseError(std::string("Unknown learned literal type `") + mode + "'");
  return modes::LearnedLitType::UNKNOWN;
}

modes::ProofComponent Smt2State::getProofComponent(const std::string& pc)
{
  if (pc == "raw_preprocess")
  {
    return modes::ProofComponent::RAW_PREPROCESS;
  }
  else if (pc == "preprocess")
  {
    return modes::ProofComponent::PREPROCESS;
  }
  else if (pc == "sat")
  {
    return modes::ProofComponent::SAT;
  }
  else if (pc == "theory_lemmas")
  {
    return modes::ProofComponent::THEORY_LEMMAS;
  }
  else if (pc == "full")
  {
    return modes::ProofComponent::FULL;
  }
  parseError(std::string("Unknown proof component `") + pc + "'");
  return modes::ProofComponent::FULL;
}

modes::FindSynthTarget Smt2State::getFindSynthTarget(const std::string& fst)
{
  if (fst == "enum")
  {
    return modes::FindSynthTarget::ENUM;
  }
  else if (fst == "rewrite")
  {
    return modes::FindSynthTarget::REWRITE;
  }
  else if (fst == "rewrite_unsound")
  {
    return modes::FindSynthTarget::REWRITE_UNSOUND;
  }
  else if (fst == "rewrite_input")
  {
    return modes::FindSynthTarget::REWRITE_INPUT;
  }
  else if (fst == "query")
  {
    return modes::FindSynthTarget::QUERY;
  }
  parseError(std::string("Unknown find synth target `") + fst + "'");
  return modes::FindSynthTarget::ENUM;
}

bool Smt2State::isTheoryEnabled(internal::theory::TheoryId theory) const
{
  return d_logic.isTheoryEnabled(theory);
}

bool Smt2State::isHoEnabled() const { return d_logic.isHigherOrder(); }

bool Smt2State::hasCardinalityConstraints() const
{
  return d_logic.hasCardinalityConstraints();
}

bool Smt2State::logicIsSet() { return d_logicSet; }

bool Smt2State::getTesterName(Term cons, std::string& name)
{
  if (strictModeEnabled())
  {
    // 2.6 or above uses indexed tester symbols, if we are in strict mode,
    // we do not automatically define is-cons for constructor cons.
    return false;
  }
  std::stringstream ss;
  ss << "is-" << cons;
  name = ss.str();
  return true;
}

Term Smt2State::mkIndexedConstant(const std::string& name,
                                  const std::vector<uint32_t>& numerals)
{
  if (d_logic.isTheoryEnabled(internal::theory::THEORY_FP))
  {
    if (name == "+oo")
    {
      if (numerals.size() != 2)
      {
        parseError("Unexpected number of numerals for +oo.");
      }
      return d_solver->mkFloatingPointPosInf(numerals[0], numerals[1]);
    }
    else if (name == "-oo")
    {
      if (numerals.size() != 2)
      {
        parseError("Unexpected number of numerals for -oo.");
      }
      return d_solver->mkFloatingPointNegInf(numerals[0], numerals[1]);
    }
    else if (name == "NaN")
    {
      if (numerals.size() != 2)
      {
        parseError("Unexpected number of numerals for NaN.");
      }
      return d_solver->mkFloatingPointNaN(numerals[0], numerals[1]);
    }
    else if (name == "+zero")
    {
      if (numerals.size() != 2)
      {
        parseError("Unexpected number of numerals for +zero.");
      }
      return d_solver->mkFloatingPointPosZero(numerals[0], numerals[1]);
    }
    else if (name == "-zero")
    {
      if (numerals.size() != 2)
      {
        parseError("Unexpected number of numerals for -zero.");
      }
      return d_solver->mkFloatingPointNegZero(numerals[0], numerals[1]);
    }
  }

  if (d_logic.isTheoryEnabled(internal::theory::THEORY_BV)
      && name.find("bv") == 0)
  {
    if (numerals.size() != 1)
    {
      parseError("Unexpected number of numerals for bit-vector constant.");
    }
    std::string bvStr = name.substr(2);
    return d_solver->mkBitVector(numerals[0], bvStr, 10);
  }

  // NOTE: Theory parametric constants go here

  parseError(std::string("Unknown indexed literal `") + name + "'");
  return Term();
}

Term Smt2State::mkIndexedConstant(const std::string& name,
                                  const std::vector<std::string>& symbols)
{
  if (d_logic.isTheoryEnabled(internal::theory::THEORY_STRINGS))
  {
    if (name == "char")
    {
      if (symbols.size() != 1)
      {
        parseError("Unexpected number of indices for char");
      }
      if (symbols[0].length() <= 2 || symbols[0].substr(0, 2) != "#x")
      {
        parseError(std::string("Unexpected index for char: `") + symbols[0]
                   + "'");
      }
      return mkCharConstant(symbols[0].substr(2));
    }
  }
  else if (d_logic.hasCardinalityConstraints())
  {
    if (name == "fmf.card")
    {
      if (symbols.size() != 2)
      {
        parseError("Unexpected number of indices for fmf.card");
      }
      Sort t = getSort(symbols[0]);
      // convert second symbol back to a numeral
      uint32_t ubound = stringToUnsigned(symbols[1]);
      return d_solver->mkCardinalityConstraint(t, ubound);
    }
  }
  parseError(std::string("Unknown indexed literal `") + name + "'");
  return Term();
}

Term Smt2State::mkIndexedOp(Kind k,
                            const std::vector<std::string>& symbols,
                            const std::vector<Term>& args)
{
  if (k == Kind::APPLY_TESTER || k == Kind::APPLY_UPDATER)
  {
    Assert(symbols.size() == 1);
    if (args.empty())
    {
      parseError("Expected argument to tester/updater");
    }
    const std::string& cname = symbols[0];
    // must be declared
    checkDeclaration(cname, CHECK_DECLARED, SYM_VARIABLE);
    Term f = getExpressionForNameAndType(cname, args[0].getSort());
    if (f.getKind() == Kind::APPLY_CONSTRUCTOR && f.getNumChildren() == 1)
    {
      // for nullary constructors, must get the operator
      f = f[0];
    }
    if (k == Kind::APPLY_TESTER)
    {
      if (!f.getSort().isDatatypeConstructor())
      {
        parseError("Bad syntax for (_ is X), X must be a constructor.");
      }
      // get the datatype that f belongs to
      Sort sf = f.getSort().getDatatypeConstructorCodomainSort();
      Datatype d = sf.getDatatype();
      // lookup by name
      DatatypeConstructor dc = d.getConstructor(f.toString());
      return dc.getTesterTerm();
    }
    else
    {
      Assert(k == Kind::APPLY_UPDATER);
      if (!f.getSort().isDatatypeSelector())
      {
        parseError("Bad syntax for (_ update X), X must be a selector.");
      }
      std::string sname = f.toString();
      // get the datatype that f belongs to
      Sort sf = f.getSort().getDatatypeSelectorDomainSort();
      Datatype d = sf.getDatatype();
      // find the selector
      DatatypeSelector ds = d.getSelector(f.toString());
      // get the updater term
      return ds.getUpdaterTerm();
    }
  }
  std::stringstream ss;
  ss << "Unknown indexed op kind " << k;
  parseError(ss.str());
  return Term();
}

Kind Smt2State::getIndexedOpKind(const std::string& name)
{
  const auto& kIt = d_indexedOpKindMap.find(name);
  if (kIt != d_indexedOpKindMap.end())
  {
    return (*kIt).second;
  }
  parseError(std::string("Unknown indexed function `") + name + "'");
  return Kind::UNDEFINED_KIND;
}

Kind Smt2State::getClosureKind(const std::string& name)
{
  const auto& kIt = d_closureKindMap.find(name);
  if (kIt != d_closureKindMap.end())
  {
    return (*kIt).second;
  }
  parseError(std::string("Unknown closure `") + name + "'");
  return Kind::UNDEFINED_KIND;
}

Term Smt2State::bindDefineFunRec(
    const std::string& fname,
    const std::vector<std::pair<std::string, Sort>>& sortedVarNames,
    Sort t,
    std::vector<Term>& flattenVars)
{
  std::vector<Sort> sorts;
  for (const std::pair<std::string, Sort>& svn : sortedVarNames)
  {
    sorts.push_back(svn.second);
  }

  // make the flattened function type, add bound variables
  // to flattenVars if the defined function was given a function return type.
  Sort ft = flattenFunctionType(sorts, t, flattenVars);

  if (!sorts.empty())
  {
    ft = d_solver->mkFunctionSort(sorts, ft);
  }

  // allow overloading
  return bindVar(fname, ft, true);
}

void Smt2State::pushDefineFunRecScope(
    const std::vector<std::pair<std::string, Sort>>& sortedVarNames,
    Term func,
    const std::vector<Term>& flattenVars,
    std::vector<Term>& bvs)
{
  pushScope();

  // bound variables are those that are explicitly named in the preamble
  // of the define-fun(s)-rec command, we define them here
  for (const std::pair<std::string, Sort>& svn : sortedVarNames)
  {
    Term v = bindBoundVar(svn.first, svn.second);
    bvs.push_back(v);
  }

  bvs.insert(bvs.end(), flattenVars.begin(), flattenVars.end());
}

void Smt2State::reset()
{
  d_logicSet = false;
  d_logic = internal::LogicInfo();
  d_operatorKindMap.clear();
  d_lastNamedTerm = std::pair<Term, std::string>();
}

std::unique_ptr<Cmd> Smt2State::invConstraint(
    const std::vector<std::string>& names)
{
  checkThatLogicIsSet();
  Trace("parser-sygus") << "Sygus : define sygus funs..." << std::endl;
  Trace("parser-sygus") << "Sygus : read inv-constraint..." << std::endl;

  if (names.size() != 4)
  {
    parseError(
        "Bad syntax for inv-constraint: expected 4 "
        "arguments.");
  }

  std::vector<Term> terms;
  for (const std::string& name : names)
  {
    if (!isDeclared(name))
    {
      std::stringstream ss;
      ss << "Function " << name << " in inv-constraint is not defined.";
      parseError(ss.str());
    }

    terms.push_back(getVariable(name));
  }

  return std::unique_ptr<Cmd>(new SygusInvConstraintCommand(terms));
}

void Smt2State::setLogic(std::string name)
{
  bool smLogicAlreadySet = getSymbolManager()->isLogicSet();
  // if logic is already set, this is an error
  if (d_logicSet)
  {
    parseError("Only one set-logic is allowed.");
  }
  d_logicSet = true;
  d_logic = name;

  // if sygus is enabled, we must enable UF, datatypes, and integer arithmetic
  if (sygus())
  {
    if (!d_logic.isQuantified())
    {
      warning("Logics in sygus are assumed to contain quantifiers.");
      warning("Omit QF_ from the logic to avoid this warning.");
    }
  }

  // Core theory belongs to every logic
  addCoreSymbols();

  if (d_logic.isTheoryEnabled(internal::theory::THEORY_UF))
  {
    ParserState::addOperator(Kind::APPLY_UF);
  }

  if (d_logic.isHigherOrder())
  {
    addOperator(Kind::HO_APPLY, "@");
    // lambda is a closure kind
    addClosureKind(Kind::LAMBDA, "lambda");
  }

  if (d_logic.isTheoryEnabled(internal::theory::THEORY_ARITH))
  {
    if (d_logic.areIntegersUsed())
    {
      defineType("Int", d_solver->getIntegerSort(), true);
      addArithmeticOperators();
      if (!strictModeEnabled() || !d_logic.isLinear())
      {
        addOperator(Kind::INTS_DIVISION, "div");
        addOperator(Kind::INTS_MODULUS, "mod");
        addOperator(Kind::ABS, "abs");
      }
      addIndexedOperator(Kind::DIVISIBLE, "divisible");
    }

    if (d_logic.areRealsUsed())
    {
      defineType("Real", d_solver->getRealSort(), true);
      addArithmeticOperators();
      addOperator(Kind::DIVISION, "/");
      if (!strictModeEnabled())
      {
        addOperator(Kind::ABS, "abs");
      }
    }

    if (d_logic.areIntegersUsed() && d_logic.areRealsUsed())
    {
      addOperator(Kind::TO_INTEGER, "to_int");
      addOperator(Kind::IS_INTEGER, "is_int");
      addOperator(Kind::TO_REAL, "to_real");
    }

    if (d_logic.areTranscendentalsUsed())
    {
      defineVar("real.pi", d_solver->mkPi());
      addTranscendentalOperators();
    }
    if (!strictModeEnabled())
    {
      // integer version of AND
      addIndexedOperator(Kind::IAND, "iand");
      // pow2
      addOperator(Kind::POW2, "int.pow2");
    }
  }

  if (d_logic.isTheoryEnabled(internal::theory::THEORY_ARRAYS))
  {
    addOperator(Kind::SELECT, "select");
    addOperator(Kind::STORE, "store");
    addOperator(Kind::EQ_RANGE, "eqrange");
  }

  if (d_logic.isTheoryEnabled(internal::theory::THEORY_BV))
  {
    addBitvectorOperators();

    if (!strictModeEnabled()
        && d_logic.isTheoryEnabled(internal::theory::THEORY_ARITH)
        && d_logic.areIntegersUsed())
    {
      // Conversions between bit-vectors and integers
      addOperator(Kind::BITVECTOR_TO_NAT, "bv2nat");
      addIndexedOperator(Kind::INT_TO_BITVECTOR, "int2bv");
    }
  }

  if (d_logic.isTheoryEnabled(internal::theory::THEORY_DATATYPES))
  {
    const std::vector<Sort> types;
    defineType("UnitTuple", d_solver->mkTupleSort(types), true);
    addDatatypesOperators();
  }

  if (d_logic.isTheoryEnabled(internal::theory::THEORY_SETS))
  {
    // the Boolean sort is a placeholder here since we don't have type info
    // without type annotation
    Sort btype = d_solver->getBooleanSort();
    defineVar("set.empty", d_solver->mkEmptySet(d_solver->mkSetSort(btype)));
    defineVar("set.universe", d_solver->mkUniverseSet(btype));

    addOperator(Kind::SET_UNION, "set.union");
    addOperator(Kind::SET_INTER, "set.inter");
    addOperator(Kind::SET_MINUS, "set.minus");
    addOperator(Kind::SET_SUBSET, "set.subset");
    addOperator(Kind::SET_MEMBER, "set.member");
    addOperator(Kind::SET_SINGLETON, "set.singleton");
    addOperator(Kind::SET_INSERT, "set.insert");
    addOperator(Kind::SET_CARD, "set.card");
    addOperator(Kind::SET_COMPLEMENT, "set.complement");
    addOperator(Kind::SET_CHOOSE, "set.choose");
    addOperator(Kind::SET_IS_SINGLETON, "set.is_singleton");
    addOperator(Kind::SET_MAP, "set.map");
    addOperator(Kind::SET_FILTER, "set.filter");
    addOperator(Kind::SET_FOLD, "set.fold");
    addOperator(Kind::RELATION_JOIN, "rel.join");
    addOperator(Kind::RELATION_PRODUCT, "rel.product");
    addOperator(Kind::RELATION_TRANSPOSE, "rel.transpose");
    addOperator(Kind::RELATION_TCLOSURE, "rel.tclosure");
    addOperator(Kind::RELATION_JOIN_IMAGE, "rel.join_image");
    addOperator(Kind::RELATION_IDEN, "rel.iden");
    // these operators can be with/without indices
    addOperator(Kind::RELATION_GROUP, "rel.group");
    addOperator(Kind::RELATION_AGGREGATE, "rel.aggr");
    addOperator(Kind::RELATION_PROJECT, "rel.project");
    addIndexedOperator(Kind::RELATION_GROUP, "rel.group");
    addIndexedOperator(Kind::RELATION_AGGREGATE, "rel.aggr");
    addIndexedOperator(Kind::RELATION_PROJECT, "rel.project");
    // set.comprehension is a closure kind
    addClosureKind(Kind::SET_COMPREHENSION, "set.comprehension");
  }

  if (d_logic.isTheoryEnabled(internal::theory::THEORY_BAGS))
  {
    // the Boolean sort is a placeholder here since we don't have type info
    // without type annotation
    Sort btype = d_solver->getBooleanSort();
    defineVar("bag.empty", d_solver->mkEmptyBag(d_solver->mkBagSort(btype)));
    addOperator(Kind::BAG_UNION_MAX, "bag.union_max");
    addOperator(Kind::BAG_UNION_DISJOINT, "bag.union_disjoint");
    addOperator(Kind::BAG_INTER_MIN, "bag.inter_min");
    addOperator(Kind::BAG_DIFFERENCE_SUBTRACT, "bag.difference_subtract");
    addOperator(Kind::BAG_DIFFERENCE_REMOVE, "bag.difference_remove");
    addOperator(Kind::BAG_SUBBAG, "bag.subbag");
    addOperator(Kind::BAG_COUNT, "bag.count");
    addOperator(Kind::BAG_MEMBER, "bag.member");
    addOperator(Kind::BAG_DUPLICATE_REMOVAL, "bag.duplicate_removal");
    addOperator(Kind::BAG_MAKE, "bag");
    addOperator(Kind::BAG_CARD, "bag.card");
    addOperator(Kind::BAG_CHOOSE, "bag.choose");
    addOperator(Kind::BAG_IS_SINGLETON, "bag.is_singleton");
    addOperator(Kind::BAG_FROM_SET, "bag.from_set");
    addOperator(Kind::BAG_TO_SET, "bag.to_set");
    addOperator(Kind::BAG_MAP, "bag.map");
    addOperator(Kind::BAG_FILTER, "bag.filter");
    addOperator(Kind::BAG_FOLD, "bag.fold");
    addOperator(Kind::BAG_PARTITION, "bag.partition");
    addOperator(Kind::TABLE_PRODUCT, "table.product");
    addOperator(Kind::BAG_PARTITION, "table.group");
    // these operators can be with/without indices
    addOperator(Kind::TABLE_PROJECT, "table.project");
    addOperator(Kind::TABLE_AGGREGATE, "table.aggr");
    addOperator(Kind::TABLE_JOIN, "table.join");
    addOperator(Kind::TABLE_GROUP, "table.group");
    addIndexedOperator(Kind::TABLE_PROJECT, "table.project");
    addIndexedOperator(Kind::TABLE_AGGREGATE, "table.aggr");
    addIndexedOperator(Kind::TABLE_JOIN, "table.join");
    addIndexedOperator(Kind::TABLE_GROUP, "table.group");
  }
  if (d_logic.isTheoryEnabled(internal::theory::THEORY_STRINGS))
  {
    defineType("String", d_solver->getStringSort(), true);
    defineType("RegLan", d_solver->getRegExpSort(), true);
    defineType("Int", d_solver->getIntegerSort(), true);

    defineVar("re.none", d_solver->mkRegexpNone());
    defineVar("re.allchar", d_solver->mkRegexpAllchar());

    // Boolean is a placeholder
    defineVar("seq.empty",
              d_solver->mkEmptySequence(d_solver->getBooleanSort()));

    addStringOperators();
  }

  if (d_logic.isQuantified())
  {
    addQuantifiersOperators();
  }

  if (d_logic.isTheoryEnabled(internal::theory::THEORY_FP))
  {
    defineType("RoundingMode", d_solver->getRoundingModeSort(), true);
    defineType("Float16", d_solver->mkFloatingPointSort(5, 11), true);
    defineType("Float32", d_solver->mkFloatingPointSort(8, 24), true);
    defineType("Float64", d_solver->mkFloatingPointSort(11, 53), true);
    defineType("Float128", d_solver->mkFloatingPointSort(15, 113), true);

    defineVar(
        "RNE",
        d_solver->mkRoundingMode(RoundingMode::ROUND_NEAREST_TIES_TO_EVEN));
    defineVar(
        "roundNearestTiesToEven",
        d_solver->mkRoundingMode(RoundingMode::ROUND_NEAREST_TIES_TO_EVEN));
    defineVar(
        "RNA",
        d_solver->mkRoundingMode(RoundingMode::ROUND_NEAREST_TIES_TO_AWAY));
    defineVar(
        "roundNearestTiesToAway",
        d_solver->mkRoundingMode(RoundingMode::ROUND_NEAREST_TIES_TO_AWAY));
    defineVar("RTP",
              d_solver->mkRoundingMode(RoundingMode::ROUND_TOWARD_POSITIVE));
    defineVar("roundTowardPositive",
              d_solver->mkRoundingMode(RoundingMode::ROUND_TOWARD_POSITIVE));
    defineVar("RTN",
              d_solver->mkRoundingMode(RoundingMode::ROUND_TOWARD_NEGATIVE));
    defineVar("roundTowardNegative",
              d_solver->mkRoundingMode(RoundingMode::ROUND_TOWARD_NEGATIVE));
    defineVar("RTZ", d_solver->mkRoundingMode(RoundingMode::ROUND_TOWARD_ZERO));
    defineVar("roundTowardZero",
              d_solver->mkRoundingMode(RoundingMode::ROUND_TOWARD_ZERO));

    addFloatingPointOperators();
  }

  if (!strictModeEnabled())
  {
    // gradual types
    defineType("?", d_solver->mkAbstractSort(SortKind::ABSTRACT_SORT), true);
    defineType("?Array", d_solver->mkAbstractSort(SortKind::ARRAY_SORT), true);
    defineType("?Bag", d_solver->mkAbstractSort(SortKind::BAG_SORT), true);
    defineType("?Tuple", d_solver->mkAbstractSort(SortKind::TUPLE_SORT), true);
    defineType(
        "?FiniteField", d_solver->mkAbstractSort(SortKind::FINITE_FIELD_SORT), true);
    defineType("?->", d_solver->mkAbstractSort(SortKind::FUNCTION_SORT), true);
    defineType("?Seq", d_solver->mkAbstractSort(SortKind::SEQUENCE_SORT), true);
    defineType("?Set", d_solver->mkAbstractSort(SortKind::SET_SORT), true);
    defineType("?BitVec", d_solver->mkAbstractSort(SortKind::BITVECTOR_SORT), true);
    defineType(
        "?FloatingPoint", d_solver->mkAbstractSort(SortKind::FLOATINGPOINT_SORT), true);
  }

  if (d_logic.isTheoryEnabled(internal::theory::THEORY_FF))
  {
    addFiniteFieldOperators();
  }

  if (d_logic.isTheoryEnabled(internal::theory::THEORY_SEP))
  {
    addSepOperators();
  }

  // Builtin symbols of the logic are declared at context level zero, hence
  // we push the outermost scope in the symbol manager here.
  // We only do this if the logic has not already been set, in which case we have already
  // pushed the outermost context (and this method redeclares the symbols which does
  // not impact the symbol manager).
  // TODO (cvc5-projects #693): refactor this so that this method is moved to the
  // symbol manager and only called once per symbol manager.
  if (!smLogicAlreadySet)
  {
    pushScope(true);
  }
}

Grammar* Smt2State::mkGrammar(const std::vector<Term>& boundVars,
                              const std::vector<Term>& ntSymbols)
{
  d_allocGrammars.emplace_back(
      new Grammar(d_solver->mkGrammar(boundVars, ntSymbols)));
  return d_allocGrammars.back().get();
}

bool Smt2State::sygus() const { return d_isSygus; }

bool Smt2State::hasGrammars() const
{
  return sygus() || d_solver->getOption("produce-abducts") == "true"
         || d_solver->getOption("produce-interpolants") == "true";
}

void Smt2State::checkThatLogicIsSet()
{
  if (!logicIsSet())
  {
    if (strictModeEnabled())
    {
      parseError("set-logic must appear before this point.");
    }
    else
    {
      SymManager* sm = getSymbolManager();
      // the calls to setLogic below set the logic on the solver directly
      if (sm->isLogicForced())
      {
        setLogic(sm->getLogic());
      }
      else
      {
        warning("No set-logic command was given before this point.");
        warning("cvc5 will make all theories available.");
        warning(
            "Consider setting a stricter logic for (likely) better "
            "performance.");
        warning("To suppress this warning in the future use (set-logic ALL).");

        setLogic("ALL");
      }
      // Set the logic directly in the solver, without a command. Notice this is
      // important since we do not want to enqueue a set-logic command and
      // fully initialize the underlying SolverEngine in the meantime before the
      // command has a chance to execute, which would lead to an error.
      std::string logic = d_logic.getLogicString();
      d_solver->setLogic(logic);
      // set the logic on the symbol manager as well, non-forced
      sm->setLogic(logic);
    }
  }
}

void Smt2State::checkLogicAllowsFreeSorts()
{
  if (!d_logic.isTheoryEnabled(internal::theory::THEORY_UF)
      && !d_logic.isTheoryEnabled(internal::theory::THEORY_ARRAYS)
      && !d_logic.isTheoryEnabled(internal::theory::THEORY_DATATYPES)
      && !d_logic.isTheoryEnabled(internal::theory::THEORY_SETS)
      && !d_logic.isTheoryEnabled(internal::theory::THEORY_BAGS))
  {
    parseErrorLogic("Free sort symbols not allowed in ");
  }
}

void Smt2State::checkLogicAllowsFunctions()
{
  if (!d_logic.isTheoryEnabled(internal::theory::THEORY_UF) && !isHoEnabled())
  {
    parseError(
        "Functions (of non-zero arity) cannot "
        "be declared in logic "
        + d_logic.getLogicString()
        + ". Try including UF or adding the prefix HO_.");
  }
}

bool Smt2State::isAbstractValue(const std::string& name)
{
  return name.length() >= 2 && name[0] == '@' && name[1] != '0'
         && name.find_first_not_of("0123456789", 1) == std::string::npos;
}

Term Smt2State::mkRealOrIntFromNumeral(const std::string& str)
{
  // if arithmetic is enabled, and integers are disabled
  if (d_logic.isTheoryEnabled(internal::theory::THEORY_ARITH)
      && !d_logic.areIntegersUsed())
  {
    return d_solver->mkReal(str);
  }
  return d_solver->mkInteger(str);
}

void Smt2State::parseOpApplyTypeAscription(ParseOp& p, Sort type)
{
  Trace("parser") << "parseOpApplyTypeAscription : " << p << " " << type
                  << std::endl;
  if (p.d_expr.isNull())
  {
    Trace("parser-overloading")
        << "Getting variable expression with name " << p.d_name << " and type "
        << type << std::endl;
    // get the variable expression for the type
    if (isDeclared(p.d_name, SYM_VARIABLE))
    {
      p.d_expr = getExpressionForNameAndType(p.d_name, type);
      p.d_name = std::string("");
    }
    if (p.d_name == "const")
    {
      // We use a placeholder as a way to store the type of the constant array.
      // Since ParseOp only contains a Term field, it is stored as a constant
      // of the given type. The kind INTERNAL_KIND is used to mark that we
      // are a placeholder.
      p.d_kind = Kind::INTERNAL_KIND;
      p.d_expr = d_solver->mkConst(type, "_placeholder_");
      return;
    }
    else if (p.d_name.find("ff") == 0)
    {
      std::string rest = p.d_name.substr(2);
      if (!type.isFiniteField())
      {
        std::stringstream ss;
        ss << "expected finite field sort to ascribe " << p.d_name
           << " but found sort: " << type;
        parseError(ss.str());
      }
      p.d_expr = d_solver->mkFiniteFieldElem(rest, type);
      return;
    }
    if (p.d_expr.isNull())
    {
      std::stringstream ss;
      ss << "Could not resolve expression with name " << p.d_name
         << " and type " << type << std::endl;
      parseError(ss.str());
    }
  }
  Trace("parser-qid") << "Resolve ascription " << type << " on " << p.d_expr;
  Trace("parser-qid") << " " << p.d_expr.getKind() << " " << p.d_expr.getSort();
  Trace("parser-qid") << std::endl;
  // otherwise, we process the type ascription
  p.d_expr = applyTypeAscription(p.d_expr, type);
}

Term Smt2State::parseOpToExpr(ParseOp& p)
{
  Trace("parser") << "parseOpToExpr: " << p << std::endl;
  Term expr;
  if (p.d_kind != Kind::NULL_TERM)
  {
    parseError(
        "Bad syntax for qualified identifier operator in term position.");
  }
  else if (!p.d_expr.isNull())
  {
    expr = p.d_expr;
  }
  else
  {
    checkDeclaration(p.d_name, CHECK_DECLARED, SYM_VARIABLE);
    expr = getVariable(p.d_name);
  }
  Assert(!expr.isNull());
  return expr;
}

Term Smt2State::applyParseOp(const ParseOp& p, std::vector<Term>& args)
{
  bool isBuiltinOperator = false;
  // the builtin kind of the overall return expression
  Kind kind = Kind::NULL_TERM;
  // First phase: process the operator
  if (TraceIsOn("parser"))
  {
    Trace("parser") << "applyParseOp: " << p << " to:" << std::endl;
    for (std::vector<Term>::iterator i = args.begin(); i != args.end(); ++i)
    {
      Trace("parser") << "++ " << *i << std::endl;
    }
  }
  if (p.d_kind == Kind::NULLABLE_LIFT)
  {
    auto it = d_operatorKindMap.find(p.d_name);
    if (it == d_operatorKindMap.end())
    {
      // the lifted symbol is not a defined kind. So we construct a normal
      // term.
      // Input : ((_ nullable.lift f) x y)
      // output: (nullable.lift f x y)
      ParserState::checkDeclaration(p.d_name, DeclarationCheck::CHECK_DECLARED);
      Term function = getVariable(p.d_name);
      args.insert(args.begin(), function);
      return d_solver->mkTerm(Kind::NULLABLE_LIFT, args);
    }
    else
    {
      Kind liftedKind = getOperatorKind(p.d_name);
      return d_solver->mkNullableLift(liftedKind, args);
    }
  }
  if (!p.d_indices.empty())
  {
    Op op;
    Kind k = getIndexedOpKind(p.d_name);
    if (k == Kind::UNDEFINED_KIND)
    {
      // Resolve indexed symbols that cannot be resolved without knowing the
      // type of the arguments. This is currently limited to `to_fp`,
      // `tuple.select`, and `tuple.update`.
      size_t nchildren = args.size();
      if (p.d_name == "to_fp")
      {
        if (nchildren == 1)
        {
          kind = Kind::FLOATINGPOINT_TO_FP_FROM_IEEE_BV;
          op = d_solver->mkOp(kind, p.d_indices);
        }
        else if (nchildren > 2 || nchildren == 0)
        {
          std::stringstream ss;
          ss << "Wrong number of arguments for indexed operator to_fp, "
                "expected "
                "1 or 2, got "
             << nchildren;
          parseError(ss.str());
        }
        else if (!args[0].getSort().isRoundingMode())
        {
          std::stringstream ss;
          ss << "Expected a rounding mode as the first argument, got "
             << args[0].getSort();
          parseError(ss.str());
        }
        else
        {
          Sort t = args[1].getSort();

          if (t.isFloatingPoint())
          {
            kind = Kind::FLOATINGPOINT_TO_FP_FROM_FP;
            op = d_solver->mkOp(kind, p.d_indices);
          }
          else if (t.isInteger() || t.isReal())
          {
            kind = Kind::FLOATINGPOINT_TO_FP_FROM_REAL;
            op = d_solver->mkOp(kind, p.d_indices);
          }
          else
          {
            kind = Kind::FLOATINGPOINT_TO_FP_FROM_SBV;
            op = d_solver->mkOp(kind, p.d_indices);
          }
        }
      }
      else if (p.d_name == "tuple.select" || p.d_name == "tuple.update")
      {
        bool isSelect = (p.d_name == "tuple.select");
        if (p.d_indices.size() != 1)
        {
          parseError("wrong number of indices for tuple select or update");
        }
        uint64_t n = p.d_indices[0];
        if (args.size() != (isSelect ? 1 : 2))
        {
          parseError("wrong number of arguments for tuple select or update");
        }
        Sort t = args[0].getSort();
        if (!t.isTuple())
        {
          parseError("tuple select or update applied to non-tuple");
        }
        size_t length = t.getTupleLength();
        if (n >= length)
        {
          std::stringstream ss;
          ss << "tuple is of length " << length << "; cannot access index "
             << n;
          parseError(ss.str());
        }
        const Datatype& dt = t.getDatatype();
        Term ret;
        if (isSelect)
        {
          ret = d_solver->mkTerm(Kind::APPLY_SELECTOR,
                                 {dt[0][n].getTerm(), args[0]});
        }
        else
        {
          ret = d_solver->mkTerm(Kind::APPLY_UPDATER,
                                 {dt[0][n].getUpdaterTerm(), args[0], args[1]});
        }
        Trace("parser") << "applyParseOp: return selector/updater " << ret
                        << std::endl;
        return ret;
      }
      else
      {
        Assert(false) << "Failed to resolve indexed operator " << p.d_name;
      }
    }
    else
    {
      // otherwise, an ordinary operator
      op = d_solver->mkOp(k, p.d_indices);
    }
    return d_solver->mkTerm(op, args);
  }
  else if (p.d_kind != Kind::NULL_TERM)
  {
    // It is a special case, e.g. tuple.select or array constant specification.
    // We have to wait until the arguments are parsed to resolve it.
  }
  else if (!p.d_expr.isNull())
  {
    // An explicit operator, e.g. an apply function
    Kind fkind = getKindForFunction(p.d_expr);
    if (fkind != Kind::UNDEFINED_KIND)
    {
      // Some operators may require a specific kind.
      // Testers are handled differently than other indexed operators,
      // since they require a kind.
      kind = fkind;
      Trace("parser") << "Got function kind " << kind << " for expression "
                      << std::endl;
    }
    args.insert(args.begin(), p.d_expr);
  }
  else
  {
    isBuiltinOperator = isOperatorEnabled(p.d_name);
    if (isBuiltinOperator)
    {
      // a builtin operator, convert to kind
      kind = getOperatorKind(p.d_name);
      // special case: indexed operators with zero arguments
      if (kind == Kind::TUPLE_PROJECT || kind == Kind::TABLE_PROJECT
          || kind == Kind::TABLE_AGGREGATE || kind == Kind::TABLE_JOIN
          || kind == Kind::TABLE_GROUP || kind == Kind::RELATION_GROUP
          || kind == Kind::RELATION_AGGREGATE || kind == Kind::RELATION_PROJECT)
      {
        std::vector<uint32_t> indices;
        Op op = d_solver->mkOp(kind, indices);
        return d_solver->mkTerm(op, args);
      }
      else if (kind == Kind::APPLY_CONSTRUCTOR)
      {
        if (p.d_name == "tuple")
        {
          // tuple application
          return d_solver->mkTuple(args);
        }
        else if (p.d_name == "nullable.some")
        {
          return d_solver->mkNullableSome(args[0]);
        }
        else
        {
          std::stringstream ss;
          ss << "Unknown APPLY_CONSTRUCTOR symbol '" << p.d_name << "'";
          parseError(ss.str());
        }
      }
      else if (kind == Kind::APPLY_SELECTOR)
      {
        if (p.d_name == "nullable.val")
        {
          return d_solver->mkNullableVal(args[0]);
        }
        else
        {
          std::stringstream ss;
          ss << "Unknown APPLY_SELECTOR symbol '" << p.d_name << "'";
          parseError(ss.str());
        }
      }
      else if (kind == Kind::APPLY_TESTER)
      {
        if (p.d_name == "nullable.is_null")
        {
          return d_solver->mkNullableIsNull(args[0]);
        }
        else if (p.d_name == "nullable.is_some")
        {
          return d_solver->mkNullableIsSome(args[0]);
        }
        else
        {
          std::stringstream ss;
          ss << "Unknown APPLY_TESTER symbol '" << p.d_name << "'";
          parseError(ss.str());
        }
      }
      Trace("parser") << "Got builtin kind " << kind << " for name"
                      << std::endl;
    }
    else
    {
      // A non-built-in function application, get the expression
      checkDeclaration(p.d_name, CHECK_DECLARED, SYM_VARIABLE);
      Term v = getVariable(p.d_name);
      if (!v.isNull())
      {
        checkFunctionLike(v);
        kind = getKindForFunction(v);
        args.insert(args.begin(), v);
      }
      else
      {
        // Overloaded symbol?
        // Could not find the expression. It may be an overloaded symbol,
        // in which case we may find it after knowing the types of its
        // arguments.
        std::vector<Sort> argTypes;
        for (std::vector<Term>::iterator i = args.begin(); i != args.end(); ++i)
        {
          argTypes.push_back((*i).getSort());
        }
        Term fop = getOverloadedFunctionForTypes(p.d_name, argTypes);
        if (!fop.isNull())
        {
          checkFunctionLike(fop);
          kind = getKindForFunction(fop);
          args.insert(args.begin(), fop);
        }
        else
        {
          parseError(
              "Cannot find unambiguous overloaded function for argument "
              "types.");
        }
      }
    }
  }
  // handle special cases
  // If we marked the operator as "INTERNAL_KIND", then the name/expr
  // determine the operator. This handles constant arrays.
  if (p.d_kind == Kind::INTERNAL_KIND)
  {
    // (as const (Array T1 T2))
    if (!strictModeEnabled() && p.d_name == "const"
        && isTheoryEnabled(internal::theory::THEORY_ARRAYS))
    {
      if (args.size() != 1)
      {
        parseError("Too many arguments to array constant.");
      }
      Term constVal = args[0];

      Assert(!p.d_expr.isNull());
      Sort sort = p.d_expr.getSort();
      if (!sort.isArray())
      {
        std::stringstream ss;
        ss << "expected array constant term, but cast is not of array type"
           << std::endl
           << "cast type: " << sort;
        parseError(ss.str());
      }
      if (sort.getArrayElementSort() != constVal.getSort())
      {
        std::stringstream ss;
        ss << "type mismatch inside array constant term:" << std::endl
           << "array type:          " << sort << std::endl
           << "expected const type: " << sort.getArrayElementSort() << std::endl
           << "computed const type: " << constVal.getSort();
        parseError(ss.str());
      }
      Term ret = d_solver->mkConstArray(sort, constVal);
      Trace("parser") << "applyParseOp: return store all " << ret << std::endl;
      return ret;
    }
    else
    {
      // should never happen
      parseError("Could not process internal parsed operator");
    }
  }
  else if (p.d_kind == Kind::APPLY_TESTER || p.d_kind == Kind::APPLY_UPDATER)
  {
    Term iop = mkIndexedOp(p.d_kind, {p.d_name}, args);
    kind = p.d_kind;
    args.insert(args.begin(), iop);
  }
  else if (p.d_kind != Kind::NULL_TERM)
  {
    // it should not have an expression or type specified at this point
    if (!p.d_expr.isNull())
    {
      std::stringstream ss;
      ss << "Could not process parsed qualified identifier kind " << p.d_kind;
      parseError(ss.str());
    }
    // otherwise it is a simple application
    kind = p.d_kind;
  }
  else if (isBuiltinOperator)
  {
    if (kind == Kind::EQUAL || kind == Kind::DISTINCT)
    {
      bool isReal = false;
      // need hol if these operators are applied over function args
      for (const Term& i : args)
      {
        Sort s = i.getSort();
        if (!isHoEnabled())
        {
          if (s.isFunction())
          {
            parseError(
                "Cannot apply equality to functions unless logic is prefixed "
                "by HO_.");
          }
        }
        if (s.isReal())
        {
          isReal = true;
        }
      }
      // If strict mode is not enabled, we are permissive for Int and Real
      // subtyping. Note that other arithmetic operators and relations are
      // already permissive, e.g. <=, +.
      if (isReal && !strictModeEnabled())
      {
        for (Term& i : args)
        {
          Sort s = i.getSort();
          if (s.isInteger())
          {
            i = d_solver->mkTerm(Kind::TO_REAL, {i});
          }
        }
      }
    }
    if (!strictModeEnabled() && (kind == Kind::AND || kind == Kind::OR)
        && args.size() == 1)
    {
      // Unary AND/OR can be replaced with the argument.
      Trace("parser") << "applyParseOp: return unary " << args[0] << std::endl;
      return args[0];
    }
    else if (kind == Kind::SUB && args.size() == 1)
    {
      if (isConstInt(args[0]) && args[0].getRealOrIntegerValueSign() > 0)
      {
        // (- n) denotes a negative value
        std::stringstream suminus;
        suminus << "-" << args[0].getIntegerValue();
        Term ret = d_solver->mkInteger(suminus.str());
        Trace("parser") << "applyParseOp: return negative constant " << ret
                        << std::endl;
        return ret;
      }
      Term ret = d_solver->mkTerm(Kind::NEG, {args[0]});
      Trace("parser") << "applyParseOp: return uminus " << ret << std::endl;
      return ret;
    }
    else if (kind == Kind::DIVISION && args.size() == 2 && isConstInt(args[0])
             && isConstInt(args[1]) && args[1].getRealOrIntegerValueSign() > 0)
    {
      // (/ m n) or (/ (- m) n) denote values in reals
      std::stringstream sdiv;
      sdiv << args[0].getIntegerValue() << "/" << args[1].getIntegerValue();
      Term ret = d_solver->mkReal(sdiv.str());
      Trace("parser") << "applyParseOp: return rational constant " << ret
                      << std::endl;
      return ret;
    }
    else if (kind == Kind::FLOATINGPOINT_FP)
    {
      // (fp #bX #bY #bZ) denotes a floating-point value
      if (args.size() != 3)
      {
        parseError("expected 3 arguments to 'fp', got "
                   + std::to_string(args.size()));
      }
      if (isConstBv(args[0]) && isConstBv(args[1]) && isConstBv(args[2]))
      {
        Term ret = d_solver->mkFloatingPoint(args[0], args[1], args[2]);
        Trace("parser") << "applyParseOp: return floating-point value " << ret
                        << std::endl;
        return ret;
      }
    }
    Term ret = d_solver->mkTerm(kind, args);
    Trace("parser") << "applyParseOp: return default builtin " << ret
                    << std::endl;
    return ret;
  }

  if (args.size() >= 2)
  {
    // may be partially applied function, in this case we use HO_APPLY
    Sort argt = args[0].getSort();
    if (argt.isFunction())
    {
      unsigned arity = argt.getFunctionArity();
      if (args.size() - 1 < arity)
      {
        if (!isHoEnabled())
        {
          parseError(
              "Cannot partially apply functions unless logic is prefixed by "
              "HO_.");
        }
        Trace("parser") << "Partial application of " << args[0];
        Trace("parser") << " : #argTypes = " << arity;
        Trace("parser") << ", #args = " << args.size() - 1 << std::endl;
        Term ret = d_solver->mkTerm(Kind::HO_APPLY, args);
        Trace("parser") << "applyParseOp: return curry higher order " << ret
                        << std::endl;
        // must curry the partial application
        return ret;
      }
    }
  }
  if (kind == Kind::NULL_TERM)
  {
    // should never happen in the new API
    parseError("do not know how to process parse op");
  }
  Trace("parser") << "Try default term construction for kind " << kind
                  << " #args = " << args.size() << "..." << std::endl;
  Term ret = d_solver->mkTerm(kind, args);
  Trace("parser") << "applyParseOp: return : " << ret << std::endl;
  return ret;
}

Sort Smt2State::getParametricSort(const std::string& name,
                                  const std::vector<Sort>& args)
{
  if (args.empty())
  {
    parseError(
        "Extra parentheses around sort name not "
        "permitted in SMT-LIB");
  }
  // builtin parametric sorts are handled manually
  Sort t;
  if (name == "Array" && isTheoryEnabled(internal::theory::THEORY_ARRAYS))
  {
    if (args.size() != 2)
    {
      parseError("Illegal array type.");
    }
    t = d_solver->mkArraySort(args[0], args[1]);
  }
  else if (name == "Set" && isTheoryEnabled(internal::theory::THEORY_SETS))
  {
    if (args.size() != 1)
    {
      parseError("Illegal set type.");
    }
    t = d_solver->mkSetSort(args[0]);
  }
  else if (name == "Bag" && isTheoryEnabled(internal::theory::THEORY_BAGS))
  {
    if (args.size() != 1)
    {
      parseError("Illegal bag type.");
    }
    t = d_solver->mkBagSort(args[0]);
  }
  else if (name == "Seq" && !strictModeEnabled()
           && isTheoryEnabled(internal::theory::THEORY_STRINGS))
  {
    if (args.size() != 1)
    {
      parseError("Illegal sequence type.");
    }
    t = d_solver->mkSequenceSort(args[0]);
  }
  else if (name == "Tuple" && !strictModeEnabled())
  {
    t = d_solver->mkTupleSort(args);
  }
  else if (name == "Nullable" && !strictModeEnabled())
  {
    if (args.size() != 1)
    {
      parseError("Illegal nullable type.");
    }
    t = d_solver->mkNullableSort(args[0]);
  }
  else if (name == "Relation" && !strictModeEnabled())
  {
    Sort tupleSort = d_solver->mkTupleSort(args);
    t = d_solver->mkSetSort(tupleSort);
  }
  else if (name == "Table" && !strictModeEnabled())
  {
    Sort tupleSort = d_solver->mkTupleSort(args);
    t = d_solver->mkBagSort(tupleSort);
  }
  else if (name == "->" && isHoEnabled())
  {
    if (args.size() < 2)
    {
      parseError("Arrow types must have at least 2 arguments");
    }
    // flatten the type
    Sort rangeType = args.back();
    std::vector<Sort> dargs(args.begin(), args.end() - 1);
    t = mkFlatFunctionType(dargs, rangeType);
  }
  else
  {
    t = ParserState::getParametricSort(name, args);
  }
  return t;
}

Sort Smt2State::getIndexedSort(const std::string& name,
                               const std::vector<std::string>& numerals)
{
  Sort ret;
  if (name == "BitVec")
  {
    if (numerals.size() != 1)
    {
      parseError("Illegal bitvector type.");
    }
    uint32_t n0 = stringToUnsigned(numerals[0]);
    if (n0 == 0)
    {
      parseError("Illegal bitvector size: 0");
    }
    ret = d_solver->mkBitVectorSort(n0);
  }
  else if (name == "FiniteField")
  {
    if (numerals.size() != 1)
    {
      parseError("Illegal finite field type.");
    }
    ret = d_solver->mkFiniteFieldSort(numerals.front());
  }
  else if (name == "FloatingPoint")
  {
    if (numerals.size() != 2)
    {
      parseError("Illegal floating-point type.");
    }
    uint32_t n0 = stringToUnsigned(numerals[0]);
    uint32_t n1 = stringToUnsigned(numerals[1]);
    if (!internal::validExponentSize(n0))
    {
      parseError("Illegal floating-point exponent size");
    }
    if (!internal::validSignificandSize(n1))
    {
      parseError("Illegal floating-point significand size");
    }
    ret = d_solver->mkFloatingPointSort(n0, n1);
  }
  else
  {
    std::stringstream ss;
    ss << "unknown indexed sort symbol `" << name << "'";
    parseError(ss.str());
  }
  return ret;
}

bool Smt2State::isClosure(const std::string& name)
{
  return d_closureKindMap.find(name) != d_closureKindMap.end();
}

std::unique_ptr<Cmd> Smt2State::handlePush(std::optional<uint32_t> nscopes)
{
  checkThatLogicIsSet();

  if (!nscopes)
  {
    if (strictModeEnabled())
    {
      parseError(
          "Strict compliance mode demands an integer to be provided to "
          "(push).  Maybe you want (push 1)?");
    }
    nscopes = 1;
  }

  for (uint32_t i = 0; i < *nscopes; i++)
  {
    pushScope(true);
  }
  return std::make_unique<PushCommand>(*nscopes);
}

std::unique_ptr<Cmd> Smt2State::handlePop(std::optional<uint32_t> nscopes)
{
  checkThatLogicIsSet();

  if (!nscopes)
  {
    if (strictModeEnabled())
    {
      parseError(
          "Strict compliance mode demands an integer to be provided to "
          "(pop).  Maybe you want (pop 1)?");
    }
    nscopes = 1;
  }

  for (uint32_t i = 0; i < *nscopes; i++)
  {
    popScope();
  }
  return std::make_unique<PopCommand>(*nscopes);
}

void Smt2State::notifyNamedExpression(Term& expr, std::string name)
{
  checkUserSymbol(name);
  // remember the expression name in the symbol manager
  NamingResult nr = getSymbolManager()->setExpressionName(expr, name, false);
  if (nr == NamingResult::ERROR_IN_BINDER)
  {
    parseError(
        "Cannot name a term in a binder (e.g., quantifiers, definitions)");
  }
  // define the variable. This needs to be done here so that in the rest of the
  // command we can use this name, which is required by the semantics of :named.
  //
  // Note that as we are defining the name to the expression here, names never
  // show up in "-o raw-benchmark" nor in proofs. To be able to do it it'd be
  // necessary to not define this variable here and create a
  // DefineFunctionCommand with the binding, so that names are handled as
  // defined functions. However, these commands would need to be processed
  // *before* the rest of the command in which the :named attribute appears, so
  // the name can be defined in the rest of the command. This would greatly
  // complicate the design of the parser and provide little gain, so we opt to
  // handle :named as a macro processed directly in the parser.
  defineVar(name, expr);
  // set the last named term, which ensures that we catch when assertions are
  // named
  setLastNamedTerm(expr, name);
}

Term Smt2State::mkAnd(const std::vector<Term>& es) const
{
  if (es.size() == 0)
  {
    return d_solver->mkTrue();
  }
  else if (es.size() == 1)
  {
    return es[0];
  }
  return d_solver->mkTerm(Kind::AND, es);
}

bool Smt2State::isConstInt(const Term& t)
{
  return t.getKind() == Kind::CONST_INTEGER;
}

bool Smt2State::isConstBv(const Term& t)
{
  return t.getKind() == Kind::CONST_BITVECTOR;
}

}  // namespace parser
}  // namespace cvc5<|MERGE_RESOLUTION|>--- conflicted
+++ resolved
@@ -118,15 +118,11 @@
   addOperator(Kind::BITVECTOR_USUBO, "bvusubo");
   addOperator(Kind::BITVECTOR_SSUBO, "bvssubo");
   addOperator(Kind::BITVECTOR_SDIVO, "bvsdivo");
-<<<<<<< HEAD
-  addOperator(Kind::BITVECTOR_ITE, "bvite");
-=======
   if (!strictModeEnabled())
   {
     addOperator(Kind::BITVECTOR_ITE, "bvite");
   }
 
->>>>>>> 1766dfb5
 
   addIndexedOperator(Kind::BITVECTOR_EXTRACT, "extract");
   addIndexedOperator(Kind::BITVECTOR_REPEAT, "repeat");
