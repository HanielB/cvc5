/* *******************                                                        */
/*! \file Tptp.g
 ** \verbatim
 ** Top contributors (to current version):
 **   Francois Bobot, Morgan Deters, Andrew Reynolds
 ** This file is part of the CVC4 project.
 ** Copyright (c) 2009-2019 by the authors listed in the file AUTHORS
 ** in the top-level source directory) and their institutional affiliations.
 ** All rights reserved.  See the file COPYING in the top-level source
 ** directory for licensing information.\endverbatim
 **
 ** \brief Parser for TPTP input language.
 **
 ** Parser for TPTP input language.
 ** cf. http://www.cs.miami.edu/~tptp/cgi-bin/SeeTPTP?Category=Documents&File=SyntaxBNF
 **/

grammar Tptp;

options {
  // C output for antlr
  language = 'C';

  // Skip the default error handling, just break with exceptions
  // defaultErrorHandler = false;

  // Only lookahead of <= k requested (disable for LL* parsing)
  // Note that CVC4's BoundedTokenBuffer requires a fixed k !
  // If you change this k, change it also in tptp_input.cpp !
  k = 2;
}/* options */

@header {
/**
 ** This file is part of the CVC4 project.
 ** Copyright (c) 2009-2016 by the authors listed in the file AUTHORS
 ** in the top-level source directory) and their institutional affiliations.
 ** All rights reserved.  See the file COPYING in the top-level source
 ** directory for licensing information.
 **/
}/* @header */

@lexer::includes {

/** This suppresses warnings about the redefinition of token symbols between
  * different parsers. The redefinitions should be harmless as long as no
  * client: (a) #include's the lexer headers for two grammars AND (b) uses the
  * token symbol definitions.
  */
#pragma GCC system_header

/* This improves performance by ~10 percent on big inputs.
 * This option is only valid if we know the input is ASCII (or some 8-bit encoding).
 * If we know the input is UTF-16, we can use ANTLR3_INLINE_INPUT_UTF16.
 * Otherwise, we have to let the lexer detect the encoding at runtime.
 */
#define ANTLR3_INLINE_INPUT_ASCII

#include "parser/antlr_tracing.h"

}/* @lexer::includes */

@lexer::postinclude {
#include <stdint.h>

#include "parser/tptp/tptp.h"
#include "parser/antlr_input.h"

using namespace CVC4;
using namespace CVC4::parser;

/* These need to be macros so they can refer to the PARSER macro, which will be defined
 * by ANTLR *after* this section. (If they were functions, PARSER would be undefined.) */
#undef PARSER_STATE
#define PARSER_STATE ((Tptp*)LEXER->super)
#undef EXPR_MANAGER
#define EXPR_MANAGER PARSER_STATE->getExprManager()
#undef MK_EXPR
#define MK_EXPR EXPR_MANAGER->mkExpr
#undef MK_CONST
#define MK_CONST EXPR_MANAGER->mkConst
#define UNSUPPORTED PARSER_STATE->unimplementedFeature

}/* @lexer::postinclude */

@parser::includes {

#include <memory>

#include "smt/command.h"
#include "parser/parser.h"
#include "parser/tptp/tptp.h"
#include "parser/antlr_tracing.h"

}/* @parser::includes */

@parser::postinclude {

#include <algorithm>
#include <iterator>
#include <vector>

#include "base/output.h"
#include "expr/expr.h"
#include "expr/kind.h"
#include "expr/type.h"
#include "parser/antlr_input.h"
#include "parser/parser.h"
#include "parser/tptp/tptp.h"
#include "options/options.h"
#include "util/integer.h"
#include "util/rational.h"

using namespace CVC4;
using namespace CVC4::parser;

/* These need to be macros so they can refer to the PARSER macro, which will be defined
 * by ANTLR *after* this section. (If they were functions, PARSER would be undefined.) */
#undef PARSER_STATE
#define PARSER_STATE ((Tptp*)PARSER->super)
#undef EXPR_MANAGER
#define EXPR_MANAGER PARSER_STATE->getExprManager()
#undef MK_EXPR
#define MK_EXPR EXPR_MANAGER->mkExpr
#undef MK_EXPR_ASSOCIATIVE
#define MK_EXPR_ASSOCIATIVE EXPR_MANAGER->mkAssociative
#undef MK_CONST
#define MK_CONST EXPR_MANAGER->mkConst
#define UNSUPPORTED PARSER_STATE->unimplementedFeature

}/* parser::postinclude */

/**
 * Parses an expression.
 * @return the parsed expression, or the Null Expr if we've reached the end of the input
 */
parseExpr returns [CVC4::parser::tptp::myExpr expr]
  : cnfFormula[expr]
  | EOF
  ;

/**
 * Parses a command
 * @return the parsed command, or NULL if we've reached the end of the input
 */
parseCommand returns [CVC4::Command* cmd = NULL]
@declarations {
  Expr expr;
  Tptp::FormulaRole fr;
  std::string name, inclSymbol;
}
  : CNF_TOK LPAREN_TOK nameN[name] COMMA_TOK formulaRole[fr] COMMA_TOK
  { PARSER_STATE->setCnf(true);
    PARSER_STATE->setFof(false);
    PARSER_STATE->pushScope(); }
    cnfFormula[expr]
  { PARSER_STATE->popScope();
    std::vector<Expr> bvl = PARSER_STATE->getFreeVar();
    if(!bvl.empty()) {
      expr = MK_EXPR(kind::FORALL,MK_EXPR(kind::BOUND_VAR_LIST,bvl),expr);
    };
  }
    (COMMA_TOK anything*)? RPAREN_TOK DOT_TOK
    {
      Expr aexpr = PARSER_STATE->getAssertionExpr(fr,expr);
      if( !aexpr.isNull() ){
        // set the expression name (e.g. used with unsat core printing)
        Command* csen = new SetExpressionNameCommand(aexpr, name);
        csen->setMuted(true);
        PARSER_STATE->preemptCommand(csen);
      }
      // make the command to assert the formula
      cmd = PARSER_STATE->makeAssertCommand(fr, aexpr, /* cnf == */ true, true);
    }
  | FOF_TOK LPAREN_TOK nameN[name] COMMA_TOK formulaRole[fr] COMMA_TOK
    { PARSER_STATE->setCnf(false); PARSER_STATE->setFof(true); }
    fofFormula[expr] (COMMA_TOK anything*)? RPAREN_TOK DOT_TOK
    {
      Expr aexpr = PARSER_STATE->getAssertionExpr(fr,expr);
      if( !aexpr.isNull() ){
        // set the expression name (e.g. used with unsat core printing)
        Command* csen = new SetExpressionNameCommand(aexpr, name);
        csen->setMuted(true);
        PARSER_STATE->preemptCommand(csen);
      }
      // make the command to assert the formula
      cmd = PARSER_STATE->makeAssertCommand(fr, aexpr, /* cnf == */ false, true);
    }
  | TFF_TOK LPAREN_TOK nameN[name] COMMA_TOK
    ( TYPE_TOK COMMA_TOK tffTypedAtom[cmd]
    | formulaRole[fr] COMMA_TOK
      { PARSER_STATE->setCnf(false); PARSER_STATE->setFof(false); }
      tffFormula[expr] (COMMA_TOK anything*)?
      {
        Expr aexpr = PARSER_STATE->getAssertionExpr(fr,expr);
        if( !aexpr.isNull() ){
          // set the expression name (e.g. used with unsat core printing)
          Command* csen = new SetExpressionNameCommand(aexpr, name);
          csen->setMuted(true);
          PARSER_STATE->preemptCommand(csen);
        }
        // make the command to assert the formula
        cmd = PARSER_STATE->makeAssertCommand(fr, aexpr, /* cnf == */ false, true);
      }
    ) RPAREN_TOK DOT_TOK
  | THF_TOK LPAREN_TOK nameN[name] COMMA_TOK
    // Supported THF formulas: either a logic formula or a typing atom (i.e. we
    // ignore subtyping and logic sequents). Also, only TH0
    ( TYPE_TOK COMMA_TOK thfAtomTyping[cmd]
    | formulaRole[fr] COMMA_TOK
      { PARSER_STATE->setCnf(false); PARSER_STATE->setFof(false); }
      thfLogicFormula[expr] (COMMA_TOK anything*)?
      {
        Expr aexpr = PARSER_STATE->getAssertionExpr(fr,expr);
<<<<<<< HEAD
        if( !aexpr.isNull() ){
=======
        if (!aexpr.isNull())
        {
>>>>>>> 7537ff07
          // set the expression name (e.g. used with unsat core printing)
          Command* csen = new SetExpressionNameCommand(aexpr, name);
          csen->setMuted(true);
          PARSER_STATE->preemptCommand(csen);
        }
        // make the command to assert the formula
        cmd = PARSER_STATE->makeAssertCommand(fr, aexpr, /* cnf == */ false, true);
      }
    ) RPAREN_TOK DOT_TOK
  | INCLUDE_TOK LPAREN_TOK unquotedFileName[name]
    ( COMMA_TOK LBRACK_TOK nameN[inclSymbol]
      ( COMMA_TOK nameN[inclSymbol] )* RBRACK_TOK )?
    RPAREN_TOK DOT_TOK
    { /* TODO - implement symbol filtering for file inclusion.
       * the following removes duplicates and "all", just need to pass it
       * through to includeFile() and implement it there.
      std::sort(inclArgs.begin(), inclArgs.end());
      std::vector<std::string>::iterator it =
        std::unique(inclArgs.begin(), inclArgs.end());
      inclArgs.resize(std::distance(inclArgs.begin(), it));
      it = std::lower_bound(inclArgs.begin(), inclArgs.end(), std::string("all"));
      if(it != inclArgs.end() && *it == "all") {
        inclArgs.erase(it);
      }
      */
      PARSER_STATE->includeFile(name /* , inclArgs */ );
      // The command of the included file will be produced at the next parseCommand() call
      cmd = new EmptyCommand("include::" + name);
    }
  | EOF
    {
      CommandSequence* seq = new CommandSequence();
      // assert that all distinct constants are distinct
      Expr aexpr = PARSER_STATE->getAssertionDistinctConstants();
      if( !aexpr.isNull() )
      {
        seq->addCommand(new AssertCommand(aexpr, false));
      }

      std::string filename = PARSER_STATE->getInput()->getInputStreamName();
      size_t i = filename.find_last_of('/');
      if(i != std::string::npos) {
        filename = filename.substr(i + 1);
      }
      if(filename.substr(filename.length() - 2) == ".p") {
        filename = filename.substr(0, filename.length() - 2);
      }
      seq->addCommand(new SetInfoCommand("filename", SExpr(filename)));
      if(PARSER_STATE->hasConjecture()) {
        seq->addCommand(new QueryCommand(MK_CONST(bool(false))));
      } else {
        seq->addCommand(new CheckSatCommand());
      }
      PARSER_STATE->preemptCommand(seq);
      cmd = NULL;
    }
  ;

/* Parse a formula Role */
formulaRole[CVC4::parser::Tptp::FormulaRole& role]
  : LOWER_WORD
    {
      std::string r = AntlrInput::tokenText($LOWER_WORD);
      if      (r == "axiom")              role = Tptp::FR_AXIOM;
      else if (r == "hypothesis")         role = Tptp::FR_HYPOTHESIS;
      else if (r == "definition")         role = Tptp::FR_DEFINITION;
      else if (r == "assumption")         role = Tptp::FR_ASSUMPTION;
      else if (r == "lemma")              role = Tptp::FR_LEMMA;
      else if (r == "theorem")            role = Tptp::FR_THEOREM;
      else if (r == "negated_conjecture") role = Tptp::FR_NEGATED_CONJECTURE;
      else if (r == "conjecture")         role = Tptp::FR_CONJECTURE;
      else if (r == "unknown")            role = Tptp::FR_UNKNOWN;
      else if (r == "plain")              role = Tptp::FR_PLAIN;
      else if (r == "fi_domain")          role = Tptp::FR_FI_DOMAIN;
      else if (r == "fi_functor")         role = Tptp::FR_FI_FUNCTORS;
      else if (r == "fi_predicate")       role = Tptp::FR_FI_PREDICATES;
      else if (r == "type")               role = Tptp::FR_TYPE;
      else PARSER_STATE->parseError("Invalid formula role: " + r);
    }
  ;

/*******/
/* CNF */

/* It can parse a little more than the cnf grammar: false and true can appear.
 * Normally only false can appear and only at top level. */

cnfFormula[CVC4::Expr& expr]
  : LPAREN_TOK cnfDisjunction[expr] RPAREN_TOK
  | cnfDisjunction[expr]
;

cnfDisjunction[CVC4::Expr& expr]
@declarations {
  std::vector<Expr> args;
}
  : cnfLiteral[expr] { args.push_back(expr); }
    ( OR_TOK cnfLiteral[expr] { args.push_back(expr); } )*
    { if(args.size() > 1) {
        expr = MK_EXPR_ASSOCIATIVE(kind::OR, args);
      } // else its already in the expr
    }
;

cnfLiteral[CVC4::Expr& expr]
  : atomicFormula[expr]
  | NOT_TOK atomicFormula[expr] { expr = MK_EXPR(kind::NOT, expr); }
  ;

atomicFormula[CVC4::Expr& expr]
@declarations {
  Expr expr2;
  std::string name;
  std::vector<CVC4::Expr> args;
  bool equal;
}
  : atomicWord[name] (LPAREN_TOK arguments[args] RPAREN_TOK)?
    ( equalOp[equal] term[expr2]
      { // equality/disequality between terms
        PARSER_STATE->makeApplication(expr, name, args, true);
        expr = MK_EXPR(kind::EQUAL, expr, expr2);
        if(!equal) expr = MK_EXPR(kind::NOT, expr);
      }
    | { // predicate
        PARSER_STATE->makeApplication(expr, name, args, false);
      }
    )
  | definedFun[expr]
    (
     LPAREN_TOK arguments[args] RPAREN_TOK
     equalOp[equal] term[expr2]
     {
       expr = EXPR_MANAGER->mkExpr(expr, args);
       expr = MK_EXPR(kind::EQUAL, expr, expr2);
       if (!equal)
       {
         expr = MK_EXPR(kind::NOT, expr);
       }
     }
    )?
  | (simpleTerm[expr] | letTerm[expr] | conditionalTerm[expr])
    (
      equalOp[equal] term[expr2]
      { // equality/disequality between terms
        expr = MK_EXPR(kind::EQUAL, expr, expr2);
        if (!equal)
        {
          expr = MK_EXPR(kind::NOT, expr);
        }
      }
    )?
  | definedPred[expr] (LPAREN_TOK arguments[args] RPAREN_TOK)?
    {
      if (!args.empty())
      {
        expr = EXPR_MANAGER->mkExpr(expr, args);
      }
    }
  | definedProp[expr]
  ;

thfAtomicFormula[CVC4::Expr& expr]
@declarations {
  Expr expr2;
  std::string name;
  std::vector<CVC4::Expr> args;
  bool equal;
}
  : atomicWord[name] (LPAREN_TOK arguments[args] RPAREN_TOK)?
    {
      PARSER_STATE->makeApplication(expr, name, args, true);
    }
  | definedFun[expr]
    (
      LPAREN_TOK arguments[args] RPAREN_TOK
      equalOp[equal] term[expr2]
      {
        expr = EXPR_MANAGER->mkExpr(expr, args);
        expr = MK_EXPR(kind::EQUAL, expr, expr2);
<<<<<<< HEAD
        if(!equal)
=======
        if (!equal)
>>>>>>> 7537ff07
        {
          expr = MK_EXPR(kind::NOT, expr);
        }
      }
    )?
  | thfSimpleTerm[expr]
  | letTerm[expr]
  | conditionalTerm[expr]
  | thfDefinedPred[expr] (LPAREN_TOK arguments[args] RPAREN_TOK)?
    {
      if (!args.empty())
      {
        expr = EXPR_MANAGER->mkExpr(expr, args);
      }
    }
  | definedProp[expr]
  ;

//%----Using <plain_term> removes a reduce/reduce ambiguity in lex/yacc.
//%----Note: "defined" means a word starting with one $ and "system" means $$.

definedProp[CVC4::Expr& expr]
  : TRUE_TOK { expr = MK_CONST(bool(true)); }
  | FALSE_TOK  { expr = MK_CONST(bool(false)); }
  ;

definedPred[CVC4::Expr& expr]
  : '$less' { expr = EXPR_MANAGER->operatorOf(CVC4::kind::LT); }
  | '$lesseq' { expr = EXPR_MANAGER->operatorOf(CVC4::kind::LEQ); }
  | '$greater' { expr = EXPR_MANAGER->operatorOf(CVC4::kind::GT); }
  | '$greatereq' { expr = EXPR_MANAGER->operatorOf(CVC4::kind::GEQ); }
  | '$is_rat'
    // a real n is a rational if there exists q,r integers such that
    //   to_real(q) = n*to_real(r),
    // where r is non-zero.
    { Expr n = EXPR_MANAGER->mkBoundVar("N", EXPR_MANAGER->realType());
      Expr q = EXPR_MANAGER->mkBoundVar("Q", EXPR_MANAGER->integerType());
      Expr qr = MK_EXPR(CVC4::kind::TO_REAL, q);
      Expr r = EXPR_MANAGER->mkBoundVar("R", EXPR_MANAGER->integerType());
      Expr rr = MK_EXPR(CVC4::kind::TO_REAL, r);
      Expr body =
          MK_EXPR(CVC4::kind::AND,
                  MK_EXPR(CVC4::kind::NOT,
                          MK_EXPR(CVC4::kind::EQUAL, r, MK_CONST(Rational(0)))),
                  MK_EXPR(CVC4::kind::EQUAL, qr, MK_EXPR(CVC4::kind::MULT, n, rr)));
      Expr bvl = MK_EXPR(CVC4::kind::BOUND_VAR_LIST, q, r);
      body = MK_EXPR(CVC4::kind::EXISTS, bvl, body);
      Expr lbvl = MK_EXPR(CVC4::kind::BOUND_VAR_LIST, n);
      expr = MK_EXPR(CVC4::kind::LAMBDA, lbvl, body);
    }
  | '$is_int' { expr = EXPR_MANAGER->operatorOf(CVC4::kind::IS_INTEGER); }
  | '$distinct' { expr = EXPR_MANAGER->operatorOf(CVC4::kind::DISTINCT); }
  | AND_TOK { expr = EXPR_MANAGER->operatorOf(CVC4::kind::AND); }
  | IMPLIES_TOK { expr = EXPR_MANAGER->operatorOf(CVC4::kind::IMPLIES); }
  | OR_TOK { expr = EXPR_MANAGER->operatorOf(CVC4::kind::OR); }
  ;

thfDefinedPred[CVC4::Expr& expr]
  : '$less' { expr = EXPR_MANAGER->operatorOf(CVC4::kind::LT); }
  | '$lesseq' { expr = EXPR_MANAGER->operatorOf(CVC4::kind::LEQ); }
  | '$greater' { expr = EXPR_MANAGER->operatorOf(CVC4::kind::GT); }
  | '$greatereq' { expr = EXPR_MANAGER->operatorOf(CVC4::kind::GEQ); }
  | '$is_rat'
    // a real n is a rational if there exists q,r integers such that
    //   to_real(q) = n*to_real(r),
    // where r is non-zero.
<<<<<<< HEAD
    { Expr n = EXPR_MANAGER->mkBoundVar("N", EXPR_MANAGER->realType());
=======
    {
      Expr n = EXPR_MANAGER->mkBoundVar("N", EXPR_MANAGER->realType());
>>>>>>> 7537ff07
      Expr q = EXPR_MANAGER->mkBoundVar("Q", EXPR_MANAGER->integerType());
      Expr qr = MK_EXPR(CVC4::kind::TO_REAL, q);
      Expr r = EXPR_MANAGER->mkBoundVar("R", EXPR_MANAGER->integerType());
      Expr rr = MK_EXPR(CVC4::kind::TO_REAL, r);
<<<<<<< HEAD
      Expr body =
          MK_EXPR(CVC4::kind::AND,
                  MK_EXPR(CVC4::kind::NOT,
                          MK_EXPR(CVC4::kind::EQUAL, r, MK_CONST(Rational(0)))),
                  MK_EXPR(CVC4::kind::EQUAL, qr, MK_EXPR(CVC4::kind::MULT, n, rr)));
=======
      Expr body = MK_EXPR(
          CVC4::kind::AND,
          MK_EXPR(CVC4::kind::NOT,
                  MK_EXPR(CVC4::kind::EQUAL, r, MK_CONST(Rational(0)))),
          MK_EXPR(CVC4::kind::EQUAL, qr, MK_EXPR(CVC4::kind::MULT, n, rr)));
>>>>>>> 7537ff07
      Expr bvl = MK_EXPR(CVC4::kind::BOUND_VAR_LIST, q, r);
      body = MK_EXPR(CVC4::kind::EXISTS, bvl, body);
      Expr lbvl = MK_EXPR(CVC4::kind::BOUND_VAR_LIST, n);
      expr = MK_EXPR(CVC4::kind::LAMBDA, lbvl, body);
    }
  | '$is_int' { expr = EXPR_MANAGER->operatorOf(CVC4::kind::IS_INTEGER); }
  | '$distinct' { expr = EXPR_MANAGER->operatorOf(CVC4::kind::DISTINCT); }
  | LPAREN_TOK
    (
      AND_TOK { expr = EXPR_MANAGER->operatorOf(CVC4::kind::AND); }
    | OR_TOK { expr = EXPR_MANAGER->operatorOf(CVC4::kind::OR); }
    | IMPLIES_TOK { expr = EXPR_MANAGER->operatorOf(CVC4::kind::IMPLIES); }
    )
    RPAREN_TOK
  ;

definedFun[CVC4::Expr& expr]
@declarations {
  bool remainder = false;
}
  : '$uminus' { expr = EXPR_MANAGER->operatorOf(CVC4::kind::UMINUS); }
  | '$sum' { expr = EXPR_MANAGER->operatorOf(CVC4::kind::PLUS); }
  | '$difference' { expr = EXPR_MANAGER->operatorOf(CVC4::kind::MINUS); }
  | '$product' { expr = EXPR_MANAGER->operatorOf(CVC4::kind::MULT); }
  | '$quotient' { expr = EXPR_MANAGER->operatorOf(CVC4::kind::DIVISION_TOTAL); }
  | ( '$quotient_e' { remainder = false; }
    | '$remainder_e' { remainder = true; }
    )
    { Expr n = EXPR_MANAGER->mkBoundVar("N", EXPR_MANAGER->realType());
      Expr d = EXPR_MANAGER->mkBoundVar("D", EXPR_MANAGER->realType());
      Expr formals = MK_EXPR(CVC4::kind::BOUND_VAR_LIST, n, d);
      expr = MK_EXPR(CVC4::kind::DIVISION_TOTAL, n, d);
      expr = MK_EXPR(CVC4::kind::ITE, MK_EXPR(CVC4::kind::GEQ, d, MK_CONST(Rational(0))),
                                      MK_EXPR(CVC4::kind::TO_INTEGER, expr),
                                      MK_EXPR(CVC4::kind::UMINUS, MK_EXPR(CVC4::kind::TO_INTEGER, MK_EXPR(CVC4::kind::UMINUS, expr))));
      if(remainder) {
        expr = MK_EXPR(CVC4::kind::TO_INTEGER, MK_EXPR(CVC4::kind::MINUS, n, MK_EXPR(CVC4::kind::MULT, expr, d)));
      }
      expr = MK_EXPR(CVC4::kind::LAMBDA, formals, expr);
    }
  | ( '$quotient_t' { remainder = false; }
    | '$remainder_t' { remainder = true; }
    )
    { Expr n = EXPR_MANAGER->mkBoundVar("N", EXPR_MANAGER->realType());
      Expr d = EXPR_MANAGER->mkBoundVar("D", EXPR_MANAGER->realType());
      Expr formals = MK_EXPR(CVC4::kind::BOUND_VAR_LIST, n, d);
      expr = MK_EXPR(CVC4::kind::DIVISION_TOTAL, n, d);
      expr = MK_EXPR(CVC4::kind::ITE, MK_EXPR(CVC4::kind::GEQ, expr, MK_CONST(Rational(0))),
                                      MK_EXPR(CVC4::kind::TO_INTEGER, expr),
                                      MK_EXPR(CVC4::kind::UMINUS, MK_EXPR(CVC4::kind::TO_INTEGER, MK_EXPR(CVC4::kind::UMINUS, expr))));
      if(remainder) {
        expr = MK_EXPR(CVC4::kind::TO_INTEGER, MK_EXPR(CVC4::kind::MINUS, n, MK_EXPR(CVC4::kind::MULT, expr, d)));
      }
      expr = MK_EXPR(CVC4::kind::LAMBDA, formals, expr);
    }
  | ( '$quotient_f' { remainder = false; }
    | '$remainder_f' { remainder = true; }
    )
    { Expr n = EXPR_MANAGER->mkBoundVar("N", EXPR_MANAGER->realType());
      Expr d = EXPR_MANAGER->mkBoundVar("D", EXPR_MANAGER->realType());
      Expr formals = MK_EXPR(CVC4::kind::BOUND_VAR_LIST, n, d);
      expr = MK_EXPR(CVC4::kind::DIVISION_TOTAL, n, d);
      expr = MK_EXPR(CVC4::kind::TO_INTEGER, expr);
      if(remainder) {
        expr = MK_EXPR(CVC4::kind::TO_INTEGER, MK_EXPR(CVC4::kind::MINUS, n, MK_EXPR(CVC4::kind::MULT, expr, d)));
      }
      expr = MK_EXPR(CVC4::kind::LAMBDA, formals, expr);
    }
  | '$floor' { expr = EXPR_MANAGER->operatorOf(CVC4::kind::TO_INTEGER); }
  | '$ceiling'
    { Expr n = EXPR_MANAGER->mkBoundVar("N", EXPR_MANAGER->realType());
      Expr formals = MK_EXPR(CVC4::kind::BOUND_VAR_LIST, n);
      expr = MK_EXPR(CVC4::kind::UMINUS, MK_EXPR(CVC4::kind::TO_INTEGER, MK_EXPR(CVC4::kind::UMINUS, n)));
      expr = MK_EXPR(CVC4::kind::LAMBDA, formals, expr);
    }
  | '$truncate'
    { Expr n = EXPR_MANAGER->mkBoundVar("N", EXPR_MANAGER->realType());
      Expr formals = MK_EXPR(CVC4::kind::BOUND_VAR_LIST, n);
      expr = MK_EXPR(CVC4::kind::ITE, MK_EXPR(CVC4::kind::GEQ, n, MK_CONST(Rational(0))),
                                      MK_EXPR(CVC4::kind::TO_INTEGER, n),
                                      MK_EXPR(CVC4::kind::UMINUS, MK_EXPR(CVC4::kind::TO_INTEGER, MK_EXPR(CVC4::kind::UMINUS, n))));
      expr = MK_EXPR(CVC4::kind::LAMBDA, formals, expr);
    }
  | '$round'
    { Expr n = EXPR_MANAGER->mkBoundVar("N", EXPR_MANAGER->realType());
      Expr formals = MK_EXPR(CVC4::kind::BOUND_VAR_LIST, n);
      Expr decPart = MK_EXPR(CVC4::kind::MINUS, n, MK_EXPR(CVC4::kind::TO_INTEGER, n));
      expr = MK_EXPR(CVC4::kind::ITE, MK_EXPR(CVC4::kind::LT, decPart, MK_CONST(Rational(1, 2))),
                                      // if decPart < 0.5, round down
                                      MK_EXPR(CVC4::kind::TO_INTEGER, n),
             MK_EXPR(CVC4::kind::ITE, MK_EXPR(CVC4::kind::GT, decPart, MK_CONST(Rational(1, 2))),
                                      // if decPart > 0.5, round up
                                      MK_EXPR(CVC4::kind::TO_INTEGER, MK_EXPR(CVC4::kind::PLUS, n, MK_CONST(Rational(1)))),
                                      // if decPart == 0.5, round to nearest even integer:
                                      // result is: to_int(n/2 + .5) * 2
                                      MK_EXPR(CVC4::kind::MULT, MK_EXPR(CVC4::kind::TO_INTEGER, MK_EXPR(CVC4::kind::PLUS, MK_EXPR(CVC4::kind::DIVISION_TOTAL, n, MK_CONST(Rational(2))), MK_CONST(Rational(1, 2)))), MK_CONST(Rational(2)))));
      expr = MK_EXPR(CVC4::kind::LAMBDA, formals, expr);
    }
  | '$to_int' { expr = EXPR_MANAGER->operatorOf(CVC4::kind::TO_INTEGER); }
  | '$to_rat' { expr = EXPR_MANAGER->operatorOf(CVC4::kind::TO_REAL); }
  | '$to_real' { expr = EXPR_MANAGER->operatorOf(CVC4::kind::TO_REAL); }
  ;

//%----Pure CNF should not use $true or $false in problems, and use $false only
//%----at the roots of a refutation.

equalOp[bool& equal]
  : EQUAL_TOK    { equal = true; }
  | DISEQUAL_TOK { equal = false; }
  ;

term[CVC4::Expr& expr]
  : functionTerm[expr]
  | conditionalTerm[expr]
  | simpleTerm[expr]
  | letTerm[expr]
  ;

letTerm[CVC4::Expr& expr]
@declarations {
  CVC4::Expr lhs, rhs;
}
  : '$let_ft' LPAREN_TOK { PARSER_STATE->pushScope(); }
    tffLetFormulaDefn[lhs, rhs] COMMA_TOK
    term[expr]
    { PARSER_STATE->popScope();
      expr = expr.substitute(lhs, rhs);
    }
    RPAREN_TOK
  | '$let_tt' LPAREN_TOK { PARSER_STATE->pushScope(); }
    tffLetTermDefn[lhs, rhs] COMMA_TOK
    term[expr]
    { PARSER_STATE->popScope();
      expr = expr.substitute(lhs, rhs);
    }
    RPAREN_TOK
  ;

/* Not an application */
simpleTerm[CVC4::Expr& expr]
  : variable[expr]
  | NUMBER { expr = PARSER_STATE->d_tmp_expr; }
  | DISTINCT_OBJECT { expr = PARSER_STATE->convertStrToUnsorted(AntlrInput::tokenText($DISTINCT_OBJECT)); }
  ;

/* Not an application */
thfSimpleTerm[CVC4::Expr& expr]
  : NUMBER { expr = PARSER_STATE->d_tmp_expr; }
  | DISTINCT_OBJECT
    {
      expr = PARSER_STATE->convertStrToUnsorted(
          AntlrInput::tokenText($DISTINCT_OBJECT));
    }
  ;

functionTerm[CVC4::Expr& expr]
@declarations {
  std::vector<CVC4::Expr> args;
}
  : plainTerm[expr]
  | definedFun[expr] LPAREN_TOK arguments[args] RPAREN_TOK
    { expr = EXPR_MANAGER->mkExpr(expr, args); }
// | <system_term>
  ;

conditionalTerm[CVC4::Expr& expr]
@declarations {
  CVC4::Expr expr2, expr3;
}
  : '$ite_t' LPAREN_TOK tffLogicFormula[expr] COMMA_TOK term[expr2] COMMA_TOK term[expr3] RPAREN_TOK
    { expr = EXPR_MANAGER->mkExpr(CVC4::kind::ITE, expr, expr2, expr3); }
  ;

plainTerm[CVC4::Expr& expr]
@declarations {
  std::string name;
  std::vector<Expr> args;
}
  : atomicWord[name] (LPAREN_TOK arguments[args] RPAREN_TOK)?
    {
       PARSER_STATE->makeApplication(expr,name,args,true);
    }
  ;

arguments[std::vector<CVC4::Expr>& args]
@declarations {
  Expr expr;
}
  :
  term[expr] { args.push_back(expr); } ( COMMA_TOK term[expr] { args.push_back(expr); } )*
  ;

variable[CVC4::Expr& expr]
  : UPPER_WORD
    {
      std::string name = AntlrInput::tokenText($UPPER_WORD);
      if(!PARSER_STATE->cnf() || PARSER_STATE->isDeclared(name)) {
        expr = PARSER_STATE->getVariable(name);
      } else {
        expr = PARSER_STATE->mkBoundVar(name, PARSER_STATE->d_unsorted);
        if(PARSER_STATE->cnf()) PARSER_STATE->addFreeVar(expr);
      }
    }
    ;

/*******/
/* FOF */
fofFormula[CVC4::Expr& expr] : fofLogicFormula[expr] ;

fofLogicFormula[CVC4::Expr& expr]
@declarations {
  tptp::NonAssoc na;
  std::vector< Expr > args;
  Expr expr2;
}
  : fofUnitaryFormula[expr]
    ( // Non-associative: <=> <~> ~& ~|
      ( fofBinaryNonAssoc[na] fofUnitaryFormula[expr2]
        { switch(na) {
           case tptp::NA_IFF:
             expr = MK_EXPR(kind::EQUAL,expr,expr2);
             break;
           case tptp::NA_REVIFF:
             expr = MK_EXPR(kind::XOR,expr,expr2);
             break;
           case tptp::NA_IMPLIES:
             expr = MK_EXPR(kind::IMPLIES,expr,expr2);
             break;
           case tptp::NA_REVIMPLIES:
             expr = MK_EXPR(kind::IMPLIES,expr2,expr);
             break;
           case tptp::NA_REVOR:
             expr = MK_EXPR(kind::NOT,MK_EXPR(kind::OR,expr,expr2));
             break;
           case tptp::NA_REVAND:
             expr = MK_EXPR(kind::NOT,MK_EXPR(kind::AND,expr,expr2));
             break;
          }
        }
      )
    | // N-ary and &
      ( { args.push_back(expr); }
        ( AND_TOK fofUnitaryFormula[expr] { args.push_back(expr); } )+
        { expr = MK_EXPR_ASSOCIATIVE(kind::AND, args); }
      )
    | // N-ary or |
      ( { args.push_back(expr); }
        ( OR_TOK fofUnitaryFormula[expr] { args.push_back(expr); } )+
        { expr = MK_EXPR_ASSOCIATIVE(kind::OR, args); }
      )
    )?
  ;

fofUnitaryFormula[CVC4::Expr& expr]
@declarations {
  Kind kind;
  std::vector< Expr > bv;
}
  : atomicFormula[expr]
  | LPAREN_TOK fofLogicFormula[expr] RPAREN_TOK
  | NOT_TOK fofUnitaryFormula[expr] { expr = MK_EXPR(kind::NOT,expr); }
  | // Quantified
    folQuantifier[kind] LBRACK_TOK {PARSER_STATE->pushScope();}
    ( bindvariable[expr] { bv.push_back(expr); }
      ( COMMA_TOK bindvariable[expr] { bv.push_back(expr); } )* ) RBRACK_TOK
    COLON_TOK fofUnitaryFormula[expr]
    { PARSER_STATE->popScope();
      expr = MK_EXPR(kind, MK_EXPR(kind::BOUND_VAR_LIST, bv), expr);
    }
  ;

bindvariable[CVC4::Expr& expr]
  : UPPER_WORD
    { std::string name = AntlrInput::tokenText($UPPER_WORD);
      expr = PARSER_STATE->mkBoundVar(name, PARSER_STATE->d_unsorted);
    }
  ;

fofBinaryNonAssoc[CVC4::parser::tptp::NonAssoc& na]
  : IFF_TOK      { na = tptp::NA_IFF; }
  | REVIFF_TOK   { na = tptp::NA_REVIFF; }
  | REVOR_TOK    { na = tptp::NA_REVOR; }
  | REVAND_TOK   { na = tptp::NA_REVAND; }
  | IMPLIES_TOK    { na = tptp::NA_IMPLIES; }
  | REVIMPLIES_TOK { na = tptp::NA_REVIMPLIES; }
  ;

folQuantifier[CVC4::Kind& kind]
  : FORALL_TOK { kind = kind::FORALL; }
  | EXISTS_TOK { kind = kind::EXISTS; }
  ;

/*******/
/* THF */

thfQuantifier[CVC4::Kind& kind]
  : FORALL_TOK { kind = kind::FORALL; }
  | EXISTS_TOK { kind = kind::EXISTS; }
  | LAMBDA_TOK { kind = kind::LAMBDA; }
  | CHOICE_TOK { kind = kind::CHOICE; }
  | DEF_DESC_TOK
    {
      UNSUPPORTED("Description quantifier");
    }
  | (TH1_UN_A | TH1_UN_E)
    {
      UNSUPPORTED("TH1 operator");
    }
  ;

thfAtomTyping[CVC4::Command*& cmd]
// for now only supports mapping types (i.e. no applied types)
@declarations {
  CVC4::Expr expr;
  CVC4::Type type;
  std::string name;
}
  : LPAREN_TOK thfAtomTyping[cmd] RPAREN_TOK
  | nameN[name] COLON_TOK
    ( '$tType'
      {
        if (PARSER_STATE->isDeclared(name, SYM_SORT))
        {
          // duplicate declaration is fine, they're compatible
          cmd = new EmptyCommand("compatible redeclaration of sort " + name);
        }
        else if (PARSER_STATE->isDeclared(name, SYM_VARIABLE))
        {
          // error: cannot be both sort and constant
          PARSER_STATE->parseError(
              "Symbol `" + name
              + "' previously declared as a constant; cannot also be a sort");
        }
        else
        {
          // as yet, it's undeclared
          Type type = PARSER_STATE->mkSort(name);
          cmd = new DeclareTypeCommand(name, 0, type);
        }
      }
    | parseThfType[type]
      {
        if (PARSER_STATE->isDeclared(name, SYM_SORT))
        {
          // error: cannot be both sort and constant
          PARSER_STATE->parseError("Symbol `" + name
                                   + "' previously declared as a sort");
          cmd = new EmptyCommand("compatible redeclaration of sort " + name);
        }
        else if (PARSER_STATE->isDeclared(name, SYM_VARIABLE))
        {
          if (type == PARSER_STATE->getVariable(name).getType())
          {
            // duplicate declaration is fine, they're compatible
            cmd = new EmptyCommand("compatible redeclaration of constant "
                                   + name);
          }
          else
          {
            // error: sorts incompatible
            PARSER_STATE->parseError(
                "Symbol `" + name
                + "' declared previously with a different sort");
          }
        }
        else
        {
          // as yet, it's undeclared
          CVC4::Expr freshExpr;
          if (type.isFunction())
          {
            freshExpr = PARSER_STATE->mkFunction(name, type);
          }
          else
          {
            freshExpr = PARSER_STATE->mkVar(name, type);
          }
          cmd = new DeclareFunctionCommand(name, freshExpr, type);
        }
      }
    )
  ;

<<<<<<< HEAD
// unary formula case
// <unitary_term> != <unitary_term>

// unitary_term -> atomicformula | variable | (logic_formula)

=======
>>>>>>> 7537ff07
thfLogicFormula[CVC4::Expr& expr]
@declarations {
  tptp::NonAssoc na;
  std::vector< Expr > args;
  Expr expr2;
  bool equal;
}
  //prefix unary formula case
  // ~
  : thfUnitaryFormula[expr]
    ( // Equality: =
      equalOp[equal]
      thfUnitaryFormula[expr2]
      {
        if (expr.getKind() == kind::BUILTIN && expr2.getKind() != kind::BUILTIN)
        {
          // make expr with a lambda of the same type as expr
          PARSER_STATE->mkLambdaWrapper(expr, expr2.getType());
        }
        else if (expr2.getKind() == kind::BUILTIN
                 && expr.getKind() != kind::BUILTIN)
        {
          // make expr2 with a lambda of the same type as expr
          PARSER_STATE->mkLambdaWrapper(expr2, expr.getType());
        }
        else if (expr.getKind() == kind::BUILTIN
                 && expr2.getKind() == kind::BUILTIN)
        {
          // TODO create whatever lambda
        }
        expr = MK_EXPR(kind::EQUAL, expr, expr2);
        if (!equal)
        {
          expr = MK_EXPR(kind::NOT, expr);
        }
      }
    | // Non-associative: <=> <~> ~& ~|
      fofBinaryNonAssoc[na] thfUnitaryFormula[expr2]
      {
        switch(na) {
         case tptp::NA_IFF:
           expr = MK_EXPR(kind::EQUAL,expr,expr2);
           break;
         case tptp::NA_REVIFF:
           expr = MK_EXPR(kind::XOR,expr,expr2);
           break;
         case tptp::NA_IMPLIES:
           expr = MK_EXPR(kind::IMPLIES,expr,expr2);
           break;
         case tptp::NA_REVIMPLIES:
           expr = MK_EXPR(kind::IMPLIES,expr2,expr);
           break;
         case tptp::NA_REVOR:
           expr = MK_EXPR(kind::NOT,MK_EXPR(kind::OR,expr,expr2));
           break;
         case tptp::NA_REVAND:
           expr = MK_EXPR(kind::NOT,MK_EXPR(kind::AND,expr,expr2));
           break;
        }
      }
    | // N-ary and &
      ( { args.push_back(expr); }
        ( AND_TOK thfUnitaryFormula[expr] { args.push_back(expr); } )+
        {
          expr = MK_EXPR_ASSOCIATIVE(kind::AND, args);
        }
      )
    | // N-ary or |
      ( { args.push_back(expr); }
        ( OR_TOK thfUnitaryFormula[expr] { args.push_back(expr); } )+
        {
          expr = MK_EXPR_ASSOCIATIVE(kind::OR, args);
        }
      )
    | // N-ary @ |
      //
      // @ (denoting apply) is left-associative and lambda is right-associative.
      // ^ [X] : ^ [Y] : f @ g (where f is a <thf_apply_formula> and g is a
      // <thf_unitary_formula>) should be parsed as: (^ [X] : (^ [Y] : f)) @ g.
      // That is, g is not in the scope of either lambda.
      { args.push_back(expr); }
      ( APP_TOK
        (
         thfUnitaryFormula[expr] { args.push_back(expr); }
         | LBRACK_TOK
           { UNSUPPORTED("Tuple terms"); }
           thfTupleForm[args]
           RBRACK_TOK
        )
      )+
      {
        expr = args[0];
        // also add case for total applications
        if (expr.getKind() == kind::BUILTIN)
        {
          args.erase(args.begin());
          expr = EXPR_MANAGER->mkExpr(expr, args);
        }
        else
        {
          // check if any argument is a bultin node, e.g. "~", and create a
          // lambda wrapper then, e.g. (\lambda x. ~ x)
          for (unsigned i = 1; i < args.size(); ++i)
          {
            // create a lambda wrapper, e.g. (\lambda x. ~ x)
            if (args[i].getKind() != kind::BUILTIN)
            {
              continue;
            }
            PARSER_STATE->mkLambdaWrapper(
                args[i],
                (static_cast<FunctionType>(args[0].getType()))
                    .getArgTypes()[i - 1]);
          }
<<<<<<< HEAD
          // total application
          if (EXPR_MANAGER->getOptions().getHoFlattenTotal()
                   && expr.getType().isFunction()
                   && static_cast<FunctionType>(expr.getType()).getArity()
                          == args.size() - 1)
          {
            args.erase(args.begin());
            expr = EXPR_MANAGER->mkExpr(kind::APPLY_UF, expr, args);
          }
          else
          {
            for (unsigned i = 1; i < args.size(); ++i)
            {
              expr = MK_EXPR(kind::HO_APPLY, expr, args[i]);
            }
          }
        }
      }
    )?
  ;

// atom
// unary op formula
// quantified formula
// ite form
// let form
// tuple -- ignore
// formula between parethesis

// <thf_unitary_formula> -> <thf_atomic_formula> | ...
// <thf_atomic_formula>  -> <thf_defined_atomic> | ...
// <thf_defined_atomic>  -> <defined_constant> | <thf_conditional> | <thf_let> |
//                          (<thf_conn_term>) | <defined_term>
// <thf_conn_term>       -> <nonassoc_connective> | <assoc_connective> |
//                          <infix_equality> | <thf_unary_connective>

=======
          for (unsigned i = 1; i < args.size(); ++i)
          {
            expr = MK_EXPR(kind::HO_APPLY, expr, args[i]);
          }
        }
      }
    )?
  ;

>>>>>>> 7537ff07
thfTupleForm[std::vector<CVC4::Expr>& args]
@declarations {
  Expr expr;
}
  : thfUnitaryFormula[expr]
   { args.push_back(expr); }
   ( COMMA_TOK thfUnitaryFormula[expr] { args.push_back(expr); } )+
;

thfUnitaryFormula[CVC4::Expr& expr]
@declarations {
  Kind kind;
  std::vector< Expr > bv;
  Expr expr2;
  bool equal;
}
  : variable[expr]
  | thfAtomicFormula[expr]
  | LPAREN_TOK
    thfLogicFormula[expr]
    RPAREN_TOK
  | NOT_TOK
    { expr = EXPR_MANAGER->operatorOf(CVC4::kind::NOT); }
    (thfUnitaryFormula[expr2] { expr = MK_EXPR(expr,expr2); })?
  | // Quantified
    thfQuantifier[kind]
    LBRACK_TOK {PARSER_STATE->pushScope();}
    thfBindVariable[expr]
    {
      bv.push_back(expr);
    }
    ( COMMA_TOK thfBindVariable[expr]
     {
       bv.push_back(expr);
     }
     )*
    RBRACK_TOK COLON_TOK
    thfUnitaryFormula[expr]
    {
      PARSER_STATE->popScope();
      // handle lambda case, in which return type must be flattened and the
      // auxiliary variables introduced in the proccess must be added no the
      // variable list
      //
<<<<<<< HEAD
      // The argument flattenVars is needed in the case of defined functions
      // with function return type. These have implicit arguments, for instance:
      //    (define-fun Q ((x Int)) (-> Int Int) (lambda y (P x)))
      // is equivalent to the command:
      //    (define-fun Q ((x Int) (z Int)) Int (@ (lambda y (P x)) z))
      // where @ is (higher-order) application. In this example, z is added to
      // flattenVars.

      // flatten body type
      Type range = expr.getType();
      std::vector<Expr> flattenVars;
      if (range.isFunction())
      {
        std::vector<Type> domainTypes =
            (static_cast<FunctionType>(range)).getArgTypes();
        for (unsigned i = 0, size = domainTypes.size(); i < size; ++i)
        {
          // the introduced variable is internal (not parsable)
          std::stringstream ss;
          ss << "__flatten_var_" << i;
          Expr v = EXPR_MANAGER->mkBoundVar(ss.str(), domainTypes[i]);
          flattenVars.push_back(v);
        }
        // update range type
        range = static_cast<FunctionType>(range).getRangeType();
=======
      // see documentation of mkFlatFunctionType for how it's done
      //
      // flatten body via flattening its type
      std::vector<Type> sorts;
      std::vector<Expr> flattenVars;
      PARSER_STATE->mkFlatFunctionType(sorts, expr.getType(), flattenVars);
      if (!flattenVars.empty())
      {
>>>>>>> 7537ff07
        // apply body of lambda to flatten vars
        expr = PARSER_STATE->mkHoApply(expr, flattenVars);
        // add variables to BOUND_VAR_LIST
        bv.insert(bv.end(), flattenVars.begin(), flattenVars.end());
      }
      expr = MK_EXPR(kind, MK_EXPR(kind::BOUND_VAR_LIST, bv), expr);
    }
  ;

/*******/
/* TFF */
tffFormula[CVC4::Expr& expr] : tffLogicFormula[expr];

tffTypedAtom[CVC4::Command*& cmd]
@declarations {
  CVC4::Expr expr;
  CVC4::Type type;
  std::string name;
}
  : LPAREN_TOK tffTypedAtom[cmd] RPAREN_TOK
  | nameN[name] COLON_TOK
    ( '$tType'
      { if(PARSER_STATE->isDeclared(name, SYM_SORT)) {
          // duplicate declaration is fine, they're compatible
          cmd = new EmptyCommand("compatible redeclaration of sort " + name);
        } else if(PARSER_STATE->isDeclared(name, SYM_VARIABLE)) {
          // error: cannot be both sort and constant
          PARSER_STATE->parseError("Symbol `" + name + "' previously declared as a constant; cannot also be a sort");
        } else {
          // as yet, it's undeclared
          Type type = PARSER_STATE->mkSort(name);
          cmd = new DeclareTypeCommand(name, 0, type);
        }
      }
    | parseType[type]
      { if(PARSER_STATE->isDeclared(name, SYM_SORT)) {
          // error: cannot be both sort and constant
          PARSER_STATE->parseError("Symbol `" + name + "' previously declared as a sort");
          cmd = new EmptyCommand("compatible redeclaration of sort " + name);
        } else if(PARSER_STATE->isDeclared(name, SYM_VARIABLE)) {
          if(type == PARSER_STATE->getVariable(name).getType()) {
            // duplicate declaration is fine, they're compatible
            cmd = new EmptyCommand("compatible redeclaration of constant " + name);
          } else {
            // error: sorts incompatible
            PARSER_STATE->parseError("Symbol `" + name + "' declared previously with a different sort");
          }
        } else {
          // as yet, it's undeclared
          CVC4::Expr expr;
          if(type.isFunction()) {
            expr = PARSER_STATE->mkFunction(name, type);
          } else {
            expr = PARSER_STATE->mkVar(name, type);
          }
          cmd = new DeclareFunctionCommand(name, expr, type);
        }
      }
    )
  ;

tffLogicFormula[CVC4::Expr& expr]
@declarations {
  tptp::NonAssoc na;
  std::vector< Expr > args;
  Expr expr2;
}
  : tffUnitaryFormula[expr]
    ( // Non Assoc <=> <~> ~& ~|
      ( fofBinaryNonAssoc[na] tffUnitaryFormula[expr2]
        { switch(na) {
           case tptp::NA_IFF:
             expr = MK_EXPR(kind::EQUAL,expr,expr2);
             break;
           case tptp::NA_REVIFF:
             expr = MK_EXPR(kind::XOR,expr,expr2);
             break;
           case tptp::NA_IMPLIES:
             expr = MK_EXPR(kind::IMPLIES,expr,expr2);
             break;
           case tptp::NA_REVIMPLIES:
             expr = MK_EXPR(kind::IMPLIES,expr2,expr);
             break;
           case tptp::NA_REVOR:
             expr = MK_EXPR(kind::NOT,MK_EXPR(kind::OR,expr,expr2));
             break;
           case tptp::NA_REVAND:
             expr = MK_EXPR(kind::NOT,MK_EXPR(kind::AND,expr,expr2));
             break;
          }
        }
      )
    | // And &
      ( { args.push_back(expr); }
        ( AND_TOK tffUnitaryFormula[expr] { args.push_back(expr); } )+
        { expr = MK_EXPR(kind::AND,args); }
      )
    | // Or |
      ( { args.push_back(expr); }
        ( OR_TOK tffUnitaryFormula[expr] { args.push_back(expr); } )+
        { expr = MK_EXPR(kind::OR,args); }
      )
    )?
  ;

tffUnitaryFormula[CVC4::Expr& expr]
@declarations {
  Kind kind;
  std::vector< Expr > bv;
  Expr lhs, rhs;
}
  : atomicFormula[expr]
  | LPAREN_TOK tffLogicFormula[expr] RPAREN_TOK
  | NOT_TOK tffUnitaryFormula[expr] { expr = MK_EXPR(kind::NOT,expr); }
  | // Quantified
    folQuantifier[kind] LBRACK_TOK {PARSER_STATE->pushScope();}
    ( tffbindvariable[expr] { bv.push_back(expr); }
      ( COMMA_TOK tffbindvariable[expr] { bv.push_back(expr); } )* ) RBRACK_TOK
    COLON_TOK tffUnitaryFormula[expr]
    { PARSER_STATE->popScope();
      expr = MK_EXPR(kind, MK_EXPR(kind::BOUND_VAR_LIST, bv), expr);
    }
  | '$ite_f' LPAREN_TOK tffLogicFormula[expr] COMMA_TOK tffLogicFormula[lhs] COMMA_TOK tffLogicFormula[rhs] RPAREN_TOK
    { expr = EXPR_MANAGER->mkExpr(CVC4::kind::ITE, expr, lhs, rhs); }
  | '$let_tf' LPAREN_TOK { PARSER_STATE->pushScope(); }
    tffLetTermDefn[lhs, rhs] COMMA_TOK
    tffFormula[expr]
    { PARSER_STATE->popScope();
      expr = expr.substitute(lhs, rhs);
    }
    RPAREN_TOK
  | '$let_ff' LPAREN_TOK { PARSER_STATE->pushScope(); }
    tffLetFormulaDefn[lhs, rhs] COMMA_TOK
    tffFormula[expr]
    { PARSER_STATE->popScope();
      expr = expr.substitute(lhs, rhs);
    }
    RPAREN_TOK
  ;

tffLetTermDefn[CVC4::Expr& lhs, CVC4::Expr& rhs]
@declarations {
  std::vector<CVC4::Expr> bvlist;
}
  : (FORALL_TOK LBRACK_TOK tffVariableList[bvlist] RBRACK_TOK COLON_TOK)*
    tffLetTermBinding[bvlist, lhs, rhs]
  ;

tffLetTermBinding[std::vector<CVC4::Expr>& bvlist, CVC4::Expr& lhs, CVC4::Expr& rhs]
  : term[lhs] EQUAL_TOK term[rhs]
    { PARSER_STATE->checkLetBinding(bvlist, lhs, rhs, false);
      rhs = MK_EXPR(CVC4::kind::LAMBDA, MK_EXPR(CVC4::kind::BOUND_VAR_LIST, lhs.getChildren()), rhs);
      lhs = lhs.getOperator();
    }
  | LPAREN_TOK tffLetTermBinding[bvlist, lhs, rhs] RPAREN_TOK
  ;

tffLetFormulaDefn[CVC4::Expr& lhs, CVC4::Expr& rhs]
@declarations {
  std::vector<CVC4::Expr> bvlist;
}
  : (FORALL_TOK LBRACK_TOK tffVariableList[bvlist] RBRACK_TOK COLON_TOK)*
    tffLetFormulaBinding[bvlist, lhs, rhs]
  ;

tffLetFormulaBinding[std::vector<CVC4::Expr>& bvlist, CVC4::Expr& lhs, CVC4::Expr& rhs]
  : atomicFormula[lhs] IFF_TOK tffUnitaryFormula[rhs]
    { PARSER_STATE->checkLetBinding(bvlist, lhs, rhs, true);
      rhs = MK_EXPR(CVC4::kind::LAMBDA, MK_EXPR(CVC4::kind::BOUND_VAR_LIST, lhs.getChildren()), rhs);
      lhs = lhs.getOperator();
    }
  | LPAREN_TOK tffLetFormulaBinding[bvlist, lhs, rhs] RPAREN_TOK
  ;

thfBindVariable[CVC4::Expr& expr]
@declarations {
  std::string name;
  CVC4::Type type = PARSER_STATE->d_unsorted;
}
  : UPPER_WORD
    { name = AntlrInput::tokenText($UPPER_WORD); }
    ( COLON_TOK parseThfType[type] )?
    {
      expr = PARSER_STATE->mkBoundVar(name, type);
    }
  ;


tffbindvariable[CVC4::Expr& expr]
@declarations {
  CVC4::Type type = PARSER_STATE->d_unsorted;
}
  : UPPER_WORD
    ( COLON_TOK parseType[type] )?
    { std::string name = AntlrInput::tokenText($UPPER_WORD);
      expr = PARSER_STATE->mkBoundVar(name, type);
    }
  ;

// bvlist is accumulative; it can already contain elements
// on the way in, which are left undisturbed
tffVariableList[std::vector<CVC4::Expr>& bvlist]
@declarations {
  CVC4::Expr e;
}
  : tffbindvariable[e] { bvlist.push_back(e); }
    ( COMMA_TOK tffbindvariable[e] { bvlist.push_back(e); } )*
  ;

<<<<<<< HEAD
// typelist -> type (arrow type)*
// type     -> simple_type | ( typelist )

// emptyset : $i
// qmltpeq  : mu > mu > $i > $o
// meq_prop : ( $i > $o ) > ( $i > $o ) > $i > $o )).


=======
>>>>>>> 7537ff07
parseThfType[CVC4::Type& type]
// assumes only mapping types (arrows), no tuple type
@declarations {
  std::vector<CVC4::Type> sorts;
}
  : thfType[type] { sorts.push_back(type); }
    (
     (ARROW_TOK | TIMES_TOK) thfType[type] { sorts.push_back(type); }
    )*
    {
      if (sorts.size() < 1)
      {
        type = sorts[0];
      }
      else
      {
        Type range = sorts.back();
        sorts.pop_back();
        type = PARSER_STATE->mkFlatFunctionType(sorts, range);
      }
    }
  ;

thfType[CVC4::Type& type]
// assumes only mapping types (arrows), no tuple type
  : simpleType[type]
    | LPAREN_TOK parseThfType[type] RPAREN_TOK
    | LBRACK_TOK { UNSUPPORTED("Tuple types"); } parseThfType[type] RBRACK_TOK
  ;

parseType[CVC4::Type & type]
@declarations
{
  std::vector<CVC4::Type> v;
}
  : simpleType[type]
  | ( simpleType[type] { v.push_back(type); }
    | LPAREN_TOK simpleType[type] { v.push_back(type); }
      ( TIMES_TOK simpleType[type] { v.push_back(type); } )+
      RPAREN_TOK
    )
    ARROW_TOK simpleType[type]
    { v.push_back(type);
      type = EXPR_MANAGER->mkFunctionType(v);
    }
  ;

// non-function types
simpleType[CVC4::Type& type]
@declarations {
  std::string name;
}
  : DEFINED_SYMBOL
    { std::string s = AntlrInput::tokenText($DEFINED_SYMBOL);
      if(s == "\$i") type = PARSER_STATE->d_unsorted;
      else if(s == "\$o") type = EXPR_MANAGER->booleanType();
      else if(s == "\$int") type = EXPR_MANAGER->integerType();
      else if(s == "\$rat") type = EXPR_MANAGER->realType();
      else if(s == "\$real") type = EXPR_MANAGER->realType();
      else if(s == "\$tType") PARSER_STATE->parseError("Type of types `\$tType' cannot be used here");
      else PARSER_STATE->parseError("unknown defined type `" + s + "'");
    }
  | atomicWord[name]
    { type = PARSER_STATE->getSort(name); }
  ;

/***********************************************/
/* Anything well parenthesis */

anything
  : LPAREN_TOK anything* RPAREN_TOK
  | LBRACK_TOK anything* RBRACK_TOK
  | COMMA_TOK
  | DOT_TOK
  | COLON_TOK
  | OR_TOK
  | NOT_TOK
  | FORALL_TOK
  | EXISTS_TOK
  | AND_TOK
  | IFF_TOK
  | IMPLIES_TOK
  | REVIMPLIES_TOK
  | REVIFF_TOK
  | REVOR_TOK
  | REVAND_TOK
  | TIMES_TOK
  | PLUS_TOK
  | MINUS_TOK
  | TRUE_TOK
  | FALSE_TOK
  | EQUAL_TOK
  | DISEQUAL_TOK
  | CNF_TOK
  | FOF_TOK
  | THF_TOK
  | TFF_TOK
  | TYPE_TOK
  | INCLUDE_TOK
  | DISTINCT_OBJECT
  | UPPER_WORD
  | LOWER_WORD
  | LOWER_WORD_SINGLE_QUOTED
  | SINGLE_QUOTED
  | NUMBER
  | DEFINED_SYMBOL
  ;
/*********/

//punctuation
COMMA_TOK  : ',';
DOT_TOK    : '.';
LPAREN_TOK : '(';
RPAREN_TOK : ')';
LBRACK_TOK : '[';
RBRACK_TOK : ']';
COLON_TOK  : ':';

// typing
ARROW_TOK   : '>';
SUBTYPE_TOK : '>>';

//operator
OR_TOK         : '|';
NOT_TOK        : '~';
FORALL_TOK     : '!';
EXISTS_TOK     : '?';
LAMBDA_TOK     : '^';
CHOICE_TOK     : '@+';
DEF_DESC_TOK   : '@-';
AND_TOK        : '&';
IFF_TOK        : '<=>';
IMPLIES_TOK    : '=>';
REVIMPLIES_TOK : '<=';
REVIFF_TOK     : '<~>';
REVOR_TOK      : '~|';
REVAND_TOK     : '~&';
TIMES_TOK      : '*';
PLUS_TOK       : '+';
MINUS_TOK      : '-';
APP_TOK        : '@';

TH1_UN_A       : '!!';
TH1_UN_E       : '??';

//predicate
TRUE_TOK     : '$true';
FALSE_TOK    : '$false';
EQUAL_TOK    : '=';
DISEQUAL_TOK : '!=';

//KEYWORD
CNF_TOK     : 'cnf';
FOF_TOK     : 'fof';
THF_TOK     : 'thf';
TFF_TOK     : 'tff';
TYPE_TOK    : 'type';
INCLUDE_TOK : 'include';

//Other defined symbols, must be defined after all the other
DEFINED_SYMBOL : '$' LOWER_WORD;

/*********/
/* Token */

/*
 * Matches and skips whitespace in the input.
 */

WHITESPACE
  : (' ' | '\t' | '\f' | '\r' | '\n')+ { SKIP(); }
  ;


/**
 * Matches a double or single quoted string literal. Escaping is supported, and
 * escape character '\' has to be escaped.
 */
DISTINCT_OBJECT : '"' (DO_CHAR)* '"' ;
fragment DO_CHAR : ' '..'!'| '#'..'[' | ']'..'~' | '\\"' | '\\\\';

//The order of this two rules is important
LOWER_WORD_SINGLE_QUOTED : '\'' LOWER_WORD '\'' ;
SINGLE_QUOTED : '\'' (SQ_CHAR)* '\'' ;

fragment SQ_CHAR : ' '..'&' | '('..'[' | ']'..'~' | '\\\'' | '\\\\';

/* Define upper (variable) and lower (everything else) word */
fragment NUMERIC : '0'..'9';
fragment LOWER_ALPHA : 'a'..'z';
fragment UPPER_ALPHA : 'A'..'Z';
fragment ALPHA_NUMERIC : LOWER_ALPHA | UPPER_ALPHA | NUMERIC | '_';
UPPER_WORD : UPPER_ALPHA ALPHA_NUMERIC*;
LOWER_WORD : LOWER_ALPHA ALPHA_NUMERIC*;

/* filename */
unquotedFileName[std::string& name] /* Beware fileName identifier is used by the backend ... */
 : (s=LOWER_WORD_SINGLE_QUOTED | s=SINGLE_QUOTED)
    { name = AntlrInput::tokenText($s);
      name = name.substr(1, name.size() - 2 );
    };

/* axiom name */
nameN[std::string& name]
 : atomicWord[name]
 | NUMBER { name = AntlrInput::tokenText($NUMBER); }
 ;

/* atomic word everything (fof, cnf, thf, tff, include must not be keyword at this position ) */
atomicWord[std::string& name]
 : FOF_TOK     { name = "fof"; }
 | CNF_TOK     { name = "cnf"; }
 | THF_TOK     { name = "thf"; }
 | TFF_TOK     { name = "tff"; }
 | TYPE_TOK    { name = "type"; }
 | INCLUDE_TOK { name = "include"; }
 | LOWER_WORD  { name = AntlrInput::tokenText($LOWER_WORD); }
 | LOWER_WORD_SINGLE_QUOTED // the lower word single quoted are considered without quote
    { /* strip off the quotes */
      name = AntlrInput::tokenTextSubstr($LOWER_WORD_SINGLE_QUOTED, 1 ,
                                         ($LOWER_WORD_SINGLE_QUOTED->stop - $LOWER_WORD_SINGLE_QUOTED->start) - 1);
    }
 | SINGLE_QUOTED {name = AntlrInput::tokenText($SINGLE_QUOTED); }; //for the others the quote remains

/** I don't understand how is made the difference between rational and real in SyntaxBNF. So I put all in rational */
/* Rational */

fragment DOT              : '.';
fragment EXPONENT         : 'E' | 'e';
fragment SLASH            : '/';

fragment DECIMAL : NUMERIC+;

/* Currently we put all in the rational type */
fragment SIGN[bool& pos]
  : PLUS_TOK { pos = true; }
  | MINUS_TOK { pos = false; }
  ;

NUMBER
@declarations {
  bool pos = true;
  bool posE = true;
}
  : ( SIGN[pos]? num=DECIMAL
      { Integer i(AntlrInput::tokenText($num));
        Rational r = pos ? i : -i;
        PARSER_STATE->d_tmp_expr = MK_CONST(r);
      }
    | SIGN[pos]? num=DECIMAL DOT den=DECIMAL (EXPONENT SIGN[posE]? e=DECIMAL)?
      { std::string snum = AntlrInput::tokenText($num);
        std::string sden = AntlrInput::tokenText($den);
        /* compute the numerator */
        Integer inum(snum + sden);
        // The sign
        inum = pos ? inum : -inum;
        // The exponent
        size_t exp = ($e == NULL ? 0 : AntlrInput::tokenToUnsigned($e));
        // Decimal part
        size_t dec = sden.size();
        /* multiply it by 10 raised to the exponent reduced by the
         * number of decimal place in den (dec) */
        Rational r;
        if(!posE) r = Rational(inum, Integer(10).pow(exp + dec));
        else if(exp == dec) r = Rational(inum);
        else if(exp > dec) r = Rational(inum * Integer(10).pow(exp - dec));
        else r = Rational(inum, Integer(10).pow(dec - exp));
        PARSER_STATE->d_tmp_expr = MK_CONST(r);
      }
    | SIGN[pos]? num=DECIMAL SLASH den=DECIMAL
      { Integer inum(AntlrInput::tokenText($num));
        Integer iden(AntlrInput::tokenText($den));
        PARSER_STATE->d_tmp_expr = MK_CONST(Rational(pos ? inum : -inum, iden));
      }
    )
    { if(PARSER_STATE->cnf() || PARSER_STATE->fof()) {
        // We're in an unsorted context, so put a conversion around it
        PARSER_STATE->d_tmp_expr = PARSER_STATE->convertRatToUnsorted( PARSER_STATE->d_tmp_expr );
      }
    }
  ;

/**
 * Matches the comments and ignores them
 */
COMMENT
  : '%' (~('\n' | '\r'))*     { SKIP(); }     //comment line
  | '/*'  ( options {greedy=false;} : . )*  '*/' { SKIP(); } //comment block
  ;<|MERGE_RESOLUTION|>--- conflicted
+++ resolved
@@ -212,12 +212,8 @@
       thfLogicFormula[expr] (COMMA_TOK anything*)?
       {
         Expr aexpr = PARSER_STATE->getAssertionExpr(fr,expr);
-<<<<<<< HEAD
-        if( !aexpr.isNull() ){
-=======
         if (!aexpr.isNull())
         {
->>>>>>> 7537ff07
           // set the expression name (e.g. used with unsat core printing)
           Command* csen = new SetExpressionNameCommand(aexpr, name);
           csen->setMuted(true);
@@ -397,11 +393,7 @@
       {
         expr = EXPR_MANAGER->mkExpr(expr, args);
         expr = MK_EXPR(kind::EQUAL, expr, expr2);
-<<<<<<< HEAD
-        if(!equal)
-=======
         if (!equal)
->>>>>>> 7537ff07
         {
           expr = MK_EXPR(kind::NOT, expr);
         }
@@ -468,29 +460,17 @@
     // a real n is a rational if there exists q,r integers such that
     //   to_real(q) = n*to_real(r),
     // where r is non-zero.
-<<<<<<< HEAD
-    { Expr n = EXPR_MANAGER->mkBoundVar("N", EXPR_MANAGER->realType());
-=======
     {
       Expr n = EXPR_MANAGER->mkBoundVar("N", EXPR_MANAGER->realType());
->>>>>>> 7537ff07
       Expr q = EXPR_MANAGER->mkBoundVar("Q", EXPR_MANAGER->integerType());
       Expr qr = MK_EXPR(CVC4::kind::TO_REAL, q);
       Expr r = EXPR_MANAGER->mkBoundVar("R", EXPR_MANAGER->integerType());
       Expr rr = MK_EXPR(CVC4::kind::TO_REAL, r);
-<<<<<<< HEAD
-      Expr body =
-          MK_EXPR(CVC4::kind::AND,
-                  MK_EXPR(CVC4::kind::NOT,
-                          MK_EXPR(CVC4::kind::EQUAL, r, MK_CONST(Rational(0)))),
-                  MK_EXPR(CVC4::kind::EQUAL, qr, MK_EXPR(CVC4::kind::MULT, n, rr)));
-=======
       Expr body = MK_EXPR(
           CVC4::kind::AND,
           MK_EXPR(CVC4::kind::NOT,
                   MK_EXPR(CVC4::kind::EQUAL, r, MK_CONST(Rational(0)))),
           MK_EXPR(CVC4::kind::EQUAL, qr, MK_EXPR(CVC4::kind::MULT, n, rr)));
->>>>>>> 7537ff07
       Expr bvl = MK_EXPR(CVC4::kind::BOUND_VAR_LIST, q, r);
       body = MK_EXPR(CVC4::kind::EXISTS, bvl, body);
       Expr lbvl = MK_EXPR(CVC4::kind::BOUND_VAR_LIST, n);
@@ -874,14 +854,6 @@
     )
   ;
 
-<<<<<<< HEAD
-// unary formula case
-// <unitary_term> != <unitary_term>
-
-// unitary_term -> atomicformula | variable | (logic_formula)
-
-=======
->>>>>>> 7537ff07
 thfLogicFormula[CVC4::Expr& expr]
 @declarations {
   tptp::NonAssoc na;
@@ -996,7 +968,6 @@
                 (static_cast<FunctionType>(args[0].getType()))
                     .getArgTypes()[i - 1]);
           }
-<<<<<<< HEAD
           // total application
           if (EXPR_MANAGER->getOptions().getHoFlattenTotal()
                    && expr.getType().isFunction()
@@ -1018,32 +989,6 @@
     )?
   ;
 
-// atom
-// unary op formula
-// quantified formula
-// ite form
-// let form
-// tuple -- ignore
-// formula between parethesis
-
-// <thf_unitary_formula> -> <thf_atomic_formula> | ...
-// <thf_atomic_formula>  -> <thf_defined_atomic> | ...
-// <thf_defined_atomic>  -> <defined_constant> | <thf_conditional> | <thf_let> |
-//                          (<thf_conn_term>) | <defined_term>
-// <thf_conn_term>       -> <nonassoc_connective> | <assoc_connective> |
-//                          <infix_equality> | <thf_unary_connective>
-
-=======
-          for (unsigned i = 1; i < args.size(); ++i)
-          {
-            expr = MK_EXPR(kind::HO_APPLY, expr, args[i]);
-          }
-        }
-      }
-    )?
-  ;
-
->>>>>>> 7537ff07
 thfTupleForm[std::vector<CVC4::Expr>& args]
 @declarations {
   Expr expr;
@@ -1088,33 +1033,6 @@
       // auxiliary variables introduced in the proccess must be added no the
       // variable list
       //
-<<<<<<< HEAD
-      // The argument flattenVars is needed in the case of defined functions
-      // with function return type. These have implicit arguments, for instance:
-      //    (define-fun Q ((x Int)) (-> Int Int) (lambda y (P x)))
-      // is equivalent to the command:
-      //    (define-fun Q ((x Int) (z Int)) Int (@ (lambda y (P x)) z))
-      // where @ is (higher-order) application. In this example, z is added to
-      // flattenVars.
-
-      // flatten body type
-      Type range = expr.getType();
-      std::vector<Expr> flattenVars;
-      if (range.isFunction())
-      {
-        std::vector<Type> domainTypes =
-            (static_cast<FunctionType>(range)).getArgTypes();
-        for (unsigned i = 0, size = domainTypes.size(); i < size; ++i)
-        {
-          // the introduced variable is internal (not parsable)
-          std::stringstream ss;
-          ss << "__flatten_var_" << i;
-          Expr v = EXPR_MANAGER->mkBoundVar(ss.str(), domainTypes[i]);
-          flattenVars.push_back(v);
-        }
-        // update range type
-        range = static_cast<FunctionType>(range).getRangeType();
-=======
       // see documentation of mkFlatFunctionType for how it's done
       //
       // flatten body via flattening its type
@@ -1123,7 +1041,6 @@
       PARSER_STATE->mkFlatFunctionType(sorts, expr.getType(), flattenVars);
       if (!flattenVars.empty())
       {
->>>>>>> 7537ff07
         // apply body of lambda to flatten vars
         expr = PARSER_STATE->mkHoApply(expr, flattenVars);
         // add variables to BOUND_VAR_LIST
@@ -1333,17 +1250,6 @@
     ( COMMA_TOK tffbindvariable[e] { bvlist.push_back(e); } )*
   ;
 
-<<<<<<< HEAD
-// typelist -> type (arrow type)*
-// type     -> simple_type | ( typelist )
-
-// emptyset : $i
-// qmltpeq  : mu > mu > $i > $o
-// meq_prop : ( $i > $o ) > ( $i > $o ) > $i > $o )).
-
-
-=======
->>>>>>> 7537ff07
 parseThfType[CVC4::Type& type]
 // assumes only mapping types (arrows), no tuple type
 @declarations {
