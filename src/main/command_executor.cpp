/*********************                                                        */
/*! \file command_executor.cpp
 ** \verbatim
 ** Top contributors (to current version):
 **   Kshitij Bansal, Morgan Deters, Tim King
 ** This file is part of the CVC4 project.
 ** Copyright (c) 2009-2020 by the authors listed in the file AUTHORS
 ** in the top-level source directory and their institutional affiliations.
 ** All rights reserved.  See the file COPYING in the top-level source
 ** directory for licensing information.\endverbatim
 **
 ** \brief An additional layer between commands and invoking them.
 **/

#include "main/command_executor.h"

#ifndef __WIN32__
#  include <sys/resource.h>
#endif /* ! __WIN32__ */

#include <cassert>
#include <iostream>
#include <memory>
#include <string>
#include <vector>

#include "main/main.h"
#include "smt/command.h"

namespace CVC4 {
namespace main {

// Function to cancel any (externally-imposed) limit on CPU time.
// This is used for competitions while a solution (proof or model)
// is being dumped (so that we don't give "sat" or "unsat" then get
// interrupted partway through outputting a proof!).
void setNoLimitCPU() {
  // Windows doesn't have these things, just ignore
#ifndef __WIN32__
  struct rlimit rlc;
  int st = getrlimit(RLIMIT_CPU, &rlc);
  if(st == 0) {
    rlc.rlim_cur = rlc.rlim_max;
    setrlimit(RLIMIT_CPU, &rlc);
  }
#endif /* ! __WIN32__ */
}

void printStatsIncremental(std::ostream& out, const std::string& prvsStatsString, const std::string& curStatsString);

CommandExecutor::CommandExecutor(Options& options)
    : d_solver(new api::Solver(&options)),
      d_smtEngine(d_solver->getSmtEngine()),
      d_options(options),
      d_stats("driver"),
      d_result()
{
}

void CommandExecutor::flushStatistics(std::ostream& out) const
{
  d_solver->getExprManager()->getStatistics().flushInformation(out);
  d_smtEngine->getStatistics().flushInformation(out);
  d_stats.flushInformation(out);
}

void CommandExecutor::safeFlushStatistics(int fd) const
{
  d_solver->getExprManager()->safeFlushStatistics(fd);
  d_smtEngine->safeFlushStatistics(fd);
  d_stats.safeFlushInformation(fd);
}

bool CommandExecutor::doCommand(Command* cmd)
{
  if( d_options.getParseOnly() ) {
    return true;
  }

  CommandSequence *seq = dynamic_cast<CommandSequence*>(cmd);
  if(seq != nullptr) {
    // assume no error
    bool status = true;

    for (CommandSequence::iterator subcmd = seq->begin();
         status && subcmd != seq->end();
         ++subcmd)
    {
      status = doCommand(*subcmd);
    }

    return status;
  } else {
    if(d_options.getVerbosity() > 2) {
      *d_options.getOut() << "Invoking: " << *cmd << std::endl;
    }

    return doCommandSingleton(cmd);
  }
}

void CommandExecutor::reset()
{
  if (d_options.getStatistics())
  {
    flushStatistics(*d_options.getErr());
  }
  /* We have to keep options passed via CL on reset. These options are stored
   * in CommandExecutor::d_options (populated and created in the driver), and
   * CommandExecutor::d_options only contains *these* options since the
   * NodeManager copies the options into a new options object before SmtEngine
   * configures additional options based on the given CL options.
   * We can thus safely reuse CommandExecutor::d_options here. */
  d_solver.reset(new api::Solver(&d_options));
}

bool CommandExecutor::doCommandSingleton(Command* cmd)
{
  bool status = true;
  if(d_options.getVerbosity() >= -1) {
    status = solverInvoke(d_solver.get(), cmd, d_options.getOut());
  } else {
    status = solverInvoke(d_solver.get(), cmd, nullptr);
  }

  api::Result res;
  const CheckSatCommand* cs = dynamic_cast<const CheckSatCommand*>(cmd);
  if(cs != nullptr) {
    d_result = res = cs->getResult();
  }
  const QueryCommand* q = dynamic_cast<const QueryCommand*>(cmd);
  if(q != nullptr) {
    d_result = res = q->getResult();
  }
 const  CheckSynthCommand* csy = dynamic_cast<const CheckSynthCommand*>(cmd);
  if(csy != nullptr) {
    d_result = res = csy->getResult();
  }

  if((cs != nullptr || q != nullptr) && d_options.getStatsEveryQuery()) {
    std::ostringstream ossCurStats;
    flushStatistics(ossCurStats);
    std::ostream& err = *d_options.getErr();
    printStatsIncremental(err, d_lastStatistics, ossCurStats.str());
    d_lastStatistics = ossCurStats.str();
  }

  // dump the model/proof/unsat core if option is set
  if (status) {
    std::vector<std::unique_ptr<Command> > getterCommands;
    if (d_options.getDumpModels()
        && (res.isSat()
            || (res.isSatUnknown()
                && res.getResult().whyUnknown() == Result::INCOMPLETE)))
    {
      getterCommands.emplace_back(new GetModelCommand());
    }
<<<<<<< HEAD
    // for now only use this route for old proof
    if (d_options.getDumpProofs()
        && res.asSatisfiabilityResult() == Result::UNSAT
        && !d_options.getProofNew())
=======
    if (d_options.getDumpProofs() && res.isUnsat())
>>>>>>> 5c062833
    {
      getterCommands.emplace_back(new GetProofCommand());
    }

    if (d_options.getDumpInstantiations()
        && ((d_options.getInstFormatMode() != options::InstFormatMode::SZS
             && (res.isSat()
                 || (res.isSatUnknown()
                     && res.getResult().whyUnknown() == Result::INCOMPLETE)))
            || res.isUnsat()))
    {
      getterCommands.emplace_back(new GetInstantiationsCommand());
    }

    if (d_options.getDumpSynth() && res.isUnsat())
    {
      getterCommands.emplace_back(new GetSynthSolutionCommand());
    }

    if (d_options.getDumpUnsatCores() && res.isUnsat())
    {
      getterCommands.emplace_back(new GetUnsatCoreCommand());
    }

    if (!getterCommands.empty()) {
      // set no time limit during dumping if applicable
      if (d_options.getForceNoLimitCpuWhileDump()) {
        setNoLimitCPU();
      }
      for (const auto& getterCommand : getterCommands) {
        status = doCommandSingleton(getterCommand.get());
        if (!status)
        {
          break;
        }
      }
    }
  }
  return status;
}

bool solverInvoke(api::Solver* solver, Command* cmd, std::ostream* out)
{
  if (out == NULL)
  {
    cmd->invoke(solver);
  }
  else
  {
    cmd->invoke(solver, *out);
  }
  // ignore the error if the command-verbosity is 0 for this command
  std::string commandName =
      std::string("command-verbosity:") + cmd->getCommandName();
  if (solver->getOption(commandName) == "0")
  {
    return true;
  }
  return !cmd->fail();
}

void printStatsIncremental(std::ostream& out,
                           const std::string& prvsStatsString,
                           const std::string& curStatsString)
{
  if(prvsStatsString == "") {
    out << curStatsString;
    return;
  }

  // read each line
  // if a number, subtract and add that to parentheses
  std::istringstream issPrvs(prvsStatsString);
  std::istringstream issCur(curStatsString);

  std::string prvsStatName, prvsStatValue, curStatName, curStatValue;

  std::getline(issPrvs, prvsStatName, ',');
  std::getline(issCur, curStatName, ',');

  /**
   * Stat are assumed to one-per line: "<statName>, <statValue>"
   *   e.g. "sat::decisions, 100"
   * Output is of the form: "<statName>, <statValue> (<statDiffFromPrvs>)"
   *   e.g. "sat::decisions, 100 (20)"
   * If the value is not numeric, no change is made.
   */
  while( !issCur.eof() ) {

    std::getline(issCur, curStatValue, '\n');

    if(curStatName == prvsStatName) {
      std::getline(issPrvs, prvsStatValue, '\n');

      double prvsFloat, curFloat;
      bool isFloat =
        (std::istringstream(prvsStatValue) >> prvsFloat) &&
        (std::istringstream(curStatValue) >> curFloat);

      if(isFloat) {
        const std::streamsize old_precision = out.precision();
        out << curStatName << ", " << curStatValue << " "
            << "(" << std::setprecision(8) << (curFloat-prvsFloat) << ")"
            << std::endl;
        out.precision(old_precision);
      } else {
        out << curStatName << ", " << curStatValue << std::endl;
      }

      std::getline(issPrvs, prvsStatName, ',');
    } else {
      out << curStatName << ", " << curStatValue << std::endl;
    }

    std::getline(issCur, curStatName, ',');
  }
}

void CommandExecutor::printStatsFilterZeros(std::ostream& out,
                                            const std::string& statsString) {
  // read each line, if a number, check zero and skip if so
  // Stat are assumed to one-per line: "<statName>, <statValue>"

  std::istringstream iss(statsString);
  std::string statName, statValue;

  std::getline(iss, statName, ',');

  while (!iss.eof())
  {
    std::getline(iss, statValue, '\n');

    bool skip = false;
    try
    {
      double dval = std::stod(statValue);
      skip = (dval == 0.0);
    }
    // Value can not be converted, don't skip
    catch (const std::invalid_argument&) {}
    catch (const std::out_of_range&) {}

    skip = skip || (statValue == " \"0\"" || statValue == " \"[]\"");

    if (!skip)
    {
      out << statName << "," << statValue << std::endl;
    }

    std::getline(iss, statName, ',');
  }
}

void CommandExecutor::flushOutputStreams() {
  if(d_options.getStatistics()) {
    if(d_options.getStatsHideZeros() == false) {
      flushStatistics(*(d_options.getErr()));
    } else {
      std::ostringstream ossStats;
      flushStatistics(ossStats);
      printStatsFilterZeros(*(d_options.getErr()), ossStats.str());
    }
  }

  // make sure out and err streams are flushed too
  d_options.flushOut();
  d_options.flushErr();
}

}/* CVC4::main namespace */
}/* CVC4 namespace */<|MERGE_RESOLUTION|>--- conflicted
+++ resolved
@@ -155,14 +155,9 @@
     {
       getterCommands.emplace_back(new GetModelCommand());
     }
-<<<<<<< HEAD
     // for now only use this route for old proof
-    if (d_options.getDumpProofs()
-        && res.asSatisfiabilityResult() == Result::UNSAT
+    if (d_options.getDumpProofs() && res.isUnsat()
         && !d_options.getProofNew())
-=======
-    if (d_options.getDumpProofs() && res.isUnsat())
->>>>>>> 5c062833
     {
       getterCommands.emplace_back(new GetProofCommand());
     }
