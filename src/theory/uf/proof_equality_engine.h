/*********************                                                        */
/*! \file proof_equality_engine.h
 ** \verbatim
 ** Top contributors (to current version):
 **   Andrew Reynolds
 ** This file is part of the CVC4 project.
 ** Copyright (c) 2009-2020 by the authors listed in the file AUTHORS
 ** in the top-level source directory) and their institutional affiliations.
 ** All rights reserved.  See the file COPYING in the top-level source
 ** directory for licensing information.\endverbatim
 **
 ** \brief The proof-producing equality engine
 **/

#include "cvc4_private.h"

#ifndef CVC4__THEORY__UF__PROOF_EQUALITY_ENGINE_H
#define CVC4__THEORY__UF__PROOF_EQUALITY_ENGINE_H

#include <map>
#include <vector>

#include "context/cdhashmap.h"
#include "context/cdhashset.h"
#include "expr/lazy_proof.h"
#include "expr/node.h"
#include "expr/proof_node.h"
#include "expr/proof_node_manager.h"
#include "expr/proof_step_buffer.h"
#include "theory/eager_proof_generator.h"
#include "theory/uf/equality_engine.h"

namespace CVC4 {
namespace theory {
namespace eq {

/**
 * A layer on top of an EqualityEngine. The goal of this class is manage the
 * use of an EqualityEngine object in such a way that the proper proofs are
 * internally constructed, and can be retrieved from this class when
 * necessary.
 *
 * Notice that this class is intended to be a *partial layer* on top of
 * equality engine. A user of this class should still issue low-level calls
 * (getRepresentative, areEqual, areDisequal, etc.) on the underlying equality
 * engine directly. The methods that should *not* be called directly on the
 * underlying equality engine are:
 * - assertEquality/assertPredicate [*]
 * - explain
 * Instead, the user should use variants of the above methods provided by
 * the public interface of this class.
 *
 * [*] the exception is that assertions from the fact queue (who are their own
 * explanation) should be sent directly to the underlying equality engine. This
 * is for the sake of efficiency.
 *
 * This class tracks the reason for why all facts are added to an EqualityEngine
 * in a SAT-context dependent manner in a context-dependent (CDProof) object.
 * It furthermore maintains an internal FactProofGenerator class for managing
 * proofs of facts whose steps are explicitly provided (those that are given
 * concrete PfRule, children, and args). Call these "simple facts".
 *
 * Overall, this class is an eager proof generator (theory/proof_generator.h),
 * in that it stores (copies) of proofs for lemmas at the moment they are sent
 * out.
 *
 * A theory that is proof producing and uses the equality engine may use this
 * class to manage proofs that are justified by its underlying equality engine.
 * In particular, the following interfaces are available for constructing
 * a TrustNode:
 * - assertConflict, when the user of the equality engine has discovered that
 * false can be derived from the current state,
 * - assertLemma, for lemmas/conflicts that can be (partially) explained in the
 * current state,
 * - explain, for explaining why a literal is true in the current state.
 * Details on these methods can be found below.
 */
class ProofEqEngine : public EagerProofGenerator
{
  typedef context::CDHashSet<Node, NodeHashFunction> NodeSet;
  typedef context::CDHashMap<Node, std::shared_ptr<ProofNode>, NodeHashFunction>
      NodeProofMap;

 public:
  ProofEqEngine(context::Context* c,
                context::UserContext* u,
                EqualityEngine& ee,
                ProofNodeManager* pnm);
  ~ProofEqEngine() {}
  //-------------------------- assert fact
  /**
   * Assert the literal lit by proof step id, given explanation exp and
   * arguments args. This fact is
   *
   * @param lit The literal to assert to the equality engine
   * @param id The proof rule of the proof step concluding lit
   * @param exp The premises of the proof step concluding lit. These are also
   * the premises that are used when calling explain(lit).
   * @param args The arguments to the proof step concluding lit.
   * @return true if this fact was processed by this method. If lit already
   * holds in the equality engine, this method returns false.
   */
  bool assertFact(Node lit,
                  PfRule id,
                  const std::vector<Node>& exp,
                  const std::vector<Node>& args);
  /** Same as above but where exp is (conjunctive) node */
  bool assertFact(Node lit, PfRule id, Node exp, const std::vector<Node>& args);
  /**
   * Multi-step version of assert fact via a proof step buffer. This method
   * is similar to above, but the justification for lit may have multiple steps.
   * In particular, we assume that psb has a list of proof steps where the
   * proof step concluding lit has free assumptions exp.
   *
   * For example, a legal call to this method is such that:
   *   lit: A
   *   exp: B
   *   psb.d_steps: { A by (step id1 {B,C} {}), C by (step id2 {} {}) )
   * In other words, A holds by a proof step with rule id1 and premises
   * B and C, and C holds by proof step with rule id2 and no premises.
   *
   * @param lit The literal to assert to the equality engine.
   * @param exp The premises of the proof steps concluding lit. These are also
   * the premises that are used when calling explain(lit).
   * @param psb The proof step buffer containing the proof steps.
   * @return true if this fact was processed by this method. If lit already
   * holds in the equality engine, this method returns false.
   */
  bool assertFact(Node lit, Node exp, ProofStepBuffer& psb);
  /**
   * Assert fact via generator pg. This method asserts lit with explanation exp
   * to the equality engine of this class. It must be the case that pg can
   * provide a proof for lit in terms of exp. More precisely, pg should be
   * prepared in the remainder of the SAT context to respond to a call to
   * ProofGenerator::getProofFor(lit), and return a proof whose free
   * assumptions are a subset of the conjuncts of exp.
   *
   * @param lit The literal to assert to the equality engine.
   * @param exp The premises of the proof concluding lit. These are also
   * the premises that are used when calling explain(lit).
   * @param pg The proof generator that can provide a proof concluding lit
   * from free asumptions in exp.
   * @return true if this fact was processed by this method. If lit already
   * holds in the equality engine, this method returns false.
   */
  bool assertFact(Node lit, Node exp, ProofGenerator* pg);
  //-------------------------- assert conflicts
  /**
   * This method is called when the equality engine of this class is
   * inconsistent (false has been proven) by a contradictory literal lit. This
   * returns the trust node corresponding to the current conflict.
   *
   * @param lit The conflicting literal, which must rewrite to false.
   * @return The trust node capturing the fact that this class can provide a
   * proof for this conflict.
   */
  TrustNode assertConflict(Node lit);
  /**
   * Get proven conflict from contradictory facts. This method is called when
   * the proof rule with premises exp and arguments args implies a contradiction
   * by proof rule id.
   *
   * This method returns the TrustNode containing the corresponding conflict
   * resulting from adding this step, and ensures that a proof has been stored
   * internally so that this class may respond to a call to
   * ProofGenerator::getProof(...).
   */
  TrustNode assertConflict(PfRule id,
                           const std::vector<Node>& exp,
                           const std::vector<Node>& args);
  /** Multi-step version */
  TrustNode assertConflict(const std::vector<Node>& exp, ProofStepBuffer& psb);
<<<<<<< HEAD
  /** Generator version, where pg has a proof of false from exp */
=======
  /** Generator version, where pg has a proof of false from assumptions exp */
>>>>>>> a5b834d5
  TrustNode assertConflict(const std::vector<Node>& exp, ProofGenerator* pg);
  //-------------------------- assert lemma
  /**
   * Called when we have concluded conc, typically via theory specific
   * reasoning. The purpose of this method is to construct a TrustNode of
   * kind TrustNodeKind::LEMMA or TrustNodeKind::CONFLICT corresponding to the
   * lemma or conflict to be sent on the output channel of the Theory.
   *
   * The user provides the explanation of conc in two parts:
   * (1) (exp \ noExplain), which are literals that hold in the equality engine
   * of this class,
   * (2) noExplain, which do not necessarily hold in the equality engine of this
   * class.
   * Notice that noExplain is a subset of exp.
   *
   * The proof for conc follows from exp by proof rule with the given
   * id and arguments.
   *
   * This call corresponds to a conflict if conc is false and noExplain is
   * empty.
   *
   * This returns the TrustNode corresponding to the formula corresonding to
   * the call to this method [*], for which a proof can be provided by this
   * generator in the remainder of the user context.
   *
   * [*]
   * a. If this call does not correspond to a conflict, then this formula is:
   *   ( ^_{e in exp \ noExplain} <explain>(e) ^ noExplain ) => conc
   * where <explain>(e) is a conjunction of literals L1 ^ ... ^ Ln such that
   * L1 ^ ... ^ Ln entail e, and each Li was passed as an explanation to a
   * call to assertFact in the current SAT context. This explanation method
   * always succeeds, provided that e is a literal that currently holds in
   * the equality engine of this class. Notice that if the antecedant is empty,
   * the formula above is assumed to be conc itself. The above formula is
   * intended to be valid in Theory that owns this class.
   * b. If this call is a conflict, then this formula is:
   *   ^_{e in exp} <explain>(e)
   * The formula can be queried via TrustNode::getProven in the standard way.
   */
  TrustNode assertLemma(Node conc,
                        PfRule id,
                        const std::vector<Node>& exp,
                        const std::vector<Node>& noExplain,
                        const std::vector<Node>& args);
  /** Multi-step version */
  TrustNode assertLemma(Node conc,
                        const std::vector<Node>& exp,
                        const std::vector<Node>& noExplain,
                        ProofStepBuffer& psb);
  /** Generator version, where pg has a proof of conc */
  TrustNode assertLemma(Node conc,
                        const std::vector<Node>& exp,
                        const std::vector<Node>& noExplain,
                        ProofGenerator* pg);
  //-------------------------- explain
  /**
   * Explain literal conc. This calls the appropriate methods in the underlying
   * equality engine of this class to construct the explanation of why conc
   * currently holds.
   *
   * It returns a trust node of kind TrustNodeKind::PROP_EXP whose node
   * is the explanation of conc (a conjunction of literals that implies it).
   * The proof that can be proven by this generator is then (=> exp conc), see
   * TrustNode::getPropExpProven(conc,exp);
   *
   * @param conc The conclusion to explain
   * @return The trust node indicating the explanation of conc and the generator
   * (this class) that can prove the implication.
   */
  TrustNode explain(Node conc);

 private:
  /**
   * The default proof generator (for simple facts). This class is a context
   * dependent mapping from formulas to proof steps. It does not generate
   * ProofNode until it is asked to provide a proof for a given fact.
   */
  class FactProofGenerator : public ProofGenerator
  {
    typedef context::
        CDHashMap<Node, std::shared_ptr<ProofStep>, NodeHashFunction>
            NodeProofStepMap;

   public:
    FactProofGenerator(context::Context* c, ProofNodeManager* pnm);
    ~FactProofGenerator() {}
    /** add step */
    bool addStep(Node fact, ProofStep ps);
    /** Get proof for */
    std::shared_ptr<ProofNode> getProofFor(Node f) override;
    /** identify */
    std::string identify() const override { return "FactProofGenerator"; }

   private:
    /** maps expected to ProofStep */
    NodeProofStepMap d_facts;
    /** the proof node manager */
    ProofNodeManager* d_pnm;
  };
  /** Assert internal */
  bool assertFactInternal(TNode pred, bool polarity, TNode reason);
  /** holds */
  bool holds(TNode pred, bool polarity);
  /**
   * Assert lemma internal. This method is called for ensuring the proof of
   * conc exists in curr, where exp / noExplain are the its explanation (see
   * assertLemma). This method is used for conflicts as well, where noExplain
   * must be empty and conc = d_false.
   *
   * If curr is null, no proof is constructed.
   *
   * This method returns the trust node of the lemma or conflict with this
   * class as the proof generator.
   */
  TrustNode assertLemmaInternal(Node conc,
                                const std::vector<Node>& exp,
                                const std::vector<Node>& noExplain,
                                LazyCDProof* curr);
  /**
   * Ensure proof for fact. This is called by the above method after we have
   * determined the final set of assumptions used for showing conc. This
   * method is used for lemmas, conflicts, and explanations for propagations.
   * The argument tnk is the kind of trust node to return.
   */
  TrustNode ensureProofForFact(Node conc,
                               const std::vector<TNode>& assumps,
                               TrustNodeKind tnk,
                               LazyCDProof* curr);
  /** Reference to the equality engine */
  eq::EqualityEngine& d_ee;
  /** The default proof generator (for simple facts) */
  FactProofGenerator d_factPg;
  /** common nodes */
  Node d_true;
  Node d_false;
  /** the proof node manager */
  ProofNodeManager* d_pnm;
  /** The SAT-context-dependent proof object */
  LazyCDProof d_proof;
  /**
   * The keep set of this class. This set is maintained to ensure that
   * facts and their explanations are reference counted. Since facts and their
   * explanations are SAT-context-dependent, this set is also
   * SAT-context-dependent.
   */
  NodeSet d_keep;
  /** Explain
   *
   * This adds to assumps the set of facts that were asserted to this
   * class in the current SAT context by calls to assertAssume that are
   * required for showing lit.
   *
   * This additionally registers the equality proof steps required to
   * regress the explanation of lit.
   */
  void explainWithProof(Node lit,
                        std::vector<TNode>& assumps,
                        LazyCDProof* curr);
};

}  // namespace eq
}  // namespace theory
}  // namespace CVC4

#endif /* CVC4__THEORY__STRINGS__PROOF_MANAGER_H */<|MERGE_RESOLUTION|>--- conflicted
+++ resolved
@@ -170,11 +170,7 @@
                            const std::vector<Node>& args);
   /** Multi-step version */
   TrustNode assertConflict(const std::vector<Node>& exp, ProofStepBuffer& psb);
-<<<<<<< HEAD
-  /** Generator version, where pg has a proof of false from exp */
-=======
   /** Generator version, where pg has a proof of false from assumptions exp */
->>>>>>> a5b834d5
   TrustNode assertConflict(const std::vector<Node>& exp, ProofGenerator* pg);
   //-------------------------- assert lemma
   /**
