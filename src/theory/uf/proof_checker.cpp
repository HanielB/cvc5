/******************************************************************************
 * Top contributors (to current version):
 *   Haniel Barbosa, Andrew Reynolds, Hans-Jörg Schurr
 *
 * This file is part of the cvc5 project.
 *
 * Copyright (c) 2009-2024 by the authors listed in the file AUTHORS
 * in the top-level source directory and their institutional affiliations.
 * All rights reserved.  See the file COPYING in the top-level source
 * directory for licensing information.
 * ****************************************************************************
 *
 * Implementation of equality proof checker.
 */

#include "theory/uf/proof_checker.h"

#include "theory/uf/theory_uf_rewriter.h"

using namespace cvc5::internal::kind;

namespace cvc5::internal {
namespace theory {
namespace uf {

void UfProofRuleChecker::registerTo(ProofChecker* pc)
{
  // add checkers
  pc->registerChecker(ProofRule::REFL, this);
  pc->registerChecker(ProofRule::SYMM, this);
  pc->registerChecker(ProofRule::TRANS, this);
  pc->registerChecker(ProofRule::CONG, this);
  pc->registerChecker(ProofRule::NARY_CONG, this);
  pc->registerChecker(ProofRule::TRUE_INTRO, this);
  pc->registerChecker(ProofRule::TRUE_ELIM, this);
  pc->registerChecker(ProofRule::FALSE_INTRO, this);
  pc->registerChecker(ProofRule::FALSE_ELIM, this);
  pc->registerChecker(ProofRule::HO_CONG, this);
  pc->registerChecker(ProofRule::HO_APP_ENCODE, this);
}

Node UfProofRuleChecker::checkInternal(ProofRule id,
                                       const std::vector<Node>& children,
                                       const std::vector<Node>& args)
{
  // compute what was proven
  if (id == ProofRule::REFL)
  {
    Assert(children.empty());
    Assert(args.size() == 1);
    return args[0].eqNode(args[0]);
  }
  else if (id == ProofRule::SYMM)
  {
    Assert(children.size() == 1);
    Assert(args.empty());
    bool polarity = children[0].getKind() != Kind::NOT;
    Node eqp = polarity ? children[0] : children[0][0];
    if (eqp.getKind() != Kind::EQUAL)
    {
      // not a (dis)equality
      return Node::null();
    }
    Node conc = eqp[1].eqNode(eqp[0]);
    return polarity ? conc : conc.notNode();
  }
  else if (id == ProofRule::TRANS)
  {
    Assert(children.size() > 0);
    Assert(args.empty());
    Node first;
    Node curr;
    for (size_t i = 0, nchild = children.size(); i < nchild; i++)
    {
      Node eqp = children[i];
      if (eqp.getKind() != Kind::EQUAL)
      {
        return Node::null();
      }
      if (first.isNull())
      {
        first = eqp[0];
      }
      else if (eqp[0] != curr)
      {
        return Node::null();
      }
      curr = eqp[1];
    }
    return first.eqNode(curr);
  }
  else if (id == ProofRule::CONG || id == ProofRule::NARY_CONG)
  {
    Assert(children.size() > 0);
    Assert(args.size() >= 1 && args.size() <= 2);
    // We do congruence over builtin kinds using operatorToKind
    std::vector<Node> lchildren;
    std::vector<Node> rchildren;
    // get the kind encoded as args[0]
    Kind k;
    if (!getKind(args[0], k))
    {
      return Node::null();
    }
    // cannot use HO_APPLY
    if (k == Kind::UNDEFINED_KIND || k == Kind::HO_APPLY)
    {
      return Node::null();
    }
    Trace("uf-pfcheck") << "congruence for " << args[0] << " uses kind " << k
                        << ", metakind=" << kind::metaKindOf(k) << std::endl;
    if (args.size() == 2)
    {
      // parameterized kinds require the operator
      lchildren.push_back(args[1]);
      rchildren.push_back(args[1]);
    }
    else if (args.size() > 2)
    {
      return Node::null();
    }
    for (size_t i = 0, nchild = children.size(); i < nchild; i++)
    {
      Node eqp = children[i];
      if (eqp.getKind() != Kind::EQUAL)
      {
        return Node::null();
      }
      lchildren.push_back(eqp[0]);
      rchildren.push_back(eqp[1]);
    }
    NodeManager* nm = nodeManager();
    Node l = nm->mkNode(k, lchildren);
    Node r = nm->mkNode(k, rchildren);
    return l.eqNode(r);
  }
  else if (id == ProofRule::TRUE_INTRO)
  {
    Assert(children.size() == 1);
    Assert(args.empty());
    Node trueNode = nodeManager()->mkConst(true);
    return children[0].eqNode(trueNode);
  }
  else if (id == ProofRule::TRUE_ELIM)
  {
    Assert(children.size() == 1);
    Assert(args.empty());
    if (children[0].getKind() != Kind::EQUAL || !children[0][1].isConst()
        || !children[0][1].getConst<bool>())
    {
      return Node::null();
    }
    return children[0][0];
  }
  else if (id == ProofRule::FALSE_INTRO)
  {
    Assert(children.size() == 1);
    Assert(args.empty());
    if (children[0].getKind() != Kind::NOT)
    {
      return Node::null();
    }
    Node falseNode = nodeManager()->mkConst(false);
    return children[0][0].eqNode(falseNode);
  }
  else if (id == ProofRule::FALSE_ELIM)
  {
    Assert(children.size() == 1);
    Assert(args.empty());
    if (children[0].getKind() != Kind::EQUAL || !children[0][1].isConst()
        || children[0][1].getConst<bool>())
    {
      return Node::null();
    }
    return children[0][0].notNode();
  }
  if (id == ProofRule::HO_CONG)
  {
    Kind k;
    if (!getKind(args[0], k))
    {
      return Node::null();
    }
    std::vector<Node> lchildren;
    std::vector<Node> rchildren;
    for (size_t i = 0, nchild = children.size(); i < nchild; ++i)
    {
      Node eqp = children[i];
      if (eqp.getKind() != Kind::EQUAL)
      {
        return Node::null();
      }
      lchildren.push_back(eqp[0]);
      rchildren.push_back(eqp[1]);
    }
    NodeManager* nm = nodeManager();
    Node l = nm->mkNode(k, lchildren);
    Node r = nm->mkNode(k, rchildren);
    return l.eqNode(r);
  }
  else if (id == ProofRule::HO_APP_ENCODE)
  {
    Assert(args.size() == 1);
    Node ret = TheoryUfRewriter::getHoApplyForApplyUf(args[0]);
    return args[0].eqNode(ret);
  }
<<<<<<< HEAD
  else if (id == ProofRule::BETA_REDUCE)
  {
    Assert(args.size() >= 2);
    Node lambda = args[0];
    if (lambda.getKind() != Kind::LAMBDA)
    {
      return Node::null();
    }
    std::vector<TNode> vars(lambda[0].begin(), lambda[0].end());
    std::vector<TNode> subs(args.begin() + 1, args.end());
    if (vars.size() != subs.size())
    {
      return Node::null();
    }
    NodeManager* nm = nodeManager();
    std::vector<Node> appArgs;
    appArgs.push_back(lambda);
    appArgs.insert(appArgs.end(), subs.begin(), subs.end());
    Node app = nm->mkNode(Kind::APPLY_UF, appArgs);
    Node ret = lambda[1].substitute(
        vars.begin(), vars.end(), subs.begin(), subs.end());
    return app.eqNode(ret);
  }
=======
>>>>>>> 231c5329
  // no rule
  return Node::null();
}

}  // namespace uf
}  // namespace theory
}  // namespace cvc5::internal<|MERGE_RESOLUTION|>--- conflicted
+++ resolved
@@ -204,32 +204,6 @@
     Node ret = TheoryUfRewriter::getHoApplyForApplyUf(args[0]);
     return args[0].eqNode(ret);
   }
-<<<<<<< HEAD
-  else if (id == ProofRule::BETA_REDUCE)
-  {
-    Assert(args.size() >= 2);
-    Node lambda = args[0];
-    if (lambda.getKind() != Kind::LAMBDA)
-    {
-      return Node::null();
-    }
-    std::vector<TNode> vars(lambda[0].begin(), lambda[0].end());
-    std::vector<TNode> subs(args.begin() + 1, args.end());
-    if (vars.size() != subs.size())
-    {
-      return Node::null();
-    }
-    NodeManager* nm = nodeManager();
-    std::vector<Node> appArgs;
-    appArgs.push_back(lambda);
-    appArgs.insert(appArgs.end(), subs.begin(), subs.end());
-    Node app = nm->mkNode(Kind::APPLY_UF, appArgs);
-    Node ret = lambda[1].substitute(
-        vars.begin(), vars.end(), subs.begin(), subs.end());
-    return app.eqNode(ret);
-  }
-=======
->>>>>>> 231c5329
   // no rule
   return Node::null();
 }
