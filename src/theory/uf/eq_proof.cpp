/*********************                                                        */
/*! \file eq_proof.h
 ** \verbatim
 ** Top contributors (to current version):
 **   Haniel Barbosa
 ** This file is part of the CVC4 project.
 ** Copyright (c) 2009-2020 by the authors listed in the file AUTHORS
 ** in the top-level source directory) and their institutional affiliations.
 ** All rights reserved.  See the file COPYING in the top-level source
 ** directory for licensing information.\endverbatim
 **
 ** \brief Implementation of a proof as produced by the equality engine.
 **
 **/

#include "theory/uf/eq_proof.h"

#include "expr/proof.h"

namespace CVC4 {
namespace theory {
namespace eq {

void EqProof::debug_print(const char* c,
                          unsigned tb,
                          PrettyPrinter* prettyPrinter) const
{
  std::stringstream ss;
  debug_print(ss, tb, prettyPrinter);
  Debug(c) << ss.str();
}

void EqProof::debug_print(std::ostream& os,
                          unsigned tb,
                          PrettyPrinter* prettyPrinter) const
{
  for (unsigned i = 0; i < tb; i++)
  {
    os << "  ";
  }

  if (prettyPrinter)
  {
    os << prettyPrinter->printTag(d_id);
  }
  else
  {
    os << static_cast<MergeReasonType>(d_id);
  }
  os << "(";
  if (d_children.empty() && d_node.isNull())
  {
    os << ")";
    return;
  }
  if (!d_node.isNull())
  {
    os << std::endl;
    for (unsigned i = 0; i < tb + 1; ++i)
    {
      os << "  ";
    }
    os << d_node << (!d_children.empty() ? "," : "");
  }
  unsigned size = d_children.size();
  for (unsigned i = 0; i < size; ++i)
  {
    os << std::endl;
    d_children[i]->debug_print(os, tb + 1, prettyPrinter);
    if (i < size - 1)
    {
      for (unsigned j = 0; j < tb + 1; ++j)
      {
        os << "  ";
      }
      os << ",";
    }
  }
  if (size > 0)
  {
    for (unsigned i = 0; i < tb; ++i)
    {
      os << "  ";
    }
  }
  os << ")" << std::endl;
}

void EqProof::cleanReflPremises(std::vector<Node>& premises) const
{
  std::vector<Node> newPremises;
  unsigned size = premises.size();
  for (unsigned i = 0; i < size; ++i)
  {
    if (premises[i][0] == premises[i][1])
    {
      continue;
    }
    newPremises.push_back(premises[i]);
  }
  if (newPremises.size() != size)
  {
    Trace("eqproof-conv") << "EqProof::cleanReflPremises: removed "
                          << (newPremises.size() >= size
                                  ? newPremises.size() - size
                                  : 0)
                          << " refl premises from " << premises << "\n";
    premises.clear();
    premises.insert(premises.end(), newPremises.begin(), newPremises.end());
    Trace("eqproof-conv") << "EqProof::cleanReflPremises: new premises "
                          << premises << "\n";
  }
}

bool EqProof::expandTransitivityForDisequalities(
    Node conclusion,
    std::vector<Node>& premises,
    CDProof* p,
    std::unordered_set<Node, NodeHashFunction>& assumptions) const
{
  Trace("eqproof-conv")
      << "EqProof::expandTransitivityForDisequalities: check if need "
<<<<<<< HEAD
         "to expand transitivity children to conclude "
=======
         "to expand transitivity step to conclude "
>>>>>>> 636c32a7
      << conclusion << " from premises " << premises << "\n";
  // Check premises to see if any of the form (= (= t1 t2) false), modulo
  // symmetry
  unsigned size = premises.size();
  // termPos is, in (= (= t1 t2) false) or (= false (= t1 t2)), the position of
  // the equality. When the i-th premise has that form, offending = i
  unsigned termPos = 2, offending = size;
  for (unsigned i = 0; i < size; ++i)
  {
    Assert(premises[i].getKind() == kind::EQUAL);
    for (unsigned j = 0; j < 2; ++j)
    {
      if (premises[i][j].getKind() == kind::CONST_BOOLEAN
          && !premises[i][j].getConst<bool>()
          && premises[i][1 - j].getKind() == kind::EQUAL)
      {
        // there is only one offending equality
        Assert(offending == size);
        offending = i;
        termPos = 1 - j;
        break;
      }
    }
  }
  // if no equality of the searched form, nothing to do
  if (offending == size)
  {
    return false;
  }
  NodeManager* nm = NodeManager::currentNM();
  Assert(termPos == 0 || termPos == 1);
  Trace("eqproof-conv") << "EqProof::expandTransitivityForDisequalities: found "
                           "offending equality at index "
                        << offending << " : " << premises[offending] << "\n";
<<<<<<< HEAD
  // We name the premise to be added later for the original conclusion. It might
  // be reordered below if we are in the subst case below
  Node premise = premises[offending];
  std::vector<Node> foldPremises;
=======
  // collect the premises to be used in the expansion, which are all but the
  // offending one
  std::vector<Node> expansionPremises;
>>>>>>> 636c32a7
  for (unsigned i = 0; i < size; ++i)
  {
    if (i != offending)
    {
      expansionPremises.push_back(premises[i]);
    }
  }
  // Eliminate spurious premises. Reasoning below assumes no refl steps.
  cleanReflPremises(expansionPremises);
  Assert(!expansionPremises.empty());
  // Check if we are in the substitution case
  Node expansionConclusion;
  std::vector<Node> substPremises;
  bool inSubstCase = false, substConclusionInReverseOrder = false;
  if ((conclusion[0].getKind() == kind::CONST_BOOLEAN
       && conclusion[1].getKind() != kind::CONST_BOOLEAN)
      || (conclusion[1].getKind() == kind::CONST_BOOLEAN
          && conclusion[0].getKind() != kind::CONST_BOOLEAN))
  {
    inSubstCase = true;
    // reorder offending premise if constant is the first argument
    if (termPos == 1)
    {
      premises[offending] =
          premises[offending][1].eqNode(premises[offending][0]);
    }
    // reorder conclusion if constant is the first argument
    conclusion = conclusion[1].getKind() == kind::CONST_BOOLEAN
                     ? conclusion
                     : conclusion[1].eqNode(conclusion[0]);
    // equality term in premise disequality
    Node premiseTermEq = premises[offending][0];
    // equality term in conclusion disequality
    Node conclusionTermEq = conclusion[0];
    Trace("eqproof-conv")
        << "EqProof::expandTransitivityForDisequalities: Substitition "
           "case. Need to build subst from "
        << premiseTermEq << " to " << conclusionTermEq << "\n";
    // If only one argument in the premise is substituted, premiseTermEq and
    // conclusionTermEq will share one argument and the other argument change
    // defines the single substitution. Otherwise both arguments are replaced,
    // so there are two substitutions.
    std::vector<Node> subs[2];
    subs[0].push_back(premiseTermEq[0]);
    subs[1].push_back(premiseTermEq[1]);
    // which of the arguments of premiseTermEq, if any, is equal to one argument
    // of conclusionTermEq
    int equalArg = -1;
    for (unsigned i = 0; i < 2; ++i)
    {
      for (unsigned j = 0; j < 2; ++j)
      {
        if (premiseTermEq[i] == conclusionTermEq[j])
        {
          equalArg = i;
          // identity sub
          subs[i].push_back(conclusionTermEq[j]);
          // sub that changes argument
          subs[1 - i].push_back(conclusionTermEq[1 - j]);
          // wither e.g. (= t1 t2), with sub t1->t3, becomes (= t2 t3)
          substConclusionInReverseOrder = i != j;
          break;
        }
      }
    }
    // simple case of single substitution
    if (equalArg >= 0)
    {
<<<<<<< HEAD
      foldConclusion = subs[1 - equalArg][0].eqNode(subs[1 - equalArg][1]);
      Trace("eqproof-conv") << "EqProof::expandTransitivityForDisequalities: "
                               "Need to fold premises into "
                            << foldConclusion << "\n";
      // add refl step for other substitution, just in case
=======
      // case of
      //   (= (= t1 t2) false) (= t1 x1) ... (= xn t3)
      //  -------------------------------------------- EQP::TR
      //          (= (= t3 t2) false)
      // where
      //
      //   (= t1 x1) ... (= xn t3)           - expansion premises
      //  ------------------------ TRANS
      //          (= t1 t3)                  - expansion conclusion
      //
      // will be the expansion made to justify the substitution for t1->t3.
      expansionConclusion = subs[1 - equalArg][0].eqNode(subs[1 - equalArg][1]);
      Trace("eqproof-conv") << "EqProof::expandTransitivityForDisequalities: "
                               "Need to expand premises into "
                            << expansionConclusion << "\n";
      // add refl step for the substitition t2->t2
>>>>>>> 636c32a7
      p->addStep(subs[equalArg][0].eqNode(subs[equalArg][1]),
                 PfRule::REFL,
                 {},
                 {subs[equalArg][0]});
    }
    else
    {
<<<<<<< HEAD
      Trace("eqproof-conv")
          << "EqProof::expandTransitivityForDisequalities: Need two "
             "substitutions, so no fold can happen\n";
      // The substitutions t1 -> t3/t4 and t2 -> t3/t4 are built based on the
      // available premises. We must guarantee that the subsitution equality is
      // a premise or its symmetric
      Trace("eqproof-conv")
          << "EqProof::expandTransitivityForDisequalities: Look for "
          << premiseTermEq[0] << " and " << premiseTermEq[1] << " in premises "
          << foldPremises << "\n";
      Assert(foldPremises.size() >= 2)
          << "Less than 2 fold premises for substituting BOTH terms in "
=======
      // Hard case. We determine, and justify, the substitutions t1->t3/t4 and
      // t2->t3/t4 based on the expansion premises.
      Trace("eqproof-conv") << "EqProof::expandTransitivityForDisequalities: "
                               "Need two substitutions. Look for "
                            << premiseTermEq[0] << " and " << premiseTermEq[1]
                            << " in premises " << expansionPremises << "\n";
      Assert(expansionPremises.size() >= 2)
          << "Less than 2 expansion premises for substituting BOTH terms in "
>>>>>>> 636c32a7
             "disequality.\nDisequality: "
          << premises[offending]
          << "\nExpansion premises: " << expansionPremises
          << "\nConclusion: " << conclusion << "\n";
      // Easier case where we can determine the substitutions by directly
      // looking at the premises, i.e. the two expansion premises are for
      // example (= t1 t3) and (= t2 t4)
      if (expansionPremises.size() == 2)
      {
        // iterate over args to be substituted
        for (unsigned i = 0; i < 2; ++i)
        {
          // iterate over premises
          for (unsigned j = 0; j < 2; ++j)
          {
            // iterate over args in premise
            for (unsigned k = 0; k < 2; ++k)
            {
              if (premiseTermEq[i] == expansionPremises[j][k])
              {
                subs[i].push_back(expansionPremises[j][1 - k]);
                break;
              }
            }
          }
          Assert(subs[i].size() == 2)
              << " did not find term " << subs[i][0] << "\n";
          // check if argument to be substituted is in the same order in the
          // conclusion
          substConclusionInReverseOrder =
              premiseTermEq[i] != conclusionTermEq[i];
        }
      }
      else
      {
        Trace("eqproof-conv") << "EqProof::expandTransitivityForDisequalities: "
                                 "Build transitivity chains "
                                 "for two subs among more than 2 premises: "
<<<<<<< HEAD
                              << foldPremises << "\n";
        // hard case. Try first with t1 = t3 and see if can build it. If it can,
        // go on and build t2 = t4. Otherwise go on and build t1 = t4, t2 = t3.
=======
                              << expansionPremises << "\n";
        // Hardest case. Try building a transitivity chain for (= t1 t3). If it
        // can be built, use the remaining expansion premises to build a chain
        // for (= t2 t4). Otherwise build it for (= t1 t4) and then build it for
        // (= t2 t3). It should always succeed.
>>>>>>> 636c32a7
        subs[0].push_back(conclusionTermEq[0]);
        subs[1].push_back(conclusionTermEq[1]);
        for (unsigned i = 0; i < 2; ++i)
        {
          // copy premises, since buildTransitivityChain is destructive
          std::vector<Node> copy1ofExpPremises(expansionPremises.begin(),
                                               expansionPremises.end());
          Node transConclusion1 = subs[0][0].eqNode(subs[0][1]);
          if (!buildTransitivityChain(transConclusion1, copy1ofExpPremises))
          {
            AlwaysAssert(i == 0)
                << "Couldn't find sub at all for substituting BOTH terms in "
                   "disequality.\nDisequality: "
                << premises[offending]
                << "\nExpansion premises: " << expansionPremises
                << "\nConclusion: " << conclusion << "\n";
            // Failed. So flip sub and try again
            subs[0][1] = conclusionTermEq[1];
            subs[1][1] = conclusionTermEq[0];
            substConclusionInReverseOrder = false;
            continue;
          }
          // build next chain
          std::vector<Node> copy2ofExpPremises(expansionPremises.begin(),
                                               expansionPremises.end());
          Node transConclusion2 = subs[1][0].eqNode(subs[1][1]);
          if (!buildTransitivityChain(transConclusion2, copy2ofExpPremises))
          {
            Unreachable() << "Found sub " << transConclusion1
                          << " but not other sub " << transConclusion2
                          << ".\nDisequality: " << premises[offending]
                          << "\nExpansion premises: " << expansionPremises
                          << "\nConclusion: " << conclusion << "\n";
          }
          Trace("eqproof-conv")
              << "EqProof::expandTransitivityForDisequalities: Built trans "
                 "chains: "
                 "for two subs among more than 2 premises:\n";
          Trace("eqproof-conv")
              << "EqProof::expandTransitivityForDisequalities: "
<<<<<<< HEAD
              << transConclusion1 << " <- " << copy1foldPremises << "\n";
          Trace("eqproof-conv")
              << "EqProof::expandTransitivityForDisequalities: "
              << transConclusion2 << " <- " << copy2foldPremises << "\n";
          // do transitivity steps if need be
          if (copy1foldPremises.size() > 1
=======
              << transConclusion1 << " <- " << copy1ofExpPremises << "\n";
          Trace("eqproof-conv")
              << "EqProof::expandTransitivityForDisequalities: "
              << transConclusion2 << " <- " << copy2ofExpPremises << "\n";
          // do transitivity steps if need be to justify each substitution
          if (copy1ofExpPremises.size() > 1
>>>>>>> 636c32a7
              && !assumptions.count(transConclusion1))
          {
            p->addStep(
                transConclusion1, PfRule::TRANS, copy1ofExpPremises, {}, true);
          }
          if (copy2ofExpPremises.size() > 1
              && !assumptions.count(transConclusion2))
          {
            p->addStep(
                transConclusion2, PfRule::TRANS, copy2ofExpPremises, {}, true);
          }
        }
      }
    }
    Trace("eqproof-conv")
        << "EqProof::expandTransitivityForDisequalities: Built substutitions "
        << subs[0] << " and " << subs[1] << " to map " << premiseTermEq
        << " -> " << conclusionTermEq << "\n";
    Assert(subs[0][1] == conclusion[0][0] || subs[0][1] == conclusion[0][1])
        << "EqProof::expandTransitivityForDisequalities: First substitution "
        << subs[0] << " doest not map to conclusion " << conclusion << "\n";
    Assert(subs[1][1] == conclusion[0][0] || subs[1][1] == conclusion[0][1])
        << "EqProof::expandTransitivityForDisequalities: Second substitution "
        << subs[1] << " doest not map to conclusion " << conclusion << "\n";
    // In the premises for the original conclusion, the substitution of
    // premiseTermEq (= t1 t2) into conclusionTermEq (= t3 t4) is stored
    // reversed, i.e. as (= (= t3 t4) (= t1 t2)), since the transitivity with
    // the disequality is built as as
    //   (= (= t3 t4) (= t1 t2))                         (= (= t1 t2) false)
    //  --------------------------------------------------------------------- TR
    //                      (= (= t3 t4) false)
    substPremises.push_back(subs[0][1].eqNode(subs[0][0]));
    substPremises.push_back(subs[1][1].eqNode(subs[1][0]));
  }
  else
  {
    // In simple case the conclusion is always, modulo symmetry, false = true
    Assert(conclusion[0].getKind() == kind::CONST_BOOLEAN
           && conclusion[1].getKind() == kind::CONST_BOOLEAN);
    // The expansion conclusion is the same as the equality term in the
    // disequality, which is going to be justified by a transitivity step from
    // the expansion premises
    expansionConclusion = premises[offending][termPos];
  }
  // Unless we are in the double-substitution case, the proof has the shape
  //
  //                           ... ... ... ...         - expansionPremises
  //                          ------------------ TRANS
  //     (= (= (t t') false)    (= t'' t''')           - expansionConclusion
  //  ---------------------------------------------- TRANS or PRED_TRANSFORM
  //             conclusion
  //
  // although note that if it's a TRANS step, (= t'' t''') will be turned into a
  // predicate equality and the premises are ordered.
  //
  // We build the transitivity step for the expansionConclusion here. It being
  // non-null marks that we are not in the double-substitution case.
  if (!expansionConclusion.isNull())
  {
    Trace("eqproof-conv")
        << "EqProof::expandTransitivityForDisequalities: need to derive "
<<<<<<< HEAD
        << foldConclusion << " with premises " << foldPremises << "\n";
    Assert(foldPremises.size() > 1 || foldConclusion == foldPremises.back()
           || (foldConclusion[0] == foldPremises.back()[1]
               && foldConclusion[1] == foldPremises.back()[0]))
        << "EqProof::expandTransitivityForDisequalities: single fold premise "
        << foldPremises.back() << " is not the same as foldConclusion "
        << foldConclusion << " and not its symmetric\n";
    // if the fold conclusion is an assumption, we'd be generating a cyclic
    // proof below, so no need
=======
        << expansionConclusion << " with premises " << expansionPremises
        << "\n";
    Assert(expansionPremises.size() > 1
           || expansionConclusion == expansionPremises.back()
           || (expansionConclusion[0] == expansionPremises.back()[1]
               && expansionConclusion[1] == expansionPremises.back()[0]))
        << "single expansion premise " << expansionPremises.back()
        << " is not the same as expansionConclusion " << expansionConclusion
        << " and not its symmetric\n";
    // We track assumptions to avoid cyclic proofs, which can happen in EqProofs
    // such as:
    //
    //              (= l1 "")     (= "" t)
    //            ----------------------- EQP::TR
    //  (= l1 "")           (= l1 t)                  (= (= "" t) false)
    // ----------------------------------------------------------------- EQP::TR
    //                        (= false true)
>>>>>>> 636c32a7
    //
    // which would lead to the cyclic expansion proof:
    //
    //        l1 = ""                l1 = ""     "" = t
    //       --------- SYMM      ----------------------- TRANS
    //       (= "" l1)                        l1 = t
    //      ------------------------------------------ TRANS
    //                   "" = t
    if (expansionPremises.size() > 1 && !assumptions.count(expansionConclusion))
    {
      // create transitivity step to derive expected premise
      buildTransitivityChain(expansionConclusion, expansionPremises);
      Trace("eqproof-conv")
          << "EqProof::expandTransitivityForDisequalities: add transitivity "
             "step for "
<<<<<<< HEAD
          << foldConclusion << " with premises " << foldPremises << "\n";
=======
          << expansionConclusion << " with premises " << expansionPremises
          << "\n";
>>>>>>> 636c32a7
      // create folding step
      p->addStep(
          expansionConclusion, PfRule::TRANS, expansionPremises, {}, true);
    }
  }
  Trace("eqproof-conv")
      << "EqProof::expandTransitivityForDisequalities: now derive conclusion "
      << conclusion;
  premises.clear();
  premises.push_back(premises[offending]);
  if (inSubstCase)
  {
    Trace("eqproof-conv") << (substConclusionInReverseOrder ? " [inverted]"
                                                            : "")
                          << " via subsitution from " << premises[offending]
                          << " and (inverted subst) " << substPremises << "\n";
    //  By this point, for premise disequality (= (= t1 t2) false), we have
    //  potentially already built
    //
    //     (= t1 x1) ... (= xn t3)      (= t2 y1) ... (= ym t4)
    //    ------------------------ TR  ------------------------ TR
    //     (= t1 t3)                    (= t2 t4)
    //
    // to justify the substitutions t1->t3 and t2->t4 (where note that if t1=t3
    // or t2=4, the step will actually be a REFL one). Not do
    //
    //  ----------- SYMM             ----------- SYMM
    //   (= t3 t1)                    (= t4 t2)
    //  ---------------------------------------- CONG
    //   (= (= t3 t4) (= t1 t2))                         (= (= t1 t2) false)
    //  --------------------------------------------------------------------- TR
    //                   (= (= t3 t4) false)
    //
    // where note that the SYMM steps are implicitly added by CDProof.
    Node congConclusion = nm->mkNode(
        kind::EQUAL,
        nm->mkNode(kind::EQUAL, substPremises[0][0], substPremises[1][0]),
        premises[offending][0]);
    p->addStep(congConclusion,
               PfRule::CONG,
               substPremises,
               {nm->operatorOf(kind::EQUAL)},
               true);
    Trace("eqproof-conv") << "EqProof::expandTransitivityForDisequalities: via "
                             "congruence derived "
                          << congConclusion << "\n";
    // transitivity step between that and the original premise
    premises.insert(premises.begin(), congConclusion);
    Node transConclusion =
        !substConclusionInReverseOrder
            ? conclusion
            : nm->mkNode(kind::EQUAL, congConclusion[0], conclusion[1]);
    // check to avoid cyclic proofs
    if (!assumptions.count(transConclusion))
    {
      p->addStep(transConclusion, PfRule::TRANS, premises, {}, true);
      Trace("eqproof-conv") << "EqProof::expandTransitivityForDisequalities: "
                               "via transitivity derived "
                            << transConclusion << "\n";
    }
    // if order is reversed, finish the proof of conclusion with
    //           (= (= t3 t4) false)
    //          --------------------- MACRO_SR_PRED_TRANSFORM
    //           (= (= t4 t3) false)
    if (substConclusionInReverseOrder)
    {
      p->addStep(conclusion,
                 PfRule::MACRO_SR_PRED_TRANSFORM,
                 {transConclusion},
                 {conclusion},
                 true);
      Trace("eqproof-conv") << "EqProof::expandTransitivityForDisequalities: "
                               "via macro transform derived "
                            << conclusion << "\n";
    }
  }
  else
  {
    // create TRUE_INTRO step for expansionConclusion and add it to the premises
    Trace("eqproof-conv")
        << " via transitivity.\nEqProof::expandTransitivityForDisequalities: "
           "adding "
<<<<<<< HEAD
        << PfRule::TRUE_INTRO << " step for " << foldConclusion[0] << "\n";
    Node newFoldConclusion = foldConclusion.eqNode(nm->mkConst<bool>(true));
    p->addStep(newFoldConclusion, PfRule::TRUE_INTRO, {foldConclusion}, {});
    premises.push_back(newFoldConclusion);
    Trace("eqproof-conv") << PfRule::MACRO_SR_PRED_TRANSFORM << " from "
                          << premises << "\n";
=======
        << PfRule::TRUE_INTRO << " step for " << expansionConclusion[0] << "\n";
    Node newExpansionConclusion =
        expansionConclusion.eqNode(nm->mkConst<bool>(true));
    p->addStep(
        newExpansionConclusion, PfRule::TRUE_INTRO, {expansionConclusion}, {});
    premises.push_back(newExpansionConclusion);
    Trace("eqproof-conv") << PfRule::TRANS << " from " << premises << "\n";
>>>>>>> 636c32a7
    buildTransitivityChain(conclusion, premises);
    // create final transitivity step
    p->addStep(conclusion, PfRule::TRANS, premises, {}, true);
  }
  return true;
}

bool EqProof::buildTransitivityChain(Node conclusion,
                                     std::vector<Node>& premises) const
{
  Trace("eqproof-conv") << push
                        << "EqProof::buildTransitivityChain: Build chain for "
                        << conclusion << " with premises " << premises << "\n";
  for (unsigned i = 0, size = premises.size(); i < size; ++i)
  {
    bool occurs = false, correctlyOrdered = false;
    if (conclusion[0] == premises[i][0])
    {
      occurs = correctlyOrdered = true;
    }
    else if (conclusion[0] == premises[i][1])
    {
      occurs = true;
    }
    if (occurs)
    {
      Trace("eqproof-conv")
          << "EqProof::buildTransitivityChain: found " << conclusion[0] << " in"
          << (correctlyOrdered ? "" : " non-") << " ordered premise "
          << premises[i] << "\n";
      if (conclusion[1] == premises[i][correctlyOrdered ? 1 : 0])
      {
        Trace("eqproof-conv")
            << "EqProof::buildTransitivityChain: found " << conclusion[1]
            << " in same premise. Closed chain.\n"
            << pop;
        premises.clear();
        premises.push_back(conclusion);
        return true;
      }
      // Build chain with remaining equalities
      std::vector<Node> recursivePremises;
      for (unsigned j = 0; j < size; ++j)
      {
        if (j != i)
        {
          recursivePremises.push_back(premises[j]);
        }
      }
      Node newTarget =
          premises[i][correctlyOrdered ? 1 : 0].eqNode(conclusion[1]);
      Trace("eqproof-conv")
          << "EqProof::buildTransitivityChain: search recursively for "
          << newTarget << "\n";
      if (buildTransitivityChain(newTarget, recursivePremises))
      {
        Trace("eqproof-conv")
            << "EqProof::buildTransitivityChain: closed chain with "
            << 1 + recursivePremises.size() << " of the original "
            << premises.size() << " premises\n"
            << pop;
        premises.clear();
        premises.insert(premises.begin(),
                        correctlyOrdered
                            ? premises[i]
                            : premises[i][1].eqNode(premises[i][0]));
        premises.insert(
            premises.end(), recursivePremises.begin(), recursivePremises.end());
        return true;
      }
    }
  }
  Trace("eqproof-conv")
      << "EqProof::buildTransitivityChain: Could not build chain for"
      << conclusion << " with premises " << premises << "\n";
  Trace("eqproof-conv") << pop;
  return false;
}

void EqProof::reduceNestedCongruence(
    unsigned i,
    Node conclusion,
    std::vector<std::vector<Node>>& transitivityMatrix,
    CDProof* p,
    std::unordered_map<Node, Node, NodeHashFunction>& visited,
    std::unordered_set<Node, NodeHashFunction>& assumptions,
    bool isNary) const
{
  Trace("eqproof-conv") << "EqProof::reduceNestedCongruence: building for " << i
                        << "-th arg\n";
  if (d_id == MERGED_THROUGH_CONGRUENCE)
  {
    Assert(d_children.size() == 2);
    Trace("eqproof-conv") << "EqProof::reduceNestedCongruence: it's a "
                             "congruence step. Reduce second child\n"
                          << push;
    transitivityMatrix[i].push_back(
        d_children[1]->addToProof(p, visited, assumptions));
    Trace("eqproof-conv")
        << pop << "EqProof::reduceNestedCongruence: child conclusion "
        << transitivityMatrix[i].back() << "\n";
    // if i == 0, first child must be REFL step, standing for (= f f), which can
    // be ignored in a first-order calculus
    Assert(i > 0 || d_children[0]->d_id == MERGED_THROUGH_REFLEXIVITY);
    // recurse
    if (i > 0)
    {
      Trace("eqproof-conv")
          << "EqProof::reduceNestedCongruence: Reduce first child\n"
          << push;
      d_children[0]->reduceNestedCongruence(i - 1,
                                            conclusion,
                                            transitivityMatrix,
                                            p,
                                            visited,
                                            assumptions,
                                            isNary);
      Trace("eqproof-conv") << pop;
    }
    return;
  }
  Assert(d_id == MERGED_THROUGH_TRANS);
  Trace("eqproof-conv") << "EqProof::reduceNestedCongruence: it's a "
                           "transitivity step.\n";
  Assert(d_node.isNull()
         || d_node[0].getNumChildren() == d_node[1].getNumChildren() || isNary)
      << "Non-null (internal cong) transitivity conclusion of different arity "
         "but not marked by isNary flag\n";
  // If handling n-ary kinds and got a transitivity conclusion, we process it
  // with addToProof, store the result into row i, and stop. This marks an
  // "adjustment" of the arity, with empty rows 0..i-1 in the matrix determining
  // the adjustment in addToProof processing the congruence of the original
  // conclusion. See details there.
  if (isNary && !d_node.isNull())
  {
    Trace("eqproof-conv") << "EqProof::reduceNestedCongruence: n-ary case, "
                             "break recursion and indepedently process "
                          << d_node << "\n"
                          << push;
    transitivityMatrix[i].push_back(addToProof(p, visited, assumptions));
    Trace("eqproof-conv") << pop
                          << "EqProof::reduceNestedCongruence: Got conclusion "
                          << transitivityMatrix[i].back()
                          << " from n-ary transitivity processing\n";
    return;
  }
  // Regular recursive processing of each transitivity premise
  for (unsigned j = 0, sizeTrans = d_children.size(); j < sizeTrans; ++j)
  {
    if (d_children[j]->d_id == MERGED_THROUGH_CONGRUENCE)
    {
      Trace("eqproof-conv") << "EqProof::reduceNestedCongruence: Reduce " << j
                            << "-th transitivity congruence child\n"
                            << push;
      d_children[j]->reduceNestedCongruence(
          i, conclusion, transitivityMatrix, p, visited, assumptions, isNary);
      Trace("eqproof-conv") << pop;
    }
    else
    {
      Trace("eqproof-conv") << "EqProof::reduceNestedCongruence: Add " << j
                            << "-th transitivity child to proof\n"
                            << push;
      transitivityMatrix[i].push_back(
          d_children[j]->addToProof(p, visited, assumptions));
      Trace("eqproof-conv") << pop;
    }
  }
}

Node EqProof::addToProof(CDProof* p) const
{
  std::unordered_map<Node, Node, NodeHashFunction> cache;
  std::unordered_set<Node, NodeHashFunction> assumptions;
  Node conclusion = addToProof(p, cache, assumptions);
  Trace("eqproof-conv") << "EqProof::addToProof: root of proof: " << conclusion
                        << "\n";
  Trace("eqproof-conv") << "EqProof::addToProof: tracked assumptions: "
                        << assumptions << "\n";
  // If conclusion t1 = tn is, modulo symmetry, of the form (= t true/false), in
  // which t is not true/false, it must be turned into t or (not t) with
  // TRUE/FALSE_ELIM.
  Node newConclusion = conclusion;
  Assert(conclusion.getKind() == kind::EQUAL);
  if ((conclusion[0].getKind() == kind::CONST_BOOLEAN
       && conclusion[1].getKind() != kind::CONST_BOOLEAN)
      || (conclusion[1].getKind() == kind::CONST_BOOLEAN
          && conclusion[0].getKind() != kind::CONST_BOOLEAN))
  {
    Trace("eqproof-conv")
        << "EqProof::addToProof: process root for TRUE/FALSE_ELIM\n";
    // Index of constant in equality
    unsigned constIndex =
        conclusion[0].getKind() == kind::CONST_BOOLEAN ? 0 : 1;
    // The premise for the elimination rule must have the constant as the second
    // argument of the equality. If that's not the case, build it as such,
    // relying on an implicit SYMM step to be added to the proof when justifying
    // t / (not t).
    Node elimPremise =
        constIndex == 1 ? conclusion : conclusion[1].eqNode(conclusion[0]);
    // Determine whether TRUE_ELIM or FALSE_ELIM, depending on the constant
    // value. The new conclusion, whether t or (not t), is also determined
    // accordingly.
    PfRule elimRule;
    if (conclusion[constIndex].getConst<bool>())
    {
      elimRule = PfRule::TRUE_ELIM;
      newConclusion = conclusion[1 - constIndex];
    }
    else
    {
      elimRule = PfRule::FALSE_ELIM;
      newConclusion = conclusion[1 - constIndex].notNode();
    }
    // We also check if the final conclusion t / (not t) has already been
    // justified, so that we can avoid a cyclic proof, which can be due to
    // either t / (not t) being assumption in the original EqProof or it having
    // a non-assumption proof step in the proof of (= t true/false).
    if (!assumptions.count(newConclusion) && !p->hasStep(newConclusion))
    {
      Trace("eqproof-conv")
          << "EqProof::addToProof: conclude " << newConclusion << " via "
          << elimRule << " step for " << elimPremise << "\n";
      p->addStep(newConclusion, elimRule, {elimPremise}, {});
    }
  }
  return newConclusion;
}

Node EqProof::addToProof(
    CDProof* p,
    std::unordered_map<Node, Node, NodeHashFunction>& visited,
    std::unordered_set<Node, NodeHashFunction>& assumptions) const
{
  std::unordered_map<Node, Node, NodeHashFunction>::const_iterator it =
      visited.find(d_node);
  if (it != visited.end())
  {
    Trace("eqproof-conv") << "EqProof::addToProof: already processed " << d_node
                          << ", returning " << it->second << "\n";
    return it->second;
  }
  Trace("eqproof-conv") << "EqProof::addToProof: adding step for "
                        << static_cast<MergeReasonType>(d_id)
                        << " with conclusion " << d_node << "\n";
  // Assumption
  if (d_id == MERGED_THROUGH_EQUALITY)
  {
    // Check that no (= true/false true/false) assumptions
    if (Configuration::isDebugBuild() && d_node.getKind() == kind::EQUAL)
    {
      for (unsigned i = 0; i < 2; ++i)
      {
        Assert(d_node[i].getKind() != kind::CONST_BOOLEAN
               || d_node[1 - i].getKind() != kind::CONST_BOOLEAN)
            << "EqProof::addToProof: fully boolean constant assumption "
            << d_node << " is disallowed\n";
      }
    }
    // If conclusion is (= t true/false), we add a proof step
    //          t
    //  ---------------- TRUE/FALSE_INTRO
    //  (= t true/false)
    // according to the value of the Boolean constant
    if (d_node.getKind() == kind::EQUAL
        && ((d_node[0].getKind() == kind::CONST_BOOLEAN
             && d_node[1].getKind() != kind::CONST_BOOLEAN)
            || (d_node[1].getKind() == kind::CONST_BOOLEAN
                && d_node[0].getKind() != kind::CONST_BOOLEAN)))
    {
      Trace("eqproof-conv")
          << "EqProof::addToProof: add an intro step for " << d_node << "\n";
      // Index of constant in equality
      unsigned constIndex = d_node[0].getKind() == kind::CONST_BOOLEAN ? 0 : 1;
      // The premise for the intro rule is either t or (not t), according to the
      // Boolean constant.
      Node introPremise;
      PfRule introRule;
      if (d_node[constIndex].getConst<bool>())
      {
        introRule = PfRule::TRUE_INTRO;
        introPremise = d_node[1 - constIndex];
        // Track the new assumption. If it's an equality, also its symmetric
        assumptions.insert(introPremise);
        if (introPremise.getKind() == kind::EQUAL)
        {
          assumptions.insert(introPremise[1].eqNode(introPremise[0]));
        }
      }
      else
      {
        introRule = PfRule::FALSE_INTRO;
        introPremise = d_node[1 - constIndex].notNode();
        // Track the new assumption. If it's a disequality, also its symmetric
        assumptions.insert(introPremise);
        if (introPremise[0].getKind() == kind::EQUAL)
        {
          assumptions.insert(
              introPremise[0][1].eqNode(introPremise[0][0]).notNode());
        }
      }
      // The original assumption can be e.g. (= false (= t1 t2)) in which case
      // the necessary proof to be built is
      //     (not (= t1 t2))
      //  -------------------- FALSE_INTRO
      //  (= (= t1 t2) false)
      //  -------------------- SYMM
      //  (= false (= t1 t2))
      //
      // with the SYMM step happening automatically whenever the assumption is
      // used in the proof p
      Node introConclusion =
          constIndex == 1 ? d_node : d_node[1].eqNode(d_node[0]);
      p->addStep(introConclusion, introRule, {introPremise}, {});
    }
    else
    {
      p->addStep(d_node, PfRule::ASSUME, {}, {d_node});
    }
    // If non-equality predicate, turn into one via TRUE/FALSE intro
    Node conclusion = d_node;
    if (d_node.getKind() != kind::EQUAL)
    {
      // Track original assumption
      assumptions.insert(d_node);
      PfRule intro;
      if (d_node.getKind() == kind::NOT)
      {
        intro = PfRule::FALSE_INTRO;
        conclusion =
            d_node[0].eqNode(NodeManager::currentNM()->mkConst<bool>(false));
      }
      else
      {
        intro = PfRule::TRUE_INTRO;
        conclusion =
            d_node.eqNode(NodeManager::currentNM()->mkConst<bool>(true));
      }
      Trace("eqproof-conv") << "EqProof::addToProof: adding " << intro
                            << " step for " << d_node << "\n";
      p->addStep(conclusion, intro, {d_node}, {});
    }
    // Keep track of assumptions to avoid cyclic proofs. Both the assumption and
    // its symmetric are added
    assumptions.insert(conclusion);
    assumptions.insert(conclusion[1].eqNode(conclusion[0]));
    Trace("eqproof-conv") << "EqProof::addToProof: tracking assumptions "
                          << conclusion << ", (= " << conclusion[1] << " "
                          << conclusion[0] << ")\n";
    visited[d_node] = conclusion;
    return conclusion;
  }
  // Refl and laborious congruence steps for (= (f t1 ... tn) (f t1 ... tn)),
  // which can be safely turned into reflexivity steps. These laborious
  // congruence steps are currently generated in the equality engine because of
  // the suboptimal handling of n-ary operators.
  if (d_id == MERGED_THROUGH_REFLEXIVITY
      || (d_node.getKind() == kind::EQUAL && d_node[0] == d_node[1]))
  {
    Node conclusion =
        d_node.getKind() == kind::EQUAL ? d_node : d_node.eqNode(d_node);
    p->addStep(conclusion, PfRule::REFL, {}, {conclusion[0]});
    visited[d_node] = conclusion;
    return conclusion;
  }
  // Equalities due to theory reasoning
  if (d_id == MERGED_THROUGH_CONSTANTS)
  {
    // Currently only supports case of negative merged throgh constants
    Assert(!d_node.isNull() && d_node.getKind() == kind::EQUAL
           && d_node[0].getKind() == kind::EQUAL
           && d_node[1].getKind() == kind::CONST_BOOLEAN
           && !d_node[1].getConst<bool>())
        << ". Conclusion " << d_node << " from "
        << static_cast<MergeReasonType>(d_id)
        << " was expected to be (= (= t1 t2) false)\n";
    Assert(!assumptions.count(d_node))
        << "Conclusion " << d_node << " from "
        << static_cast<MergeReasonType>(d_id) << " is an assumption\n";
    // The step has the form
    //  [(= t1 c1)]  [(= t2 c2)]
    //  ------------------------
    //    (= (= t1 t2) false)
    // where premises equating t1/t2 to constants are present when they are not
    // already constants. Note that the premises may be in any order, e.g. with
    // the equality for the second term being justified in the first premise.
    // Moreover, they may be of the form (= c t).
    //
    // First recursively process premises, if any
    std::vector<Node> premises;
    for (unsigned i = 0; i < d_children.size(); ++i)
    {
      Trace("eqproof-conv")
          << "EqProof::addToProof: recurse on child " << i << "\n"
          << push;
      premises.push_back(d_children[i]->addToProof(p, visited, assumptions));
      Trace("eqproof-conv") << pop;
    }
    // A step
    //  [(= t1 c1)]  [(= t2 c2)]
    //  ------------------------ MACRO_SR_PRED_INTRO
    //    (= (= t1 t2) false)
    // is gonna be built, with the premises is the correct order.
    std::vector<Node> children;
    for (unsigned i = 0; i < 2; ++i)
    {
      Node term = d_node[0][i];
      // term already is a constant, no need to add a premise to it
      if (term.isConst())
      {
        continue;
      }
      // Build the equality (= t c) as a premise, finding the respective c is
      // the original premises
      Node constant;
      for (unsigned j = 0; j < premises.size(); ++j)
      {
        Assert(premises[j].getKind() == kind::EQUAL);
        if (premises[j][0] == term)
        {
          Assert(premises[j][1].isConst());
          constant = premises[j][1];
        }
        else if (premises[j][1] == term)
        {
          Assert(premises[j][0].isConst());
          constant = premises[j][0];
        }
      }
      children.push_back(term.eqNode(constant));
    }
    Trace("eqproof-conv") << "EqProof::addToProof: adding "
                          << PfRule::MACRO_SR_PRED_INTRO << " step from "
                          << children << "\n";
    p->addStep(d_node, PfRule::MACRO_SR_PRED_INTRO, children, {d_node});
    visited[d_node] = d_node;
    return d_node;
  }
  // Transtivity and disequality reasoning steps
  if (d_id == MERGED_THROUGH_TRANS)
  {
    Assert(d_node.getKind() == kind::EQUAL
           || (d_node.getKind() == kind::NOT
               && d_node[0].getKind() == kind::EQUAL))
        << "EqProof::addToProof: transitivity step conclusion " << d_node
        << " is not equality or negated equality\n";
    // If conclusion is (not (= t1 t2)) change it to (= (= t1 t2) false), which
    // is the correct conclusion of the equality reasoning step. A FALSE_ELIM
    // step to revert this is only necessary when this is the root. That step is
    // done in the non-recursive caller of this function.
    Node conclusion =
        d_node.getKind() != kind::NOT
            ? d_node
            : d_node[0].eqNode(NodeManager::currentNM()->mkConst<bool>(false));
    // If the conclusion is an assumption, its derivation was spurious, so it
    // can be discarded. Moreover, reconstructing the step may lead to cyclic
    // proofs, so we *must* cut here.
    if (assumptions.count(conclusion))
    {
      visited[d_node] = conclusion;
      return conclusion;
    }
    // Process premises recursively
    std::vector<Node> children;
    for (unsigned i = 0, size = d_children.size(); i < size; ++i)
    {
      // If one of the steps is a "fake congruence" one, marked by a null
      // conclusion, it must deleted. Its premises are moved down to premises of
      // the transitivity step.
      EqProof* childProof = d_children[i].get();
      if (childProof->d_id == MERGED_THROUGH_CONGRUENCE
          && childProof->d_node.isNull())
      {
        CVC4_UNUSED bool addedChild = false;
        Trace("eqproof-conv") << "EqProof::addToProof: child proof " << i
                              << " is fake cong step. Fold it.\n";
        Assert(childProof->d_children.size() == 2);
        Trace("eqproof-conv") << push;
        for (unsigned j = 0, sizeJ = childProof->d_children.size(); j < sizeJ;
             ++j)
        {
          Trace("eqproof-conv")
              << "EqProof::addToProof: recurse on child " << j << "\n"
              << push;
          Node child =
              childProof->d_children[j]->addToProof(p, visited, assumptions);
          Trace("eqproof-conv") << pop;
        }
        Trace("eqproof-conv") << pop;
        Assert(addedChild);
        continue;
      }
      Trace("eqproof-conv")
          << "EqProof::addToProof: recurse on child " << i << "\n"
          << push;
      children.push_back(childProof->addToProof(p, visited, assumptions));
      Trace("eqproof-conv") << pop;
    }
    // Eliminate spurious premises. Reasoning below assumes no refl steps.
    cleanReflPremises(children);
    // If any premise is of the form (= (t1 t2) false), then the transitivity
<<<<<<< HEAD
    // step is coarse-grained and needs to be expanded to properly phrase its
    // disequality reasoning properly in terms of the congruence rules. If the
    // expansion happens it also finalizes the proof of conclusion.
=======
    // step may be coarse-grained and needs to be expanded. If the expansion
    // happens it also finalizes the proof of conclusion.
>>>>>>> 636c32a7
    if (!expandTransitivityForDisequalities(
            conclusion, children, p, assumptions))
    {
      Assert(!children.empty());
      Trace("eqproof-conv")
          << "EqProof::addToProof: build chain for transitivity premises"
          << children << " to conclude " << conclusion << "\n";
      // Build ordered transitivity chain from children to derive the conclusion
      buildTransitivityChain(conclusion, children);
      Assert(children.size() > 1
             || (!children.empty()
                 && (children[0] == conclusion
                     || children[0][1].eqNode(children[0][0]) == conclusion)));
      // Only add transitivity step if there is more than one premise in the
      // chain. Otherwise the premise will be the conclusion itself and it'll
      // already have had a step added to it when the premises were recursively
      // processed.
      if (children.size() > 1)
      {
        p->addStep(conclusion, PfRule::TRANS, children, {}, true);
      }
    }
    Assert(p->hasStep(conclusion));
    visited[d_node] = conclusion;
    return conclusion;
  }
  Assert(d_id == MERGED_THROUGH_CONGRUENCE);
  // The processing below is mainly dedicated to flattening congruence steps
  // (since EqProof assumes currying) and to prossibly reconstructing the
  // conclusion in case it involves n-ary steps.
  Assert(d_node.getKind() == kind::EQUAL)
      << "EqProof::addToProof: conclusion " << d_node << " is not equality\n";
  // The given conclusion is taken as ground truth. If the premises do not
  // align, for example with (= (f t1) (f t2)) but a premise being (= t2 t1), we
  // use (= t1 t2) as a premise and rely on a symmetry step to justify it.
  unsigned arity = d_node[0].getNumChildren();
  Kind k = d_node[0].getKind();
  bool isNary = ExprManager::isNAryKind(k);

  // N-ary operators are fun. The following proof is a valid EqProof
  //
  //   (= (f t1 t2 t3) (f t6 t5)) (= (f t6 t5) (f t5 t6))
  //   -------------------------------------------------- TRANS
  //             (= (f t1 t2 t3) (f t5 t6))                      (= t4 t7)
  //          ------------------------------------------------------------ CONG
  //          (= (f t1 t2 t3 t4) (f t5 t6 t7))
  //
  // We modify the above proof to conclude
  //
  //   (= (f (f t1 t2 t3) t4) (f (f t5 t6) t7))
  //
  // which is a valid congruence conclusion (applications of f with the same
  // arity). For the processing below to be//  performed correctly we update
  // arity to be maximal one among the two applications (4 in the above
  // example).
  if (d_node[0].getNumChildren() != d_node[1].getNumChildren())
  {
    Assert(isNary);
    arity =
        d_node[1].getNumChildren() < arity ? arity : d_node[1].getNumChildren();
    Trace("eqproof-conv")
        << "EqProof::addToProof: Mismatching arities in cong conclusion "
        << d_node << ". Use tentative arity " << arity << "\n";
  }
  // For a congruence proof of (= (f a0 ... an-1) (f b0 ... bn-1)), build a
  // transitivity matrix where each row contains a transitivity chain justifying
  // (= ai bi)
  std::vector<std::vector<Node>> transitivityChildren;
  for (unsigned i = 0; i < arity; ++i)
  {
    transitivityChildren.push_back(std::vector<Node>());
  }
  reduceNestedCongruence(
      arity - 1, d_node, transitivityChildren, p, visited, assumptions, isNary);
  // Congruences over n-ary operators may require changing the conclusion (as in
  // the above example). This is handled in a general manner below according to
  // whether the transitivity matrix computed by reduceNestedCongruence contains
  // empty rows
  Node conclusion = d_node;
  NodeManager* nm = NodeManager::currentNM();
  if (isNary)
  {
    unsigned emptyRows = 0;
    for (unsigned i = 0; i < arity; ++i)
    {
      if (transitivityChildren[i].empty())
      {
        emptyRows++;
      }
    }
    // Given two n-ary applications f1:(f a0 ... an-1), f2:(f b0 ... bm-1), of
    // arities n and m, arity = max(n,m), the number emptyRows establishes the
    // sizes of the prefixes of f1 of f2 that have been equated via a
    // transitivity step. The prefixes necessarily have different sizes. The
    // suffixes have the same sizes. The new conclusion will be of the form
    //     (= (f (f a0 ... ak1) ... an-1) (f (f b0 ... bk2) ... bm-1))
    // where
    //  k1 = emptyRows + 1 - (arity - n)
    //  k2 = emptyRows + 1 - (arity - m)
    //  k1 != k2
    //  n - k1 == m - k2
    // Note that by construction the equality between the first emptyRows + 1
    // arguments of each application is justified by the transitivity step in
    // the row emptyRows +1 in the matrix.
    if (emptyRows > 0)
    {
      Trace("eqproof-conv")
          << "EqProof::addToProof: Found " << emptyRows
          << " empty rows. Rebuild conclusion " << d_node << "\n";
      // New transitivity matrix is as before except that the empty rows in the
      // beginning are eliminated, as the new arity is the maximal arity among
      // the applications minus the number of empty rows.
      std::vector<std::vector<Node>> newTransitivityChildren{
          transitivityChildren.begin() + emptyRows, transitivityChildren.end()};
      transitivityChildren.clear();
      transitivityChildren.insert(transitivityChildren.begin(),
                                  newTransitivityChildren.begin(),
                                  newTransitivityChildren.end());
      unsigned arityPrefix1 =
          emptyRows + 1 - (arity - d_node[0].getNumChildren());
      Assert(arityPrefix1 < d_node[0].getNumChildren())
          << "arityPrefix1 " << arityPrefix1 << " not smaller than "
          << d_node[0] << "'s arity " << d_node[0].getNumChildren() << "\n";
      unsigned arityPrefix2 =
          emptyRows + 1 - (arity - d_node[1].getNumChildren());
      Assert(arityPrefix2 < d_node[1].getNumChildren())
          << "arityPrefix2 " << arityPrefix2 << " not smaller than "
          << d_node[1] << "'s arity " << d_node[1].getNumChildren() << "\n";
      Trace("eqproof-conv") << "EqProof::addToProof: New internal "
                               "applications with arities "
                            << arityPrefix1 << ", " << arityPrefix2 << ":\n";
      std::vector<Node> childrenPrefix1{d_node[0].begin(),
                                        d_node[0].begin() + arityPrefix1};
      std::vector<Node> childrenPrefix2{d_node[1].begin(),
                                        d_node[1].begin() + arityPrefix2};
      Node newFirstChild1 = nm->mkNode(k, childrenPrefix1);
      Node newFirstChild2 = nm->mkNode(k, childrenPrefix2);
      Trace("eqproof-conv")
          << "EqProof::addToProof:\t " << newFirstChild1 << "\n";
      Trace("eqproof-conv")
          << "EqProof::addToProof:\t " << newFirstChild2 << "\n";
      std::vector<Node> newChildren1{newFirstChild1};
      newChildren1.insert(newChildren1.end(),
                          d_node[0].begin() + arityPrefix1,
                          d_node[0].end());
      std::vector<Node> newChildren2{newFirstChild2};
      newChildren2.insert(newChildren2.end(),
                          d_node[1].begin() + arityPrefix2,
                          d_node[1].end());
      conclusion = nm->mkNode(kind::EQUAL,
                              nm->mkNode(k, newChildren1),
                              nm->mkNode(k, newChildren2));
      // update arity
      Assert((arity - emptyRows) == conclusion[0].getNumChildren());
      arity = arity - emptyRows;
      Trace("eqproof-conv")
          << "EqProof::addToProof: New conclusion " << conclusion << "\n";
    }
  }
  if (Trace.isOn("eqproof-conv"))
  {
    Trace("eqproof-conv")
        << "EqProof::addToProof: premises from reduced cong of " << conclusion
        << ":\n";
    for (unsigned i = 0; i < arity; ++i)
    {
      Trace("eqproof-conv") << "EqProof::addToProof:\t" << i
                            << "-th arg: " << transitivityChildren[i] << "\n";
    }
  }
  // Proccess transitivity matrix to (possibly) generate transitivity steps for
  // congruence premises (= ai bi)
  std::vector<Node> children(arity);
  for (unsigned i = 0; i < arity; ++i)
  {
    Node transConclusion = conclusion[0][i].eqNode(conclusion[1][i]);
    children[i] = transConclusion;
    Assert(!transitivityChildren[i].empty())
        << "EqProof::addToProof: did not add any justification for " << i
        << "-th arg of congruence " << conclusion << "\n";
    // If the transitivity conclusion is a reflexivity step, just add it. Note
    // that this can happen with with transitivityChildren containing several
    // equalities in the case of (= ai bi) being the same n-ary application that
    // was justified by a congruence step, which can happen in the current
    // equality engine
    if (transConclusion[0] == transConclusion[1])
    {
      p->addStep(transConclusion, PfRule::REFL, {}, {transConclusion[0]});
      continue;
    }
    // Remove spurious refl steps from the premises for (= ai bi)
    cleanReflPremises(transitivityChildren[i]);
    Assert(transitivityChildren[i].size() > 1 || transitivityChildren[i].empty()
           || transitivityChildren[i][0] == transConclusion
           || (transitivityChildren[i][0][0] == transConclusion[1]
               && transitivityChildren[i][0][1] == transConclusion[0]))
        << "EqProof::addToProof: premises " << transitivityChildren[i] << "for "
        << i << "-th cong premise " << transConclusion << " don't justify it\n";
    unsigned sizeTrans = transitivityChildren[i].size();
    // If no transitivity premise left or if (= ai bi) is an assumption (which
    // might lead to a cycle with a transtivity step), nothing else to do.
    if (sizeTrans == 0 || assumptions.count(transConclusion) > 0)
    {
      continue;
    }
    // If the transitivity conclusion, or its symmetric, occurs in the
    // transitivity premises, nothing to do, as it is already justified and
    // doing so again would lead to a cycle.
    bool occurs = false;
    for (unsigned j = 0; j < sizeTrans && !occurs; ++j)
    {
      if (transitivityChildren[i][j] == transConclusion
          || (transitivityChildren[i][j][0] == transConclusion[1]
              && transitivityChildren[i][j][1] == transConclusion[0]))
      {
        occurs = true;
      }
    }
    if (!occurs)
    {
      // Build transitivity step
      buildTransitivityChain(transConclusion, transitivityChildren[i]);
      Trace("eqproof-conv")
          << "EqProof::addToProof: adding trans step for cong premise "
          << transConclusion << " with children " << transitivityChildren[i]
          << "\n";
      p->addStep(
          transConclusion, PfRule::TRANS, transitivityChildren[i], {}, true);
    }
  }
  // Get node of the function operator over which congruence is being applied.
  std::vector<Node> args;
  if (kind::metaKindOf(k) == kind::metakind::PARAMETERIZED)
  {
    args.push_back(conclusion[0].getOperator());
  }
  else
  {
    args.push_back(nm->operatorOf(k));
  }
  // Add congruence step
  Trace("eqproof-conv") << "EqProof::addToProof: build cong step of "
                        << conclusion << " with op " << args[0]
                        << " and children " << children << "\n";
  p->addStep(conclusion, PfRule::CONG, children, args, true);
  // If the conclusion of the congruence step changed due to the n-ary handling,
  // we obtained for example (= (f (f t1 t2 t3) t4) (f (f t5 t6) t7)), which is
  // flattened into the original conclusion (= (f t1 t2 t3 t4) (f t5 t6 t7)) via
  // rewriting
  if (conclusion != d_node)
  {
    Trace("eqproof-conv") << "EqProof::addToProof: add "
                          << PfRule::MACRO_SR_PRED_TRANSFORM
                          << " step to flatten rebuilt conclusion "
                          << conclusion << "into " << d_node << "\n";
    p->addStep(
        d_node, PfRule::MACRO_SR_PRED_TRANSFORM, {conclusion}, {d_node}, true);
  }
  visited[d_node] = d_node;
  return d_node;
}

}  // namespace eq
}  // Namespace theory
}  // Namespace CVC4<|MERGE_RESOLUTION|>--- conflicted
+++ resolved
@@ -120,11 +120,7 @@
 {
   Trace("eqproof-conv")
       << "EqProof::expandTransitivityForDisequalities: check if need "
-<<<<<<< HEAD
-         "to expand transitivity children to conclude "
-=======
          "to expand transitivity step to conclude "
->>>>>>> 636c32a7
       << conclusion << " from premises " << premises << "\n";
   // Check premises to see if any of the form (= (= t1 t2) false), modulo
   // symmetry
@@ -159,16 +155,9 @@
   Trace("eqproof-conv") << "EqProof::expandTransitivityForDisequalities: found "
                            "offending equality at index "
                         << offending << " : " << premises[offending] << "\n";
-<<<<<<< HEAD
-  // We name the premise to be added later for the original conclusion. It might
-  // be reordered below if we are in the subst case below
-  Node premise = premises[offending];
-  std::vector<Node> foldPremises;
-=======
   // collect the premises to be used in the expansion, which are all but the
   // offending one
   std::vector<Node> expansionPremises;
->>>>>>> 636c32a7
   for (unsigned i = 0; i < size; ++i)
   {
     if (i != offending)
@@ -237,13 +226,6 @@
     // simple case of single substitution
     if (equalArg >= 0)
     {
-<<<<<<< HEAD
-      foldConclusion = subs[1 - equalArg][0].eqNode(subs[1 - equalArg][1]);
-      Trace("eqproof-conv") << "EqProof::expandTransitivityForDisequalities: "
-                               "Need to fold premises into "
-                            << foldConclusion << "\n";
-      // add refl step for other substitution, just in case
-=======
       // case of
       //   (= (= t1 t2) false) (= t1 x1) ... (= xn t3)
       //  -------------------------------------------- EQP::TR
@@ -260,7 +242,6 @@
                                "Need to expand premises into "
                             << expansionConclusion << "\n";
       // add refl step for the substitition t2->t2
->>>>>>> 636c32a7
       p->addStep(subs[equalArg][0].eqNode(subs[equalArg][1]),
                  PfRule::REFL,
                  {},
@@ -268,20 +249,6 @@
     }
     else
     {
-<<<<<<< HEAD
-      Trace("eqproof-conv")
-          << "EqProof::expandTransitivityForDisequalities: Need two "
-             "substitutions, so no fold can happen\n";
-      // The substitutions t1 -> t3/t4 and t2 -> t3/t4 are built based on the
-      // available premises. We must guarantee that the subsitution equality is
-      // a premise or its symmetric
-      Trace("eqproof-conv")
-          << "EqProof::expandTransitivityForDisequalities: Look for "
-          << premiseTermEq[0] << " and " << premiseTermEq[1] << " in premises "
-          << foldPremises << "\n";
-      Assert(foldPremises.size() >= 2)
-          << "Less than 2 fold premises for substituting BOTH terms in "
-=======
       // Hard case. We determine, and justify, the substitutions t1->t3/t4 and
       // t2->t3/t4 based on the expansion premises.
       Trace("eqproof-conv") << "EqProof::expandTransitivityForDisequalities: "
@@ -290,7 +257,6 @@
                             << " in premises " << expansionPremises << "\n";
       Assert(expansionPremises.size() >= 2)
           << "Less than 2 expansion premises for substituting BOTH terms in "
->>>>>>> 636c32a7
              "disequality.\nDisequality: "
           << premises[offending]
           << "\nExpansion premises: " << expansionPremises
@@ -329,17 +295,11 @@
         Trace("eqproof-conv") << "EqProof::expandTransitivityForDisequalities: "
                                  "Build transitivity chains "
                                  "for two subs among more than 2 premises: "
-<<<<<<< HEAD
-                              << foldPremises << "\n";
-        // hard case. Try first with t1 = t3 and see if can build it. If it can,
-        // go on and build t2 = t4. Otherwise go on and build t1 = t4, t2 = t3.
-=======
                               << expansionPremises << "\n";
         // Hardest case. Try building a transitivity chain for (= t1 t3). If it
         // can be built, use the remaining expansion premises to build a chain
         // for (= t2 t4). Otherwise build it for (= t1 t4) and then build it for
         // (= t2 t3). It should always succeed.
->>>>>>> 636c32a7
         subs[0].push_back(conclusionTermEq[0]);
         subs[1].push_back(conclusionTermEq[1]);
         for (unsigned i = 0; i < 2; ++i)
@@ -380,21 +340,12 @@
                  "for two subs among more than 2 premises:\n";
           Trace("eqproof-conv")
               << "EqProof::expandTransitivityForDisequalities: "
-<<<<<<< HEAD
-              << transConclusion1 << " <- " << copy1foldPremises << "\n";
-          Trace("eqproof-conv")
-              << "EqProof::expandTransitivityForDisequalities: "
-              << transConclusion2 << " <- " << copy2foldPremises << "\n";
-          // do transitivity steps if need be
-          if (copy1foldPremises.size() > 1
-=======
               << transConclusion1 << " <- " << copy1ofExpPremises << "\n";
           Trace("eqproof-conv")
               << "EqProof::expandTransitivityForDisequalities: "
               << transConclusion2 << " <- " << copy2ofExpPremises << "\n";
           // do transitivity steps if need be to justify each substitution
           if (copy1ofExpPremises.size() > 1
->>>>>>> 636c32a7
               && !assumptions.count(transConclusion1))
           {
             p->addStep(
@@ -456,17 +407,6 @@
   {
     Trace("eqproof-conv")
         << "EqProof::expandTransitivityForDisequalities: need to derive "
-<<<<<<< HEAD
-        << foldConclusion << " with premises " << foldPremises << "\n";
-    Assert(foldPremises.size() > 1 || foldConclusion == foldPremises.back()
-           || (foldConclusion[0] == foldPremises.back()[1]
-               && foldConclusion[1] == foldPremises.back()[0]))
-        << "EqProof::expandTransitivityForDisequalities: single fold premise "
-        << foldPremises.back() << " is not the same as foldConclusion "
-        << foldConclusion << " and not its symmetric\n";
-    // if the fold conclusion is an assumption, we'd be generating a cyclic
-    // proof below, so no need
-=======
         << expansionConclusion << " with premises " << expansionPremises
         << "\n";
     Assert(expansionPremises.size() > 1
@@ -484,7 +424,6 @@
     //  (= l1 "")           (= l1 t)                  (= (= "" t) false)
     // ----------------------------------------------------------------- EQP::TR
     //                        (= false true)
->>>>>>> 636c32a7
     //
     // which would lead to the cyclic expansion proof:
     //
@@ -500,12 +439,8 @@
       Trace("eqproof-conv")
           << "EqProof::expandTransitivityForDisequalities: add transitivity "
              "step for "
-<<<<<<< HEAD
-          << foldConclusion << " with premises " << foldPremises << "\n";
-=======
           << expansionConclusion << " with premises " << expansionPremises
           << "\n";
->>>>>>> 636c32a7
       // create folding step
       p->addStep(
           expansionConclusion, PfRule::TRANS, expansionPremises, {}, true);
@@ -588,14 +523,6 @@
     Trace("eqproof-conv")
         << " via transitivity.\nEqProof::expandTransitivityForDisequalities: "
            "adding "
-<<<<<<< HEAD
-        << PfRule::TRUE_INTRO << " step for " << foldConclusion[0] << "\n";
-    Node newFoldConclusion = foldConclusion.eqNode(nm->mkConst<bool>(true));
-    p->addStep(newFoldConclusion, PfRule::TRUE_INTRO, {foldConclusion}, {});
-    premises.push_back(newFoldConclusion);
-    Trace("eqproof-conv") << PfRule::MACRO_SR_PRED_TRANSFORM << " from "
-                          << premises << "\n";
-=======
         << PfRule::TRUE_INTRO << " step for " << expansionConclusion[0] << "\n";
     Node newExpansionConclusion =
         expansionConclusion.eqNode(nm->mkConst<bool>(true));
@@ -603,7 +530,6 @@
         newExpansionConclusion, PfRule::TRUE_INTRO, {expansionConclusion}, {});
     premises.push_back(newExpansionConclusion);
     Trace("eqproof-conv") << PfRule::TRANS << " from " << premises << "\n";
->>>>>>> 636c32a7
     buildTransitivityChain(conclusion, premises);
     // create final transitivity step
     p->addStep(conclusion, PfRule::TRANS, premises, {}, true);
@@ -1105,14 +1031,8 @@
     // Eliminate spurious premises. Reasoning below assumes no refl steps.
     cleanReflPremises(children);
     // If any premise is of the form (= (t1 t2) false), then the transitivity
-<<<<<<< HEAD
-    // step is coarse-grained and needs to be expanded to properly phrase its
-    // disequality reasoning properly in terms of the congruence rules. If the
-    // expansion happens it also finalizes the proof of conclusion.
-=======
     // step may be coarse-grained and needs to be expanded. If the expansion
     // happens it also finalizes the proof of conclusion.
->>>>>>> 636c32a7
     if (!expandTransitivityForDisequalities(
             conclusion, children, p, assumptions))
     {
