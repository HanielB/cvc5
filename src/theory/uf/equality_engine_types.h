/*********************                                                        */
/*! \file equality_engine_types.h
 ** \verbatim
 ** Top contributors (to current version):
 **   Dejan Jovanovic, Andrew Reynolds, Andres Noetzli
 ** This file is part of the CVC4 project.
 ** Copyright (c) 2009-2019 by the authors listed in the file AUTHORS
 ** in the top-level source directory) and their institutional affiliations.
 ** All rights reserved.  See the file COPYING in the top-level source
 ** directory for licensing information.\endverbatim
 **
 ** \brief [[ Add one-line brief description here ]]
 **
 ** [[ Add lengthier description here ]]
 ** \todo document this file
 **/

#include "cvc4_private.h"

#ifndef CVC4__THEORY__UF__EQUALITY_ENGINE_TYPES_H
#define CVC4__THEORY__UF__EQUALITY_ENGINE_TYPES_H

#include <string>
#include <iostream>
#include <sstream>

#include "util/hash.h"

namespace CVC4 {
namespace theory {
namespace eq {

/** Default type for the size of the sizes (size_t replacement) */
typedef uint32_t DefaultSizeType;

/** Id of the node */
typedef DefaultSizeType EqualityNodeId;

/** Id of the use list */
typedef DefaultSizeType UseListNodeId;

/** The trigger ids */
typedef DefaultSizeType TriggerId;

/** The equality edge ids */
typedef DefaultSizeType EqualityEdgeId;

/** The null node */
static const EqualityNodeId null_id = (EqualityNodeId)(-1);

/** The null use list node */
static const EqualityNodeId null_uselist_id = (EqualityNodeId)(-1);

/** The null trigger */
static const TriggerId null_trigger = (TriggerId)(-1);

/** The null edge id */
static const EqualityEdgeId null_edge = (EqualityEdgeId)(-1);

/**
 * A candidate for merging two equivalence classes, with the necessary
 * additional information.
 */
struct MergeCandidate {
<<<<<<< HEAD
  EqualityNodeId t1Id, t2Id;
  MergeReasonType type;
  TNode reason;
  MergeCandidate(EqualityNodeId x, EqualityNodeId y, MergeReasonType type, TNode reason)
  : t1Id(x), t2Id(y), type(type), reason(reason)
=======
  EqualityNodeId d_t1Id, d_t2Id;
  unsigned d_type;
  TNode d_reason;
  MergeCandidate(EqualityNodeId x,
                 EqualityNodeId y,
                 unsigned type,
                 TNode reason)
      : d_t1Id(x), d_t2Id(y), d_type(type), d_reason(reason)
>>>>>>> 04039407
  {}
};

/**
 * Just an index into the reasons array, and the number of merges to consume.
 */
struct DisequalityReasonRef {
  DefaultSizeType d_mergesStart;
  DefaultSizeType d_mergesEnd;
  DisequalityReasonRef(DefaultSizeType mergesStart = 0,
                       DefaultSizeType mergesEnd = 0)
      : d_mergesStart(mergesStart), d_mergesEnd(mergesEnd)
  {
  }
};

/**
 * We maintain uselist where a node appears in, and this is the node
 * of such a list.
 */
class UseListNode {

private:

  /** The id of the application node where this representative is at */
  EqualityNodeId d_applicationId;

  /** The next one in the class */
  UseListNodeId d_nextUseListNodeId;

public:

  /**
   * Creates a new node, which is in a list of it's own.
   */
  UseListNode(EqualityNodeId nodeId = null_id, UseListNodeId nextId = null_uselist_id)
  : d_applicationId(nodeId), d_nextUseListNodeId(nextId) {}

  /**
   * Returns the next node in the circular list.
   */
  UseListNodeId getNext() const {
    return d_nextUseListNodeId;
  }

  /**
   * Returns the id of the function application.
   */
  EqualityNodeId getApplicationId() const {
    return d_applicationId;
  }
};

/**
 * Main class for representing nodes in the equivalence class. The
 * nodes are a circular list, with the representative carrying the
 * size. Each individual node carries with itself the uselist of
 * function applications it appears in and the list of asserted
 * disequalities it belongs to. In order to get these lists one must
 * traverse the entire class and pick up all the individual lists.
 */
class EqualityNode {

private:

  /** The size of this equivalence class (if it's a representative) */
  DefaultSizeType d_size;

  /** The id (in the eq-manager) of the representative equality node */
  EqualityNodeId d_findId;

  /** The next equality node in this class */
  EqualityNodeId d_nextId;

  /** The use list of this node */
  UseListNodeId d_useList;

public:

  /**
   * Creates a new node, which is in a list of it's own.
   */
  EqualityNode(EqualityNodeId nodeId = null_id)
  : d_size(1)
  , d_findId(nodeId)
  , d_nextId(nodeId)
  , d_useList(null_uselist_id)
  {}

  /**
   * Returns the requested uselist.
   */
  UseListNodeId getUseList() const {
    return d_useList;
  }

  /**
   * Returns the next node in the class circular list.
   */
  EqualityNodeId getNext() const {
    return d_nextId;
  }

  /**
   * Returns the size of this equivalence class (only valid if this is the representative).
   */
  DefaultSizeType getSize() const {
    return d_size;
  }

  /**
   * Merges the two lists. If add size is true the size of this node is increased by the size of
   * the other node, otherwise the size is decreased by the size of the other node.
   */
  template<bool addSize>
  void merge(EqualityNode& other) {
    EqualityNodeId tmp = d_nextId; d_nextId = other.d_nextId; other.d_nextId = tmp;
    if (addSize) {
      d_size += other.d_size;
    } else {
      d_size -= other.d_size;
    }
  }

  /**
   * Returns the class representative.
   */
  EqualityNodeId getFind() const { return d_findId; }

  /**
   * Set the class representative.
   */
  void setFind(EqualityNodeId findId) { d_findId = findId; }

  /**
   * Note that this node is used in a function application funId, or
   * a negatively asserted equality (dis-equality) with funId.
   */
  template<typename memory_class>
  void usedIn(EqualityNodeId funId, memory_class& memory) {
    UseListNodeId newUseId = memory.size();
    memory.push_back(UseListNode(funId, d_useList));
    d_useList = newUseId;
  }

  /**
   * For backtracking: remove the first element from the uselist and pop the memory.
   */
  template<typename memory_class>
  void removeTopFromUseList(memory_class& memory) {
    Assert((int)d_useList == (int)memory.size() - 1);
    d_useList = memory.back().getNext();
    memory.pop_back();
  }
};

/** A pair of ids */
typedef std::pair<EqualityNodeId, EqualityNodeId> EqualityPair;
using EqualityPairHashFunction =
    PairHashFunction<EqualityNodeId, EqualityNodeId>;

enum FunctionApplicationType {
  /** This application is an equality a = b */
  APP_EQUALITY,
  /** This is a part of an uninterpreted application f(t1, ...., tn) */
  APP_UNINTERPRETED,
  /** This is a part of an interpreted application f(t1, ..., tn) */
  APP_INTERPRETED
};

/**
 * Represents the function APPLY a b. If isEquality is true then it
 * represents the predicate (a = b). Note that since one can not
 * construct the equality over function terms, the equality and hash
 * function below are still well defined.
 *
 * HB how come this "cannot have equality between functions" is not an issue
 * with HOL?
 */
struct FunctionApplication {
  /** Type of application */
  FunctionApplicationType d_type;
  /** The actual application elements */
  EqualityNodeId d_a, d_b;

  /** Construct an application */
  FunctionApplication(FunctionApplicationType type = APP_EQUALITY,
                      EqualityNodeId a = null_id,
                      EqualityNodeId b = null_id)
      : d_type(type), d_a(a), d_b(b)
  {
  }

  /** Equality of two applications */
  bool operator == (const FunctionApplication& other) const {
    return d_type == other.d_type && d_a == other.d_a && d_b == other.d_b;
  }

  /** Is this a null application */
  bool isNull() const { return d_a == null_id || d_b == null_id; }

  /** Is this an equality */
  bool isEquality() const { return d_type == APP_EQUALITY; }

  /** Is this an interpreted application (equality is special, i.e. not interpreted) */
  bool isInterpreted() const { return d_type == APP_INTERPRETED; }
};

struct FunctionApplicationHashFunction {
  size_t operator () (const FunctionApplication& app) const {
    size_t hash = 0;
    hash = 0x9e3779b9 + app.d_a;
    hash ^= 0x9e3779b9 + app.d_b + (hash << 6) + (hash >> 2);
    return hash;
  }
};

/**
 * At time of addition a function application can already normalize to something, so
 * we keep both the original, and the normalized version.
 */
struct FunctionApplicationPair {
  FunctionApplication d_original;
  FunctionApplication d_normalized;
  FunctionApplicationPair() {}
  FunctionApplicationPair(const FunctionApplication& original,
                          const FunctionApplication& normalized)
      : d_original(original), d_normalized(normalized)
  {
  }
  bool isNull() const { return d_original.isNull(); }
};

/**
 * Information about the added triggers.
 */
struct TriggerInfo {
  /** The trigger itself */
  Node d_trigger;
  /** Polarity of the trigger */
  bool d_polarity;
  TriggerInfo() : d_polarity(false) {}
  TriggerInfo(Node trigger, bool polarity)
      : d_trigger(trigger), d_polarity(polarity)
  {
  }
};

} // namespace eq
} // namespace theory
} // namespace CVC4

#endif /* CVC4__THEORY__UF__EQUALITY_ENGINE_TYPES_H */<|MERGE_RESOLUTION|>--- conflicted
+++ resolved
@@ -61,24 +61,18 @@
  * A candidate for merging two equivalence classes, with the necessary
  * additional information.
  */
-struct MergeCandidate {
-<<<<<<< HEAD
-  EqualityNodeId t1Id, t2Id;
-  MergeReasonType type;
-  TNode reason;
-  MergeCandidate(EqualityNodeId x, EqualityNodeId y, MergeReasonType type, TNode reason)
-  : t1Id(x), t2Id(y), type(type), reason(reason)
-=======
+struct MergeCandidate
+{
   EqualityNodeId d_t1Id, d_t2Id;
-  unsigned d_type;
+  MergeReasonType d_type;
   TNode d_reason;
   MergeCandidate(EqualityNodeId x,
                  EqualityNodeId y,
-                 unsigned type,
+                 MergeReasonType type,
                  TNode reason)
       : d_t1Id(x), d_t2Id(y), d_type(type), d_reason(reason)
->>>>>>> 04039407
-  {}
+  {
+  }
 };
 
 /**
