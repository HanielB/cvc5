/******************************************************************************
 * Top contributors (to current version):
 *   Andrew Reynolds, Morgan Deters, Dejan Jovanovic
 *
 * This file is part of the cvc5 project.
 *
 * Copyright (c) 2009-2023 by the authors listed in the file AUTHORS
 * in the top-level source directory and their institutional affiliations.
 * All rights reserved.  See the file COPYING in the top-level source
 * directory for licensing information.
 * ****************************************************************************
 *
 * The theory of uninterpreted functions (UF)
 */

#include "theory/uf/theory_uf.h"

#include <memory>
#include <sstream>

#include "expr/node_algorithm.h"
#include "expr/skolem_manager.h"
#include "options/quantifiers_options.h"
#include "options/smt_options.h"
#include "options/theory_options.h"
#include "options/uf_options.h"
#include "proof/proof_node_manager.h"
#include "smt/logic_exception.h"
#include "theory/arith/arith_utilities.h"
#include "theory/theory_model.h"
#include "theory/type_enumerator.h"
#include "theory/uf/cardinality_extension.h"
#include "theory/uf/conversions_solver.h"
#include "theory/uf/ho_extension.h"
#include "theory/uf/lambda_lift.h"
#include "theory/uf/theory_uf_rewriter.h"

using namespace std;

namespace cvc5::internal {
namespace theory {
namespace uf {

/** Constructs a new instance of TheoryUF w.r.t. the provided context.*/
TheoryUF::TheoryUF(Env& env,
                   OutputChannel& out,
                   Valuation valuation,
                   std::string instanceName)
    : Theory(THEORY_UF, env, out, valuation, instanceName),
      d_thss(nullptr),
      d_lambdaLift(new LambdaLift(env)),
      d_ho(nullptr),
      d_functionsTerms(context()),
      d_symb(env, instanceName),
      d_rewriter(),
      d_state(env, valuation),
      d_im(env, *this, d_state, "theory::uf::" + instanceName, false),
      d_notify(d_im, *this),
      d_cpacb(*this)
{
  d_true = NodeManager::currentNM()->mkConst( true );
  // indicate we are using the default theory state and inference managers
  d_theoryState = &d_state;
  d_inferManager = &d_im;
}

TheoryUF::~TheoryUF() {
}

TheoryRewriter* TheoryUF::getTheoryRewriter() { return &d_rewriter; }

ProofRuleChecker* TheoryUF::getProofChecker() { return &d_checker; }

bool TheoryUF::needsEqualityEngine(EeSetupInfo& esi)
{
  esi.d_notify = &d_notify;
  esi.d_name = d_instanceName + "theory::uf::ee";
  if (options().quantifiers.finiteModelFind
      && options().uf.ufssMode != options::UfssMode::NONE)
  {
    // need notifications about sorts
    esi.d_notifyNewClass = true;
    esi.d_notifyMerge = true;
    esi.d_notifyDisequal = true;
  }
  return true;
}

void TheoryUF::finishInit() {
  Assert(d_equalityEngine != nullptr);
  // combined cardinality constraints are not evaluated in getModelValue
  d_valuation.setUnevaluatedKind(Kind::COMBINED_CARDINALITY_CONSTRAINT);
  // Initialize the cardinality constraints solver if the logic includes UF,
  // finite model finding is enabled, and it is not disabled by
  // the ufssMode option.
  if (options().quantifiers.finiteModelFind
      && options().uf.ufssMode != options::UfssMode::NONE)
  {
    d_thss.reset(new CardinalityExtension(d_env, d_state, d_im, this));
  }
  // The kinds we are treating as function application in congruence
  bool isHo = logicInfo().isHigherOrder();
  d_equalityEngine->addFunctionKind(Kind::APPLY_UF, false, isHo);
  if (isHo)
  {
    d_equalityEngine->addFunctionKind(Kind::HO_APPLY);
    d_ho.reset(new HoExtension(d_env, d_state, d_im, *d_lambdaLift.get()));
  }
  // conversion kinds
  d_equalityEngine->addFunctionKind(Kind::INT_TO_BITVECTOR, true);
  d_equalityEngine->addFunctionKind(Kind::BITVECTOR_TO_NAT, true);
}

//--------------------------------- standard check

bool TheoryUF::needsCheckLastEffort()
{
  // last call effort needed if using finite model finding or
  // arithmetic/bit-vector conversions
  return d_thss != nullptr || d_csolver != nullptr;
}

void TheoryUF::postCheck(Effort level)
{
  if (d_state.isInConflict())
  {
    return;
  }
  // check with the cardinality constraints extension
  if (d_thss != nullptr)
  {
    d_thss->check(level);
  }
  if (!d_state.isInConflict())
  {
    // check with conversions solver at last call effort
    if (d_csolver != nullptr && level == Effort::EFFORT_LAST_CALL)
    {
      d_csolver->check();
    }
    // check with the higher-order extension at full effort
    if (fullEffort(level) && logicInfo().isHigherOrder())
    {
      d_ho->check();
    }
  }
}

void TheoryUF::notifyFact(TNode atom, bool pol, TNode fact, bool isInternal)
{
  if (d_state.isInConflict())
  {
    return;
  }
  if (d_thss != nullptr)
  {
    bool isDecision =
        d_valuation.isSatLiteral(fact) && d_valuation.isDecision(fact);
    d_thss->assertNode(fact, isDecision);
  }
  switch (atom.getKind())
  {
    case Kind::EQUAL:
    {
      if (logicInfo().isHigherOrder() && options().uf.ufHoExt)
      {
        if (!pol && !d_state.isInConflict() && atom[0].getType().isFunction())
        {
          // apply extensionality eagerly using the ho extension
          d_ho->applyExtensionality(fact);
        }
      }
    }
    break;
    case Kind::CARDINALITY_CONSTRAINT:
    case Kind::COMBINED_CARDINALITY_CONSTRAINT:
    {
      if (d_thss == nullptr)
      {
        if (!logicInfo().hasCardinalityConstraints())
        {
          std::stringstream ss;
          ss << "Cardinality constraint " << atom
             << " was asserted, but the logic does not allow it." << std::endl;
          ss << "Try using a logic containing \"UFC\"." << std::endl;
          throw Exception(ss.str());
        }
        else
        {
          // support for cardinality constraints is not enabled, set incomplete
          d_im.setModelUnsound(IncompleteId::UF_CARD_DISABLED);
        }
      }
    }
    break;
    default: break;
  }
}
//--------------------------------- end standard check

TrustNode TheoryUF::ppRewrite(TNode node, std::vector<SkolemLemma>& lems)
{
  Trace("uf-exp-def") << "TheoryUF::ppRewrite: expanding definition : " << node
                      << std::endl;
  Kind k = node.getKind();
  bool isHol = logicInfo().isHigherOrder();
<<<<<<< HEAD
  if (node.getType().isAbstract())
  {
    std::stringstream ss;
    ss << "Cannot process term of abstract type " << node;
    throw LogicException(ss.str());
  }
  if (k == kind::HO_APPLY || node.getType().isFunction())
=======
  if (k == Kind::HO_APPLY || node.getType().isFunction())
>>>>>>> 3d8ce5a1
  {
    if (!isHol)
    {
      std::stringstream ss;
      if (k == Kind::HO_APPLY)
      {
        ss << "Partial function applications";
      }
      else
      {
        ss << "Function terms";
      }
      ss << " are only supported with "
            "higher-order logic. Try adding the logic prefix HO_.";
      throw LogicException(ss.str());
    }
  }
  else if (k == Kind::APPLY_UF)
  {
    if (!isHol && isHigherOrderType(node.getOperator().getType()))
    {
      // check for higher-order
      // logic exception if higher-order is not enabled
      std::stringstream ss;
      ss << "UF received an application whose operator has higher-order type "
         << node
         << ", which is only supported with higher-order logic. Try adding "
            "the logic prefix HO_.";
      throw LogicException(ss.str());
    }
  }
  else if ((k == Kind::BITVECTOR_TO_NAT || k == Kind::INT_TO_BITVECTOR)
           && options().uf.eagerArithBvConv)
  {
    // eliminate if option specifies to eliminate eagerly
    Node ret = k == Kind::BITVECTOR_TO_NAT ? arith::eliminateBv2Nat(node)
                                           : arith::eliminateInt2Bv(node);
    return TrustNode::mkTrustRewrite(node, ret);
  }
  if (isHol)
  {
    TrustNode ret = d_ho->ppRewrite(node, lems);
    if (!ret.isNull())
    {
      Trace("uf-exp-def") << "TheoryUF::ppRewrite: higher-order: " << node
                          << " to " << ret.getNode() << std::endl;
      return ret;
    }
  }
  return TrustNode::null();
}

void TheoryUF::preRegisterTerm(TNode node)
{
  Trace("uf") << "TheoryUF::preRegisterTerm(" << node << ")" << std::endl;

  if (d_thss != nullptr)
  {
    d_thss->preRegisterTerm(node);
  }

  // we always use APPLY_UF if not higher-order, HO_APPLY if higher-order
  Assert(node.getKind() != Kind::HO_APPLY || logicInfo().isHigherOrder());

  Kind k = node.getKind();
  switch (k)
  {
    case Kind::EQUAL:
      // Add the trigger for equality
      d_state.addEqualityEngineTriggerPredicate(node);
      break;
    case Kind::APPLY_UF:
    case Kind::HO_APPLY:
    {
      // Maybe it's a predicate
      if (node.getType().isBoolean())
      {
        d_state.addEqualityEngineTriggerPredicate(node);
      }
      else
      {
        // Function applications/predicates
        d_equalityEngine->addTerm(node);
      }
      // Remember the function and predicate terms
      d_functionsTerms.push_back(node);
    }
    break;
    case Kind::INT_TO_BITVECTOR:
    case Kind::BITVECTOR_TO_NAT:
    {
      Assert(!options().uf.eagerArithBvConv);
      d_equalityEngine->addTerm(node);
      d_functionsTerms.push_back(node);
      // initialize the conversions solver if not already done so
      if (d_csolver == nullptr)
      {
        d_csolver.reset(new ConversionsSolver(d_env, d_state, d_im));
      }
      // call preregister
      d_csolver->preRegisterTerm(node);
    }
    break;
    case Kind::CARDINALITY_CONSTRAINT:
    case Kind::COMBINED_CARDINALITY_CONSTRAINT:
      // do nothing
      break;
    case Kind::UNINTERPRETED_SORT_VALUE:
    {
      // Uninterpreted sort values should only appear in models, and should
      // never appear in constraints. They are unallowed to ever appear in
      // constraints since the cardinality of an uninterpreted sort may have an
      // upper bound, e.g. if (forall ((x U) (y U)) (= x y)) holds, then @uc_U_2
      // is a ill-formed term, as its existence cannot be assumed.  The parser
      // prevents the user from ever constructing uninterpreted sort values.
      // However, they may be exported via models to API users. It is thus
      // possible that these uninterpreted sort values are asserted back in
      // constraints, hence this check is necessary.
      throw LogicException(
          "An uninterpreted constant was preregistered to the UF theory.");
    }
    break;
    default:
      // Variables etc
      d_equalityEngine->addTerm(node);
      break;
  }

  if (logicInfo().isHigherOrder())
  {
    // When using lazy lambda handling, if node is a lambda function, it must
    // be marked as a shared term. This is to ensure we split on the equality
    // of lambda functions with other functions when doing care graph
    // based theory combination.
    if (d_lambdaLift->isLambdaFunction(node))
    {
      addSharedTerm(node);
    }
  }
}

void TheoryUF::explain(TNode literal, Node& exp)
{
  Trace("uf") << "TheoryUF::explain(" << literal << ")" << std::endl;
  std::vector<TNode> assumptions;
  // Do the work
  bool polarity = literal.getKind() != Kind::NOT;
  TNode atom = polarity ? literal : literal[0];
  if (atom.getKind() == Kind::EQUAL)
  {
    d_equalityEngine->explainEquality(
        atom[0], atom[1], polarity, assumptions, nullptr);
  }
  else
  {
    d_equalityEngine->explainPredicate(atom, polarity, assumptions, nullptr);
  }
  exp = NodeManager::currentNM()->mkAnd(assumptions);
}

TrustNode TheoryUF::explain(TNode literal) { return d_im.explainLit(literal); }

bool TheoryUF::collectModelValues(TheoryModel* m, const std::set<Node>& termSet)
{
  if (logicInfo().isHigherOrder())
  {
    // must add extensionality disequalities for all pairs of (non-disequal)
    // function equivalence classes.
    if (!d_ho->collectModelInfoHo(m, termSet))
    {
      Trace("uf") << "Collect model info fail HO" << std::endl;
      return false;
    }
  }

  Trace("uf") << "UF : finish collectModelInfo " << std::endl;
  return true;
}

void TheoryUF::presolve() {
  // TimerStat::CodeTimer codeTimer(d_presolveTimer);

  Trace("uf") << "uf: begin presolve()" << endl;
  if (options().uf.ufSymmetryBreaker)
  {
    vector<Node> newClauses;
    d_symb.apply(newClauses);
    for(vector<Node>::const_iterator i = newClauses.begin();
        i != newClauses.end();
        ++i) {
      Trace("uf") << "uf: generating a lemma: " << *i << std::endl;
      // no proof generator provided
      d_im.lemma(*i, InferenceId::UF_BREAK_SYMMETRY);
    }
  }
  if( d_thss ){
    d_thss->presolve();
  }
  Trace("uf") << "uf: end presolve()" << endl;
}

void TheoryUF::ppStaticLearn(TNode n, NodeBuilder& learned)
{
  //TimerStat::CodeTimer codeTimer(d_staticLearningTimer);

  vector<TNode> workList;
  workList.push_back(n);
  std::unordered_set<TNode> processed;

  while(!workList.empty()) {
    n = workList.back();

    if (n.isClosure())
    {
      // unsafe to go under quantifiers; we might pull bound vars out of scope!
      processed.insert(n);
      workList.pop_back();
      continue;
    }

    bool unprocessedChildren = false;
    for(TNode::iterator i = n.begin(), iend = n.end(); i != iend; ++i) {
      if(processed.find(*i) == processed.end()) {
        // unprocessed child
        workList.push_back(*i);
        unprocessedChildren = true;
      }
    }

    if(unprocessedChildren) {
      continue;
    }

    workList.pop_back();
    // has node n been processed in the meantime ?
    if(processed.find(n) != processed.end()) {
      continue;
    }
    processed.insert(n);

    // == DIAMONDS ==

    Trace("diamonds") << "===================== looking at" << endl
                      << n << endl;

    // binary OR of binary ANDs of EQUALities
    if (n.getKind() == Kind::OR && n.getNumChildren() == 2
        && n[0].getKind() == Kind::AND && n[0].getNumChildren() == 2
        && n[1].getKind() == Kind::AND && n[1].getNumChildren() == 2
        && (n[0][0].getKind() == Kind::EQUAL)
        && (n[0][1].getKind() == Kind::EQUAL)
        && (n[1][0].getKind() == Kind::EQUAL)
        && (n[1][1].getKind() == Kind::EQUAL))
    {
      // now we have (a = b && c = d) || (e = f && g = h)

      Trace("diamonds") << "has form of a diamond!" << endl;

      TNode
        a = n[0][0][0], b = n[0][0][1],
        c = n[0][1][0], d = n[0][1][1],
        e = n[1][0][0], f = n[1][0][1],
        g = n[1][1][0], h = n[1][1][1];

      // test that one of {a, b} = one of {c, d}, and make "b" the
      // shared node (i.e. put in the form (a = b && b = d))
      // note we don't actually care about the shared ones, so the
      // "swaps" below are one-sided, ignoring b and c
      if(a == c) {
        a = b;
      } else if(a == d) {
        a = b;
        d = c;
      } else if(b == c) {
        // nothing to do
      } else if(b == d) {
        d = c;
      } else {
        // condition not satisfied
        Trace("diamonds") << "+ A fails" << endl;
        continue;
      }

      Trace("diamonds") << "+ A holds" << endl;

      // same: one of {e, f} = one of {g, h}, and make "f" the
      // shared node (i.e. put in the form (e = f && f = h))
      if(e == g) {
        e = f;
      } else if(e == h) {
        e = f;
        h = g;
      } else if(f == g) {
        // nothing to do
      } else if(f == h) {
        h = g;
      } else {
        // condition not satisfied
        Trace("diamonds") << "+ B fails" << endl;
        continue;
      }

      Trace("diamonds") << "+ B holds" << endl;

      // now we have (a = b && b = d) || (e = f && f = h)
      // test that {a, d} == {e, h}
      if( (a == e && d == h) ||
          (a == h && d == e) ) {
        // learn: n implies a == d
        Trace("diamonds") << "+ C holds" << endl;
        Node newEquality = a.eqNode(d);
        Trace("diamonds") << "  ==> " << newEquality << endl;
        learned << n.impNode(newEquality);
      } else {
        Trace("diamonds") << "+ C fails" << endl;
      }
    }
  }

  if (options().uf.ufSymmetryBreaker)
  {
    d_symb.assertFormula(n);
  }
} /* TheoryUF::ppStaticLearn() */

EqualityStatus TheoryUF::getEqualityStatus(TNode a, TNode b) {

  // Check for equality (simplest)
  if (d_equalityEngine->areEqual(a, b))
  {
    // The terms are implied to be equal
    return EQUALITY_TRUE;
  }

  // Check for disequality
  if (d_equalityEngine->areDisequal(a, b, false))
  {
    // The terms are implied to be dis-equal
    return EQUALITY_FALSE;
  }

  // All other terms we interpret as dis-equal in the model
  return EQUALITY_FALSE_IN_MODEL;
}

bool TheoryUF::areCareDisequal(TNode x, TNode y)
{
  if (d_equalityEngine->isTriggerTerm(x, THEORY_UF)
      && d_equalityEngine->isTriggerTerm(y, THEORY_UF))
  {
    TNode x_shared =
        d_equalityEngine->getTriggerTermRepresentative(x, THEORY_UF);
    TNode y_shared =
        d_equalityEngine->getTriggerTermRepresentative(y, THEORY_UF);
    EqualityStatus eqStatus = d_valuation.getEqualityStatus(x_shared, y_shared);
    if (eqStatus == EQUALITY_FALSE || eqStatus == EQUALITY_FALSE_AND_PROPAGATED)
    {
      return true;
    }
    else if (eqStatus == EQUALITY_FALSE_IN_MODEL)
    {
      // if x or y is a lambda function, and they are neither entailed to
      // be equal or disequal, then we return false. This ensures the pair
      // (x,y) may be considered for the care graph.
      if (d_lambdaLift->isLambdaFunction(x)
          || d_lambdaLift->isLambdaFunction(y))
      {
        return false;
      }
      return true;
    }
  }
  return false;
}

void TheoryUF::processCarePairArgs(TNode a, TNode b)
{
  // if a and b are already equal, we ignore this pair
  if (d_state.areEqual(a, b))
  {
    return;
  }
  // otherwise, we add pairs for each of their arguments
  addCarePairArgs(a, b);
}

void TheoryUF::computeCareGraph() {
  if (d_sharedTerms.empty())
  {
    return;
  }
  NodeManager* nm = NodeManager::currentNM();
  // Use term indexing. We build separate indices for APPLY_UF and HO_APPLY.
  // We maintain indices per operator for the former, and indices per
  // function type for the latter.
  Trace("uf::sharing") << "TheoryUf::computeCareGraph(): Build term indices..."
                       << std::endl;
  // temporary keep set for higher-order indexing below
  std::vector<Node> keep;
  std::map<Node, TNodeTrie> index;
  std::map<TypeNode, TNodeTrie> typeIndex;
  std::map<Node, size_t> arity;
  for (TNode app : d_functionsTerms)
  {
    std::vector<TNode> reps;
    bool has_trigger_arg = false;
    for (const Node& j : app)
    {
      reps.push_back(d_equalityEngine->getRepresentative(j));
      if (d_equalityEngine->isTriggerTerm(j, THEORY_UF))
      {
        has_trigger_arg = true;
      }
    }
    if (has_trigger_arg)
    {
      Trace("uf::sharing-terms")
          << "...add: " << app << " / " << reps << std::endl;
      Kind k = app.getKind();
      if (k == Kind::APPLY_UF)
      {
        Node op = app.getOperator();
        index[op].addTerm(app, reps);
        arity[op] = reps.size();
        if (logicInfo().isHigherOrder() && d_equalityEngine->hasTerm(op))
        {
          // Since we use a lazy app-completion scheme for equating fully
          // and partially applied versions of terms, we must add all
          // sub-chains to the HO index if the operator of this term occurs
          // in a higher-order context in the equality engine.  In other words,
          // for (f a b c), this will add the terms:
          // (HO_APPLY f a), (HO_APPLY (HO_APPLY f a) b),
          // (HO_APPLY (HO_APPLY (HO_APPLY f a) b) c) to the higher-order
          // term index for consideration when computing care pairs.
          Node curr = op;
          for (const Node& c : app)
          {
            Node happ = nm->mkNode(Kind::HO_APPLY, curr, c);
            Assert(curr.getType().isFunction());
            typeIndex[curr.getType()].addTerm(happ, {curr, c});
            curr = happ;
            keep.push_back(happ);
          }
        }
      }
      else if (k == Kind::HO_APPLY || k == Kind::BITVECTOR_TO_NAT)
      {
        // add it to the typeIndex for the function type if HO_APPLY, or the
        // bitvector type if bv2nat. The latter ensures that we compute
        // care pairs based on bv2nat only for bitvectors of the same width.
        typeIndex[app[0].getType()].addTerm(app, reps);
      }
      else
      {
        // case for other operators, e.g. int2bv
        Node op = app.getOperator();
        index[op].addTerm(app, reps);
        arity[op] = reps.size();
      }
    }
  }
  // for each index
  for (std::pair<const Node, TNodeTrie>& tt : index)
  {
    Trace("uf::sharing") << "TheoryUf::computeCareGraph(): Process index "
                         << tt.first << "..." << std::endl;
    Assert(arity.find(tt.first) != arity.end());
    nodeTriePathPairProcess(&tt.second, arity[tt.first], d_cpacb);
  }
  for (std::pair<const TypeNode, TNodeTrie>& tt : typeIndex)
  {
    // functions for HO_APPLY which has arity 2, bitvectors for bv2nat which
    // has arity one
    size_t a = tt.first.isFunction() ? 2 : 1;
    Trace("uf::sharing") << "TheoryUf::computeCareGraph(): Process ho index "
                         << tt.first << "..." << std::endl;
    // the arity of HO_APPLY is always two
    nodeTriePathPairProcess(&tt.second, a, d_cpacb);
  }
  Trace("uf::sharing") << "TheoryUf::computeCareGraph(): finished."
                       << std::endl;
}/* TheoryUF::computeCareGraph() */

void TheoryUF::eqNotifyNewClass(TNode t) {
  if (d_thss != NULL) {
    d_thss->newEqClass(t);
  }
}

void TheoryUF::eqNotifyMerge(TNode t1, TNode t2)
{
  if (d_thss != NULL) {
    d_thss->merge(t1, t2);
  }
}

void TheoryUF::eqNotifyDisequal(TNode t1, TNode t2, TNode reason) {
  if (d_thss != NULL) {
    d_thss->assertDisequal(t1, t2, reason);
  }
}

bool TheoryUF::isHigherOrderType(TypeNode tn)
{
  Assert(tn.isFunction());
  std::map<TypeNode, bool>::iterator it = d_isHoType.find(tn);
  if (it != d_isHoType.end())
  {
    return it->second;
  }
  bool ret = false;
  const std::vector<TypeNode>& argTypes = tn.getArgTypes();
  for (const TypeNode& tnc : argTypes)
  {
    if (tnc.isFunction())
    {
      ret = true;
      break;
    }
  }
  d_isHoType[tn] = ret;
  return ret;
}

}  // namespace uf
}  // namespace theory
}  // namespace cvc5::internal<|MERGE_RESOLUTION|>--- conflicted
+++ resolved
@@ -204,17 +204,13 @@
                       << std::endl;
   Kind k = node.getKind();
   bool isHol = logicInfo().isHigherOrder();
-<<<<<<< HEAD
   if (node.getType().isAbstract())
   {
     std::stringstream ss;
     ss << "Cannot process term of abstract type " << node;
     throw LogicException(ss.str());
   }
-  if (k == kind::HO_APPLY || node.getType().isFunction())
-=======
   if (k == Kind::HO_APPLY || node.getType().isFunction())
->>>>>>> 3d8ce5a1
   {
     if (!isHol)
     {
