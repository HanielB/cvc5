/******************************************************************************
 * Top contributors (to current version):
 *   Andrew Reynolds, Aina Niemetz, Morgan Deters
 *
 * This file is part of the cvc5 project.
 *
 * Copyright (c) 2009-2023 by the authors listed in the file AUTHORS
 * in the top-level source directory and their institutional affiliations.
 * All rights reserved.  See the file COPYING in the top-level source
 * directory for licensing information.
 * ****************************************************************************
 *
 * Typing and cardinality rules for the theory of UF.
 */

#include "theory/uf/theory_uf_type_rules.h"

#include <climits>
#include <sstream>

#include "expr/cardinality_constraint.h"
#include "expr/function_array_const.h"
#include "theory/uf/function_const.h"
#include "util/bitvector.h"
#include "util/cardinality.h"
#include "util/rational.h"

namespace cvc5::internal {
namespace theory {
namespace uf {

TypeNode UfTypeRule::preComputeType(NodeManager* nm, TNode n)
{
  return TypeNode::null();
}
<<<<<<< HEAD

=======
>>>>>>> 5e453424
TypeNode UfTypeRule::computeType(NodeManager* nodeManager,
                                 TNode n,
                                 bool check,
                                 std::ostream* errOut)
{
  TNode f = n.getOperator();
  TypeNode fType = f.getTypeOrNull();
  if (!fType.isFunction())
  {
    // if it is not even maybe a function type
    if (!fType.isMaybeKind(kind::FUNCTION_TYPE))
    {
      if (errOut)
      {
        (*errOut) << "operator does not have function type";
      }
      return TypeNode::null();
    }
    // otherwise, application of abstract function is always abstract
    return nodeManager->mkAbstractType(kind::ABSTRACT_TYPE);
  }
  if (check)
  {
    if (n.getNumChildren() != fType.getNumChildren() - 1)
    {
      if (errOut)
      {
        (*errOut) << "number of arguments does not match the function type";
      }
      return TypeNode::null();
    }
    TNode::iterator argument_it = n.begin();
    TNode::iterator argument_it_end = n.end();
    TypeNode::iterator argument_type_it = fType.begin();
    for (; argument_it != argument_it_end; ++argument_it, ++argument_type_it)
    {
      TypeNode currentArgument = (*argument_it).getTypeOrNull();
      TypeNode currentArgumentType = *argument_type_it;
      if (!currentArgument.isComparableTo(currentArgumentType))
      {
        if (errOut)
        {
          (*errOut)
              << "argument type is not the type of the function's argument "
              << "type:\n"
              << "argument:  " << *argument_it << "\n"
              << "has type:  " << (*argument_it).getTypeOrNull() << "\n"
              << "not type: " << *argument_type_it << "\n"
              << "in term : " << n;
        }
        return TypeNode::null();
      }
    }
  }
  return fType.getRangeType();
}

TypeNode CardinalityConstraintOpTypeRule::preComputeType(NodeManager* nm,
                                                         TNode n)
{
  return TypeNode::null();
}
<<<<<<< HEAD

=======
>>>>>>> 5e453424
TypeNode CardinalityConstraintOpTypeRule::computeType(NodeManager* nodeManager,
                                                      TNode n,
                                                      bool check,
                                                      std::ostream* errOut)
{
  if (check)
  {
    const CardinalityConstraint& cc = n.getConst<CardinalityConstraint>();
    if (!cc.getType().isUninterpretedSort())
    {
      if (errOut)
      {
        (*errOut) << "cardinality constraint must apply to uninterpreted sort";
      }
      return TypeNode::null();
    }
    if (cc.getUpperBound().sgn() != 1)
    {
      if (errOut)
      {
        (*errOut) << "cardinality constraint must be positive";
      }
      return TypeNode::null();
    }
  }
  return nodeManager->builtinOperatorType();
}

<<<<<<< HEAD
TypeNode CardinalityConstraintTypeRule::preComputeType(NodeManager* nm, TNode n)
{
  return TypeNode::null();
}
TypeNode CardinalityConstraintTypeRule::computeType(NodeManager* nodeManager,
                                                    TNode n,
                                                    bool check,
                                                    std::ostream* errOut)
=======
TypeNode CombinedCardinalityConstraintOpTypeRule::preComputeType(
    NodeManager* nm, TNode n)
>>>>>>> 5e453424
{
  return TypeNode::null();
}
<<<<<<< HEAD

TypeNode CombinedCardinalityConstraintOpTypeRule::preComputeType(
    NodeManager* nm, TNode n)
{
  return TypeNode::null();
}
=======
>>>>>>> 5e453424
TypeNode CombinedCardinalityConstraintOpTypeRule::computeType(
    NodeManager* nodeManager, TNode n, bool check, std::ostream* errOut)
{
  if (check)
  {
    const CombinedCardinalityConstraint& cc =
        n.getConst<CombinedCardinalityConstraint>();
    if (cc.getUpperBound().sgn() != 1)
    {
      if (errOut)
      {
        (*errOut) << "combined cardinality constraint must be positive";
      }
      return TypeNode::null();
    }
  }
  return nodeManager->builtinOperatorType();
}

<<<<<<< HEAD
TypeNode CombinedCardinalityConstraintTypeRule::preComputeType(NodeManager* nm,
                                                               TNode n)
{
  return TypeNode::null();
}
TypeNode CombinedCardinalityConstraintTypeRule::computeType(
    NodeManager* nodeManager, TNode n, bool check, std::ostream* errOut)
=======
TypeNode HoApplyTypeRule::preComputeType(NodeManager* nm, TNode n)
>>>>>>> 5e453424
{
  return TypeNode::null();
}
<<<<<<< HEAD

TypeNode HoApplyTypeRule::preComputeType(NodeManager* nm, TNode n)
{
  return TypeNode::null();
}
=======
>>>>>>> 5e453424
TypeNode HoApplyTypeRule::computeType(NodeManager* nodeManager,
                                      TNode n,
                                      bool check,
                                      std::ostream* errOut)
{
  Assert(n.getKind() == kind::HO_APPLY);
  TypeNode fType = n[0].getTypeOrNull();
  if (!fType.isFunction())
  {
    // if it is not even maybe a function type
    if (!fType.isMaybeKind(kind::FUNCTION_TYPE))
    {
      if (errOut)
      {
        (*errOut) << "first argument does not have function type";
      }
      return TypeNode::null();
    }
    // otherwise, application of abstract function is always abstract
    return nodeManager->mkAbstractType(kind::ABSTRACT_TYPE);
  }
  Assert(fType.getNumChildren() >= 2);
  if (check)
  {
    TypeNode aType = n[1].getTypeOrNull();
    if (!aType.isComparableTo(fType[0]))
    {
      if (errOut)
      {
        (*errOut) << "argument does not match function type";
      }
      return TypeNode::null();
    }
  }
  if (fType.getNumChildren() == 2)
  {
    return fType.getRangeType();
  }
  else
  {
    std::vector<TypeNode> children;
    TypeNode::iterator argument_type_it = fType.begin();
    TypeNode::iterator argument_type_it_end = fType.end();
    ++argument_type_it;
    for (; argument_type_it != argument_type_it_end; ++argument_type_it)
    {
      children.push_back(*argument_type_it);
    }
    return nodeManager->mkFunctionType(children);
  }
}

TypeNode LambdaTypeRule::preComputeType(NodeManager* nm, TNode n)
{
  return TypeNode::null();
}
TypeNode LambdaTypeRule::computeType(NodeManager* nodeManager,
                                     TNode n,
                                     bool check,
                                     std::ostream* errOut)
{
  if (n[0].getTypeOrNull() != nodeManager->boundVarListType())
  {
    if (errOut)
    {
      (*errOut) << "expected a bound var list for LAMBDA expression, got `"
                << n[0].getTypeOrNull().toString() << "'";
    }
    return TypeNode::null();
  }
  std::vector<TypeNode> argTypes;
  for (TNode::iterator i = n[0].begin(); i != n[0].end(); ++i)
  {
    argTypes.push_back((*i).getTypeOrNull());
  }
  TypeNode rangeType = n[1].getTypeOrNull();
  return nodeManager->mkFunctionType(argTypes, rangeType);
}

TypeNode FunctionArrayConstTypeRule::preComputeType(NodeManager* nm, TNode n)
{
  return TypeNode::null();
}
TypeNode FunctionArrayConstTypeRule::computeType(NodeManager* nodeManager,
                                                 TNode n,
                                                 bool check,
                                                 std::ostream* errOut)
{
  Assert(n.getKind() == kind::FUNCTION_ARRAY_CONST);
  const FunctionArrayConst& fc = n.getConst<FunctionArrayConst>();
  return fc.getType();
}

Cardinality FunctionProperties::computeCardinality(TypeNode type)
{
  // Don't assert this; allow other theories to use this cardinality
  // computation.
  //
  // Assert(type.getKind() == kind::FUNCTION_TYPE);

  Cardinality argsCard(1);
  // get the largest cardinality of function arguments/return type
  for (size_t i = 0, i_end = type.getNumChildren() - 1; i < i_end; ++i)
  {
    argsCard *= type[i].getCardinality();
  }

  Cardinality valueCard = type[type.getNumChildren() - 1].getCardinality();

  return valueCard ^ argsCard;
}

bool FunctionProperties::isWellFounded(TypeNode type)
{
  for (TypeNode::iterator i = type.begin(), i_end = type.end(); i != i_end; ++i)
  {
    if (!(*i).isWellFounded())
    {
      return false;
    }
  }
  return true;
}

Node FunctionProperties::mkGroundTerm(TypeNode type)
{
  NodeManager* nm = NodeManager::currentNM();
  Node bvl = nm->getBoundVarListForFunctionType(type);
  Node ret = nm->mkGroundTerm(type.getRangeType());
  return nm->mkNode(kind::LAMBDA, bvl, ret);
}

TypeNode IntToBitVectorOpTypeRule::preComputeType(NodeManager* nm, TNode n)
{
  return TypeNode::null();
}
TypeNode IntToBitVectorOpTypeRule::computeType(NodeManager* nodeManager,
                                               TNode n,
                                               bool check,
                                               std::ostream* errOut)
{
  Assert(n.getKind() == kind::INT_TO_BITVECTOR_OP);
  size_t bvSize = n.getConst<IntToBitVector>();
  if (bvSize == 0)
  {
    if (errOut)
    {
      (*errOut) << "expecting bit-width > 0";
    }
    return TypeNode::null();
  }
  return nodeManager->builtinOperatorType();
}

TypeNode BitVectorConversionTypeRule::preComputeType(NodeManager* nm, TNode n)
{
  if (n.getKind() == kind::BITVECTOR_TO_NAT)
  {
    return nm->integerType();
  }
<<<<<<< HEAD
  Assert(n.getKind() == kind::INT_TO_BITVECTOR);
  size_t bvSize = n.getOperator().getConst<IntToBitVector>();
  return nm->mkBitVectorType(bvSize);
}

=======
  size_t bvSize = n.getOperator().getConst<IntToBitVector>();
  return nm->mkBitVectorType(bvSize);
}
>>>>>>> 5e453424
TypeNode BitVectorConversionTypeRule::computeType(NodeManager* nodeManager,
                                                  TNode n,
                                                  bool check,
                                                  std::ostream* errOut)
{
  if (n.getKind() == kind::BITVECTOR_TO_NAT)
  {
    if (check && !n[0].getTypeOrNull().isMaybeKind(kind::BITVECTOR_TYPE))
    {
      if (errOut)
      {
        (*errOut) << "expecting bit-vector term";
      }
      return TypeNode::null();
    }
    return nodeManager->integerType();
  }
  Assert(n.getKind() == kind::INT_TO_BITVECTOR);
  size_t bvSize = n.getOperator().getConst<IntToBitVector>();
  TypeNode tn = n[0].getTypeOrNull();
  if (check && !tn.isInteger() && !tn.isFullyAbstract())
  {
    if (errOut)
    {
      (*errOut) << "expecting integer term";
    }
    return TypeNode::null();
  }
  return nodeManager->mkBitVectorType(bvSize);
}

}  // namespace uf
}  // namespace theory
}  // namespace cvc5::internal<|MERGE_RESOLUTION|>--- conflicted
+++ resolved
@@ -33,10 +33,6 @@
 {
   return TypeNode::null();
 }
-<<<<<<< HEAD
-
-=======
->>>>>>> 5e453424
 TypeNode UfTypeRule::computeType(NodeManager* nodeManager,
                                  TNode n,
                                  bool check,
@@ -99,10 +95,6 @@
 {
   return TypeNode::null();
 }
-<<<<<<< HEAD
-
-=======
->>>>>>> 5e453424
 TypeNode CardinalityConstraintOpTypeRule::computeType(NodeManager* nodeManager,
                                                       TNode n,
                                                       bool check,
@@ -131,31 +123,11 @@
   return nodeManager->builtinOperatorType();
 }
 
-<<<<<<< HEAD
-TypeNode CardinalityConstraintTypeRule::preComputeType(NodeManager* nm, TNode n)
-{
-  return TypeNode::null();
-}
-TypeNode CardinalityConstraintTypeRule::computeType(NodeManager* nodeManager,
-                                                    TNode n,
-                                                    bool check,
-                                                    std::ostream* errOut)
-=======
 TypeNode CombinedCardinalityConstraintOpTypeRule::preComputeType(
     NodeManager* nm, TNode n)
->>>>>>> 5e453424
-{
-  return TypeNode::null();
-}
-<<<<<<< HEAD
-
-TypeNode CombinedCardinalityConstraintOpTypeRule::preComputeType(
-    NodeManager* nm, TNode n)
-{
-  return TypeNode::null();
-}
-=======
->>>>>>> 5e453424
+{
+  return TypeNode::null();
+}
 TypeNode CombinedCardinalityConstraintOpTypeRule::computeType(
     NodeManager* nodeManager, TNode n, bool check, std::ostream* errOut)
 {
@@ -175,28 +147,15 @@
   return nodeManager->builtinOperatorType();
 }
 
-<<<<<<< HEAD
-TypeNode CombinedCardinalityConstraintTypeRule::preComputeType(NodeManager* nm,
-                                                               TNode n)
-{
-  return TypeNode::null();
-}
-TypeNode CombinedCardinalityConstraintTypeRule::computeType(
-    NodeManager* nodeManager, TNode n, bool check, std::ostream* errOut)
-=======
 TypeNode HoApplyTypeRule::preComputeType(NodeManager* nm, TNode n)
->>>>>>> 5e453424
-{
-  return TypeNode::null();
-}
-<<<<<<< HEAD
+{
+  return TypeNode::null();
+}
 
 TypeNode HoApplyTypeRule::preComputeType(NodeManager* nm, TNode n)
 {
   return TypeNode::null();
 }
-=======
->>>>>>> 5e453424
 TypeNode HoApplyTypeRule::computeType(NodeManager* nodeManager,
                                       TNode n,
                                       bool check,
@@ -357,17 +316,9 @@
   {
     return nm->integerType();
   }
-<<<<<<< HEAD
-  Assert(n.getKind() == kind::INT_TO_BITVECTOR);
   size_t bvSize = n.getOperator().getConst<IntToBitVector>();
   return nm->mkBitVectorType(bvSize);
 }
-
-=======
-  size_t bvSize = n.getOperator().getConst<IntToBitVector>();
-  return nm->mkBitVectorType(bvSize);
-}
->>>>>>> 5e453424
 TypeNode BitVectorConversionTypeRule::computeType(NodeManager* nodeManager,
                                                   TNode n,
                                                   bool check,
