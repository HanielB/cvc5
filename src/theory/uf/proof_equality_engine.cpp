/*********************                                                        */
/*! \file proof_equality_engine.cpp
 ** \verbatim
 ** Top contributors (to current version):
 **   Andrew Reynolds
 ** This file is part of the CVC4 project.
 ** Copyright (c) 2009-2020 by the authors listed in the file AUTHORS
 ** in the top-level source directory and their institutional affiliations.
 ** All rights reserved.  See the file COPYING in the top-level source
 ** directory for licensing information.\endverbatim
 **
 ** \brief Implementation of the proof-producing equality engine
 **/

#include "theory/uf/proof_equality_engine.h"

#include "expr/lazy_proof_chain.h"
#include "theory/rewriter.h"
#include "theory/uf/proof_checker.h"

using namespace CVC4::kind;

namespace CVC4 {
namespace theory {
namespace eq {

ProofEqEngine::ProofEqEngine(context::Context* c,
                             context::UserContext* u,
                             EqualityEngine& ee,
                             ProofNodeManager* pnm)
    : EagerProofGenerator(pnm, u, "pfee::" + ee.identify()),
      d_ee(ee),
      d_factPg(c, pnm),
      d_pnm(pnm),
      d_proof(pnm, nullptr, c, "pfee::LazyCDProof::" + ee.identify()),
      d_keep(c)
{
  NodeManager* nm = NodeManager::currentNM();
  d_true = nm->mkConst(true);
  d_false = nm->mkConst(false);
  AlwaysAssert(pnm != nullptr)
      << "Should not construct ProofEqEngine without proof node manager";
}

bool ProofEqEngine::assertFact(Node lit,
                               PfRule id,
                               const std::vector<Node>& exp,
                               const std::vector<Node>& args)
{
  Trace("pfee") << "pfee::assertFact " << lit << " " << id << ", exp = " << exp
                << ", args = " << args << std::endl;

  Node atom = lit.getKind() == NOT ? lit[0] : lit;
  bool polarity = lit.getKind() != NOT;
  // register the step in the proof
  if (holds(atom, polarity))
  {
    // we do not process this fact if it already holds
    return false;
  }
  // Buffer the step in the fact proof generator. We do this instead of
  // adding explict steps to the lazy proof d_proof since CDProof has
  // (at most) one proof for each formula. Thus, we "claim" only the
  // formula that is proved by this fact. Otherwise, aliasing may occur,
  // which leads to cyclic or bogus proofs.
  ProofStep ps;
  ps.d_rule = id;
  ps.d_children = exp;
  ps.d_args = args;
  d_factPg.addStep(lit, ps);
  // add lazy step to proof
  d_proof.addLazyStep(lit, &d_factPg);
  // second, assert it to the equality engine
  Node reason = NodeManager::currentNM()->mkAnd(exp);
  return assertFactInternal(atom, polarity, reason);
}

bool ProofEqEngine::assertFact(Node lit,
                               PfRule id,
                               Node exp,
                               const std::vector<Node>& args)
{
  Trace("pfee") << "pfee::assertFact " << lit << " " << id << ", exp = " << exp
                << ", args = " << args << std::endl;
  Node atom = lit.getKind() == NOT ? lit[0] : lit;
  bool polarity = lit.getKind() != NOT;
  // register the step in the proof
  if (holds(atom, polarity))
  {
    // we do not process this fact if it already holds
    return false;
  }
  // must extract the explanation as a vector
  std::vector<Node> expv;
  // Flatten (single occurrences) of AND. We do not allow nested AND, it is
  // the responsibilty of the caller to ensure these do not occur.
  if (exp != d_true)
  {
    if (exp.getKind() == AND)
    {
      for (const Node& expc : exp)
      {
        // should not have doubly nested AND
        Assert(expc.getKind() != AND);
        expv.push_back(expc);
      }
    }
    else
    {
      expv.push_back(exp);
    }
  }
  // buffer the step in the fact proof generator
  ProofStep ps;
  ps.d_rule = id;
  ps.d_children = expv;
  ps.d_args = args;
  d_factPg.addStep(lit, ps);
  // add lazy step to proof
  d_proof.addLazyStep(lit, &d_factPg);
  // second, assert it to the equality engine
  return assertFactInternal(atom, polarity, exp);
}

bool ProofEqEngine::assertFact(Node lit, Node exp, ProofStepBuffer& psb)
{
  Trace("pfee") << "pfee::assertFact " << lit << ", exp = " << exp
                << " via buffer with " << psb.getNumSteps() << " steps"
                << std::endl;
  Node atom = lit.getKind() == NOT ? lit[0] : lit;
  bool polarity = lit.getKind() != NOT;
  if (holds(atom, polarity))
  {
    // we do not process this fact if it already holds
    return false;
  }
  // buffer the steps in the fact proof generator
  const std::vector<std::pair<Node, ProofStep>>& steps = psb.getSteps();
  for (const std::pair<Node, ProofStep>& step : steps)
  {
    d_factPg.addStep(step.first, step.second);
  }
  // add lazy step to proof
  d_proof.addLazyStep(lit, &d_factPg);
  // second, assert it to the equality engine
  return assertFactInternal(atom, polarity, exp);
}

bool ProofEqEngine::assertFact(Node lit, Node exp, ProofGenerator* pg)
{
  Trace("pfee") << "pfee::assertFact " << lit << ", exp = " << exp
                << " via generator" << std::endl;
  Node atom = lit.getKind() == NOT ? lit[0] : lit;
  bool polarity = lit.getKind() != NOT;
  if (holds(atom, polarity))
  {
    // we do not process this fact if it already holds
    return false;
  }
  // note the proof generator is responsible for remembering the explanation
  d_proof.addLazyStep(lit, pg);
  // second, assert it to the equality engine
  return assertFactInternal(atom, polarity, exp);
}

TrustNode ProofEqEngine::assertConflict(Node lit)
{
  Trace("pfee") << "pfee::assertConflict " << lit << std::endl;
  std::vector<TNode> assumps;
  explainWithProof(lit, assumps, &d_proof);
  // lit may not be equivalent to false, but should rewrite to false
  if (lit != d_false)
  {
    Assert(Rewriter::rewrite(lit) == d_false)
        << "pfee::assertConflict: conflict literal is not rewritable to "
           "false";
    std::vector<Node> exp;
    exp.push_back(lit);
    std::vector<Node> args;
    if (!d_proof.addStep(d_false, PfRule::MACRO_SR_PRED_ELIM, exp, args))
    {
      Assert(false) << "pfee::assertConflict: failed conflict step";
      return TrustNode::null();
    }
  }
  return ensureProofForFact(
      d_false, assumps, TrustNodeKind::CONFLICT, &d_proof);
}

TrustNode ProofEqEngine::assertConflict(PfRule id,
                                        const std::vector<Node>& exp,
                                        const std::vector<Node>& args)
{
  Trace("pfee") << "pfee::assertConflict " << id << ", exp = " << exp
                << ", args = " << args << std::endl;
  // conflict is same as lemma concluding false
  return assertLemma(d_false, id, exp, {}, args);
}

TrustNode ProofEqEngine::assertConflict(const std::vector<Node>& exp,
                                        ProofGenerator* pg)
{
  Assert(pg != nullptr);
  Trace("pfee") << "pfee::assertConflict " << exp << " via generator"
                << std::endl;
  return assertLemma(d_false, exp, {}, pg);
}

TrustNode ProofEqEngine::assertLemma(Node conc,
                                     PfRule id,
                                     const std::vector<Node>& exp,
                                     const std::vector<Node>& noExplain,
                                     const std::vector<Node>& args)
{
  Trace("pfee") << "pfee::assertLemma " << conc << " " << id
                << ", exp = " << exp << ", noExplain = " << noExplain
                << ", args = " << args << std::endl;
  Assert(conc != d_true);
  LazyCDProof tmpProof(d_pnm, &d_proof);
  LazyCDProof* curr;
  TrustNodeKind tnk;
  // same policy as above: for conflicts, use existing lazy proof
  if (conc == d_false)
  {
    curr = &d_proof;
    tnk = TrustNodeKind::CONFLICT;
  }
  else
  {
    curr = &tmpProof;
    tnk = TrustNodeKind::LEMMA;
  }
  // explain each literal in the vector
  std::vector<TNode> assumps;
  explainVecWithProof(tnk, assumps, exp, noExplain, curr);
  // Register the proof step. We use a separate lazy CDProof which will make
  // calls to curr above for the proofs of the literals in exp.
  LazyCDProof outer(d_pnm, curr);
  if (!outer.addStep(conc, id, exp, args))
  {
    // a step went wrong, e.g. during checking
    Assert(false) << "pfee::assertConflict: register proof step";
    return TrustNode::null();
  }
  // Now get the proof for conc.
  return ensureProofForFact(conc, assumps, tnk, &outer);
}

TrustNode ProofEqEngine::assertLemma(Node conc,
                                     const std::vector<Node>& exp,
                                     const std::vector<Node>& noExplain,
                                     ProofGenerator* pg)
{
  Assert(pg != nullptr);
  Trace("pfee") << "pfee::assertLemma " << conc << ", exp = " << exp
                << ", noExplain = " << noExplain << " via generator"
                << std::endl;
  LazyCDProof tmpProof(d_pnm, &d_proof);
  LazyCDProof* curr;
  TrustNodeKind tnk;
  // same policy as above: for conflicts, use existing lazy proof
  if (conc == d_false)
  {
    curr = &d_proof;
    tnk = TrustNodeKind::CONFLICT;
  }
  else
  {
    curr = &tmpProof;
    tnk = TrustNodeKind::LEMMA;
  }
  // explain each literal in the vector
  std::vector<TNode> assumps;
  explainVecWithProof(tnk, assumps, exp, noExplain, curr);
  // We use a lazy proof chain here. The provided proof generator sets up the
  // "skeleton" that is the base of the proof we are constructing. The call to
  // LazyCDProofChain::getProofFor will expand the leaves of this proof via
  // calls to curr.
  LazyCDProofChain outer(d_pnm, true, nullptr, curr, false);
  outer.addLazyStep(conc, pg);
  return ensureProofForFact(conc, assumps, tnk, &outer);
}

TrustNode ProofEqEngine::explain(Node conc)
{
  Trace("pfee") << "pfee::explain " << conc << std::endl;
  LazyCDProof tmpProof(d_pnm, &d_proof);
  std::vector<TNode> assumps;
  explainWithProof(conc, assumps, &tmpProof);
  return ensureProofForFact(conc, assumps, TrustNodeKind::PROP_EXP, &tmpProof);
}

void ProofEqEngine::explainVecWithProof(TrustNodeKind& tnk,
                                        std::vector<TNode>& assumps,
                                        const std::vector<Node>& exp,
                                        const std::vector<Node>& noExplain,
                                        LazyCDProof* curr)
{
  std::vector<Node> expn;
  for (const Node& e : exp)
  {
    if (std::find(noExplain.begin(), noExplain.end(), e) == noExplain.end())
    {
      explainWithProof(e, assumps, curr);
    }
    else
    {
      // it did not have a proof; it was an assumption of the previous rule
      assumps.push_back(e);
      // it is not a conflict, since it may involve new literals
      tnk = TrustNodeKind::LEMMA;
    }
  }
}

TrustNode ProofEqEngine::ensureProofForFact(Node conc,
                                            const std::vector<TNode>& assumps,
                                            TrustNodeKind tnk,
                                            ProofGenerator* curr)
{
  Trace("pfee-proof") << std::endl;
  Trace("pfee-proof") << "pfee::ensureProofForFact: input " << conc << " via "
                      << assumps << ", TrustNodeKind=" << tnk << std::endl;
  NodeManager* nm = NodeManager::currentNM();
  // The proof
  std::shared_ptr<ProofNode> pf;
  ProofGenerator* pfg = nullptr;
  // the explanation is the conjunction of assumptions
  Node exp;
  // If proofs are enabled, generate the proof and possibly modify the
  // assumptions to match SCOPE.
  Assert(curr != nullptr);
  Trace("pfee-proof") << "pfee::ensureProofForFact: make proof for fact"
                      << std::endl;
  // get the proof for conc
  std::shared_ptr<ProofNode> pfBody = curr->getProofFor(conc);
  if (pfBody == nullptr)
  {
    Trace("pfee-proof")
        << "pfee::ensureProofForFact: failed to make proof for fact"
        << std::endl
        << std::endl;
    // should have existed
    Assert(false) << "pfee::assertConflict: failed to get proof for " << conc;
    return TrustNode::null();
  }
  // clone it so that we have a fresh copy
  pfBody = pfBody->clone();
  Trace("pfee-proof") << "pfee::ensureProofForFact: add scope" << std::endl;
  // The free assumptions must be closed by assumps, which should be passed
  // as arguments of SCOPE. However, some of the free assumptions may not
  // literally be equal to assumps, for instance, due to symmetry. In other
  // words, the SCOPE could be closing (= x y) in a proof with free
  // assumption (= y x). We modify the proof leaves to account for this
  // below.

  std::vector<Node> scopeAssumps;
  // we first ensure the assumptions are flattened
  for (const TNode& a : assumps)
  {
    if (a.getKind() == AND)
    {
      scopeAssumps.insert(scopeAssumps.end(), a.begin(), a.end());
    }
    else
    {
      scopeAssumps.push_back(a);
    }
  }
  // Scope the proof constructed above, and connect the formula with the proof
  // minimize the assumptions.
  pf = d_pnm->mkScope(pfBody, scopeAssumps, true, true);
  // If we have no assumptions, and are proving an explanation for propagation
  if (scopeAssumps.empty() && tnk == TrustNodeKind::PROP_EXP)
  {
    // Must add "true" as an explicit argument. This is to ensure that the
<<<<<<< HEAD
    // propagation F from true proves (=> true F) instead of F. We do not
    // ensure closed or minimize here, since we already ensured the proof
    // was closed above, and we do not want to minimize, or else "true" would
    // be omitted.
=======
    // propagation F from true proves (=> true F) instead of F, since this is
    // the form required by TrustNodeKind::PROP_EXP. We do not ensure closed or
    // minimize here, since we already ensured the proof was closed above, and
    // we do not want to minimize, or else "true" would be omitted.
>>>>>>> a19e20cd
    scopeAssumps.push_back(nm->mkConst(true));
    pf = d_pnm->mkScope(pf, scopeAssumps, false);
  }
  exp = nm->mkAnd(scopeAssumps);
  // Make the lemma or conflict node. This must exactly match the conclusion
  // of SCOPE below.
  Node formula;
  if (tnk == TrustNodeKind::CONFLICT)
  {
    // conflict is negated
    Assert(conc == d_false);
    formula = exp;
  }
  else
  {
    formula =
        exp == d_true
            ? conc
            : (conc == d_false ? exp.negate() : nm->mkNode(IMPLIES, exp, conc));
  }
  Trace("pfee-proof") << "pfee::ensureProofForFact: formula is " << formula
                      << std::endl;
  // should always be non-null
  Assert(pf != nullptr);
  if (Trace.isOn("pfee-proof") || Trace.isOn("pfee-proof-final"))
  {
    Trace("pfee-proof") << "pfee::ensureProofForFact: printing proof"
                        << std::endl;
    std::stringstream ss;
    pf->printDebug(ss);
    Trace("pfee-proof") << "pfee::ensureProofForFact: Proof is " << ss.str()
                        << std::endl;
  }
  // Should be a closed proof now. If it is not, then the overall proof
  // is malformed.
  Assert(pf->isClosed());
  pfg = this;
  // set the proof for the conflict or lemma, which can be queried later
  switch (tnk)
  {
    case TrustNodeKind::CONFLICT: setProofForConflict(formula, pf); break;
    case TrustNodeKind::LEMMA: setProofForLemma(formula, pf); break;
    case TrustNodeKind::PROP_EXP: setProofForPropExp(conc, exp, pf); break;
    default:
      pfg = nullptr;
      Unhandled() << "Unhandled trust node kind " << tnk;
      break;
  }
  Trace("pfee-proof") << "pfee::ensureProofForFact: finish" << std::endl
                      << std::endl;
  // we can provide a proof for conflict, lemma or explained propagation
  switch (tnk)
  {
    case TrustNodeKind::CONFLICT:
      return TrustNode::mkTrustConflict(formula, pfg);
    case TrustNodeKind::LEMMA: return TrustNode::mkTrustLemma(formula, pfg);
    case TrustNodeKind::PROP_EXP:
      return TrustNode::mkTrustPropExp(conc, exp, pfg);
    default: Unhandled() << "Unhandled trust node kind " << tnk; break;
  }
  return TrustNode::null();
}

bool ProofEqEngine::assertFactInternal(TNode atom, bool polarity, TNode reason)
{
  Trace("pfee-debug") << "pfee::assertFactInternal: " << atom << " " << polarity
                      << " " << reason << std::endl;
  bool ret;
  if (atom.getKind() == EQUAL)
  {
    ret = d_ee.assertEquality(atom, polarity, reason);
  }
  else
  {
    ret = d_ee.assertPredicate(atom, polarity, reason);
  }
  if (ret)
  {
    // must reference count the new atom and explanation
    d_keep.insert(atom);
    d_keep.insert(reason);
  }
  return ret;
}

bool ProofEqEngine::holds(TNode atom, bool polarity)
{
  if (atom.getKind() == EQUAL)
  {
    if (!d_ee.hasTerm(atom[0]) || !d_ee.hasTerm(atom[1]))
    {
      return false;
    }
    return polarity ? d_ee.areEqual(atom[0], atom[1])
                    : d_ee.areDisequal(atom[0], atom[1], false);
  }
  if (!d_ee.hasTerm(atom))
  {
    return false;
  }
  TNode b = polarity ? d_true : d_false;
  return d_ee.areEqual(atom, b);
}

void ProofEqEngine::explainWithProof(Node lit,
                                     std::vector<TNode>& assumps,
                                     LazyCDProof* curr)
{
  if (std::find(assumps.begin(), assumps.end(), lit) != assumps.end())
  {
    return;
  }
  std::shared_ptr<eq::EqProof> pf = std::make_shared<eq::EqProof>();
  Trace("pfee-proof") << "pfee::explainWithProof: " << lit << std::endl;
  bool polarity = lit.getKind() != NOT;
  TNode atom = polarity ? lit : lit[0];
  Assert(atom.getKind() != AND);
  std::vector<TNode> tassumps;
  if (atom.getKind() == EQUAL)
  {
    if (atom[0] == atom[1])
    {
      return;
    }
    Assert(d_ee.hasTerm(atom[0]));
    Assert(d_ee.hasTerm(atom[1]));
    if (!polarity)
    {
      // ensure the explanation exists
      AlwaysAssert(d_ee.areDisequal(atom[0], atom[1], true));
    }
    d_ee.explainEquality(atom[0], atom[1], polarity, tassumps, pf.get());
  }
  else
  {
    Assert(d_ee.hasTerm(atom));
    d_ee.explainPredicate(atom, polarity, tassumps, pf.get());
  }
  Trace("pfee-proof") << "...got " << tassumps << std::endl;
  // avoid duplicates
  for (const TNode a : tassumps)
  {
    if (a == lit)
    {
      assumps.push_back(a);
    }
    else if (std::find(assumps.begin(), assumps.end(), a) == assumps.end())
    {
      assumps.push_back(a);
    }
  }
  if (Trace.isOn("pfee-proof"))
  {
    Trace("pfee-proof") << "pfee::explainWithProof: add to proof ---"
                        << std::endl;
    std::stringstream sse;
    pf->debug_print(sse);
    Trace("pfee-proof") << sse.str() << std::endl;
    Trace("pfee-proof") << "---" << std::endl;
  }
  // add the steps in the equality engine proof to the Proof
  pf->addToProof(curr);
  Trace("pfee-proof") << "pfee::explainWithProof: finished" << std::endl;
}

}  // namespace eq
}  // namespace theory
}  // namespace CVC4<|MERGE_RESOLUTION|>--- conflicted
+++ resolved
@@ -374,17 +374,10 @@
   if (scopeAssumps.empty() && tnk == TrustNodeKind::PROP_EXP)
   {
     // Must add "true" as an explicit argument. This is to ensure that the
-<<<<<<< HEAD
-    // propagation F from true proves (=> true F) instead of F. We do not
-    // ensure closed or minimize here, since we already ensured the proof
-    // was closed above, and we do not want to minimize, or else "true" would
-    // be omitted.
-=======
     // propagation F from true proves (=> true F) instead of F, since this is
     // the form required by TrustNodeKind::PROP_EXP. We do not ensure closed or
     // minimize here, since we already ensured the proof was closed above, and
     // we do not want to minimize, or else "true" would be omitted.
->>>>>>> a19e20cd
     scopeAssumps.push_back(nm->mkConst(true));
     pf = d_pnm->mkScope(pf, scopeAssumps, false);
   }
