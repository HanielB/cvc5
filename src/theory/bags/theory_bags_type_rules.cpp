/******************************************************************************
 * Top contributors (to current version):
 *   Mudathir Mohamed, Andrew Reynolds, Aina Niemetz
 *
 * This file is part of the cvc5 project.
 *
 * Copyright (c) 2009-2023 by the authors listed in the file AUTHORS
 * in the top-level source directory and their institutional affiliations.
 * All rights reserved.  See the file COPYING in the top-level source
 * directory for licensing information.
 * ****************************************************************************
 *
 * Bags theory type rules.
 */

#include "theory/bags/theory_bags_type_rules.h"

#include <sstream>

#include "base/check.h"
#include "expr/dtype.h"
#include "expr/dtype_cons.h"
#include "expr/emptybag.h"
#include "theory/bags/bags_utils.h"
#include "theory/datatypes/project_op.h"
#include "theory/datatypes/tuple_utils.h"
#include "util/cardinality.h"
#include "util/rational.h"

namespace cvc5::internal {
namespace theory {
namespace bags {

using namespace datatypes;

TypeNode BinaryOperatorTypeRule::preComputeType(NodeManager* nm, TNode n)
{
  return TypeNode::null();
}
TypeNode BinaryOperatorTypeRule::computeType(NodeManager* nodeManager,
                                             TNode n,
                                             bool check,
                                             std::ostream* errOut)
{
<<<<<<< HEAD
  Assert(n.getKind() == kind::BAG_UNION_MAX
         || n.getKind() == kind::BAG_UNION_DISJOINT
         || n.getKind() == kind::BAG_INTER_MIN
         || n.getKind() == kind::BAG_DIFFERENCE_SUBTRACT
         || n.getKind() == kind::BAG_DIFFERENCE_REMOVE);
  TypeNode bagType = n[0].getTypeOrNull();
  TypeNode secondBagType = n[1].getTypeOrNull();
=======
  Assert(n.getKind() == Kind::BAG_UNION_MAX
         || n.getKind() == Kind::BAG_UNION_DISJOINT
         || n.getKind() == Kind::BAG_INTER_MIN
         || n.getKind() == Kind::BAG_DIFFERENCE_SUBTRACT
         || n.getKind() == Kind::BAG_DIFFERENCE_REMOVE);
  TypeNode bagType = n[0].getType(check);
>>>>>>> 3d8ce5a1
  if (check)
  {
    if (!bagType.isBag())
    {
      if (errOut)
      {
        (*errOut) << "operator expects a bag, first argument is not";
      }
      return TypeNode::null();
    }
    if (secondBagType != bagType)
    {
      if (errOut)
      {
        (*errOut) << "Operator " << n.getKind()
                  << " expects two bags of the same type. Found types '"
                  << bagType << "' and '" << secondBagType << "'.";
      }
      return TypeNode::null();
    }
  }
  return bagType;
}

bool BinaryOperatorTypeRule::computeIsConst(NodeManager* nodeManager, TNode n)
{
  // only UNION_DISJOINT has a const rule in kinds.
  // Other binary operators do not have const rules in kinds
  Assert(n.getKind() == Kind::BAG_UNION_DISJOINT);
  return BagsUtils::isConstant(n);
}

TypeNode SubBagTypeRule::preComputeType(NodeManager* nm, TNode n)
{
  return nm->booleanType();
}
TypeNode SubBagTypeRule::computeType(NodeManager* nodeManager,
                                     TNode n,
                                     bool check,
                                     std::ostream* errOut)
{
<<<<<<< HEAD
  Assert(n.getKind() == kind::BAG_SUBBAG);
  TypeNode bagType = n[0].getTypeOrNull();
=======
  Assert(n.getKind() == Kind::BAG_SUBBAG);
  TypeNode bagType = n[0].getType(check);
>>>>>>> 3d8ce5a1
  if (check)
  {
    if (!bagType.isMaybeKind(kind::BAG_TYPE))
    {
      if (errOut)
      {
        (*errOut) << "BAG_SUBBAG operating on non-bag";
      }
      return TypeNode::null();
    }
    TypeNode secondBagType = n[1].getTypeOrNull();
    if (!secondBagType.isComparableTo(bagType))
    {
      if (errOut)
      {
        (*errOut) << "BAG_SUBBAG operating on bags of different types";
      }
      return TypeNode::null();
    }
  }
  return nodeManager->booleanType();
}

TypeNode CountTypeRule::preComputeType(NodeManager* nm, TNode n)
{
  return nm->integerType();
}
TypeNode CountTypeRule::computeType(NodeManager* nodeManager,
                                    TNode n,
                                    bool check,
                                    std::ostream* errOut)
{
<<<<<<< HEAD
  Assert(n.getKind() == kind::BAG_COUNT);
  TypeNode bagType = n[1].getTypeOrNull();
=======
  Assert(n.getKind() == Kind::BAG_COUNT);
  TypeNode bagType = n[1].getType(check);
>>>>>>> 3d8ce5a1
  if (check)
  {
    if (!bagType.isBag())
    {
      if (errOut)
      {
        (*errOut) << "checking for membership in a non-bag";
      }
      return TypeNode::null();
    }
    TypeNode elementType = n[0].getTypeOrNull();
    // e.g. (bag.count 1 (bag (BagMakeOp Real) 1.0 3))) is 3 whereas
    // (bag.count 1.0 (bag (BagMakeOp Int) 1 3)) throws a typing error
    if (elementType != bagType.getBagElementType())
    {
      if (errOut)
      {
        (*errOut) << "member operating on bags of different types:\n"
                  << "child type:  " << elementType << "\n"
                  << "not type: " << bagType.getBagElementType() << "\n"
                  << "in term : " << n;
      }
      return TypeNode::null();
    }
  }
  return nodeManager->integerType();
}

TypeNode MemberTypeRule::preComputeType(NodeManager* nm, TNode n)
{
  return nm->booleanType();
}
TypeNode MemberTypeRule::computeType(NodeManager* nodeManager,
                                     TNode n,
                                     bool check,
                                     std::ostream* errOut)
{
<<<<<<< HEAD
  Assert(n.getKind() == kind::BAG_MEMBER);
  TypeNode bagType = n[1].getTypeOrNull();
=======
  Assert(n.getKind() == Kind::BAG_MEMBER);
  TypeNode bagType = n[1].getType(check);
>>>>>>> 3d8ce5a1
  if (check)
  {
    if (!bagType.isBag())
    {
      if (errOut)
      {
        (*errOut) << "checking for membership in a non-bag";
      }
      return TypeNode::null();
    }
    TypeNode elementType = n[0].getTypeOrNull();
    // e.g. (bag.member 1 (bag 1.0 1)) is true whereas
    // (bag.member 1.0 (bag 1 1)) throws a typing error
    if (elementType != bagType.getBagElementType())
    {
      if (errOut)
      {
        (*errOut) << "member operating on bags of different types:\n"
                  << "child type:  " << elementType << "\n"
                  << "not type: " << bagType.getBagElementType() << "\n"
                  << "in term : " << n;
      }
      return TypeNode::null();
    }
  }
  return nodeManager->booleanType();
}

TypeNode DuplicateRemovalTypeRule::preComputeType(NodeManager* nm, TNode n)
{
  return TypeNode::null();
}
TypeNode DuplicateRemovalTypeRule::computeType(NodeManager* nodeManager,
                                               TNode n,
                                               bool check,
                                               std::ostream* errOut)
{
<<<<<<< HEAD
  Assert(n.getKind() == kind::BAG_DUPLICATE_REMOVAL);
  TypeNode bagType = n[0].getTypeOrNull();
=======
  Assert(n.getKind() == Kind::BAG_DUPLICATE_REMOVAL);
  TypeNode bagType = n[0].getType(check);
>>>>>>> 3d8ce5a1
  if (check)
  {
    if (!bagType.isBag())
    {
      if (errOut)
      {
        (*errOut)
            << "Applying BAG_DUPLICATE_REMOVAL on a non-bag argument in term "
            << n;
      }
      return TypeNode::null();
    }
  }
  return bagType;
}

TypeNode BagMakeTypeRule::preComputeType(NodeManager* nm, TNode n)
{
  return TypeNode::null();
}
TypeNode BagMakeTypeRule::computeType(NodeManager* nm,
                                      TNode n,
                                      bool check,
                                      std::ostream* errOut)
{
<<<<<<< HEAD
  Assert(n.getKind() == kind::BAG_MAKE);
  TypeNode actualElementType = n[0].getTypeOrNull();
=======
  Assert(n.getKind() == Kind::BAG_MAKE);
  TypeNode actualElementType = n[0].getType(check);
>>>>>>> 3d8ce5a1
  if (check)
  {
    if (n.getNumChildren() != 2)
    {
      if (errOut)
      {
        (*errOut) << "operands in term " << n << " are " << n.getNumChildren()
                  << ", but BAG_MAKE expects 2 operands.";
      }
      return TypeNode::null();
    }
    TypeNode type1 = n[1].getTypeOrNull();
    if (!type1.isInteger())
    {
      if (errOut)
      {
        (*errOut) << "BAG_MAKE expects an integer for " << n[1] << ". Found"
                  << type1;
      }
      return TypeNode::null();
    }
  }

  return nm->mkBagType(actualElementType);
}

bool BagMakeTypeRule::computeIsConst(NodeManager* nodeManager, TNode n)
{
  Assert(n.getKind() == Kind::BAG_MAKE);
  // for a bag to be a constant, both the element and its multiplicity should
  // be constants, and the multiplicity should be > 0.
  return n[0].isConst() && n[1].isConst()
         && n[1].getConst<Rational>().sgn() == 1;
}

TypeNode IsSingletonTypeRule::preComputeType(NodeManager* nm, TNode n)
{
  return nm->booleanType();
}
TypeNode IsSingletonTypeRule::computeType(NodeManager* nodeManager,
                                          TNode n,
                                          bool check,
                                          std::ostream* errOut)
{
<<<<<<< HEAD
  Assert(n.getKind() == kind::BAG_IS_SINGLETON);
  TypeNode bagType = n[0].getTypeOrNull();
=======
  Assert(n.getKind() == Kind::BAG_IS_SINGLETON);
  TypeNode bagType = n[0].getType(check);
>>>>>>> 3d8ce5a1
  if (check)
  {
    if (!bagType.isBag())
    {
      if (errOut)
      {
        (*errOut)
            << "BAG_IS_SINGLETON operator expects a bag, a non-bag is found";
      }
      return TypeNode::null();
    }
  }
  return nodeManager->booleanType();
}

TypeNode EmptyBagTypeRule::preComputeType(NodeManager* nm, TNode n)
{
  return TypeNode::null();
}
TypeNode EmptyBagTypeRule::computeType(NodeManager* nodeManager,
                                       TNode n,
                                       bool check,
                                       std::ostream* errOut)
{
  Assert(n.getKind() == Kind::BAG_EMPTY);
  EmptyBag emptyBag = n.getConst<EmptyBag>();
  return emptyBag.getType();
}

TypeNode CardTypeRule::preComputeType(NodeManager* nm, TNode n)
{
  return nm->integerType();
}
TypeNode CardTypeRule::computeType(NodeManager* nodeManager,
                                   TNode n,
                                   bool check,
                                   std::ostream* errOut)
{
<<<<<<< HEAD
  Assert(n.getKind() == kind::BAG_CARD);
  TypeNode bagType = n[0].getTypeOrNull();
=======
  Assert(n.getKind() == Kind::BAG_CARD);
  TypeNode bagType = n[0].getType(check);
>>>>>>> 3d8ce5a1
  if (check)
  {
    if (!bagType.isBag())
    {
      if (errOut)
      {
        (*errOut) << "cardinality operates on a bag, non-bag object found";
      }
      return TypeNode::null();
    }
  }
  return nodeManager->integerType();
}

TypeNode ChooseTypeRule::preComputeType(NodeManager* nm, TNode n)
{
  return TypeNode::null();
}
TypeNode ChooseTypeRule::computeType(NodeManager* nodeManager,
                                     TNode n,
                                     bool check,
                                     std::ostream* errOut)
{
<<<<<<< HEAD
  Assert(n.getKind() == kind::BAG_CHOOSE);
  TypeNode bagType = n[0].getTypeOrNull();
=======
  Assert(n.getKind() == Kind::BAG_CHOOSE);
  TypeNode bagType = n[0].getType(check);
>>>>>>> 3d8ce5a1
  if (check)
  {
    if (!bagType.isBag())
    {
      if (errOut)
      {
        (*errOut) << "BAG_CHOOSE operator expects a bag, a non-bag is found";
      }
      return TypeNode::null();
    }
  }
  return bagType.getBagElementType();
}

TypeNode FromSetTypeRule::preComputeType(NodeManager* nm, TNode n)
{
  return TypeNode::null();
}
TypeNode FromSetTypeRule::computeType(NodeManager* nodeManager,
                                      TNode n,
                                      bool check,
                                      std::ostream* errOut)
{
<<<<<<< HEAD
  Assert(n.getKind() == kind::BAG_FROM_SET);
  TypeNode setType = n[0].getTypeOrNull();
=======
  Assert(n.getKind() == Kind::BAG_FROM_SET);
  TypeNode setType = n[0].getType(check);
>>>>>>> 3d8ce5a1
  if (check)
  {
    if (!setType.isSet())
    {
      if (errOut)
      {
        (*errOut) << "bag.from_set operator expects a set, a non-set is found";
      }
      return TypeNode::null();
    }
  }
  TypeNode elementType = setType.getSetElementType();
  TypeNode bagType = nodeManager->mkBagType(elementType);
  return bagType;
}

TypeNode ToSetTypeRule::preComputeType(NodeManager* nm, TNode n)
{
  return TypeNode::null();
}
TypeNode ToSetTypeRule::computeType(NodeManager* nodeManager,
                                    TNode n,
                                    bool check,
                                    std::ostream* errOut)
{
<<<<<<< HEAD
  Assert(n.getKind() == kind::BAG_TO_SET);
  TypeNode bagType = n[0].getTypeOrNull();
=======
  Assert(n.getKind() == Kind::BAG_TO_SET);
  TypeNode bagType = n[0].getType(check);
>>>>>>> 3d8ce5a1
  if (check)
  {
    if (!bagType.isBag())
    {
      if (errOut)
      {
        (*errOut) << "bag.to_set operator expects a bag, a non-bag is found";
      }
      return TypeNode::null();
    }
  }
  TypeNode elementType = bagType.getBagElementType();
  TypeNode setType = nodeManager->mkSetType(elementType);
  return setType;
}

TypeNode BagMapTypeRule::preComputeType(NodeManager* nm, TNode n)
{
  return TypeNode::null();
}
TypeNode BagMapTypeRule::computeType(NodeManager* nodeManager,
                                     TNode n,
                                     bool check,
                                     std::ostream* errOut)
{
<<<<<<< HEAD
  Assert(n.getKind() == kind::BAG_MAP);
  TypeNode functionType = n[0].getTypeOrNull();
  TypeNode bagType = n[1].getTypeOrNull();
=======
  Assert(n.getKind() == Kind::BAG_MAP);
  TypeNode functionType = n[0].getType(check);
  TypeNode bagType = n[1].getType(check);
>>>>>>> 3d8ce5a1
  if (check)
  {
    if (!bagType.isBag())
    {
      if (errOut)
      {
        (*errOut) << "bag.map operator expects a bag in the second argument, a "
                     "non-bag is found";
      }
      return TypeNode::null();
    }

    TypeNode elementType = bagType.getBagElementType();

    if (!(functionType.isFunction()))
    {
      if (errOut)
      {
        (*errOut) << "Operator " << n.getKind()
                  << " expects a function of type  (-> " << elementType
                  << " *) as a first argument. "
                  << "Found a term of type '" << functionType << "'.";
      }
      return TypeNode::null();
    }
    std::vector<TypeNode> argTypes = functionType.getArgTypes();
    if (!(argTypes.size() == 1 && argTypes[0] == elementType))
    {
      if (errOut)
      {
        (*errOut) << "Operator " << n.getKind()
                  << " expects a function of type  (-> " << elementType
                  << " *). "
                  << "Found a function of type '" << functionType << "'.";
      }
      return TypeNode::null();
    }
  }
  TypeNode rangeType = n[0].getTypeOrNull().getRangeType();
  TypeNode retType = nodeManager->mkBagType(rangeType);
  return retType;
}

TypeNode BagFilterTypeRule::preComputeType(NodeManager* nm, TNode n)
{
  return TypeNode::null();
}
TypeNode BagFilterTypeRule::computeType(NodeManager* nodeManager,
                                        TNode n,
                                        bool check,
                                        std::ostream* errOut)
{
<<<<<<< HEAD
  Assert(n.getKind() == kind::BAG_FILTER);
  TypeNode functionType = n[0].getTypeOrNull();
  TypeNode bagType = n[1].getTypeOrNull();
=======
  Assert(n.getKind() == Kind::BAG_FILTER);
  TypeNode functionType = n[0].getType(check);
  TypeNode bagType = n[1].getType(check);
>>>>>>> 3d8ce5a1
  if (check)
  {
    if (!bagType.isBag())
    {
      if (errOut)
      {
        (*errOut) << "bag.filter operator expects a bag in the second "
                     "argument, a non-bag is found";
      }
      return TypeNode::null();
    }

    TypeNode elementType = bagType.getBagElementType();

    if (!(functionType.isFunction()))
    {
      if (errOut)
      {
        (*errOut) << "Operator " << n.getKind()
                  << " expects a function of type  (-> " << elementType
                  << " Bool) as a first argument. "
                  << "Found a term of type '" << functionType << "'.";
      }
      return TypeNode::null();
    }
    std::vector<TypeNode> argTypes = functionType.getArgTypes();
    NodeManager* nm = NodeManager::currentNM();
    if (!(argTypes.size() == 1 && argTypes[0] == elementType
          && functionType.getRangeType() == nm->booleanType()))
    {
      if (errOut)
      {
        (*errOut) << "Operator " << n.getKind()
                  << " expects a function of type  (-> " << elementType
                  << " Bool). "
                  << "Found a function of type '" << functionType << "'.";
      }
      return TypeNode::null();
    }
  }
  return bagType;
}

TypeNode BagFoldTypeRule::preComputeType(NodeManager* nm, TNode n)
{
  return TypeNode::null();
}
TypeNode BagFoldTypeRule::computeType(NodeManager* nodeManager,
                                      TNode n,
                                      bool check,
                                      std::ostream* errOut)
{
<<<<<<< HEAD
  Assert(n.getKind() == kind::BAG_FOLD);
  TypeNode functionType = n[0].getTypeOrNull();
  TypeNode initialValueType = n[1].getTypeOrNull();
  TypeNode bagType = n[2].getTypeOrNull();
=======
  Assert(n.getKind() == Kind::BAG_FOLD);
  TypeNode functionType = n[0].getType(check);
  TypeNode initialValueType = n[1].getType(check);
  TypeNode bagType = n[2].getType(check);
>>>>>>> 3d8ce5a1
  if (check)
  {
    if (!bagType.isBag())
    {
      if (errOut)
      {
        (*errOut) << "bag.fold operator expects a bag in the third argument, a "
                     "non-bag is found";
      }
      return TypeNode::null();
    }

    TypeNode elementType = bagType.getBagElementType();

    if (!(functionType.isFunction()))
    {
      if (errOut)
      {
        (*errOut) << "Operator " << n.getKind()
                  << " expects a function of type  (-> " << elementType
                  << " T2 T2) as a first argument. "
                  << "Found a term of type '" << functionType << "'.";
      }
      return TypeNode::null();
    }
    std::vector<TypeNode> argTypes = functionType.getArgTypes();
    TypeNode rangeType = functionType.getRangeType();
    if (!(argTypes.size() == 2 && argTypes[0] == elementType
          && argTypes[1] == rangeType))
    {
      if (errOut)
      {
        (*errOut) << "Operator " << n.getKind()
                  << " expects a function of type  (-> " << elementType
                  << " T2 T2). "
                  << "Found a function of type '" << functionType << "'.";
      }
      return TypeNode::null();
    }
    if (rangeType != initialValueType)
    {
      if (errOut)
      {
        (*errOut) << "Operator " << n.getKind()
                  << " expects an initial value of type " << rangeType
                  << ". Found a term of type '" << initialValueType << "'.";
      }
      return TypeNode::null();
    }
  }
  TypeNode retType = n[0].getTypeOrNull().getRangeType();
  return retType;
}

TypeNode BagPartitionTypeRule::preComputeType(NodeManager* nm, TNode n)
{
  return TypeNode::null();
}
TypeNode BagPartitionTypeRule::computeType(NodeManager* nodeManager,
                                           TNode n,
                                           bool check,
                                           std::ostream* errOut)
{
<<<<<<< HEAD
  Assert(n.getKind() == kind::BAG_PARTITION);
  TypeNode functionType = n[0].getTypeOrNull();
  TypeNode bagType = n[1].getTypeOrNull();
=======
  Assert(n.getKind() == Kind::BAG_PARTITION);
  TypeNode functionType = n[0].getType(check);
  TypeNode bagType = n[1].getType(check);
>>>>>>> 3d8ce5a1
  NodeManager* nm = NodeManager::currentNM();
  if (check)
  {
    if (!bagType.isBag())
    {
      if (errOut)
      {
        (*errOut) << "bag.partition operator expects a bag in the second "
                     "argument, a non-bag is found";
      }
      return TypeNode::null();
    }

    TypeNode elementType = bagType.getBagElementType();

    if (!(functionType.isFunction()))
    {
      if (errOut)
      {
        (*errOut) << "Operator " << n.getKind()
                  << " expects a function of type  (-> " << elementType << " "
                  << elementType << " Bool) as a first argument. "
                  << "Found a term of type '" << functionType << "'.";
      }
      return TypeNode::null();
    }
    std::vector<TypeNode> argTypes = functionType.getArgTypes();
    TypeNode rangeType = functionType.getRangeType();
    if (!(argTypes.size() == 2 && elementType == argTypes[0]
          && elementType == argTypes[1] && rangeType == nm->booleanType()))
    {
      if (errOut)
      {
        (*errOut) << "Operator " << n.getKind()
                  << " expects a function of type  (-> " << elementType << " "
                  << elementType << " Bool) as a first argument. "
                  << "Found a term of type '" << functionType << "'.";
      }
      return TypeNode::null();
    }
  }
  TypeNode retType = nm->mkBagType(bagType);
  return retType;
}

TypeNode TableProductTypeRule::preComputeType(NodeManager* nm, TNode n)
{
  return TypeNode::null();
}
TypeNode TableProductTypeRule::computeType(NodeManager* nodeManager,
                                           TNode n,
                                           bool check,
                                           std::ostream* errOut)
{
  Assert(n.getKind() == Kind::TABLE_PRODUCT);
  Node A = n[0];
  Node B = n[1];
  TypeNode typeA = n[0].getTypeOrNull();
  TypeNode typeB = n[1].getTypeOrNull();

  if (check && !(typeA.isBag() && typeB.isBag()))
  {
    if (errOut)
    {
      (*errOut) << "Operator " << n.getKind() << " expects two bags. "
                << "Found two terms of types '" << typeA << "' and '" << typeB
                << "' respectively.";
    }
    return TypeNode::null();
  }

  TypeNode elementAType = typeA.getBagElementType();
  TypeNode elementBType = typeB.getBagElementType();

  if (check && !(elementAType.isTuple() && elementBType.isTuple()))
  {
    if (errOut)
    {
      (*errOut) << "Operator " << n.getKind()
                << " expects two tables (bags of tuples). "
                << "Found two terms of types '" << typeA << "' and '" << typeB
                << "' respectively.";
    }
    return TypeNode::null();
  }

  TypeNode retTupleType =
      TupleUtils::concatTupleTypes(elementAType, elementBType);
  TypeNode retType = nodeManager->mkBagType(retTupleType);
  return retType;
}

TypeNode TableProjectTypeRule::preComputeType(NodeManager* nm, TNode n)
{
  return TypeNode::null();
}
TypeNode TableProjectTypeRule::computeType(NodeManager* nm,
                                           TNode n,
                                           bool check,
                                           std::ostream* errOut)
{
  Assert(n.getKind() == Kind::TABLE_PROJECT && n.hasOperator()
         && n.getOperator().getKind() == Kind::TABLE_PROJECT_OP);
  ProjectOp op = n.getOperator().getConst<ProjectOp>();
  const std::vector<uint32_t>& indices = op.getIndices();
  TypeNode bagType = n[0].getTypeOrNull();
  if (check)
  {
    if (n.getNumChildren() != 1)
    {
      if (errOut)
      {
        (*errOut) << "operands in term " << n << " are " << n.getNumChildren()
                  << ", but TABLE_PROJECT expects 1 operand.";
      }
      return TypeNode::null();
    }

    if (!bagType.isBag())
    {
      if (errOut)
      {
        (*errOut) << "TABLE_PROJECT operator expects a table. Found '" << n[0]
                  << "' of type '" << bagType << "'.";
      }
      return TypeNode::null();
    }

    TypeNode tupleType = bagType.getBagElementType();
    if (!tupleType.isTuple())
    {
      if (errOut)
      {
        (*errOut) << "TABLE_PROJECT operator expects a table. Found '" << n[0]
                  << "' of type '" << bagType << "'.";
      }
      return TypeNode::null();
    }

    // make sure all indices are less than the length of the tuple type
    DType dType = tupleType.getDType();
    DTypeConstructor constructor = dType[0];
    size_t numArgs = constructor.getNumArgs();
    for (uint32_t index : indices)
    {
      if (index >= numArgs)
      {
        if (errOut)
        {
          (*errOut) << "Index " << index << " in term " << n
                    << " is >= " << numArgs
                    << " which is the number of columns in " << n[0] << ".";
        }
        return TypeNode::null();
      }
    }
  }
  TypeNode tupleType = bagType.getBagElementType();
  TypeNode retTupleType =
      TupleUtils::getTupleProjectionType(indices, tupleType);
  return nm->mkBagType(retTupleType);
}

TypeNode TableAggregateTypeRule::preComputeType(NodeManager* nm, TNode n)
{
  return TypeNode::null();
}
TypeNode TableAggregateTypeRule::computeType(NodeManager* nm,
                                             TNode n,
                                             bool check,
                                             std::ostream* errOut)
{
  Assert(n.getKind() == Kind::TABLE_AGGREGATE && n.hasOperator()
         && n.getOperator().getKind() == Kind::TABLE_AGGREGATE_OP);
  ProjectOp op = n.getOperator().getConst<ProjectOp>();
  const std::vector<uint32_t>& indices = op.getIndices();

  TypeNode functionType = n[0].getTypeOrNull();
  TypeNode initialValueType = n[1].getTypeOrNull();
  TypeNode bagType = n[2].getTypeOrNull();

  if (check)
  {
    if (!bagType.isBag())
    {
      if (errOut)
      {
        (*errOut) << "TABLE_PROJECT operator expects a table. Found '" << n[2]
                  << "' of type '" << bagType << "'.";
      }
      return TypeNode::null();
    }

    TypeNode tupleType = bagType.getBagElementType();
    if (!tupleType.isTuple())
    {
      if (errOut)
      {
        (*errOut) << "TABLE_PROJECT operator expects a table. Found '" << n[2]
                  << "' of type '" << bagType << "'.";
      }
      return TypeNode::null();
    }

    if (!TupleUtils::checkTypeIndices(tupleType, indices))
    {
      if (errOut)
      {
        (*errOut) << "Index in operator of " << n
                  << " is out of range of for the type of its argument";
      }
      return TypeNode::null();
    }

    TypeNode elementType = bagType.getBagElementType();

    if (!(functionType.isFunction()))
    {
      if (errOut)
      {
        (*errOut) << "Operator " << n.getKind()
                  << " expects a function of type  (-> " << elementType
                  << " T T) as a first argument. "
                  << "Found a term of type '" << functionType << "'.";
      }
      return TypeNode::null();
    }
    std::vector<TypeNode> argTypes = functionType.getArgTypes();
    TypeNode rangeType = functionType.getRangeType();
    if (!(argTypes.size() == 2 && argTypes[0] == elementType
          && argTypes[1] == rangeType))
    {
      if (errOut)
      {
        (*errOut) << "Operator " << n.getKind()
                  << " expects a function of type  (-> " << elementType
                  << " T T). "
                  << "Found a function of type '" << functionType << "'.";
      }
      return TypeNode::null();
    }
    if (rangeType != initialValueType)
    {
      if (errOut)
      {
        (*errOut) << "Operator " << n.getKind()
                  << " expects an initial value of type " << rangeType
                  << ". Found a term of type '" << initialValueType << "'.";
      }
      return TypeNode::null();
    }
  }
  return nm->mkBagType(functionType.getRangeType());
}

TypeNode TableJoinTypeRule::preComputeType(NodeManager* nm, TNode n)
{
  return TypeNode::null();
}
TypeNode TableJoinTypeRule::computeType(NodeManager* nm,
                                        TNode n,
                                        bool check,
                                        std::ostream* errOut)
{
  Assert(n.getKind() == Kind::TABLE_JOIN && n.hasOperator()
         && n.getOperator().getKind() == Kind::TABLE_JOIN_OP);
  ProjectOp op = n.getOperator().getConst<ProjectOp>();
  const std::vector<uint32_t>& indices = op.getIndices();
  Node A = n[0];
  Node B = n[1];
  TypeNode aType = A.getTypeOrNull();
  TypeNode bType = B.getTypeOrNull();

  if (check)
  {
    if (!(aType.isBag() && bType.isBag()))
    {
      if (errOut)
      {
        (*errOut) << "TABLE_JOIN operator expects two tables. Found '" << n[0]
                  << "', '" << n[1] << "' of types '" << aType << "', '"
                  << bType << "' respectively. ";
      }
      return TypeNode::null();
    }

    TypeNode aTupleType = aType.getBagElementType();
    TypeNode bTupleType = bType.getBagElementType();
    if (!(aTupleType.isTuple() && bTupleType.isTuple()))
    {
      if (errOut)
      {
        (*errOut) << "TABLE_JOIN operator expects two tables. Found '" << n[0]
                  << "', '" << n[1] << "' of types '" << aType << "', '"
                  << bType << "' respectively. ";
      }
      return TypeNode::null();
    }

    if (indices.size() % 2 != 0)
    {
      if (errOut)
      {
        (*errOut)
            << "TABLE_JOIN operator expects even number of indices. Found "
            << indices.size() << " in term " << n;
      }
      return TypeNode::null();
    }
    auto [aIndices, bIndices] = BagsUtils::splitTableJoinIndices(n);
    if (!TupleUtils::checkTypeIndices(aTupleType, aIndices))
    {
      if (errOut)
      {
        (*errOut) << "Index in operator of " << n
                  << " is out of range for the type of its first argument";
      }
      return TypeNode::null();
    }
    if (!TupleUtils::checkTypeIndices(bTupleType, bIndices))
    {
      if (errOut)
      {
        (*errOut) << "Index in operator of " << n
                  << " is out of range for the type of its second argument";
      }
      return TypeNode::null();
    }

    // check the types of columns
    std::vector<TypeNode> aTypes = aTupleType.getTupleTypes();
    std::vector<TypeNode> bTypes = bTupleType.getTupleTypes();
    for (uint32_t i = 0; i < aIndices.size(); i++)
    {
      if (aTypes[aIndices[i]] != bTypes[bIndices[i]])
      {
        if (errOut)
        {
          (*errOut) << "TABLE_JOIN operator expects column " << aIndices[i]
                    << " in table " << n[0] << " to match column "
                    << bIndices[i] << " in table " << n[1]
                    << ". But their types are " << aTypes[aIndices[i]]
                    << " and " << bTypes[bIndices[i]] << "' respectively. ";
        }
        return TypeNode::null();
      }
    }
  }
  TypeNode aTupleType = aType.getBagElementType();
  TypeNode bTupleType = bType.getBagElementType();
  TypeNode retTupleType = TupleUtils::concatTupleTypes(aTupleType, bTupleType);
  return nm->mkBagType(retTupleType);
}

TypeNode TableGroupTypeRule::preComputeType(NodeManager* nm, TNode n)
{
  return TypeNode::null();
}
TypeNode TableGroupTypeRule::computeType(NodeManager* nm,
                                         TNode n,
                                         bool check,
                                         std::ostream* errOut)
{
  Assert(n.getKind() == Kind::TABLE_GROUP && n.hasOperator()
         && n.getOperator().getKind() == Kind::TABLE_GROUP_OP);
  ProjectOp op = n.getOperator().getConst<ProjectOp>();
  const std::vector<uint32_t>& indices = op.getIndices();

  TypeNode bagType = n[0].getTypeOrNull();

  if (check)
  {
    if (!bagType.isBag())
    {
      if (errOut)
      {
        (*errOut) << "TABLE_GROUP operator expects a table. Found '" << n[0]
                  << "' of type '" << bagType << "'.";
      }
      return TypeNode::null();
    }

    TypeNode tupleType = bagType.getBagElementType();
    if (!tupleType.isTuple())
    {
      if (errOut)
      {
        (*errOut) << "TABLE_GROUP operator expects a table. Found '" << n[0]
                  << "' of type '" << bagType << "'.";
      }
      return TypeNode::null();
    }

    if (!TupleUtils::checkTypeIndices(tupleType, indices))
    {
      if (errOut)
      {
        (*errOut) << "Index in operator of " << n
                  << " is out of range for the type of its argument";
      }
      return TypeNode::null();
    }
  }
  return nm->mkBagType(bagType);
}

Cardinality BagsProperties::computeCardinality(TypeNode type)
{
  return Cardinality::INTEGERS;
}

bool BagsProperties::isWellFounded(TypeNode type)
{
  return type[0].isWellFounded();
}

Node BagsProperties::mkGroundTerm(TypeNode type)
{
  Assert(type.isBag());
  return NodeManager::currentNM()->mkConst(EmptyBag(type));
}
}  // namespace bags
}  // namespace theory
}  // namespace cvc5::internal<|MERGE_RESOLUTION|>--- conflicted
+++ resolved
@@ -42,22 +42,13 @@
                                              bool check,
                                              std::ostream* errOut)
 {
-<<<<<<< HEAD
-  Assert(n.getKind() == kind::BAG_UNION_MAX
-         || n.getKind() == kind::BAG_UNION_DISJOINT
-         || n.getKind() == kind::BAG_INTER_MIN
-         || n.getKind() == kind::BAG_DIFFERENCE_SUBTRACT
-         || n.getKind() == kind::BAG_DIFFERENCE_REMOVE);
-  TypeNode bagType = n[0].getTypeOrNull();
-  TypeNode secondBagType = n[1].getTypeOrNull();
-=======
   Assert(n.getKind() == Kind::BAG_UNION_MAX
          || n.getKind() == Kind::BAG_UNION_DISJOINT
          || n.getKind() == Kind::BAG_INTER_MIN
          || n.getKind() == Kind::BAG_DIFFERENCE_SUBTRACT
          || n.getKind() == Kind::BAG_DIFFERENCE_REMOVE);
-  TypeNode bagType = n[0].getType(check);
->>>>>>> 3d8ce5a1
+  TypeNode bagType = n[0].getTypeOrNull();
+  TypeNode secondBagType = n[1].getTypeOrNull();
   if (check)
   {
     if (!bagType.isBag())
@@ -99,16 +90,11 @@
                                      bool check,
                                      std::ostream* errOut)
 {
-<<<<<<< HEAD
-  Assert(n.getKind() == kind::BAG_SUBBAG);
+  Assert(n.getKind() == Kind::BAG_SUBBAG);
   TypeNode bagType = n[0].getTypeOrNull();
-=======
-  Assert(n.getKind() == Kind::BAG_SUBBAG);
-  TypeNode bagType = n[0].getType(check);
->>>>>>> 3d8ce5a1
-  if (check)
-  {
-    if (!bagType.isMaybeKind(kind::BAG_TYPE))
+  if (check)
+  {
+    if (!bagType.isMaybeKind(Kind::BAG_TYPE))
     {
       if (errOut)
       {
@@ -138,13 +124,8 @@
                                     bool check,
                                     std::ostream* errOut)
 {
-<<<<<<< HEAD
-  Assert(n.getKind() == kind::BAG_COUNT);
+  Assert(n.getKind() == Kind::BAG_COUNT);
   TypeNode bagType = n[1].getTypeOrNull();
-=======
-  Assert(n.getKind() == Kind::BAG_COUNT);
-  TypeNode bagType = n[1].getType(check);
->>>>>>> 3d8ce5a1
   if (check)
   {
     if (!bagType.isBag())
@@ -182,13 +163,8 @@
                                      bool check,
                                      std::ostream* errOut)
 {
-<<<<<<< HEAD
-  Assert(n.getKind() == kind::BAG_MEMBER);
+  Assert(n.getKind() == Kind::BAG_MEMBER);
   TypeNode bagType = n[1].getTypeOrNull();
-=======
-  Assert(n.getKind() == Kind::BAG_MEMBER);
-  TypeNode bagType = n[1].getType(check);
->>>>>>> 3d8ce5a1
   if (check)
   {
     if (!bagType.isBag())
@@ -226,13 +202,8 @@
                                                bool check,
                                                std::ostream* errOut)
 {
-<<<<<<< HEAD
-  Assert(n.getKind() == kind::BAG_DUPLICATE_REMOVAL);
+  Assert(n.getKind() == Kind::BAG_DUPLICATE_REMOVAL);
   TypeNode bagType = n[0].getTypeOrNull();
-=======
-  Assert(n.getKind() == Kind::BAG_DUPLICATE_REMOVAL);
-  TypeNode bagType = n[0].getType(check);
->>>>>>> 3d8ce5a1
   if (check)
   {
     if (!bagType.isBag())
@@ -258,13 +229,8 @@
                                       bool check,
                                       std::ostream* errOut)
 {
-<<<<<<< HEAD
-  Assert(n.getKind() == kind::BAG_MAKE);
+  Assert(n.getKind() == Kind::BAG_MAKE);
   TypeNode actualElementType = n[0].getTypeOrNull();
-=======
-  Assert(n.getKind() == Kind::BAG_MAKE);
-  TypeNode actualElementType = n[0].getType(check);
->>>>>>> 3d8ce5a1
   if (check)
   {
     if (n.getNumChildren() != 2)
@@ -309,13 +275,8 @@
                                           bool check,
                                           std::ostream* errOut)
 {
-<<<<<<< HEAD
-  Assert(n.getKind() == kind::BAG_IS_SINGLETON);
+  Assert(n.getKind() == Kind::BAG_IS_SINGLETON);
   TypeNode bagType = n[0].getTypeOrNull();
-=======
-  Assert(n.getKind() == Kind::BAG_IS_SINGLETON);
-  TypeNode bagType = n[0].getType(check);
->>>>>>> 3d8ce5a1
   if (check)
   {
     if (!bagType.isBag())
@@ -354,13 +315,8 @@
                                    bool check,
                                    std::ostream* errOut)
 {
-<<<<<<< HEAD
-  Assert(n.getKind() == kind::BAG_CARD);
+  Assert(n.getKind() == Kind::BAG_CARD);
   TypeNode bagType = n[0].getTypeOrNull();
-=======
-  Assert(n.getKind() == Kind::BAG_CARD);
-  TypeNode bagType = n[0].getType(check);
->>>>>>> 3d8ce5a1
   if (check)
   {
     if (!bagType.isBag())
@@ -384,13 +340,8 @@
                                      bool check,
                                      std::ostream* errOut)
 {
-<<<<<<< HEAD
-  Assert(n.getKind() == kind::BAG_CHOOSE);
+  Assert(n.getKind() == Kind::BAG_CHOOSE);
   TypeNode bagType = n[0].getTypeOrNull();
-=======
-  Assert(n.getKind() == Kind::BAG_CHOOSE);
-  TypeNode bagType = n[0].getType(check);
->>>>>>> 3d8ce5a1
   if (check)
   {
     if (!bagType.isBag())
@@ -414,13 +365,8 @@
                                       bool check,
                                       std::ostream* errOut)
 {
-<<<<<<< HEAD
-  Assert(n.getKind() == kind::BAG_FROM_SET);
+  Assert(n.getKind() == Kind::BAG_FROM_SET);
   TypeNode setType = n[0].getTypeOrNull();
-=======
-  Assert(n.getKind() == Kind::BAG_FROM_SET);
-  TypeNode setType = n[0].getType(check);
->>>>>>> 3d8ce5a1
   if (check)
   {
     if (!setType.isSet())
@@ -446,13 +392,8 @@
                                     bool check,
                                     std::ostream* errOut)
 {
-<<<<<<< HEAD
-  Assert(n.getKind() == kind::BAG_TO_SET);
+  Assert(n.getKind() == Kind::BAG_TO_SET);
   TypeNode bagType = n[0].getTypeOrNull();
-=======
-  Assert(n.getKind() == Kind::BAG_TO_SET);
-  TypeNode bagType = n[0].getType(check);
->>>>>>> 3d8ce5a1
   if (check)
   {
     if (!bagType.isBag())
@@ -478,15 +419,9 @@
                                      bool check,
                                      std::ostream* errOut)
 {
-<<<<<<< HEAD
-  Assert(n.getKind() == kind::BAG_MAP);
+  Assert(n.getKind() == Kind::BAG_MAP);
   TypeNode functionType = n[0].getTypeOrNull();
   TypeNode bagType = n[1].getTypeOrNull();
-=======
-  Assert(n.getKind() == Kind::BAG_MAP);
-  TypeNode functionType = n[0].getType(check);
-  TypeNode bagType = n[1].getType(check);
->>>>>>> 3d8ce5a1
   if (check)
   {
     if (!bagType.isBag())
@@ -539,15 +474,9 @@
                                         bool check,
                                         std::ostream* errOut)
 {
-<<<<<<< HEAD
-  Assert(n.getKind() == kind::BAG_FILTER);
+  Assert(n.getKind() == Kind::BAG_FILTER);
   TypeNode functionType = n[0].getTypeOrNull();
   TypeNode bagType = n[1].getTypeOrNull();
-=======
-  Assert(n.getKind() == Kind::BAG_FILTER);
-  TypeNode functionType = n[0].getType(check);
-  TypeNode bagType = n[1].getType(check);
->>>>>>> 3d8ce5a1
   if (check)
   {
     if (!bagType.isBag())
@@ -600,17 +529,10 @@
                                       bool check,
                                       std::ostream* errOut)
 {
-<<<<<<< HEAD
-  Assert(n.getKind() == kind::BAG_FOLD);
+  Assert(n.getKind() == Kind::BAG_FOLD);
   TypeNode functionType = n[0].getTypeOrNull();
   TypeNode initialValueType = n[1].getTypeOrNull();
   TypeNode bagType = n[2].getTypeOrNull();
-=======
-  Assert(n.getKind() == Kind::BAG_FOLD);
-  TypeNode functionType = n[0].getType(check);
-  TypeNode initialValueType = n[1].getType(check);
-  TypeNode bagType = n[2].getType(check);
->>>>>>> 3d8ce5a1
   if (check)
   {
     if (!bagType.isBag())
@@ -674,15 +596,9 @@
                                            bool check,
                                            std::ostream* errOut)
 {
-<<<<<<< HEAD
-  Assert(n.getKind() == kind::BAG_PARTITION);
+  Assert(n.getKind() == Kind::BAG_PARTITION);
   TypeNode functionType = n[0].getTypeOrNull();
   TypeNode bagType = n[1].getTypeOrNull();
-=======
-  Assert(n.getKind() == Kind::BAG_PARTITION);
-  TypeNode functionType = n[0].getType(check);
-  TypeNode bagType = n[1].getType(check);
->>>>>>> 3d8ce5a1
   NodeManager* nm = NodeManager::currentNM();
   if (check)
   {
