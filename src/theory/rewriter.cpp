/******************************************************************************
 * Top contributors (to current version):
 *   Andrew Reynolds, Andres Noetzli, Dejan Jovanovic
 *
 * This file is part of the cvc5 project.
 *
 * Copyright (c) 2009-2021 by the authors listed in the file AUTHORS
 * in the top-level source directory and their institutional affiliations.
 * All rights reserved.  See the file COPYING in the top-level source
 * directory for licensing information.
 * ****************************************************************************
 *
 * The Rewriter class.
 */

#include "theory/rewriter.h"

#include "options/theory_options.h"
#include "proof/conv_proof_generator.h"
#include "smt/smt_statistics_registry.h"
#include "smt/solver_engine.h"
#include "smt/solver_engine_scope.h"
#include "theory/builtin/proof_checker.h"
#include "theory/evaluator.h"
#include "theory/quantifiers/extended_rewrite.h"
#include "theory/rewriter_tables.h"
#include "theory/theory.h"
#include "util/resource_manager.h"

using namespace std;

namespace cvc5 {
namespace theory {

/** Attribute true for nodes that have been rewritten with proofs enabled */
struct RewriteWithProofsAttributeId
{
};
typedef expr::Attribute<RewriteWithProofsAttributeId, bool>
    RewriteWithProofsAttribute;

// Note that this function is a simplified version of Theory::theoryOf for
// (type-based) theoryOfMode. We expand and simplify it here for the sake of
// efficiency.
static TheoryId theoryOf(TNode node) {
  if (node.getKind() == kind::EQUAL)
  {
    // Equality is owned by the theory that owns the domain
    return Theory::theoryOf(node[0].getType());
  }
  // Regular nodes are owned by the kind
  return kindToTheoryId(node.getKind());
}

/**
 * TheoryEngine::rewrite() keeps a stack of things that are being pre-
 * and post-rewritten.  Each element of the stack is a
 * RewriteStackElement.
 */
struct RewriteStackElement {
  /**
   * Construct a fresh stack element.
   */
  RewriteStackElement(TNode node, TheoryId theoryId)
      : d_node(node),
        d_original(node),
        d_theoryId(theoryId),
        d_originalTheoryId(theoryId),
        d_nextChild(0)
  {
  }

  TheoryId getTheoryId() { return static_cast<TheoryId>(d_theoryId); }

  TheoryId getOriginalTheoryId()
  {
    return static_cast<TheoryId>(d_originalTheoryId);
  }

  /** The node we're currently rewriting */
  Node d_node;
  /** Original node (either the unrewritten node or the node after prerewriting)
   */
  Node d_original;
  /** Id of the theory that's currently rewriting this node */
  unsigned d_theoryId : 8;
  /** Id of the original theory that started the rewrite */
  unsigned d_originalTheoryId : 8;
  /** Index of the child this node is done rewriting */
  unsigned d_nextChild : 32;
  /** Builder for this node */
  NodeBuilder d_builder;
};


Node Rewriter::rewrite(TNode node) {
  if (node.getNumChildren() == 0)
  {
    // Nodes with zero children should never change via rewriting. We return
    // eagerly for the sake of efficiency here.
    return node;
  }
  return getInstance()->rewriteTo(theoryOf(node), node);
}

Node Rewriter::callExtendedRewrite(TNode node, bool aggr)
{
  return getInstance()->extendedRewrite(node, aggr);
}

Node Rewriter::extendedRewrite(TNode node, bool aggr)
{
  quantifiers::ExtendedRewriter er(*this, aggr);
  return er.extendedRewrite(node);
}

TrustNode Rewriter::rewriteWithProof(TNode node,
                                     bool isExtEq)
{
  // must set the proof checker before calling this
  Assert(d_tpg != nullptr);
  if (isExtEq)
  {
    // theory rewriter is responsible for rewriting the equality
    TheoryRewriter* tr = getInstance()->d_theoryRewriters[theoryOf(node)];
    Assert(tr != nullptr);
    return tr->rewriteEqualityExtWithProof(node);
  }
  Node ret = getInstance()->rewriteTo(theoryOf(node), node, d_tpg.get());
  return TrustNode::mkTrustRewrite(node, ret, d_tpg.get());
}

void Rewriter::setProofNodeManager(ProofNodeManager* pnm)
{
  // if not already initialized with proof support
  if (d_tpg == nullptr)
  {
    Trace("rewriter") << "Rewriter::setProofNodeManager" << std::endl;
    // the rewriter is staticly determinstic, thus use static cache policy
    // for the term conversion proof generator
    d_tpg.reset(new TConvProofGenerator(pnm,
                                        nullptr,
                                        TConvPolicy::FIXPOINT,
                                        TConvCachePolicy::STATIC,
                                        "Rewriter::TConvProofGenerator"));
  }
}

Node Rewriter::rewriteEqualityExt(TNode node)
{
  Assert(node.getKind() == kind::EQUAL);
  // note we don't force caching of this method currently
  return d_theoryRewriters[theoryOf(node)]->rewriteEqualityExt(node);
}

void Rewriter::registerTheoryRewriter(theory::TheoryId tid,
                                      TheoryRewriter* trew)
{
  d_theoryRewriters[tid] = trew;
}

TheoryRewriter* Rewriter::getTheoryRewriter(theory::TheoryId theoryId)
{
  return d_theoryRewriters[theoryId];
}

Rewriter* Rewriter::getInstance()
{
  return smt::currentSolverEngine()->getRewriter();
}

Node Rewriter::rewriteTo(theory::TheoryId theoryId,
                         Node node,
                         TConvProofGenerator* tcpg)
{
  RewriteWithProofsAttribute rpfa;
#ifdef CVC5_ASSERTIONS
  bool isEquality = node.getKind() == kind::EQUAL && (!node[0].getType().isBoolean());

  if (d_rewriteStack == nullptr)
  {
    d_rewriteStack.reset(new std::unordered_set<Node>());
  }
#endif

  Trace("rewriter") << "Rewriter::rewriteTo(" << theoryId << "," << node << ")"<< std::endl;

  // Check if it's been cached already
  Node cached = getPostRewriteCache(theoryId, node);
  if (!cached.isNull() && (tcpg == nullptr || node.getAttribute(rpfa)))
  {
    return cached;
  }

  // Put the node on the stack in order to start the "recursive" rewrite
  vector<RewriteStackElement> rewriteStack;
  rewriteStack.push_back(RewriteStackElement(node, theoryId));

<<<<<<< HEAD
  ResourceManager* rm = NULL;
  bool hasSlvEngine = smt::solverEngineInScope();
  if (hasSlvEngine)
  {
    rm = smt::currentResourceManager();
  }
  // Rewrite until the stack is empty
  for (;;){
    if (hasSlvEngine)
=======
  // Rewrite until the stack is empty
  for (;;){
    if (d_resourceManager != nullptr)
>>>>>>> 3e332c40
    {
      d_resourceManager->spendResource(Resource::RewriteStep);
    }

    // Get the top of the recursion stack
    RewriteStackElement& rewriteStackTop = rewriteStack.back();

    Trace("rewriter") << "Rewriter::rewriting: "
                      << rewriteStackTop.getTheoryId() << ","
                      << rewriteStackTop.d_node << std::endl;

    // Before rewriting children we need to do a pre-rewrite of the node
    if (rewriteStackTop.d_nextChild == 0)
    {
      // Check if the pre-rewrite has already been done (it's in the cache)
      cached = getPreRewriteCache(rewriteStackTop.getTheoryId(),
                                  rewriteStackTop.d_node);
      if (cached.isNull()
          || (tcpg != nullptr && !rewriteStackTop.d_node.getAttribute(rpfa)))
      {
        // Rewrite until fix-point is reached
        for(;;) {
          // Perform the pre-rewrite
          RewriteResponse response = preRewrite(
              rewriteStackTop.getTheoryId(), rewriteStackTop.d_node, tcpg);

          // Put the rewritten node to the top of the stack
          rewriteStackTop.d_node = response.d_node;
          TheoryId newTheory = theoryOf(rewriteStackTop.d_node);
          // In the pre-rewrite, if changing theories, we just call the other theories pre-rewrite
          if (newTheory == rewriteStackTop.getTheoryId()
              && response.d_status == REWRITE_DONE)
          {
            break;
          }
          rewriteStackTop.d_theoryId = newTheory;
        }

        // Cache the rewrite
        setPreRewriteCache(rewriteStackTop.getOriginalTheoryId(),
                           rewriteStackTop.d_original,
                           rewriteStackTop.d_node);
      }
      // Otherwise we're have already been pre-rewritten (in pre-rewrite cache)
      else {
        // Continue with the cached version
        rewriteStackTop.d_node = cached;
        rewriteStackTop.d_theoryId = theoryOf(cached);
      }
    }

    rewriteStackTop.d_original = rewriteStackTop.d_node;
    // Now it's time to rewrite the children, check if this has already been done
    cached = getPostRewriteCache(rewriteStackTop.getTheoryId(),
                                 rewriteStackTop.d_node);
    // If not, go through the children
    if (cached.isNull()
        || (tcpg != nullptr && !rewriteStackTop.d_node.getAttribute(rpfa)))
    {
      // The child we need to rewrite
      unsigned child = rewriteStackTop.d_nextChild++;

      // To build the rewritten expression we set up the builder
      if(child == 0) {
        if (rewriteStackTop.d_node.getNumChildren() > 0)
        {
          // The children will add themselves to the builder once they're done
          rewriteStackTop.d_builder << rewriteStackTop.d_node.getKind();
          kind::MetaKind metaKind = rewriteStackTop.d_node.getMetaKind();
          if (metaKind == kind::metakind::PARAMETERIZED) {
            rewriteStackTop.d_builder << rewriteStackTop.d_node.getOperator();
          }
        }
      }

      // Process the next child
      if (child < rewriteStackTop.d_node.getNumChildren())
      {
        // The child node
        Node childNode = rewriteStackTop.d_node[child];
        // Push the rewrite request to the stack (NOTE: rewriteStackTop might be a bad reference now)
        rewriteStack.push_back(RewriteStackElement(childNode, theoryOf(childNode)));
        // Go on with the rewriting
        continue;
      }

      // Incorporate the children if necessary
      if (rewriteStackTop.d_node.getNumChildren() > 0)
      {
        Node rewritten = rewriteStackTop.d_builder;
        rewriteStackTop.d_node = rewritten;
        rewriteStackTop.d_theoryId = theoryOf(rewriteStackTop.d_node);
      }

      // Done with all pre-rewriting, so let's do the post rewrite
      for(;;) {
        // Do the post-rewrite
        RewriteResponse response = postRewrite(
            rewriteStackTop.getTheoryId(), rewriteStackTop.d_node, tcpg);

        // We continue with the response we got
        TheoryId newTheoryId = theoryOf(response.d_node);
        if (newTheoryId != rewriteStackTop.getTheoryId()
            || response.d_status == REWRITE_AGAIN_FULL)
        {
          // In the post rewrite if we've changed theories, we must do a full rewrite
          Assert(response.d_node != rewriteStackTop.d_node);
          //TODO: this is not thread-safe - should make this assertion dependent on sequential build
#ifdef CVC5_ASSERTIONS
          Assert(d_rewriteStack->find(response.d_node)
                 == d_rewriteStack->end());
          d_rewriteStack->insert(response.d_node);
#endif
          Node rewritten = rewriteTo(newTheoryId, response.d_node, tcpg);
          rewriteStackTop.d_node = rewritten;
#ifdef CVC5_ASSERTIONS
          d_rewriteStack->erase(response.d_node);
#endif
          break;
        }
        else if (response.d_status == REWRITE_DONE)
        {
#ifdef CVC5_ASSERTIONS
          RewriteResponse r2 =
              d_theoryRewriters[newTheoryId]->postRewrite(response.d_node);
          Assert(r2.d_node == response.d_node)
              << r2.d_node << " != " << response.d_node;
#endif
          rewriteStackTop.d_node = response.d_node;
          break;
        }
        // Check for trivial rewrite loops of size 1 or 2
        Assert(response.d_node != rewriteStackTop.d_node);
        Assert(d_theoryRewriters[rewriteStackTop.getTheoryId()]
                   ->postRewrite(response.d_node)
                   .d_node
               != rewriteStackTop.d_node);
        rewriteStackTop.d_node = response.d_node;
      }

      // We're done with the post rewrite, so we add to the cache
      if (tcpg != nullptr)
      {
        // if proofs are enabled, mark that we've rewritten with proofs
        rewriteStackTop.d_original.setAttribute(rpfa, true);
        if (!cached.isNull())
        {
          // We may have gotten a different node, due to non-determinism in
          // theory rewriters (e.g. quantifiers rewriter which introduces
          // fresh BOUND_VARIABLE). This can happen if we wrote once without
          // proofs and then rewrote again with proofs.
          if (rewriteStackTop.d_node != cached)
          {
            Trace("rewriter-proof") << "WARNING: Rewritten forms with and "
                                       "without proofs were not equivalent"
                                    << std::endl;
            Trace("rewriter-proof")
                << "   original: " << rewriteStackTop.d_original << std::endl;
            Trace("rewriter-proof")
                << "with proofs: " << rewriteStackTop.d_node << std::endl;
            Trace("rewriter-proof") << " w/o proofs: " << cached << std::endl;
            Node eq = rewriteStackTop.d_node.eqNode(cached);
            // we make this a post-rewrite, since we are processing a node that
            // has finished post-rewriting above
            tcpg->addRewriteStep(rewriteStackTop.d_node,
                                 cached,
                                 PfRule::TRUST_REWRITE,
                                 {},
                                 {eq},
                                 false);
            // don't overwrite the cache, should be the same
            rewriteStackTop.d_node = cached;
          }
        }
      }
      setPostRewriteCache(rewriteStackTop.getOriginalTheoryId(),
                          rewriteStackTop.d_original,
                          rewriteStackTop.d_node);
    }
    else
    {
      // We were already in cache, so just remember it
      rewriteStackTop.d_node = cached;
      rewriteStackTop.d_theoryId = theoryOf(cached);
    }

    // If this is the last node, just return
    if (rewriteStack.size() == 1) {
      Assert(!isEquality || rewriteStackTop.d_node.getKind() == kind::EQUAL
             || rewriteStackTop.d_node.isConst());
      return rewriteStackTop.d_node;
    }

    // We're done with this node, append it to the parent
    rewriteStack[rewriteStack.size() - 2].d_builder << rewriteStackTop.d_node;
    rewriteStack.pop_back();
  }

  Unreachable();
} /* Rewriter::rewriteTo() */

RewriteResponse Rewriter::preRewrite(theory::TheoryId theoryId,
                                     TNode n,
                                     TConvProofGenerator* tcpg)
{
  if (tcpg != nullptr)
  {
    // call the trust rewrite response interface
    TrustRewriteResponse tresponse =
        d_theoryRewriters[theoryId]->preRewriteWithProof(n);
    // process the trust rewrite response: store the proof step into
    // tcpg if necessary and then convert to rewrite response.
    return processTrustRewriteResponse(theoryId, tresponse, true, tcpg);
  }
  return d_theoryRewriters[theoryId]->preRewrite(n);
}

RewriteResponse Rewriter::postRewrite(theory::TheoryId theoryId,
                                      TNode n,
                                      TConvProofGenerator* tcpg)
{
  if (tcpg != nullptr)
  {
    // same as above, for post-rewrite
    TrustRewriteResponse tresponse =
        d_theoryRewriters[theoryId]->postRewriteWithProof(n);
    return processTrustRewriteResponse(theoryId, tresponse, false, tcpg);
  }
  return d_theoryRewriters[theoryId]->postRewrite(n);
}

RewriteResponse Rewriter::processTrustRewriteResponse(
    theory::TheoryId theoryId,
    const TrustRewriteResponse& tresponse,
    bool isPre,
    TConvProofGenerator* tcpg)
{
  Assert(tcpg != nullptr);
  TrustNode trn = tresponse.d_node;
  Assert(trn.getKind() == TrustNodeKind::REWRITE);
  Node proven = trn.getProven();
  if (proven[0] != proven[1])
  {
    ProofGenerator* pg = trn.getGenerator();
    if (pg == nullptr)
    {
      Node tidn = builtin::BuiltinProofRuleChecker::mkTheoryIdNode(theoryId);
      // add small step trusted rewrite
      Node rid = mkMethodId(isPre ? MethodId::RW_REWRITE_THEORY_PRE
                                  : MethodId::RW_REWRITE_THEORY_POST);
      tcpg->addRewriteStep(proven[0],
                           proven[1],
                           PfRule::THEORY_REWRITE,
                           {},
                           {proven, tidn, rid},
                           isPre);
    }
    else
    {
      // store proven rewrite step
      tcpg->addRewriteStep(proven[0], proven[1], pg, isPre);
    }
  }
  return RewriteResponse(tresponse.d_status, trn.getNode());
}

void Rewriter::clearCaches()
{
#ifdef CVC5_ASSERTIONS
  d_rewriteStack.reset(nullptr);
#endif

  clearCachesInternal();
}

}  // namespace theory
}  // namespace cvc5<|MERGE_RESOLUTION|>--- conflicted
+++ resolved
@@ -196,21 +196,9 @@
   vector<RewriteStackElement> rewriteStack;
   rewriteStack.push_back(RewriteStackElement(node, theoryId));
 
-<<<<<<< HEAD
-  ResourceManager* rm = NULL;
-  bool hasSlvEngine = smt::solverEngineInScope();
-  if (hasSlvEngine)
-  {
-    rm = smt::currentResourceManager();
-  }
-  // Rewrite until the stack is empty
-  for (;;){
-    if (hasSlvEngine)
-=======
   // Rewrite until the stack is empty
   for (;;){
     if (d_resourceManager != nullptr)
->>>>>>> 3e332c40
     {
       d_resourceManager->spendResource(Resource::RewriteStep);
     }
