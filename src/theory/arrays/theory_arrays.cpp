--- conflicted
+++ resolved
@@ -1188,11 +1188,6 @@
   std::unordered_map<Node, Node, NodeHashFunction>::iterator it = d_skolemCache.find(ref);
   if (it == d_skolemCache.end()) {
     Assert(ref.getKind() == kind::NOT && ref[0].getKind() == kind::EQUAL);
-<<<<<<< HEAD
-    TNode a = ref[0][0];
-    TNode b = ref[0][1];
-=======
->>>>>>> 75d47fd5
     // make the skolem using the skolem cache utility
     skolem = SkolemCache::getExtIndexSkolem(ref);
     d_skolemCache[ref] = skolem;
@@ -1344,11 +1339,7 @@
   // if a disequality
   if (atom.getKind() == kind::EQUAL && !pol && !isInternal)
   {
-<<<<<<< HEAD
-    // Notice that we this should be an external assertion, since we do not
-=======
     // Notice that this should be an external assertion, since we do not
->>>>>>> 75d47fd5
     // internally infer disequalities.
     // Apply ArrDiseq Rule if diseq is between arrays
     if (fact[0][0].getType().isArray() && !d_state.isInConflict())
@@ -2056,11 +2047,7 @@
   Debug("pf::array") << "TheoryArrays::Conflict called" << std::endl;
   if (d_inCheckModel)
   {
-<<<<<<< HEAD
-    // if in check model, don't send the conflict?
-=======
     // if in check model, don't send the conflict
->>>>>>> 75d47fd5
     d_state.notifyInConflict();
     return;
   }
