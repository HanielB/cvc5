--- conflicted
+++ resolved
@@ -216,11 +216,6 @@
 
  public:
   void preRegisterTerm(TNode n) override;
-<<<<<<< HEAD
-  void propagate(Effort e) override;
-=======
-  Node explain(TNode n, eq::EqProof* proof);
->>>>>>> 4adff162
   TrustNode explain(TNode n) override;
 
   /////////////////////////////////////////////////////////////////////////////
