--- conflicted
+++ resolved
@@ -1482,17 +1482,12 @@
                                            const std::set<Node>& termSet)
 {
   Trace("sets-model") << "Set collect model values" << std::endl;
-<<<<<<< HEAD
-
-  NodeManager* nm = nodeManager();
-=======
   Trace("sets-model") << "termSet: " << termSet << std::endl;
   if(TraceIsOn("sets-model"))
   {
     Trace("sets-model") <<m->debugPrintModelEqc();
   }
   NodeManager* nm = NodeManager::currentNM();
->>>>>>> 231c5329
   std::map<Node, Node> mvals;
   // If cardinality is enabled, we need to use the ordered equivalence class
   // list computed by the cardinality solver, where sets equivalence classes
