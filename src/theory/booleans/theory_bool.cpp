--- conflicted
+++ resolved
@@ -76,14 +76,7 @@
 
 ProofRuleChecker* TheoryBool::getProofChecker() { return &d_checker; }
 
-<<<<<<< HEAD
-std::string TheoryBool::identify() const
-{
-  return std::string("TheoryBool");
-}
-=======
 std::string TheoryBool::identify() const { return std::string("TheoryBool"); }
->>>>>>> bd6c2f05
 
 }  // namespace booleans
 }  // namespace theory
