--- conflicted
+++ resolved
@@ -3,10 +3,6 @@
 (define-rule bool-eq-true ((t Bool)) (= t true) t)
 (define-rule bool-eq-false ((t Bool)) (= t false) (not t))
 (define-rule bool-eq-nrefl ((x Bool)) (= x (not x)) false)
-<<<<<<< HEAD
-;(define-rule bool-eq-nnf ((x Bool) (y Bool)) (= (not x) y) (not (= x y)))
-=======
->>>>>>> 5b16cf51
 
 (define-rule bool-impl-false1 ((t Bool)) (=> t false) (not t))
 (define-rule bool-impl-false2 ((t Bool)) (=> false t) true)
@@ -42,13 +38,4 @@
 (define-rule ite-else-true ((c Bool) (x Bool)) (ite c x true) (or (not c) x))
 
 (define-rule ite-then-lookahead-self ((c Bool) (x Bool)) (ite c c x) (ite c true x))
-<<<<<<< HEAD
-(define-rule ite-else-lookahead-self ((c Bool) (x Bool)) (ite c x c) (ite c x false))
-
-
-;(define-rule bool-commutative-and ((x Bool) (y Bool)) (and x y) (and y x))
-;(define-rule bool-commutative-or ((x Bool) (y Bool)) (or x y) (or y x))
-;(define-rule bool-commutative-xor ((x Bool) (y Bool)) (xor x y) (xor y x))
-=======
-(define-rule ite-else-lookahead-self ((c Bool) (x Bool)) (ite c x c) (ite c x false))
->>>>>>> 5b16cf51
+(define-rule ite-else-lookahead-self ((c Bool) (x Bool)) (ite c x c) (ite c x false))