--- conflicted
+++ resolved
@@ -62,26 +62,34 @@
   {
     return RewriteResponse(REWRITE_AGAIN, nf);
   }
-<<<<<<< HEAD
-  // then do duplicate elimination and trivial node finding
-  std::vector<TNode> childList;
+
   std::unordered_set<TNode> visited;
   visited.insert(skipNode);
-  bool hadDups = false;
-  for (TNode nn : n)
-  {
-    if (nn == trivialNode)
-    {
-      return RewriteResponse(REWRITE_DONE, trivialNode);
-    }
-    if (visited.find(nn) != visited.end())
-    {
-      hadDups = true;
-      continue;
-    }
-    visited.insert(nn);
-    childList.push_back(nn);
-=======
+
+  std::vector<TNode> toProcess;
+  toProcess.push_back(n);
+
+  Kind k = n.getKind();
+  typedef std::vector<TNode> ChildList;
+  ChildList childList;   //TNode should be fine, since 'n' is still there
+
+  for (unsigned i = 0; i < toProcess.size(); ++ i) {
+    TNode current = toProcess[i];
+    for(unsigned j = 0, j_end = current.getNumChildren(); j < j_end; ++ j) {
+      TNode child = current[j];
+      if(visited.find(child) != visited.end()) {
+        continue;
+      } else if(child == trivialNode) {
+        return RewriteResponse(REWRITE_DONE, trivialNode);
+      } else {
+        visited.insert(child);
+        if(child.getKind() == k)
+          toProcess.push_back(child);
+        else
+          childList.push_back(child);
+      }
+    }
+  }
   if (childList.size() == 0) return RewriteResponse(REWRITE_DONE, skipNode);
   if (childList.size() == 1) return RewriteResponse(REWRITE_AGAIN, childList[0]);
 
@@ -91,19 +99,33 @@
   {
     Node retNode = nm->mkNode(k, childList);
     return RewriteResponse(REWRITE_DONE, retNode);
->>>>>>> 5b16cf51
-  }
-  if (hadDups)
-  {
-    if (childList.empty())
-    {
-<<<<<<< HEAD
-      return RewriteResponse(REWRITE_DONE, skipNode);
-=======
+  }
+  else
+  {
+    Assert(childList.size()
+           < static_cast<size_t>(expr::NodeValue::MAX_CHILDREN)
+                 * static_cast<size_t>(expr::NodeValue::MAX_CHILDREN));
+    NodeBuilder nb(k);
+    ChildList::iterator cur = childList.begin(), next, en = childList.end();
+    while (cur != en)
+    {
       next = min(cur + expr::NodeValue::MAX_CHILDREN, en);
       nb << (nm->mkNode(k, ChildList(cur, next)));
       cur = next;
->>>>>>> 5b16cf51
+    }
+    if (visited.find(nn) != visited.end())
+    {
+      hadDups = true;
+      continue;
+    }
+    visited.insert(nn);
+    childList.push_back(nn);
+  }
+  if (hadDups)
+  {
+    if (childList.empty())
+    {
+      return RewriteResponse(REWRITE_DONE, skipNode);
     }
     if (childList.size() == 1)
     {
