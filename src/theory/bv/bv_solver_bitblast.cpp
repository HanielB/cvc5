/******************************************************************************
 * Top contributors (to current version):
 *   Mathias Preiner, Andres Noetzli, Andrew Reynolds
 *
 * This file is part of the cvc5 project.
 *
 * Copyright (c) 2009-2022 by the authors listed in the file AUTHORS
 * in the top-level source directory and their institutional affiliations.
 * All rights reserved.  See the file COPYING in the top-level source
 * directory for licensing information.
 * ****************************************************************************
 *
 * Bit-blasting solver that supports multiple SAT backends.
 */

#include "theory/bv/bv_solver_bitblast.h"

#include "options/bv_options.h"
#include "options/smt_options.h"
#include "prop/sat_solver_factory.h"
#include "smt/smt_statistics_registry.h"
#include "proof/drat/drat_proof.h"
#include "theory/bv/theory_bv.h"
#include "theory/bv/theory_bv_utils.h"
#include "theory/theory_model.h"

namespace cvc5::internal {
namespace theory {
namespace bv {

/**
 * Notifies the BV solver when assertions were reset.
 *
 * This class is notified after every user-context pop and maintains a flag
 * that indicates whether assertions have been reset. If the user-context level
 * reaches level 0 it means that the assertions were reset.
 */
class NotifyResetAssertions : public context::ContextNotifyObj
{
 public:
  NotifyResetAssertions(context::Context* c)
      : context::ContextNotifyObj(c, false),
        d_context(c),
        d_doneResetAssertions(false)
  {
  }

  bool doneResetAssertions() { return d_doneResetAssertions; }

  void reset() { d_doneResetAssertions = false; }

 protected:
  void contextNotifyPop() override
  {
    // If the user-context level reaches 0 it means that reset-assertions was
    // called.
    if (d_context->getLevel() == 0)
    {
      d_doneResetAssertions = true;
    }
  }

 private:
  /** The user-context. */
  context::Context* d_context;

  /** Flag to notify whether reset assertions was called. */
  bool d_doneResetAssertions;
};

/**
 * Bit-blasting registrar.
 *
 * The CnfStream calls preRegister() if it encounters a theory atom.
 * This registrar bit-blasts given atom and remembers which bit-vector atoms
 * were bit-blasted.
 *
 * This registrar is needed when --bitblast=eager is enabled.
 */
class BBRegistrar : public prop::Registrar
{
 public:
  BBRegistrar(NodeBitblaster* bb) : d_bitblaster(bb) {}

  void preRegister(Node n) override
  {
    if (d_registeredAtoms.find(n) != d_registeredAtoms.end())
    {
      return;
    }
    /* We are only interested in bit-vector atoms. */
    if ((n.getKind() == kind::EQUAL && n[0].getType().isBitVector())
        || n.getKind() == kind::BITVECTOR_ULT
        || n.getKind() == kind::BITVECTOR_ULE
        || n.getKind() == kind::BITVECTOR_SLT
        || n.getKind() == kind::BITVECTOR_SLE)
    {
      d_registeredAtoms.insert(n);
      d_bitblaster->bbAtom(n);
    }
  }

  std::unordered_set<TNode>& getRegisteredAtoms() { return d_registeredAtoms; }

 private:
  /** The bitblaster used. */
  NodeBitblaster* d_bitblaster;

  /** Stores bit-vector atoms encounterd on preRegister(). */
  std::unordered_set<TNode> d_registeredAtoms;
};

BVSolverBitblast::BVSolverBitblast(Env& env,
                                   TheoryState* s,
                                   TheoryInferenceManager& inferMgr,
                                   ProofNodeManager* pnm)
    : BVSolver(env, *s, inferMgr),
      d_bitblaster(new NodeBitblaster(env, s)),
      d_bbRegistrar(new BBRegistrar(d_bitblaster.get())),
      d_nullContext(new context::Context()),
      d_bbFacts(context()),
      d_bbInputFacts(context()),
      d_assumptions(context()),
      d_assertions(context()),
      d_epg(pnm ? new EagerProofGenerator(pnm, userContext(), "") : nullptr),
      d_factLiteralCache(context()),
      d_literalFactCache(context()),
      d_propagate(options().bv.bitvectorPropagate),
      d_resetNotify(new NotifyResetAssertions(userContext()))
{
  if (pnm != nullptr)
  {
    d_bvProofChecker.registerTo(pnm->getChecker());
  }

  initSatSolver();
}

void BVSolverBitblast::postCheck(Theory::Effort level)
{
  if (level != Theory::Effort::EFFORT_FULL)
  {
    /* Do bit-level propagation only if the SAT solver supports it. */
    if (!d_propagate || !d_satSolver->setPropagateOnly())
    {
      return;
    }
  }

  // If we permanently added assertions to the SAT solver and the assertions
  // were reset, we have to reset the SAT solver and the CNF stream.
  if (options().bv.bvAssertInput && d_resetNotify->doneResetAssertions())
  {
    d_satSolver.reset(nullptr);
    d_cnfStream.reset(nullptr);
    initSatSolver();
    d_resetNotify->reset();
  }

  NodeManager* nm = NodeManager::currentNM();

  /* Process input assertions bit-blast queue. */
  while (!d_bbInputFacts.empty())
  {
    Node fact = d_bbInputFacts.front();
    d_bbInputFacts.pop();
    /* Bit-blast fact and cache literal. */
    if (d_factLiteralCache.find(fact) == d_factLiteralCache.end())
    {
      if (fact.getKind() == kind::BITVECTOR_EAGER_ATOM)
      {
        handleEagerAtom(fact, true);
      }
      else
      {
        d_bitblaster->bbAtom(fact);
        Node bb_fact = d_bitblaster->getStoredBBAtom(fact);
        d_cnfStream->convertAndAssert(bb_fact, false, false);
      }
    }
    d_assertions.push_back(fact);
  }

  /* Process bit-blast queue and store SAT literals. */
  while (!d_bbFacts.empty())
  {
    Node fact = d_bbFacts.front();
    d_bbFacts.pop();
    /* Bit-blast fact and cache literal. */
    if (d_factLiteralCache.find(fact) == d_factLiteralCache.end())
    {
      prop::SatLiteral lit;
      if (fact.getKind() == kind::BITVECTOR_EAGER_ATOM)
      {
        handleEagerAtom(fact, false);
        lit = d_cnfStream->getLiteral(fact[0]);
      }
      else
      {
        d_bitblaster->bbAtom(fact);
        Node bb_fact = d_bitblaster->getStoredBBAtom(fact);
        d_cnfStream->ensureLiteral(bb_fact);
        lit = d_cnfStream->getLiteral(bb_fact);
      }
      d_factLiteralCache[fact] = lit;
      d_literalFactCache[lit] = fact;
    }
    d_assumptions.push_back(d_factLiteralCache[fact]);
  }

  std::vector<prop::SatLiteral> assumptions(d_assumptions.begin(),
                                            d_assumptions.end());
  prop::SatValue val = d_satSolver->solve(assumptions);

  if (val == prop::SatValue::SAT_VALUE_FALSE)
  {
    std::vector<prop::SatLiteral> unsat_assumptions;
    d_satSolver->getUnsatAssumptions(unsat_assumptions);

    Node conflict;
    // Unsat assumptions produce conflict.
    if (unsat_assumptions.size() > 0)
    {
      std::vector<Node> conf;
      for (const prop::SatLiteral& lit : unsat_assumptions)
      {
        conf.push_back(d_literalFactCache[lit]);
        Trace("bv-bitblast")
            << "unsat assumption (" << lit << "): " << conf.back() << std::endl;
      }
      conflict = nm->mkAnd(conf);
    }
    else  // Input assertions produce conflict.
    {
      std::vector<Node> assertions(d_assertions.begin(), d_assertions.end());
      conflict = nm->mkAnd(assertions);
    }

<<<<<<< HEAD
    std::string drat;

    // if (options().bv.bvSatSolver == options::SatSolverMode::CADICAL && options().smt.produceProofs)
    if (options().bv.bvSatSolver == options::SatSolverMode::CADICAL)
    {
      drat = d_satSolver->getDrat();
=======
    if (options().bv.bvSatSolver == options::SatSolverMode::CADICAL && options().smt.produceProofs)
    {
      d_dratProof << d_satSolver->getDrat();
>>>>>>> d830a3ed
    }

    proof::DratProof dratProof = proof::DratProof::fromPlain(d_dratProof.str());
    std::vector<Node> proofNodes = getProofNodes(dratProof);

    // conflict = nm->mkNode(conflict, proofNodes);
    d_im.conflict(conflict, InferenceId::BV_BITBLAST_CONFLICT);
    // d_im.trustedConflict(conflict, InferenceId::BV_BITBLAST_CONFLICT);
  }
}

std::vector<Node> BVSolverBitblast::getProofNodes(proof::DratProof dratProof)
{
<<<<<<< HEAD
  std::cout << "dratProof.getInstructions" << std::endl;
  for(auto a : dratProof.getInstructions()) {
    std::cout << " lit: " << a.d_literal << std::endl;
    std::cout << "fact: " << d_cnfStream->getNode(a.d_literal) << std::endl << std::endl;
=======
  std::cout << "d_cnfStream->getNodeCache()" << std::endl;
  for(auto a : d_cnfStream->getNodeCache()) {
    std::cout << "toInt: " << a.first.toInt() << " - toString: " << a.first.toString() << std::endl;
  }
  std::cout << "\ndratProof.getInstructions" << std::endl;
  for(auto instruction : dratProof.getInstructions()) {
    std::cout << "kind: " << instruction.d_kind << std::endl;
    for(auto lit : instruction.d_clause) {
      std::cout << "toInt: " << lit.toInt() << " - toString: " << lit.toString() << std::endl;
    }
    std::cout << std::endl;
>>>>>>> d830a3ed
  }
  NodeManager* nm = NodeManager::currentNM();
  Node cl = nm->mkBoundVar("cl", nm->booleanType());
  Node del = nm->mkBoundVar("del", nm->booleanType());
  Node lastFalseResolution = nm->mkConst<bool>(false);

  std::vector<Node> args;
  for (const proof::DratInstruction instruction : dratProof.getInstructions())
  {
    if (instruction.d_clause.size() == 0 && instruction.d_clause[0].toInt() == 0)
    {
      args.push_back(nm->mkNode(kind::SEXPR, {cl, lastFalseResolution}));
      break;
    }
    std::vector<Node> clauseNodes;
    if (instruction.d_kind == proof::DratInstructionKind::DELETION)
    {
      clauseNodes.emplace_back(del);
    }
    else
    {
      clauseNodes.emplace_back(cl);
    }
    for (const prop::SatLiteral literal : instruction.d_clause)
    {
      std::cout << "\n\n\n\n b4 get node " << literal << std::endl;
      Node fact = d_cnfStream->getNode(literal);
      std::cout << "\n\n\n\n after get node " << fact << std::endl;
      if (fact.isNull()) {
        std::cout << "\n\n\n\nnull fact for " << literal.toString();
        continue;
        std::ostringstream errmsg;
        errmsg << "Not found node corresponding to literal from drat proof: \""
                << literal
                << "\"";
        throw Exception(errmsg.str());
      }
      clauseNodes.emplace_back(fact);
    }
    args.push_back(nm->mkNode(kind::SEXPR, clauseNodes));
  }
  return args;
}

bool BVSolverBitblast::preNotifyFact(
    TNode atom, bool pol, TNode fact, bool isPrereg, bool isInternal)
{
  Valuation& val = d_state.getValuation();

  /**
   * Check whether `fact` is an input assertion on user-level 0.
   *
   * If this is the case we can assert `fact` to the SAT solver instead of
   * using assumptions.
   */
  if (options().bv.bvAssertInput && val.isSatLiteral(fact)
      && val.getDecisionLevel(fact) == 0 && val.getIntroLevel(fact) == 0)
  {
    Assert(!val.isDecision(fact));
    d_bbInputFacts.push_back(fact);
  }
  else
  {
    d_bbFacts.push_back(fact);
  }

  return false;  // Return false to enable equality engine reasoning in Theory.
}

TrustNode BVSolverBitblast::explain(TNode n)
{
  Trace("bv-bitblast") << "explain called on " << n << std::endl;
  return d_im.explainLit(n);
}

void BVSolverBitblast::computeRelevantTerms(std::set<Node>& termSet)
{
  /* BITVECTOR_EAGER_ATOM wraps input assertions that may also contain
   * equalities. As a result, these equalities are not handled by the equality
   * engine and terms below these equalities do not appear in `termSet`.
   * We need to make sure that we compute model values for all relevant terms
   * in BitblastMode::EAGER and therefore add all variables from the
   * bit-blaster to `termSet`.
   */
  if (options().bv.bitblastMode == options::BitblastMode::EAGER)
  {
    d_bitblaster->computeRelevantTerms(termSet);
  }
}

bool BVSolverBitblast::collectModelValues(TheoryModel* m,
                                          const std::set<Node>& termSet)
{
  for (const auto& term : termSet)
  {
    if (!d_bitblaster->isVariable(term))
    {
      continue;
    }

    Node value = getValue(term, true);
    Assert(value.isConst());
    if (!m->assertEquality(term, value, true))
    {
      return false;
    }
  }

  // In eager bitblast mode we also have to collect the model values for
  // Boolean variables in the CNF stream.
  if (options().bv.bitblastMode == options::BitblastMode::EAGER)
  {
    NodeManager* nm = NodeManager::currentNM();
    std::vector<TNode> vars;
    d_cnfStream->getBooleanVariables(vars);
    for (TNode var : vars)
    {
      Assert(d_cnfStream->hasLiteral(var));
      prop::SatLiteral bit = d_cnfStream->getLiteral(var);
      prop::SatValue value = d_satSolver->value(bit);
      Assert(value != prop::SAT_VALUE_UNKNOWN);
      if (!m->assertEquality(
              var, nm->mkConst(value == prop::SAT_VALUE_TRUE), true))
      {
        return false;
      }
    }
  }

  return true;
}

void BVSolverBitblast::initSatSolver()
{
  switch (options().bv.bvSatSolver)
  {
    case options::SatSolverMode::CRYPTOMINISAT:
      d_satSolver.reset(prop::SatSolverFactory::createCryptoMinisat(
          smtStatisticsRegistry(),
          d_env.getResourceManager(),
          getDratOstream(),
          "theory::bv::BVSolverBitblast::"));
      break;
    default:
      d_satSolver.reset(prop::SatSolverFactory::createCadical(
          smtStatisticsRegistry(),
          d_env.getResourceManager(),
          getDratOstream(),
          "theory::bv::BVSolverBitblast::"));
  }
  d_cnfStream.reset(new prop::CnfStream(d_env,
                                        d_satSolver.get(),
                                        d_bbRegistrar.get(),
                                        d_nullContext.get(),
                                        prop::FormulaLitPolicy::INTERNAL,
                                        "theory::bv::BVSolverBitblast"));
}

Node BVSolverBitblast::getValue(TNode node, bool initialize)
{
  if (node.isConst())
  {
    return node;
  }

  if (!d_bitblaster->hasBBTerm(node))
  {
    return initialize ? utils::mkConst(utils::getSize(node), 0u) : Node();
  }

  std::vector<Node> bits;
  d_bitblaster->getBBTerm(node, bits);
  Integer value(0), one(1), zero(0), bit;
  for (size_t i = 0, size = bits.size(), j = size - 1; i < size; ++i, --j)
  {
    if (d_cnfStream->hasLiteral(bits[j]))
    {
      prop::SatLiteral lit = d_cnfStream->getLiteral(bits[j]);
      prop::SatValue val = d_satSolver->modelValue(lit);
      bit = val == prop::SatValue::SAT_VALUE_TRUE ? one : zero;
    }
    else
    {
      if (!initialize) return Node();
      bit = zero;
    }
    value = value * 2 + bit;
  }
  return utils::mkConst(bits.size(), value);
}

void BVSolverBitblast::handleEagerAtom(TNode fact, bool assertFact)
{
  Assert(fact.getKind() == kind::BITVECTOR_EAGER_ATOM);

  if (assertFact)
  {
    d_cnfStream->convertAndAssert(fact[0], false, false);
  }
  else
  {
    d_cnfStream->ensureLiteral(fact[0]);
  }

  /* convertAndAssert() does not make the connection between the bit-vector
   * atom and it's bit-blasted form (it only calls preRegister() from the
   * registrar). Thus, we add the equalities now. */
  auto& registeredAtoms = d_bbRegistrar->getRegisteredAtoms();
  for (auto atom : registeredAtoms)
  {
    Node bb_atom = d_bitblaster->getStoredBBAtom(atom);
    d_cnfStream->convertAndAssert(atom.eqNode(bb_atom), false, false);
  }
  // Clear cache since we only need to do this once per bit-blasted atom.
  registeredAtoms.clear();
}

BVProofRuleChecker* BVSolverBitblast::getProofChecker()
{
  return &d_bvProofChecker;
}

}  // namespace bv
}  // namespace theory
}  // namespace cvc5::internal<|MERGE_RESOLUTION|>--- conflicted
+++ resolved
@@ -236,18 +236,10 @@
       conflict = nm->mkAnd(assertions);
     }
 
-<<<<<<< HEAD
-    std::string drat;
-
     // if (options().bv.bvSatSolver == options::SatSolverMode::CADICAL && options().smt.produceProofs)
     if (options().bv.bvSatSolver == options::SatSolverMode::CADICAL)
     {
-      drat = d_satSolver->getDrat();
-=======
-    if (options().bv.bvSatSolver == options::SatSolverMode::CADICAL && options().smt.produceProofs)
-    {
       d_dratProof << d_satSolver->getDrat();
->>>>>>> d830a3ed
     }
 
     proof::DratProof dratProof = proof::DratProof::fromPlain(d_dratProof.str());
@@ -261,12 +253,6 @@
 
 std::vector<Node> BVSolverBitblast::getProofNodes(proof::DratProof dratProof)
 {
-<<<<<<< HEAD
-  std::cout << "dratProof.getInstructions" << std::endl;
-  for(auto a : dratProof.getInstructions()) {
-    std::cout << " lit: " << a.d_literal << std::endl;
-    std::cout << "fact: " << d_cnfStream->getNode(a.d_literal) << std::endl << std::endl;
-=======
   std::cout << "d_cnfStream->getNodeCache()" << std::endl;
   for(auto a : d_cnfStream->getNodeCache()) {
     std::cout << "toInt: " << a.first.toInt() << " - toString: " << a.first.toString() << std::endl;
@@ -278,7 +264,6 @@
       std::cout << "toInt: " << lit.toInt() << " - toString: " << lit.toString() << std::endl;
     }
     std::cout << std::endl;
->>>>>>> d830a3ed
   }
   NodeManager* nm = NodeManager::currentNM();
   Node cl = nm->mkBoundVar("cl", nm->booleanType());
