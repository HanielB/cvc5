--- conflicted
+++ resolved
@@ -52,26 +52,21 @@
   d_bitblaster->explain(literal, assumptions);
 }
 
-bool BitblastSolver::addAssertions(const std::vector<TNode>& assertions, Theory::Effort e) {
-  Debug("bitvector::bitblaster") << "BitblastSolver::addAssertions (" << e << ")" << std::endl;
-<<<<<<< HEAD
-  Debug("bitvector::bitblaster") << "number of assertions:  " << assertions.size() << std::endl;
-=======
 
+bool BitblastSolver::check(Theory::Effort e) {
   //// Eager bit-blasting
   if (options::bitvectorEagerBitblast()) {
-    for (unsigned i = 0; i < assertions.size(); ++i) {
-      TNode atom = assertions[i].getKind() == kind::NOT ? assertions[i][0] : assertions[i];
+    while (!done()) {
+      TNode assertion = get(); 
+      TNode atom = assertion.getKind() == kind::NOT ? assertion[0] : assertion;
       if (atom.getKind() != kind::BITVECTOR_BITOF) {
         d_bitblaster->bbAtom(atom);
       }
+      return true;
     }
-    return true;
   }
->>>>>>> 9817df56
 
   //// Lazy bit-blasting
-
   // bit-blast enqueued nodes
   while (!d_bitblastQueue.empty()) {
     TNode atom = d_bitblastQueue.front();
@@ -79,9 +74,9 @@
     d_bitblastQueue.pop();
   }
 
-  // propagation
-  for (unsigned i = 0; i < assertions.size(); ++i) {
-    TNode fact = assertions[i];
+  // Processinga ssertions  
+  while (!done()) {
+    TNode fact = get(); 
     if (!d_bv->inConflict() && !d_bv->propagatedBy(fact, SUB_BITBLAST)) {
       // Some atoms have not been bit-blasted yet
       d_bitblaster->bbAtom(fact);
@@ -107,7 +102,7 @@
     }
   }
 
-  // solving
+  // Solving
   if (e == Theory::EFFORT_FULL || options::bitvectorEagerFullcheck()) {
     Assert(!d_bv->inConflict());
     Debug("bitvector::bitblaster") << "BitblastSolver::addAssertions solving. \n";
