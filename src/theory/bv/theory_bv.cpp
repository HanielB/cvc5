--- conflicted
+++ resolved
@@ -40,11 +40,7 @@
       d_internal(nullptr),
       d_rewriter(),
       d_state(env, valuation),
-<<<<<<< HEAD
-      d_im(env, *this, d_state, env.getProofNodeManager(), "theory::bv::"),
-=======
       d_im(env, *this, d_state, "theory::bv::"),
->>>>>>> 5d0bc276
       d_notify(d_im),
       d_invalidateModelCache(context(), true),
       d_stats(statisticsRegistry(), "theory::bv::")
