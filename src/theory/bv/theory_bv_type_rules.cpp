/******************************************************************************
 * Top contributors (to current version):
 *   Aina Niemetz, Andrew Reynolds, Dejan Jovanovic
 *
 * This file is part of the cvc5 project.
 *
 * Copyright (c) 2009-2023 by the authors listed in the file AUTHORS
 * in the top-level source directory and their institutional affiliations.
 * All rights reserved.  See the file COPYING in the top-level source
 * directory for licensing information.
 * ****************************************************************************
 *
 * Bitvector theory typing rules.
 */

#include "theory/bv/theory_bv_type_rules.h"

#include <algorithm>

#include "expr/type_node.h"
#include "util/bitvector.h"
#include "util/cardinality.h"
#include "util/integer.h"
#include "util/rational.h"

namespace cvc5::internal {
namespace theory {
namespace bv {

bool isMaybeBoolean(const TypeNode& tn)
{
  return tn.isBoolean() || tn.isFullyAbstract();
}

/**
 * Return true if tn is maybe a bit-vector type. Write to errOut if it exists
 * and tn is not a maybe bit-vector type.
 */
bool checkMaybeBitVector(const TypeNode& tn, std::ostream* errOut)
{
  if (tn.isMaybeKind(kind::BITVECTOR_TYPE))
  {
    return true;
  }
  if (errOut)
  {
    (*errOut) << "expecting a bit-vector term";
  }
  return false;
}

/**
 * Ensure that tn is a bit-vector type.
 * Note this is equivalent to tn.leastUpperBound(?BitVec).
 */
TypeNode ensureBv(NodeManager* nm, const TypeNode& tn)
{
  if (tn.getKind() == kind::ABSTRACT_TYPE
      && tn.getAbstractedKind() == kind::ABSTRACT_TYPE)
  {
    return nm->mkAbstractType(kind::BITVECTOR_TYPE);
  }
  return tn;
}

Cardinality CardinalityComputer::computeCardinality(TypeNode type)
{
  Assert(type.getKind() == Kind::BITVECTOR_TYPE);

  uint32_t size = type.getConst<BitVectorSize>();
  if (size == 0)
  {
    return 0;
  }
  return Integer(2).pow(size);
}

TypeNode BitVectorConstantTypeRule::preComputeType(NodeManager* nm, TNode n)
{
  return TypeNode::null();
}
TypeNode BitVectorConstantTypeRule::computeType(NodeManager* nodeManager,
                                                TNode n,
                                                bool check,
                                                std::ostream* errOut)
{
  if (check)
  {
    if (n.getConst<BitVector>().getSize() == 0)
    {
      if (errOut)
      {
        (*errOut) << "constant of size 0";
      }
      return TypeNode::null();
    }
  }
  return nodeManager->mkBitVectorType(n.getConst<BitVector>().getSize());
}

TypeNode BitVectorConstantSymbolicTypeRule::preComputeType(NodeManager* nm,
                                                           TNode n)
{
  return TypeNode::null();
}
TypeNode BitVectorConstantSymbolicTypeRule::computeType(
    NodeManager* nodeManager, TNode n, bool check, std::ostream* errOut)
{
  if (check)
  {
    for (const Node& nc : n)
    {
      const TypeNode& tn = nc.getTypeOrNull();
      if (!tn.isInteger() && !tn.isFullyAbstract())
      {
        (*errOut)
            << "expecting integer argument to symbolic bitvector constant";
        return TypeNode::null();
      }
    }
  }
  if (n[1].isConst())
  {
    const Rational& r = n[1].getConst<Rational>();
    if (r.sgn() == 1 && r.getNumerator().fitsUnsignedInt())
    {
      return nodeManager->mkBitVectorType(r.getNumerator().toUnsignedInt());
    }
  }
  return nodeManager->mkAbstractType(kind::BITVECTOR_TYPE);
}

TypeNode BitVectorFixedWidthTypeRule::preComputeType(NodeManager* nm, TNode n)
{
  return TypeNode::null();
}
TypeNode BitVectorFixedWidthTypeRule::computeType(NodeManager* nodeManager,
                                                  TNode n,
                                                  bool check,
                                                  std::ostream* errOut)
{
  TypeNode t;
  for (const Node& nc : n)
  {
    TypeNode tc = nc.getTypeOrNull();
    if (check)
    {
      if (!checkMaybeBitVector(tc, errOut))
      {
        return TypeNode::null();
      }
    }
    // if first child
    if (t.isNull())
    {
      t = tc;
      continue;
    }
    t = t.leastUpperBound(tc);
    if (t.isNull())
    {
      if (errOut)
      {
        (*errOut) << "expecting comparable bit-vector terms";
      }
      return TypeNode::null();
    }
  }
  // ensure return is bitvector, e.g. if 2 fully abstract children, return
  // ?BitVec.
  return ensureBv(nodeManager, t);
}

TypeNode BitVectorPredicateTypeRule::preComputeType(NodeManager* nm, TNode n)
{
  return nm->booleanType();
}
TypeNode BitVectorPredicateTypeRule::computeType(NodeManager* nodeManager,
                                                 TNode n,
                                                 bool check,
                                                 std::ostream* errOut)
{
  if (check)
  {
    TypeNode lhsType = n[0].getTypeOrNull();
    if (!checkMaybeBitVector(lhsType, errOut))
    {
      return TypeNode::null();
    }
    TypeNode rhsType = n[1].getTypeOrNull();
    if (!lhsType.isComparableTo(rhsType))
    {
      if (errOut)
      {
        (*errOut) << "expecting comparable bit-vector terms";
      }
      return TypeNode::null();
    }
  }
  return nodeManager->booleanType();
}

TypeNode BitVectorRedTypeRule::preComputeType(NodeManager* nm, TNode n)
{
  return nm->mkBitVectorType(1);
}
TypeNode BitVectorRedTypeRule::computeType(NodeManager* nodeManager,
                                           TNode n,
                                           bool check,
                                           std::ostream* errOut)
{
  if (check)
  {
    TypeNode type = n[0].getTypeOrNull();
    if (!checkMaybeBitVector(type, errOut))
    {
      return TypeNode::null();
    }
  }
  return nodeManager->mkBitVectorType(1);
}

TypeNode BitVectorBVPredTypeRule::preComputeType(NodeManager* nm, TNode n)
{
  return nm->mkBitVectorType(1);
}
TypeNode BitVectorBVPredTypeRule::computeType(NodeManager* nodeManager,
                                              TNode n,
                                              bool check,
                                              std::ostream* errOut)
{
  if (check)
  {
    TypeNode lhs = n[0].getTypeOrNull();
    TypeNode rhs = n[1].getTypeOrNull();
    if (!checkMaybeBitVector(lhs, errOut) || !checkMaybeBitVector(rhs, errOut)
        || !lhs.isComparableTo(rhs))
    {
      if (errOut)
      {
        (*errOut) << "expecting comparable bit-vector terms";
      }
      return TypeNode::null();
    }
  }
  return nodeManager->mkBitVectorType(1);
}

TypeNode BitVectorSizeTypeRule::preComputeType(NodeManager* nm, TNode n)
{
  return nm->integerType();
}
TypeNode BitVectorSizeTypeRule::computeType(NodeManager* nodeManager,
                                            TNode n,
                                            bool check,
                                            std::ostream* errOut)
{
  TypeNode t = n[0].getTypeOrNull(check);
  if (!checkMaybeBitVector(t, errOut))
  {
    return TypeNode::null();
  }
  return nodeManager->integerType();
}

TypeNode BitVectorConcatTypeRule::preComputeType(NodeManager* nm, TNode n)
{
  return TypeNode::null();
}
TypeNode BitVectorConcatTypeRule::computeType(NodeManager* nodeManager,
                                              TNode n,
                                              bool check,
                                              std::ostream* errOut)
{
  uint32_t size = 0;
  bool isAbstract = false;
  for (const auto& child : n)
  {
    TypeNode t = child.getTypeOrNull();
    // NOTE: We're throwing a type-checking exception here even
    // when check is false, bc if we don't check that the arguments
    // are bit-vectors the result type will be inaccurate
    if (!checkMaybeBitVector(t, errOut))
    {
      return TypeNode::null();
    }
    if (isAbstract)
    {
      continue;
    }
    else if (t.isAbstract())
    {
      isAbstract = true;
      continue;
    }
    size += t.getBitVectorSize();
  }
  // if any child is abstract, we are abstract
  if (isAbstract)
  {
    return nodeManager->mkAbstractType(kind::BITVECTOR_TYPE);
  }
  return nodeManager->mkBitVectorType(size);
}

TypeNode BitVectorToBVTypeRule::preComputeType(NodeManager* nm, TNode n)
{
  return nm->mkBitVectorType(n.getNumChildren());
}

TypeNode BitVectorToBVTypeRule::computeType(NodeManager* nodeManager,
                                            TNode n,
                                            bool check,
                                            std::ostream* errOut)
{
  for (const auto& child : n)
  {
    TypeNode t = child.getTypeOrNull();
    if (!isMaybeBoolean(t))
    {
      if (errOut)
      {
        (*errOut) << "expecting Boolean terms";
      }
      return TypeNode::null();
    }
  }
  return nodeManager->mkBitVectorType(n.getNumChildren());
}

TypeNode BitVectorITETypeRule::preComputeType(NodeManager* nm, TNode n)
{
  return TypeNode::null();
}
TypeNode BitVectorITETypeRule::computeType(NodeManager* nodeManager,
                                           TNode n,
                                           bool check,
                                           std::ostream* errOut)
{
  Assert(n.getNumChildren() == 3);
  TypeNode thenpart = n[1].getTypeOrNull();
  TypeNode elsepart = n[2].getTypeOrNull();
  // like ite, return is the join of the branches
  TypeNode retType = thenpart.leastUpperBound(elsepart);
  if (check)
  {
    TypeNode cond = n[0].getTypeOrNull();
    if (!nodeManager->mkBitVectorType(1).isComparableTo(cond))
    {
      if (errOut)
      {
        (*errOut) << "expecting condition to be comparable with bit-vector "
                     "term size 1";
      }
      return TypeNode::null();
    }
  }
  if (retType.isNull() && errOut)
  {
    (*errOut) << "expecting then and else parts to have comparable types";
  }
  return retType;
}

TypeNode BitVectorBitOfTypeRule::preComputeType(NodeManager* nm, TNode n)
{
  return nm->booleanType();
}
TypeNode BitVectorBitOfTypeRule::computeType(NodeManager* nodeManager,
                                             TNode n,
                                             bool check,
                                             std::ostream* errOut)
{
  if (check)
  {
    BitVectorBitOf info = n.getOperator().getConst<BitVectorBitOf>();
    TypeNode t = n[0].getTypeOrNull();
    if (!checkMaybeBitVector(t, errOut))
    {
      return TypeNode::null();
    }
    // note this is not checked if the argument has abstract type
    if (t.isBitVector() && info.d_bitIndex >= t.getBitVectorSize())
    {
      if (errOut)
      {
        (*errOut) << "extract index is larger than the bitvector size";
      }
      return TypeNode::null();
    }
  }
  return nodeManager->booleanType();
}

TypeNode BitVectorExtractTypeRule::preComputeType(NodeManager* nm, TNode n)
{
  BitVectorExtract extractInfo = n.getOperator().getConst<BitVectorExtract>();
  return nm->mkBitVectorType(extractInfo.d_high - extractInfo.d_low + 1);
}
TypeNode BitVectorExtractTypeRule::computeType(NodeManager* nodeManager,
                                               TNode n,
                                               bool check,
                                               std::ostream* errOut)
{
  BitVectorExtract extractInfo = n.getOperator().getConst<BitVectorExtract>();

  // NOTE: We're throwing a type-checking exception here even
  // if check is false, bc if we allow high < low the resulting
  // type will be illegal
  if (extractInfo.d_high < extractInfo.d_low)
  {
    if (errOut)
    {
      (*errOut) << "high extract index is smaller than the low extract index";
    }
    return TypeNode::null();
  }

  if (check)
  {
    TypeNode t = n[0].getTypeOrNull();
    if (!checkMaybeBitVector(t, errOut))
    {
      return TypeNode::null();
    }
    // note this is not checked if the argument has abstract type
    if (t.isBitVector() && extractInfo.d_high >= t.getBitVectorSize())
    {
      if (errOut)
      {
        (*errOut)
            << "high extract index is bigger than the size of the bit-vector";
      }
      return TypeNode::null();
    }
  }
  // note that its type is always concrete, even if the argument has abstract
  // type
  return nodeManager->mkBitVectorType(extractInfo.d_high - extractInfo.d_low
                                      + 1);
}

TypeNode BitVectorRepeatTypeRule::preComputeType(NodeManager* nm, TNode n)
{
  return TypeNode::null();
}
TypeNode BitVectorRepeatTypeRule::computeType(NodeManager* nodeManager,
                                              TNode n,
                                              bool check,
                                              std::ostream* errOut)
{
  TypeNode t = n[0].getTypeOrNull();
  // NOTE: We're throwing a type-checking exception here even
  // when check is false, bc if the argument isn't a bit-vector
  // the result type will be inaccurate
  if (!checkMaybeBitVector(t, errOut))
  {
    return TypeNode::null();
  }
  uint32_t repeatAmount = n.getOperator().getConst<BitVectorRepeat>();
  if (repeatAmount == 0)
  {
    if (errOut)
    {
      (*errOut) << "expecting number of repeats > 0";
    }
    return TypeNode::null();
  }
  // if abstract, we don't take into account the repeat amount, instead we
  // return ?BitVec.
  if (t.isAbstract())
  {
    return ensureBv(nodeManager, t);
  }
  Assert(t.isBitVector());
  return nodeManager->mkBitVectorType(repeatAmount * t.getBitVectorSize());
}

TypeNode BitVectorExtendTypeRule::preComputeType(NodeManager* nm, TNode n)
{
  return TypeNode::null();
}
TypeNode BitVectorExtendTypeRule::computeType(NodeManager* nodeManager,
                                              TNode n,
                                              bool check,
                                              std::ostream* errOut)
{
  TypeNode t = n[0].getTypeOrNull();
  // NOTE: We're throwing a type-checking exception here even
  // when check is false, bc if the argument isn't a bit-vector
  // the result type will be inaccurate
  if (!checkMaybeBitVector(t, errOut))
  {
    return TypeNode::null();
  }
  if (t.isAbstract())
  {
    return ensureBv(nodeManager, t);
  }
<<<<<<< HEAD
  Assert(t.isBitVector());
  uint32_t extendAmount = n.getKind() == kind::BITVECTOR_SIGN_EXTEND
=======
  uint32_t extendAmount = n.getKind() == Kind::BITVECTOR_SIGN_EXTEND
>>>>>>> 3d8ce5a1
                              ? n.getOperator().getConst<BitVectorSignExtend>()
                              : n.getOperator().getConst<BitVectorZeroExtend>();
  return nodeManager->mkBitVectorType(extendAmount + t.getBitVectorSize());
}

TypeNode BitVectorEagerAtomTypeRule::preComputeType(NodeManager* nm, TNode n)
{
  return nm->booleanType();
}
TypeNode BitVectorEagerAtomTypeRule::computeType(NodeManager* nodeManager,
                                                 TNode n,
                                                 bool check,
                                                 std::ostream* errOut)
{
  if (check)
  {
    TypeNode lhsType = n[0].getTypeOrNull();
    // simple check to Boolean
    if (!lhsType.isBoolean())
    {
      if (errOut)
      {
        (*errOut) << "expecting boolean term";
      }
      return TypeNode::null();
    }
  }
  return nodeManager->booleanType();
}

TypeNode BitVectorAckermanizationUdivTypeRule::preComputeType(NodeManager* nm,
                                                              TNode n)
{
  return TypeNode::null();
}
TypeNode BitVectorAckermanizationUdivTypeRule::computeType(
    NodeManager* nodeManager, TNode n, bool check, std::ostream* errOut)
{
  TypeNode lhsType = n[0].getTypeOrNull();
  if (check)
  {
    if (!checkMaybeBitVector(lhsType, errOut))
    {
      return TypeNode::null();
    }
  }
  return ensureBv(nodeManager, lhsType);
}

TypeNode BitVectorAckermanizationUremTypeRule::preComputeType(NodeManager* nm,
                                                              TNode n)
{
  return TypeNode::null();
}
TypeNode BitVectorAckermanizationUremTypeRule::computeType(
    NodeManager* nodeManager, TNode n, bool check, std::ostream* errOut)
{
  TypeNode lhsType = n[0].getTypeOrNull();
  if (check)
  {
    if (!checkMaybeBitVector(lhsType, errOut))
    {
      return TypeNode::null();
    }
  }
  return ensureBv(nodeManager, lhsType);
}

}  // namespace bv
}  // namespace theory
}  // namespace cvc5::internal<|MERGE_RESOLUTION|>--- conflicted
+++ resolved
@@ -38,7 +38,7 @@
  */
 bool checkMaybeBitVector(const TypeNode& tn, std::ostream* errOut)
 {
-  if (tn.isMaybeKind(kind::BITVECTOR_TYPE))
+  if (tn.isMaybeKind(Kind::BITVECTOR_TYPE))
   {
     return true;
   }
@@ -55,10 +55,10 @@
  */
 TypeNode ensureBv(NodeManager* nm, const TypeNode& tn)
 {
-  if (tn.getKind() == kind::ABSTRACT_TYPE
-      && tn.getAbstractedKind() == kind::ABSTRACT_TYPE)
-  {
-    return nm->mkAbstractType(kind::BITVECTOR_TYPE);
+  if (tn.getKind() == Kind::ABSTRACT_TYPE
+      && tn.getAbstractedKind() == Kind::ABSTRACT_TYPE)
+  {
+    return nm->mkAbstractType(Kind::BITVECTOR_TYPE);
   }
   return tn;
 }
@@ -127,7 +127,7 @@
       return nodeManager->mkBitVectorType(r.getNumerator().toUnsignedInt());
     }
   }
-  return nodeManager->mkAbstractType(kind::BITVECTOR_TYPE);
+  return nodeManager->mkAbstractType(Kind::BITVECTOR_TYPE);
 }
 
 TypeNode BitVectorFixedWidthTypeRule::preComputeType(NodeManager* nm, TNode n)
@@ -298,7 +298,7 @@
   // if any child is abstract, we are abstract
   if (isAbstract)
   {
-    return nodeManager->mkAbstractType(kind::BITVECTOR_TYPE);
+    return nodeManager->mkAbstractType(Kind::BITVECTOR_TYPE);
   }
   return nodeManager->mkBitVectorType(size);
 }
@@ -497,12 +497,8 @@
   {
     return ensureBv(nodeManager, t);
   }
-<<<<<<< HEAD
   Assert(t.isBitVector());
-  uint32_t extendAmount = n.getKind() == kind::BITVECTOR_SIGN_EXTEND
-=======
   uint32_t extendAmount = n.getKind() == Kind::BITVECTOR_SIGN_EXTEND
->>>>>>> 3d8ce5a1
                               ? n.getOperator().getConst<BitVectorSignExtend>()
                               : n.getOperator().getConst<BitVectorZeroExtend>();
   return nodeManager->mkBitVectorType(extendAmount + t.getBitVectorSize());
