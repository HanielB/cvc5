--- conflicted
+++ resolved
@@ -125,15 +125,9 @@
    * ret * isubs.first = n
    * ret * isubs.second = s
    */
-<<<<<<< HEAD
   Node inflectMatch(Node n, Node s, 
                    const std::vector<Node>& vars,
                    const std::vector<Node>& subs, std::unordered_map<Node, std::pair<Node,Node>>& isubs);
-=======
-  Node inflectMatch(Node n,
-                    Node s,
-                    std::unordered_map<Node, std::pair<Node, Node>>& isubs);
->>>>>>> b14a3c76
 };
 
 }  // namespace theory
