/*********************                                                        */
/*! \file theory_fp.cpp
 ** \verbatim
 ** Top contributors (to current version):
 **   Martin Brain, Andrew Reynolds, Andres Noetzli
 ** This file is part of the CVC4 project.
 ** Copyright (c) 2009-2021 by the authors listed in the file AUTHORS
 ** in the top-level source directory and their institutional affiliations.
 ** All rights reserved.  See the file COPYING in the top-level source
 ** directory for licensing information.\endverbatim
 **
 ** \brief [[ Add one-line brief description here ]]
 **
 ** [[ Add lengthier description here ]]
 ** \todo document this file
 **/

#include "theory/fp/theory_fp.h"

#include <set>
#include <stack>
#include <unordered_set>
#include <vector>

#include "base/configuration.h"
#include "options/fp_options.h"
#include "smt/logic_exception.h"
#include "theory/fp/fp_converter.h"
#include "theory/fp/theory_fp_rewriter.h"
#include "theory/output_channel.h"
#include "theory/rewriter.h"
#include "theory/theory_model.h"

using namespace std;

namespace cvc5 {
namespace theory {
namespace fp {

namespace removeToFPGeneric {

Node removeToFPGeneric(TNode node) {
  Assert(node.getKind() == kind::FLOATINGPOINT_TO_FP_GENERIC);

  FloatingPointToFPGeneric info =
      node.getOperator().getConst<FloatingPointToFPGeneric>();

  size_t children = node.getNumChildren();

  Node op;
  NodeManager *nm = NodeManager::currentNM();

  if (children == 1) {
    op = nm->mkConst(FloatingPointToFPIEEEBitVector(info));
    return nm->mkNode(op, node[0]);

  } else {
    Assert(children == 2);
    Assert(node[0].getType().isRoundingMode());

    TypeNode t = node[1].getType();

    if (t.isFloatingPoint()) {
      op = nm->mkConst(FloatingPointToFPFloatingPoint(info));
    } else if (t.isReal()) {
      op = nm->mkConst(FloatingPointToFPReal(info));
    } else if (t.isBitVector()) {
      op = nm->mkConst(FloatingPointToFPSignedBitVector(info));
    } else {
      throw TypeCheckingExceptionPrivate(
          node,
          "cannot rewrite to_fp generic due to incorrect type of second "
          "argument");
    }

    return nm->mkNode(op, node[0], node[1]);
  }

  Unreachable() << "to_fp generic not rewritten";
}
}  // namespace removeToFPGeneric

namespace helper {
Node buildConjunct(const std::vector<TNode> &assumptions) {
  if (assumptions.size() == 0) {
    return NodeManager::currentNM()->mkConst<bool>(true);

  } else if (assumptions.size() == 1) {
    return assumptions[0];

  } else {
    // \todo see bv::utils::flattenAnd

    NodeBuilder<> conjunction(kind::AND);
    for (std::vector<TNode>::const_iterator it = assumptions.begin();
         it != assumptions.end(); ++it) {
      conjunction << *it;
    }

    return conjunction;
  }
}
}  // namespace helper

/** Constructs a new instance of TheoryFp w.r.t. the provided contexts. */
TheoryFp::TheoryFp(context::Context* c,
                   context::UserContext* u,
                   OutputChannel& out,
                   Valuation valuation,
                   const LogicInfo& logicInfo,
                   ProofNodeManager* pnm)
    : Theory(THEORY_FP, c, u, out, valuation, logicInfo, pnm),
      d_notification(*this),
      d_registeredTerms(u),
      d_conv(new FpConverter(u)),
      d_expansionRequested(false),
      d_minMap(u),
      d_maxMap(u),
      d_toUBVMap(u),
      d_toSBVMap(u),
      d_toRealMap(u),
      d_realToFloatMap(u),
      d_floatToRealMap(u),
      d_abstractionMap(u),
      d_state(c, u, valuation),
      d_im(*this, d_state, pnm, "theory::fp", false)
{
  // indicate we are using the default theory state and inference manager
  d_theoryState = &d_state;
  d_inferManager = &d_im;
} /* TheoryFp::TheoryFp() */

TheoryRewriter* TheoryFp::getTheoryRewriter() { return &d_rewriter; }

ProofRuleChecker* TheoryFp::getProofChecker() { return nullptr; }

<<<<<<< HEAD

=======
>>>>>>> bd6c2f05
bool TheoryFp::needsEqualityEngine(EeSetupInfo& esi)
{
  esi.d_notify = &d_notification;
  esi.d_name = "theory::fp::ee";
  return true;
}

void TheoryFp::finishInit()
{
  Assert(d_equalityEngine != nullptr);
  // Kinds that are to be handled in the congruence closure

  d_equalityEngine->addFunctionKind(kind::FLOATINGPOINT_ABS);
  d_equalityEngine->addFunctionKind(kind::FLOATINGPOINT_NEG);
  d_equalityEngine->addFunctionKind(kind::FLOATINGPOINT_PLUS);
  // d_equalityEngine->addFunctionKind(kind::FLOATINGPOINT_SUB); // Removed
  d_equalityEngine->addFunctionKind(kind::FLOATINGPOINT_MULT);
  d_equalityEngine->addFunctionKind(kind::FLOATINGPOINT_DIV);
  d_equalityEngine->addFunctionKind(kind::FLOATINGPOINT_FMA);
  d_equalityEngine->addFunctionKind(kind::FLOATINGPOINT_SQRT);
  d_equalityEngine->addFunctionKind(kind::FLOATINGPOINT_REM);
  d_equalityEngine->addFunctionKind(kind::FLOATINGPOINT_RTI);
  // d_equalityEngine->addFunctionKind(kind::FLOATINGPOINT_MIN); // Removed
  // d_equalityEngine->addFunctionKind(kind::FLOATINGPOINT_MAX); // Removed
  d_equalityEngine->addFunctionKind(kind::FLOATINGPOINT_MIN_TOTAL);
  d_equalityEngine->addFunctionKind(kind::FLOATINGPOINT_MAX_TOTAL);

  // d_equalityEngine->addFunctionKind(kind::FLOATINGPOINT_EQ); // Removed
  d_equalityEngine->addFunctionKind(kind::FLOATINGPOINT_LEQ);
  d_equalityEngine->addFunctionKind(kind::FLOATINGPOINT_LT);
  // d_equalityEngine->addFunctionKind(kind::FLOATINGPOINT_GEQ); // Removed
  // d_equalityEngine->addFunctionKind(kind::FLOATINGPOINT_GT); // Removed
  d_equalityEngine->addFunctionKind(kind::FLOATINGPOINT_ISN);
  d_equalityEngine->addFunctionKind(kind::FLOATINGPOINT_ISSN);
  d_equalityEngine->addFunctionKind(kind::FLOATINGPOINT_ISZ);
  d_equalityEngine->addFunctionKind(kind::FLOATINGPOINT_ISINF);
  d_equalityEngine->addFunctionKind(kind::FLOATINGPOINT_ISNAN);
  d_equalityEngine->addFunctionKind(kind::FLOATINGPOINT_ISNEG);
  d_equalityEngine->addFunctionKind(kind::FLOATINGPOINT_ISPOS);

  d_equalityEngine->addFunctionKind(kind::FLOATINGPOINT_TO_FP_IEEE_BITVECTOR);
  d_equalityEngine->addFunctionKind(kind::FLOATINGPOINT_TO_FP_FLOATINGPOINT);
  d_equalityEngine->addFunctionKind(kind::FLOATINGPOINT_TO_FP_REAL);
  d_equalityEngine->addFunctionKind(kind::FLOATINGPOINT_TO_FP_SIGNED_BITVECTOR);
  d_equalityEngine->addFunctionKind(
      kind::FLOATINGPOINT_TO_FP_UNSIGNED_BITVECTOR);
  // d_equalityEngine->addFunctionKind(kind::FLOATINGPOINT_TO_FP_GENERIC); //
  // Needed in parsing, should be rewritten away

  // d_equalityEngine->addFunctionKind(kind::FLOATINGPOINT_TO_UBV); // Removed
  // d_equalityEngine->addFunctionKind(kind::FLOATINGPOINT_TO_SBV); // Removed
  // d_equalityEngine->addFunctionKind(kind::FLOATINGPOINT_TO_REAL); // Removed
  d_equalityEngine->addFunctionKind(kind::FLOATINGPOINT_TO_UBV_TOTAL);
  d_equalityEngine->addFunctionKind(kind::FLOATINGPOINT_TO_SBV_TOTAL);
  d_equalityEngine->addFunctionKind(kind::FLOATINGPOINT_TO_REAL_TOTAL);

  d_equalityEngine->addFunctionKind(kind::FLOATINGPOINT_COMPONENT_NAN);
  d_equalityEngine->addFunctionKind(kind::FLOATINGPOINT_COMPONENT_INF);
  d_equalityEngine->addFunctionKind(kind::FLOATINGPOINT_COMPONENT_ZERO);
  d_equalityEngine->addFunctionKind(kind::FLOATINGPOINT_COMPONENT_SIGN);
  d_equalityEngine->addFunctionKind(kind::FLOATINGPOINT_COMPONENT_EXPONENT);
  d_equalityEngine->addFunctionKind(kind::FLOATINGPOINT_COMPONENT_SIGNIFICAND);
  d_equalityEngine->addFunctionKind(kind::ROUNDINGMODE_BITBLAST);
}

Node TheoryFp::minUF(Node node) {
  Assert(node.getKind() == kind::FLOATINGPOINT_MIN);
  TypeNode t(node.getType());
  Assert(t.getKind() == kind::FLOATINGPOINT_TYPE);

  NodeManager *nm = NodeManager::currentNM();
  ComparisonUFMap::const_iterator i(d_minMap.find(t));

  Node fun;
  if (i == d_minMap.end()) {
    std::vector<TypeNode> args(2);
    args[0] = t;
    args[1] = t;
    fun = nm->mkSkolem("floatingpoint_min_zero_case",
                       nm->mkFunctionType(args,
#ifdef SYMFPUPROPISBOOL
                                          nm->booleanType()
#else
                                          nm->mkBitVectorType(1U)
#endif
                                              ),
                       "floatingpoint_min_zero_case",
                       NodeManager::SKOLEM_EXACT_NAME);
    d_minMap.insert(t, fun);
  } else {
    fun = (*i).second;
  }
  return nm->mkNode(kind::APPLY_UF, fun, node[1],
                    node[0]);  // Application reverses the order or arguments
}

Node TheoryFp::maxUF(Node node) {
  Assert(node.getKind() == kind::FLOATINGPOINT_MAX);
  TypeNode t(node.getType());
  Assert(t.getKind() == kind::FLOATINGPOINT_TYPE);

  NodeManager *nm = NodeManager::currentNM();
  ComparisonUFMap::const_iterator i(d_maxMap.find(t));

  Node fun;
  if (i == d_maxMap.end()) {
    std::vector<TypeNode> args(2);
    args[0] = t;
    args[1] = t;
    fun = nm->mkSkolem("floatingpoint_max_zero_case",
                       nm->mkFunctionType(args,
#ifdef SYMFPUPROPISBOOL
                                          nm->booleanType()
#else
                                          nm->mkBitVectorType(1U)
#endif
                                              ),
                       "floatingpoint_max_zero_case",
                       NodeManager::SKOLEM_EXACT_NAME);
    d_maxMap.insert(t, fun);
  } else {
    fun = (*i).second;
  }
  return nm->mkNode(kind::APPLY_UF, fun, node[1], node[0]);
}

Node TheoryFp::toUBVUF(Node node) {
  Assert(node.getKind() == kind::FLOATINGPOINT_TO_UBV);

  TypeNode target(node.getType());
  Assert(target.getKind() == kind::BITVECTOR_TYPE);

  TypeNode source(node[1].getType());
  Assert(source.getKind() == kind::FLOATINGPOINT_TYPE);

  std::pair<TypeNode, TypeNode> p(source, target);
  NodeManager *nm = NodeManager::currentNM();
  ConversionUFMap::const_iterator i(d_toUBVMap.find(p));

  Node fun;
  if (i == d_toUBVMap.end()) {
    std::vector<TypeNode> args(2);
    args[0] = nm->roundingModeType();
    args[1] = source;
    fun = nm->mkSkolem("floatingpoint_to_ubv_out_of_range_case",
                       nm->mkFunctionType(args, target),
                       "floatingpoint_to_ubv_out_of_range_case",
                       NodeManager::SKOLEM_EXACT_NAME);
    d_toUBVMap.insert(p, fun);
  } else {
    fun = (*i).second;
  }
  return nm->mkNode(kind::APPLY_UF, fun, node[0], node[1]);
}

Node TheoryFp::toSBVUF(Node node) {
  Assert(node.getKind() == kind::FLOATINGPOINT_TO_SBV);

  TypeNode target(node.getType());
  Assert(target.getKind() == kind::BITVECTOR_TYPE);

  TypeNode source(node[1].getType());
  Assert(source.getKind() == kind::FLOATINGPOINT_TYPE);

  std::pair<TypeNode, TypeNode> p(source, target);
  NodeManager *nm = NodeManager::currentNM();
  ConversionUFMap::const_iterator i(d_toSBVMap.find(p));

  Node fun;
  if (i == d_toSBVMap.end()) {
    std::vector<TypeNode> args(2);
    args[0] = nm->roundingModeType();
    args[1] = source;
    fun = nm->mkSkolem("floatingpoint_to_sbv_out_of_range_case",
                       nm->mkFunctionType(args, target),
                       "floatingpoint_to_sbv_out_of_range_case",
                       NodeManager::SKOLEM_EXACT_NAME);
    d_toSBVMap.insert(p, fun);
  } else {
    fun = (*i).second;
  }
  return nm->mkNode(kind::APPLY_UF, fun, node[0], node[1]);
}

Node TheoryFp::toRealUF(Node node) {
  Assert(node.getKind() == kind::FLOATINGPOINT_TO_REAL);
  TypeNode t(node[0].getType());
  Assert(t.getKind() == kind::FLOATINGPOINT_TYPE);

  NodeManager *nm = NodeManager::currentNM();
  ComparisonUFMap::const_iterator i(d_toRealMap.find(t));

  Node fun;
  if (i == d_toRealMap.end()) {
    std::vector<TypeNode> args(1);
    args[0] = t;
    fun = nm->mkSkolem("floatingpoint_to_real_infinity_and_NaN_case",
                       nm->mkFunctionType(args, nm->realType()),
                       "floatingpoint_to_real_infinity_and_NaN_case",
                       NodeManager::SKOLEM_EXACT_NAME);
    d_toRealMap.insert(t, fun);
  } else {
    fun = (*i).second;
  }
  return nm->mkNode(kind::APPLY_UF, fun, node[0]);
}

Node TheoryFp::abstractRealToFloat(Node node)
{
  Assert(node.getKind() == kind::FLOATINGPOINT_TO_FP_REAL);
  TypeNode t(node.getType());
  Assert(t.getKind() == kind::FLOATINGPOINT_TYPE);

  NodeManager *nm = NodeManager::currentNM();
  ComparisonUFMap::const_iterator i(d_realToFloatMap.find(t));

  Node fun;
  if (i == d_realToFloatMap.end())
  {
    std::vector<TypeNode> args(2);
    args[0] = node[0].getType();
    args[1] = node[1].getType();
    fun = nm->mkSkolem("floatingpoint_abstract_real_to_float",
                       nm->mkFunctionType(args, node.getType()),
                       "floatingpoint_abstract_real_to_float",
                       NodeManager::SKOLEM_EXACT_NAME);
    d_realToFloatMap.insert(t, fun);
  }
  else
  {
    fun = (*i).second;
  }
  Node uf = nm->mkNode(kind::APPLY_UF, fun, node[0], node[1]);

  d_abstractionMap.insert(uf, node);

  return uf;
}

Node TheoryFp::abstractFloatToReal(Node node)
{
  Assert(node.getKind() == kind::FLOATINGPOINT_TO_REAL_TOTAL);
  TypeNode t(node[0].getType());
  Assert(t.getKind() == kind::FLOATINGPOINT_TYPE);

  NodeManager *nm = NodeManager::currentNM();
  ComparisonUFMap::const_iterator i(d_floatToRealMap.find(t));

  Node fun;
  if (i == d_floatToRealMap.end())
  {
    std::vector<TypeNode> args(2);
    args[0] = t;
    args[1] = nm->realType();
    fun = nm->mkSkolem("floatingpoint_abstract_float_to_real",
                       nm->mkFunctionType(args, nm->realType()),
                       "floatingpoint_abstract_float_to_real",
                       NodeManager::SKOLEM_EXACT_NAME);
    d_floatToRealMap.insert(t, fun);
  }
  else
  {
    fun = (*i).second;
  }
  Node uf = nm->mkNode(kind::APPLY_UF, fun, node[0], node[1]);

  d_abstractionMap.insert(uf, node);

  return uf;
}

TrustNode TheoryFp::expandDefinition(Node node)
{
  Trace("fp-expandDefinition") << "TheoryFp::expandDefinition(): " << node
                               << std::endl;

  Node res = node;

  if (node.getKind() == kind::FLOATINGPOINT_TO_FP_GENERIC) {
    res = removeToFPGeneric::removeToFPGeneric(node);

  } else if (node.getKind() == kind::FLOATINGPOINT_MIN) {
    res = NodeManager::currentNM()->mkNode(kind::FLOATINGPOINT_MIN_TOTAL,
                                           node[0], node[1], minUF(node));

  } else if (node.getKind() == kind::FLOATINGPOINT_MAX) {
    res = NodeManager::currentNM()->mkNode(kind::FLOATINGPOINT_MAX_TOTAL,
                                           node[0], node[1], maxUF(node));

  } else if (node.getKind() == kind::FLOATINGPOINT_TO_UBV) {
    FloatingPointToUBV info = node.getOperator().getConst<FloatingPointToUBV>();
    FloatingPointToUBVTotal newInfo(info);

    res =
        NodeManager::currentNM()->mkNode(  // kind::FLOATINGPOINT_TO_UBV_TOTAL,
            NodeManager::currentNM()->mkConst(newInfo), node[0], node[1],
            toUBVUF(node));

  } else if (node.getKind() == kind::FLOATINGPOINT_TO_SBV) {
    FloatingPointToSBV info = node.getOperator().getConst<FloatingPointToSBV>();
    FloatingPointToSBVTotal newInfo(info);

    res =
        NodeManager::currentNM()->mkNode(  // kind::FLOATINGPOINT_TO_SBV_TOTAL,
            NodeManager::currentNM()->mkConst(newInfo), node[0], node[1],
            toSBVUF(node));

  } else if (node.getKind() == kind::FLOATINGPOINT_TO_REAL) {
    res = NodeManager::currentNM()->mkNode(kind::FLOATINGPOINT_TO_REAL_TOTAL,
                                           node[0], toRealUF(node));

  } else {
    // Do nothing
  }

  if (res != node) {
    Trace("fp-expandDefinition") << "TheoryFp::expandDefinition(): " << node
                                 << " rewritten to " << res << std::endl;
    return TrustNode::mkTrustRewrite(node, res, nullptr);
  }
  return TrustNode::null();
}

TrustNode TheoryFp::ppRewrite(TNode node, std::vector<SkolemLemma>& lems)
{
  Trace("fp-ppRewrite") << "TheoryFp::ppRewrite(): " << node << std::endl;
  // first, see if we need to expand definitions
  TrustNode texp = expandDefinition(node);
  if (!texp.isNull())
  {
    return texp;
  }

  Node res = node;

  // Abstract conversion functions
  if (node.getKind() == kind::FLOATINGPOINT_TO_REAL_TOTAL)
  {
    res = abstractFloatToReal(node);

    // Generate some lemmas
    NodeManager *nm = NodeManager::currentNM();

    Node pd =
        nm->mkNode(kind::IMPLIES,
                   nm->mkNode(kind::OR,
                              nm->mkNode(kind::FLOATINGPOINT_ISNAN, node[0]),
                              nm->mkNode(kind::FLOATINGPOINT_ISINF, node[0])),
                   nm->mkNode(kind::EQUAL, res, node[1]));
    handleLemma(pd);

    Node z =
        nm->mkNode(kind::IMPLIES,
                   nm->mkNode(kind::FLOATINGPOINT_ISZ, node[0]),
                   nm->mkNode(kind::EQUAL, res, nm->mkConst(Rational(0U))));
    handleLemma(z);

    // TODO : bounds on the output from largest floats, #1914
  }
  else if (node.getKind() == kind::FLOATINGPOINT_TO_FP_REAL)
  {
    res = abstractRealToFloat(node);

    // Generate some lemmas
    NodeManager *nm = NodeManager::currentNM();

    Node nnan =
        nm->mkNode(kind::NOT, nm->mkNode(kind::FLOATINGPOINT_ISNAN, res));
    handleLemma(nnan);

    Node z = nm->mkNode(
        kind::IMPLIES,
        nm->mkNode(kind::EQUAL, node[1], nm->mkConst(Rational(0U))),
        nm->mkNode(kind::EQUAL,
                   res,
                   nm->mkConst(FloatingPoint::makeZero(
                       res.getType().getConst<FloatingPointSize>(), false))));
    handleLemma(z);

    // TODO : rounding-mode specific bounds on floats that don't give infinity
    // BEWARE of directed rounding!   #1914
  }

  if (res != node)
  {
    Trace("fp-ppRewrite") << "TheoryFp::ppRewrite(): node " << node
                          << " rewritten to " << res << std::endl;
    return TrustNode::mkTrustRewrite(node, res, nullptr);
  }

  return TrustNode::null();
}

bool TheoryFp::refineAbstraction(TheoryModel *m, TNode abstract, TNode concrete)
{
  Trace("fp-refineAbstraction") << "TheoryFp::refineAbstraction(): " << abstract
                                << " vs. " << concrete << std::endl;
  Kind k = concrete.getKind();
  if (k == kind::FLOATINGPOINT_TO_REAL_TOTAL)
  {
    // Get the values
    Assert(m->hasTerm(abstract));
    Assert(m->hasTerm(concrete[0]));
    Assert(m->hasTerm(concrete[1]));

    Node abstractValue = m->getValue(abstract);
    Node floatValue = m->getValue(concrete[0]);
    Node undefValue = m->getValue(concrete[1]);

    Assert(abstractValue.isConst());
    Assert(floatValue.isConst());
    Assert(undefValue.isConst());

    // Work out the actual value for those args
    NodeManager *nm = NodeManager::currentNM();

    Node evaluate =
        nm->mkNode(kind::FLOATINGPOINT_TO_REAL_TOTAL, floatValue, undefValue);
    Node concreteValue = Rewriter::rewrite(evaluate);
    Assert(concreteValue.isConst());

    Trace("fp-refineAbstraction")
        << "TheoryFp::refineAbstraction(): " << concrete[0] << " = "
        << floatValue << std::endl
        << "TheoryFp::refineAbstraction(): " << concrete[1] << " = "
        << undefValue << std::endl
        << "TheoryFp::refineAbstraction(): " << abstract << " = "
        << abstractValue << std::endl
        << "TheoryFp::refineAbstraction(): " << concrete << " = "
        << concreteValue << std::endl;

    if (abstractValue != concreteValue)
    {
      // Need refinement lemmas
      // only in the normal and subnormal case
      Assert(floatValue.getConst<FloatingPoint>().isNormal()
             || floatValue.getConst<FloatingPoint>().isSubnormal());

      Node defined = nm->mkNode(
          kind::AND,
          nm->mkNode(kind::NOT,
                     nm->mkNode(kind::FLOATINGPOINT_ISNAN, concrete[0])),
          nm->mkNode(kind::NOT,
                     nm->mkNode(kind::FLOATINGPOINT_ISINF, concrete[0])));
      // First the "forward" constraints
      Node fg = nm->mkNode(
          kind::IMPLIES,
          defined,
          nm->mkNode(
              kind::EQUAL,
              nm->mkNode(kind::FLOATINGPOINT_GEQ, concrete[0], floatValue),
              nm->mkNode(kind::GEQ, abstract, concreteValue)));
      handleLemma(fg);

      Node fl = nm->mkNode(
          kind::IMPLIES,
          defined,
          nm->mkNode(
              kind::EQUAL,
              nm->mkNode(kind::FLOATINGPOINT_LEQ, concrete[0], floatValue),
              nm->mkNode(kind::LEQ, abstract, concreteValue)));
      handleLemma(fl);

      // Then the backwards constraints
      Node floatAboveAbstract = Rewriter::rewrite(
          nm->mkNode(kind::FLOATINGPOINT_TO_FP_REAL,
                     nm->mkConst(FloatingPointToFPReal(
                         concrete[0].getType().getConst<FloatingPointSize>())),
                     nm->mkConst(ROUND_TOWARD_POSITIVE),
                     abstractValue));

      Node bg = nm->mkNode(
          kind::IMPLIES,
          defined,
          nm->mkNode(
              kind::EQUAL,
              nm->mkNode(
                  kind::FLOATINGPOINT_GEQ, concrete[0], floatAboveAbstract),
              nm->mkNode(kind::GEQ, abstract, abstractValue)));
      handleLemma(bg);

      Node floatBelowAbstract = Rewriter::rewrite(
          nm->mkNode(kind::FLOATINGPOINT_TO_FP_REAL,
                     nm->mkConst(FloatingPointToFPReal(
                         concrete[0].getType().getConst<FloatingPointSize>())),
                     nm->mkConst(ROUND_TOWARD_NEGATIVE),
                     abstractValue));

      Node bl = nm->mkNode(
          kind::IMPLIES,
          defined,
          nm->mkNode(
              kind::EQUAL,
              nm->mkNode(
                  kind::FLOATINGPOINT_LEQ, concrete[0], floatBelowAbstract),
              nm->mkNode(kind::LEQ, abstract, abstractValue)));
      handleLemma(bl);
      // TODO : see if the overflow conditions could be improved #1914

      return true;
    }
    else
    {
      // No refinement needed
      return false;
    }
  }
  else if (k == kind::FLOATINGPOINT_TO_FP_REAL)
  {
    // Get the values
    Assert(m->hasTerm(abstract));
    Assert(m->hasTerm(concrete[0]));
    Assert(m->hasTerm(concrete[1]));

    Node abstractValue = m->getValue(abstract);
    Node rmValue = m->getValue(concrete[0]);
    Node realValue = m->getValue(concrete[1]);

    Assert(abstractValue.isConst());
    Assert(rmValue.isConst());
    Assert(realValue.isConst());

    // Work out the actual value for those args
    NodeManager *nm = NodeManager::currentNM();

    Node evaluate =
        nm->mkNode(kind::FLOATINGPOINT_TO_FP_REAL,
                   nm->mkConst(FloatingPointToFPReal(
                       concrete.getType().getConst<FloatingPointSize>())),
                   rmValue,
                   realValue);
    Node concreteValue = Rewriter::rewrite(evaluate);
    Assert(concreteValue.isConst());

    Trace("fp-refineAbstraction")
        << "TheoryFp::refineAbstraction(): " << concrete[0] << " = " << rmValue
        << std::endl
        << "TheoryFp::refineAbstraction(): " << concrete[1] << " = "
        << realValue << std::endl
        << "TheoryFp::refineAbstraction(): " << abstract << " = "
        << abstractValue << std::endl
        << "TheoryFp::refineAbstraction(): " << concrete << " = "
        << concreteValue << std::endl;

    if (abstractValue != concreteValue)
    {
      Assert(!abstractValue.getConst<FloatingPoint>().isNaN());
      Assert(!concreteValue.getConst<FloatingPoint>().isNaN());

      Node correctRoundingMode = nm->mkNode(kind::EQUAL, concrete[0], rmValue);
      // TODO : Generalise to all rounding modes  #1914

      // First the "forward" constraints
      Node fg = nm->mkNode(
          kind::IMPLIES,
          correctRoundingMode,
          nm->mkNode(
              kind::EQUAL,
              nm->mkNode(kind::GEQ, concrete[1], realValue),
              nm->mkNode(kind::FLOATINGPOINT_GEQ, abstract, concreteValue)));
      handleLemma(fg);

      Node fl = nm->mkNode(
          kind::IMPLIES,
          correctRoundingMode,
          nm->mkNode(
              kind::EQUAL,
              nm->mkNode(kind::LEQ, concrete[1], realValue),
              nm->mkNode(kind::FLOATINGPOINT_LEQ, abstract, concreteValue)));
      handleLemma(fl);

      // Then the backwards constraints
      if (!abstractValue.getConst<FloatingPoint>().isInfinite())
      {
        Node realValueOfAbstract =
            Rewriter::rewrite(nm->mkNode(kind::FLOATINGPOINT_TO_REAL_TOTAL,
                                         abstractValue,
                                         nm->mkConst(Rational(0U))));

        Node bg = nm->mkNode(
            kind::IMPLIES,
            correctRoundingMode,
            nm->mkNode(
                kind::EQUAL,
                nm->mkNode(kind::GEQ, concrete[1], realValueOfAbstract),
                nm->mkNode(kind::FLOATINGPOINT_GEQ, abstract, abstractValue)));
        handleLemma(bg);

        Node bl = nm->mkNode(
            kind::IMPLIES,
            correctRoundingMode,
            nm->mkNode(
                kind::EQUAL,
                nm->mkNode(kind::LEQ, concrete[1], realValueOfAbstract),
                nm->mkNode(kind::FLOATINGPOINT_LEQ, abstract, abstractValue)));
        handleLemma(bl);
      }

      return true;
    }
    else
    {
      // No refinement needed
      return false;
    }
  }
  else
  {
    Unreachable() << "Unknown abstraction";
  }

  return false;
}

void TheoryFp::convertAndEquateTerm(TNode node) {
  Trace("fp-convertTerm") << "TheoryFp::convertTerm(): " << node << std::endl;
  size_t oldAdditionalAssertions = d_conv->d_additionalAssertions.size();

  Node converted(d_conv->convert(node));

  if (converted != node) {
    Debug("fp-convertTerm")
        << "TheoryFp::convertTerm(): before " << node << std::endl;
    Debug("fp-convertTerm")
        << "TheoryFp::convertTerm(): after  " << converted << std::endl;
  }

  size_t newAdditionalAssertions = d_conv->d_additionalAssertions.size();
  Assert(oldAdditionalAssertions <= newAdditionalAssertions);

  while (oldAdditionalAssertions < newAdditionalAssertions) {
    Node addA = d_conv->d_additionalAssertions[oldAdditionalAssertions];

    Debug("fp-convertTerm") << "TheoryFp::convertTerm(): additional assertion  "
                            << addA << std::endl;

#ifdef SYMFPUPROPISBOOL
    handleLemma(addA, false, true);
#else
    NodeManager *nm = NodeManager::currentNM();

    handleLemma(
        nm->mkNode(kind::EQUAL, addA, nm->mkConst(::cvc5::BitVector(1U, 1U))));
#endif

    ++oldAdditionalAssertions;
  }

  // Equate the floating-point atom and the converted one.
  // Also adds the bit-vectors to the bit-vector solver.
  if (node.getType().isBoolean()) {
    if (converted != node) {
      Assert(converted.getType().isBitVector());

      NodeManager *nm = NodeManager::currentNM();

#ifdef SYMFPUPROPISBOOL
      handleLemma(nm->mkNode(kind::EQUAL, node, converted));
#else
      handleLemma(nm->mkNode(
          kind::EQUAL,
          node,
          nm->mkNode(
              kind::EQUAL, converted, nm->mkConst(::cvc5::BitVector(1U, 1U)))));
#endif

    } else {
      Assert((node.getKind() == kind::EQUAL));
    }

  } else if (node.getType().isBitVector()) {
    if (converted != node) {
      Assert(converted.getType().isBitVector());

      handleLemma(
          NodeManager::currentNM()->mkNode(kind::EQUAL, node, converted));
    }
  }

  return;
}

void TheoryFp::registerTerm(TNode node) {
  Trace("fp-registerTerm") << "TheoryFp::registerTerm(): " << node << std::endl;

  if (!isRegistered(node)) {
    Kind k = node.getKind();
    Assert(k != kind::FLOATINGPOINT_TO_FP_GENERIC
           && k != kind::FLOATINGPOINT_SUB && k != kind::FLOATINGPOINT_EQ
           && k != kind::FLOATINGPOINT_GEQ && k != kind::FLOATINGPOINT_GT);

    bool success = d_registeredTerms.insert(node);
    (void)success;  // Only used for assertion
    Assert(success);

    // Add to the equality engine
    if (k == kind::EQUAL)
    {
      d_equalityEngine->addTriggerPredicate(node);
    }
    else
    {
      d_equalityEngine->addTerm(node);
    }

    // Give the expansion of classifications in terms of equalities
    // This should make equality reasoning slightly more powerful.
    if ((k == kind::FLOATINGPOINT_ISNAN) || (k == kind::FLOATINGPOINT_ISZ)
        || (k == kind::FLOATINGPOINT_ISINF))
    {
      NodeManager *nm = NodeManager::currentNM();
      FloatingPointSize s = node[0].getType().getConst<FloatingPointSize>();
      Node equalityAlias = Node::null();

      if (k == kind::FLOATINGPOINT_ISNAN)
      {
        equalityAlias = nm->mkNode(
            kind::EQUAL, node[0], nm->mkConst(FloatingPoint::makeNaN(s)));
      }
      else if (k == kind::FLOATINGPOINT_ISZ)
      {
        equalityAlias = nm->mkNode(
            kind::OR,
            nm->mkNode(kind::EQUAL,
                       node[0],
                       nm->mkConst(FloatingPoint::makeZero(s, true))),
            nm->mkNode(kind::EQUAL,
                       node[0],
                       nm->mkConst(FloatingPoint::makeZero(s, false))));
      }
      else if (k == kind::FLOATINGPOINT_ISINF)
      {
        equalityAlias = nm->mkNode(
            kind::OR,
            nm->mkNode(kind::EQUAL,
                       node[0],
                       nm->mkConst(FloatingPoint::makeInf(s, true))),
            nm->mkNode(kind::EQUAL,
                       node[0],
                       nm->mkConst(FloatingPoint::makeInf(s, false))));
      }
      else
      {
        Unreachable() << "Only isNaN, isInf and isZero have aliases";
      }

      handleLemma(nm->mkNode(kind::EQUAL, node, equalityAlias));
    }

    // Use symfpu to produce an equivalent bit-vector statement
    convertAndEquateTerm(node);
  }
  return;
}

bool TheoryFp::isRegistered(TNode node) {
  return !(d_registeredTerms.find(node) == d_registeredTerms.end());
}

void TheoryFp::preRegisterTerm(TNode node)
{
  if (Configuration::isBuiltWithSymFPU() && !options::fpExp())
  {
    TypeNode tn = node.getType();
    if (tn.isFloatingPoint())
    {
      unsigned exp_sz = tn.getFloatingPointExponentSize();
      unsigned sig_sz = tn.getFloatingPointSignificandSize();
      if (!((exp_sz == 8 && sig_sz == 24) || (exp_sz == 11 && sig_sz == 53)))
      {
        std::stringstream ss;
        ss << "FP term " << node << " with type whose size is " << exp_sz << "/"
           << sig_sz
           << " is not supported, only Float32 (8/24) or Float64 (11/53) types "
              "are supported in default mode. Try the experimental solver via "
              "--fp-exp. Note: There are known issues with the experimental "
              "solver, use at your own risk.";
        throw LogicException(ss.str());
      }
    }
  }
  Trace("fp-preRegisterTerm")
      << "TheoryFp::preRegisterTerm(): " << node << std::endl;
  registerTerm(node);
  return;
}

void TheoryFp::handleLemma(Node node, InferenceId id)
{
  Trace("fp") << "TheoryFp::handleLemma(): asserting " << node << std::endl;
  // will be preprocessed when sent, which is important because it contains
  // embedded ITEs
  d_im.lemma(node, id);
}

bool TheoryFp::propagateLit(TNode node)
{
  Trace("fp") << "TheoryFp::propagateLit(): propagate " << node << std::endl;
  return d_im.propagateLit(node);
}

void TheoryFp::conflictEqConstantMerge(TNode t1, TNode t2)
{
  Trace("fp") << "TheoryFp::conflictEqConstantMerge(): conflict detected"
              << std::endl;
  d_im.conflictEqConstantMerge(t1, t2);
}

<<<<<<< HEAD

=======
>>>>>>> bd6c2f05
bool TheoryFp::needsCheckLastEffort()
{
  // only need to check if we have added to the abstraction map, otherwise
  // postCheck below is a no-op.
  return !d_abstractionMap.empty();
}

void TheoryFp::postCheck(Effort level)
{
  // Resolve the abstractions for the conversion lemmas
  if (level == EFFORT_LAST_CALL)
  {
    Trace("fp") << "TheoryFp::check(): checking abstractions" << std::endl;
    TheoryModel* m = getValuation().getModel();
    bool lemmaAdded = false;

    for (AbstractionMap::const_iterator i = d_abstractionMap.begin();
         i != d_abstractionMap.end();
         ++i)
    {
      if (m->hasTerm((*i).first))
      {  // Is actually used in the model
        lemmaAdded |= refineAbstraction(m, (*i).first, (*i).second);
      }
    }
  }

  Trace("fp") << "TheoryFp::check(): completed" << std::endl;
  /* Checking should be handled by the bit-vector engine */
}

bool TheoryFp::preNotifyFact(
    TNode atom, bool pol, TNode fact, bool isPrereg, bool isInternal)
{
  if (atom.getKind() == kind::EQUAL)
  {
    Assert(!(atom[0].getType().isFloatingPoint()
             || atom[0].getType().isRoundingMode())
           || isRegistered(atom[0]));
    Assert(!(atom[1].getType().isFloatingPoint()
             || atom[1].getType().isRoundingMode())
           || isRegistered(atom[1]));
    registerTerm(atom);  // Needed for float equalities
  }
  else
  {
    // A system-wide invariant; predicates are registered before they are
    // asserted
    Assert(isRegistered(atom));

    if (!d_equalityEngine->isFunctionKind(atom.getKind()))
    {
      return true;
    }
  }
  return false;
}

TrustNode TheoryFp::explain(TNode n)
{
  Trace("fp") << "TheoryFp::explain(): explain " << n << std::endl;

  // All things we assert directly (and not via bit-vector) should
  // come from the equality engine so this should be sufficient...
  std::vector<TNode> assumptions;

  bool polarity = n.getKind() != kind::NOT;
  TNode atom = polarity ? n : n[0];
  if (atom.getKind() == kind::EQUAL) {
    d_equalityEngine->explainEquality(atom[0], atom[1], polarity, assumptions);
  } else {
    d_equalityEngine->explainPredicate(atom, polarity, assumptions);
  }

  Node exp = helper::buildConjunct(assumptions);
  return TrustNode::mkTrustPropExp(n, exp, nullptr);
}

Node TheoryFp::getModelValue(TNode var) {
  return d_conv->getValue(d_valuation, var);
}

bool TheoryFp::collectModelInfo(TheoryModel* m,
                                const std::set<Node>& relevantTerms)
{
  // this override behavior to not assert equality engine
  return collectModelValues(m, relevantTerms);
}

bool TheoryFp::collectModelValues(TheoryModel* m,
                                  const std::set<Node>& relevantTerms)
{
  Trace("fp-collectModelInfo")
      << "TheoryFp::collectModelInfo(): begin" << std::endl;
  if (Trace.isOn("fp-collectModelInfo")) {
    for (std::set<Node>::const_iterator i(relevantTerms.begin());
         i != relevantTerms.end(); ++i) {
      Trace("fp-collectModelInfo")
          << "TheoryFp::collectModelInfo(): relevantTerms " << *i << std::endl;
    }
  }

  std::unordered_set<TNode, TNodeHashFunction> visited;
  std::stack<TNode> working;
  std::set<TNode> relevantVariables;
  for (std::set<Node>::const_iterator i(relevantTerms.begin());
       i != relevantTerms.end(); ++i) {
    working.push(*i);
  }

  while (!working.empty()) {
    TNode current = working.top();
    working.pop();

    // Ignore things that have already been explored
    if (visited.find(current) == visited.end()) {
      visited.insert(current);

      TypeNode t(current.getType());

      if ((t.isRoundingMode() || t.isFloatingPoint()) &&
          this->isLeaf(current)) {
        relevantVariables.insert(current);
      }

      for (size_t i = 0; i < current.getNumChildren(); ++i) {
        working.push(current[i]);
      }
    }
  }

  for (std::set<TNode>::const_iterator i(relevantVariables.begin());
       i != relevantVariables.end();
       ++i)
  {
    TNode node = *i;

    Trace("fp-collectModelInfo")
        << "TheoryFp::collectModelInfo(): relevantVariable " << node
        << std::endl;

    if (!m->assertEquality(node, d_conv->getValue(d_valuation, node), true))
    {
      return false;
    }

    if (Configuration::isAssertionBuild() && isLeaf(node) && !node.isConst()
        && node.getType().isFloatingPoint())
    {
      // Check that the equality engine has asssigned values to all the
      // components of `node` except `(sign node)` (the sign component is
      // assignable, meaning that the model builder can pick an arbitrary value
      // for it if it hasn't been assigned in the equality engine).
      NodeManager* nm = NodeManager::currentNM();
      Node compNaN = nm->mkNode(kind::FLOATINGPOINT_COMPONENT_NAN, node);
      Node compInf = nm->mkNode(kind::FLOATINGPOINT_COMPONENT_INF, node);
      Node compZero = nm->mkNode(kind::FLOATINGPOINT_COMPONENT_ZERO, node);
      Node compExponent =
          nm->mkNode(kind::FLOATINGPOINT_COMPONENT_EXPONENT, node);
      Node compSignificand =
          nm->mkNode(kind::FLOATINGPOINT_COMPONENT_SIGNIFICAND, node);

      eq::EqualityEngine* ee = m->getEqualityEngine();
      Assert(ee->hasTerm(compNaN) && ee->getRepresentative(compNaN).isConst());
      Assert(ee->hasTerm(compInf) && ee->getRepresentative(compInf).isConst());
      Assert(ee->hasTerm(compZero)
             && ee->getRepresentative(compZero).isConst());
      Assert(ee->hasTerm(compExponent)
             && ee->getRepresentative(compExponent).isConst());
      Assert(ee->hasTerm(compSignificand));
      Assert(ee->getRepresentative(compSignificand).isConst());

      // At most one of the flags (NaN, inf, zero) can be set
      Node one = nm->mkConst(BitVector(1U, 1U));
      size_t numFlags = 0;
      numFlags += ee->getRepresentative(compNaN) == one ? 1 : 0;
      numFlags += ee->getRepresentative(compInf) == one ? 1 : 0;
      numFlags += ee->getRepresentative(compZero) == one ? 1 : 0;
      Assert(numFlags <= 1);
    }
  }

  return true;
}

bool TheoryFp::NotifyClass::eqNotifyTriggerPredicate(TNode predicate,
                                                     bool value) {
  Debug("fp-eq")
      << "TheoryFp::eqNotifyTriggerPredicate(): call back as predicate "
      << predicate << " is " << value << std::endl;

  if (value) {
    return d_theorySolver.propagateLit(predicate);
  }
  return d_theorySolver.propagateLit(predicate.notNode());
}

bool TheoryFp::NotifyClass::eqNotifyTriggerTermEquality(TheoryId tag, TNode t1,
                                                        TNode t2, bool value) {
  Debug("fp-eq") << "TheoryFp::eqNotifyTriggerTermEquality(): call back as "
                 << t1 << (value ? " = " : " != ") << t2 << std::endl;

  if (value) {
    return d_theorySolver.propagateLit(t1.eqNode(t2));
  }
  return d_theorySolver.propagateLit(t1.eqNode(t2).notNode());
}

void TheoryFp::NotifyClass::eqNotifyConstantTermMerge(TNode t1, TNode t2) {
  Debug("fp-eq") << "TheoryFp::eqNotifyConstantTermMerge(): call back as " << t1
                 << " = " << t2 << std::endl;
  d_theorySolver.conflictEqConstantMerge(t1, t2);
}

}  // namespace fp
}  // namespace theory
}  // namespace cvc5<|MERGE_RESOLUTION|>--- conflicted
+++ resolved
@@ -134,10 +134,6 @@
 
 ProofRuleChecker* TheoryFp::getProofChecker() { return nullptr; }
 
-<<<<<<< HEAD
-
-=======
->>>>>>> bd6c2f05
 bool TheoryFp::needsEqualityEngine(EeSetupInfo& esi)
 {
   esi.d_notify = &d_notification;
@@ -946,10 +942,6 @@
   d_im.conflictEqConstantMerge(t1, t2);
 }
 
-<<<<<<< HEAD
-
-=======
->>>>>>> bd6c2f05
 bool TheoryFp::needsCheckLastEffort()
 {
   // only need to check if we have added to the abstraction map, otherwise
