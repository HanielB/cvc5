/*********************                                                        */
/*! \file theory_fp.cpp
 ** \verbatim
 ** Top contributors (to current version):
 **   Martin Brain, Andres Noetzli, Haniel Barbosa
 ** This file is part of the CVC4 project.
 ** Copyright (c) 2009-2020 by the authors listed in the file AUTHORS
 ** in the top-level source directory) and their institutional affiliations.
 ** All rights reserved.  See the file COPYING in the top-level source
 ** directory for licensing information.\endverbatim
 **
 ** \brief [[ Add one-line brief description here ]]
 **
 ** [[ Add lengthier description here ]]
 ** \todo document this file
 **/

#include "theory/fp/theory_fp.h"

#include <set>
#include <stack>
#include <unordered_set>
#include <vector>

#include "options/fp_options.h"
#include "theory/fp/theory_fp_rewriter.h"
#include "theory/rewriter.h"
#include "theory/theory_model.h"

using namespace std;

namespace CVC4 {
namespace theory {
namespace fp {

namespace removeToFPGeneric {

Node removeToFPGeneric(TNode node) {
  Assert(node.getKind() == kind::FLOATINGPOINT_TO_FP_GENERIC);

  FloatingPointToFPGeneric info =
      node.getOperator().getConst<FloatingPointToFPGeneric>();

  size_t children = node.getNumChildren();

  Node op;
  NodeManager *nm = NodeManager::currentNM();

  if (children == 1) {
    op = nm->mkConst(FloatingPointToFPIEEEBitVector(info));
    return nm->mkNode(op, node[0]);

  } else {
    Assert(children == 2);
    Assert(node[0].getType().isRoundingMode());

    TypeNode t = node[1].getType();

    if (t.isFloatingPoint()) {
      op = nm->mkConst(FloatingPointToFPFloatingPoint(info));
    } else if (t.isReal()) {
      op = nm->mkConst(FloatingPointToFPReal(info));
    } else if (t.isBitVector()) {
      op = nm->mkConst(FloatingPointToFPSignedBitVector(info));
    } else {
      throw TypeCheckingExceptionPrivate(
          node,
          "cannot rewrite to_fp generic due to incorrect type of second "
          "argument");
    }

    return nm->mkNode(op, node[0], node[1]);
  }

  Unreachable() << "to_fp generic not rewritten";
}
}  // namespace removeToFPGeneric

namespace helper {
Node buildConjunct(const std::vector<TNode> &assumptions) {
  if (assumptions.size() == 0) {
    return NodeManager::currentNM()->mkConst<bool>(true);

  } else if (assumptions.size() == 1) {
    return assumptions[0];

  } else {
    // \todo see bv::utils::flattenAnd

    NodeBuilder<> conjunction(kind::AND);
    for (std::vector<TNode>::const_iterator it = assumptions.begin();
         it != assumptions.end(); ++it) {
      conjunction << *it;
    }

    return conjunction;
  }
}
}  // namespace helper

/** Constructs a new instance of TheoryFp w.r.t. the provided contexts. */
TheoryFp::TheoryFp(context::Context* c,
                   context::UserContext* u,
                   OutputChannel& out,
                   Valuation valuation,
                   const LogicInfo& logicInfo,
<<<<<<< HEAD
                   ProofChecker* pc)
    : Theory(THEORY_FP, c, u, out, valuation, logicInfo, pc),
=======
                   ProofNodeManager* pnm)
    : Theory(THEORY_FP, c, u, out, valuation, logicInfo, pnm),
>>>>>>> c5a6aa2e
      d_notification(*this),
      d_equalityEngine(d_notification, c, "theory::fp::ee", true),
      d_registeredTerms(u),
      d_conv(u),
      d_expansionRequested(false),
      d_conflict(c, false),
      d_conflictNode(c, Node::null()),
      d_minMap(u),
      d_maxMap(u),
      d_toUBVMap(u),
      d_toSBVMap(u),
      d_toRealMap(u),
      realToFloatMap(u),
      floatToRealMap(u),
      abstractionMap(u)
{
  // Kinds that are to be handled in the congruence closure

  d_equalityEngine.addFunctionKind(kind::FLOATINGPOINT_ABS);
  d_equalityEngine.addFunctionKind(kind::FLOATINGPOINT_NEG);
  d_equalityEngine.addFunctionKind(kind::FLOATINGPOINT_PLUS);
  // d_equalityEngine.addFunctionKind(kind::FLOATINGPOINT_SUB); // Removed
  d_equalityEngine.addFunctionKind(kind::FLOATINGPOINT_MULT);
  d_equalityEngine.addFunctionKind(kind::FLOATINGPOINT_DIV);
  d_equalityEngine.addFunctionKind(kind::FLOATINGPOINT_FMA);
  d_equalityEngine.addFunctionKind(kind::FLOATINGPOINT_SQRT);
  d_equalityEngine.addFunctionKind(kind::FLOATINGPOINT_REM);
  d_equalityEngine.addFunctionKind(kind::FLOATINGPOINT_RTI);
  // d_equalityEngine.addFunctionKind(kind::FLOATINGPOINT_MIN); // Removed
  // d_equalityEngine.addFunctionKind(kind::FLOATINGPOINT_MAX); // Removed
  d_equalityEngine.addFunctionKind(kind::FLOATINGPOINT_MIN_TOTAL);
  d_equalityEngine.addFunctionKind(kind::FLOATINGPOINT_MAX_TOTAL);

  // d_equalityEngine.addFunctionKind(kind::FLOATINGPOINT_EQ); // Removed
  d_equalityEngine.addFunctionKind(kind::FLOATINGPOINT_LEQ);
  d_equalityEngine.addFunctionKind(kind::FLOATINGPOINT_LT);
  // d_equalityEngine.addFunctionKind(kind::FLOATINGPOINT_GEQ); // Removed
  // d_equalityEngine.addFunctionKind(kind::FLOATINGPOINT_GT); // Removed
  d_equalityEngine.addFunctionKind(kind::FLOATINGPOINT_ISN);
  d_equalityEngine.addFunctionKind(kind::FLOATINGPOINT_ISSN);
  d_equalityEngine.addFunctionKind(kind::FLOATINGPOINT_ISZ);
  d_equalityEngine.addFunctionKind(kind::FLOATINGPOINT_ISINF);
  d_equalityEngine.addFunctionKind(kind::FLOATINGPOINT_ISNAN);
  d_equalityEngine.addFunctionKind(kind::FLOATINGPOINT_ISNEG);
  d_equalityEngine.addFunctionKind(kind::FLOATINGPOINT_ISPOS);

  d_equalityEngine.addFunctionKind(kind::FLOATINGPOINT_TO_FP_IEEE_BITVECTOR);
  d_equalityEngine.addFunctionKind(kind::FLOATINGPOINT_TO_FP_FLOATINGPOINT);
  d_equalityEngine.addFunctionKind(kind::FLOATINGPOINT_TO_FP_REAL);
  d_equalityEngine.addFunctionKind(kind::FLOATINGPOINT_TO_FP_SIGNED_BITVECTOR);
  d_equalityEngine.addFunctionKind(
      kind::FLOATINGPOINT_TO_FP_UNSIGNED_BITVECTOR);
  // d_equalityEngine.addFunctionKind(kind::FLOATINGPOINT_TO_FP_GENERIC); //
  // Needed in parsing, should be rewritten away

  // d_equalityEngine.addFunctionKind(kind::FLOATINGPOINT_TO_UBV); // Removed
  // d_equalityEngine.addFunctionKind(kind::FLOATINGPOINT_TO_SBV); // Removed
  // d_equalityEngine.addFunctionKind(kind::FLOATINGPOINT_TO_REAL); // Removed
  d_equalityEngine.addFunctionKind(kind::FLOATINGPOINT_TO_UBV_TOTAL);
  d_equalityEngine.addFunctionKind(kind::FLOATINGPOINT_TO_SBV_TOTAL);
  d_equalityEngine.addFunctionKind(kind::FLOATINGPOINT_TO_REAL_TOTAL);

  d_equalityEngine.addFunctionKind(kind::FLOATINGPOINT_COMPONENT_NAN);
  d_equalityEngine.addFunctionKind(kind::FLOATINGPOINT_COMPONENT_INF);
  d_equalityEngine.addFunctionKind(kind::FLOATINGPOINT_COMPONENT_ZERO);
  d_equalityEngine.addFunctionKind(kind::FLOATINGPOINT_COMPONENT_SIGN);
  d_equalityEngine.addFunctionKind(kind::FLOATINGPOINT_COMPONENT_EXPONENT);
  d_equalityEngine.addFunctionKind(kind::FLOATINGPOINT_COMPONENT_SIGNIFICAND);
  d_equalityEngine.addFunctionKind(kind::ROUNDINGMODE_BITBLAST);
} /* TheoryFp::TheoryFp() */

Node TheoryFp::minUF(Node node) {
  Assert(node.getKind() == kind::FLOATINGPOINT_MIN);
  TypeNode t(node.getType());
  Assert(t.getKind() == kind::FLOATINGPOINT_TYPE);

  NodeManager *nm = NodeManager::currentNM();
  ComparisonUFMap::const_iterator i(d_minMap.find(t));

  Node fun;
  if (i == d_minMap.end()) {
    std::vector<TypeNode> args(2);
    args[0] = t;
    args[1] = t;
    fun = nm->mkSkolem("floatingpoint_min_zero_case",
                       nm->mkFunctionType(args,
#ifdef SYMFPUPROPISBOOL
                                          nm->booleanType()
#else
                                          nm->mkBitVectorType(1U)
#endif
                                              ),
                       "floatingpoint_min_zero_case",
                       NodeManager::SKOLEM_EXACT_NAME);
    d_minMap.insert(t, fun);
  } else {
    fun = (*i).second;
  }
  return nm->mkNode(kind::APPLY_UF, fun, node[1],
                    node[0]);  // Application reverses the order or arguments
}

Node TheoryFp::maxUF(Node node) {
  Assert(node.getKind() == kind::FLOATINGPOINT_MAX);
  TypeNode t(node.getType());
  Assert(t.getKind() == kind::FLOATINGPOINT_TYPE);

  NodeManager *nm = NodeManager::currentNM();
  ComparisonUFMap::const_iterator i(d_maxMap.find(t));

  Node fun;
  if (i == d_maxMap.end()) {
    std::vector<TypeNode> args(2);
    args[0] = t;
    args[1] = t;
    fun = nm->mkSkolem("floatingpoint_max_zero_case",
                       nm->mkFunctionType(args,
#ifdef SYMFPUPROPISBOOL
                                          nm->booleanType()
#else
                                          nm->mkBitVectorType(1U)
#endif
                                              ),
                       "floatingpoint_max_zero_case",
                       NodeManager::SKOLEM_EXACT_NAME);
    d_maxMap.insert(t, fun);
  } else {
    fun = (*i).second;
  }
  return nm->mkNode(kind::APPLY_UF, fun, node[1], node[0]);
}

Node TheoryFp::toUBVUF(Node node) {
  Assert(node.getKind() == kind::FLOATINGPOINT_TO_UBV);

  TypeNode target(node.getType());
  Assert(target.getKind() == kind::BITVECTOR_TYPE);

  TypeNode source(node[1].getType());
  Assert(source.getKind() == kind::FLOATINGPOINT_TYPE);

  std::pair<TypeNode, TypeNode> p(source, target);
  NodeManager *nm = NodeManager::currentNM();
  ConversionUFMap::const_iterator i(d_toUBVMap.find(p));

  Node fun;
  if (i == d_toUBVMap.end()) {
    std::vector<TypeNode> args(2);
    args[0] = nm->roundingModeType();
    args[1] = source;
    fun = nm->mkSkolem("floatingpoint_to_ubv_out_of_range_case",
                       nm->mkFunctionType(args, target),
                       "floatingpoint_to_ubv_out_of_range_case",
                       NodeManager::SKOLEM_EXACT_NAME);
    d_toUBVMap.insert(p, fun);
  } else {
    fun = (*i).second;
  }
  return nm->mkNode(kind::APPLY_UF, fun, node[0], node[1]);
}

Node TheoryFp::toSBVUF(Node node) {
  Assert(node.getKind() == kind::FLOATINGPOINT_TO_SBV);

  TypeNode target(node.getType());
  Assert(target.getKind() == kind::BITVECTOR_TYPE);

  TypeNode source(node[1].getType());
  Assert(source.getKind() == kind::FLOATINGPOINT_TYPE);

  std::pair<TypeNode, TypeNode> p(source, target);
  NodeManager *nm = NodeManager::currentNM();
  ConversionUFMap::const_iterator i(d_toSBVMap.find(p));

  Node fun;
  if (i == d_toSBVMap.end()) {
    std::vector<TypeNode> args(2);
    args[0] = nm->roundingModeType();
    args[1] = source;
    fun = nm->mkSkolem("floatingpoint_to_sbv_out_of_range_case",
                       nm->mkFunctionType(args, target),
                       "floatingpoint_to_sbv_out_of_range_case",
                       NodeManager::SKOLEM_EXACT_NAME);
    d_toSBVMap.insert(p, fun);
  } else {
    fun = (*i).second;
  }
  return nm->mkNode(kind::APPLY_UF, fun, node[0], node[1]);
}

Node TheoryFp::toRealUF(Node node) {
  Assert(node.getKind() == kind::FLOATINGPOINT_TO_REAL);
  TypeNode t(node[0].getType());
  Assert(t.getKind() == kind::FLOATINGPOINT_TYPE);

  NodeManager *nm = NodeManager::currentNM();
  ComparisonUFMap::const_iterator i(d_toRealMap.find(t));

  Node fun;
  if (i == d_toRealMap.end()) {
    std::vector<TypeNode> args(1);
    args[0] = t;
    fun = nm->mkSkolem("floatingpoint_to_real_infinity_and_NaN_case",
                       nm->mkFunctionType(args, nm->realType()),
                       "floatingpoint_to_real_infinity_and_NaN_case",
                       NodeManager::SKOLEM_EXACT_NAME);
    d_toRealMap.insert(t, fun);
  } else {
    fun = (*i).second;
  }
  return nm->mkNode(kind::APPLY_UF, fun, node[0]);
}

Node TheoryFp::abstractRealToFloat(Node node)
{
  Assert(node.getKind() == kind::FLOATINGPOINT_TO_FP_REAL);
  TypeNode t(node.getType());
  Assert(t.getKind() == kind::FLOATINGPOINT_TYPE);

  NodeManager *nm = NodeManager::currentNM();
  ComparisonUFMap::const_iterator i(realToFloatMap.find(t));

  Node fun;
  if (i == realToFloatMap.end())
  {
    std::vector<TypeNode> args(2);
    args[0] = node[0].getType();
    args[1] = node[1].getType();
    fun = nm->mkSkolem("floatingpoint_abstract_real_to_float",
                       nm->mkFunctionType(args, node.getType()),
                       "floatingpoint_abstract_real_to_float",
                       NodeManager::SKOLEM_EXACT_NAME);
    realToFloatMap.insert(t, fun);
  }
  else
  {
    fun = (*i).second;
  }
  Node uf = nm->mkNode(kind::APPLY_UF, fun, node[0], node[1]);

  abstractionMap.insert(uf, node);

  return uf;
}

Node TheoryFp::abstractFloatToReal(Node node)
{
  Assert(node.getKind() == kind::FLOATINGPOINT_TO_REAL_TOTAL);
  TypeNode t(node[0].getType());
  Assert(t.getKind() == kind::FLOATINGPOINT_TYPE);

  NodeManager *nm = NodeManager::currentNM();
  ComparisonUFMap::const_iterator i(floatToRealMap.find(t));

  Node fun;
  if (i == floatToRealMap.end())
  {
    std::vector<TypeNode> args(2);
    args[0] = t;
    args[1] = nm->realType();
    fun = nm->mkSkolem("floatingpoint_abstract_float_to_real",
                       nm->mkFunctionType(args, nm->realType()),
                       "floatingpoint_abstract_float_to_real",
                       NodeManager::SKOLEM_EXACT_NAME);
    floatToRealMap.insert(t, fun);
  }
  else
  {
    fun = (*i).second;
  }
  Node uf = nm->mkNode(kind::APPLY_UF, fun, node[0], node[1]);

  abstractionMap.insert(uf, node);

  return uf;
}

TrustNode TheoryFp::expandDefinition(Node node)
{
  Trace("fp-expandDefinition") << "TheoryFp::expandDefinition(): " << node
                               << std::endl;

  Node res = node;

  if (node.getKind() == kind::FLOATINGPOINT_TO_FP_GENERIC) {
    res = removeToFPGeneric::removeToFPGeneric(node);

  } else if (node.getKind() == kind::FLOATINGPOINT_MIN) {
    res = NodeManager::currentNM()->mkNode(kind::FLOATINGPOINT_MIN_TOTAL,
                                           node[0], node[1], minUF(node));

  } else if (node.getKind() == kind::FLOATINGPOINT_MAX) {
    res = NodeManager::currentNM()->mkNode(kind::FLOATINGPOINT_MAX_TOTAL,
                                           node[0], node[1], maxUF(node));

  } else if (node.getKind() == kind::FLOATINGPOINT_TO_UBV) {
    FloatingPointToUBV info = node.getOperator().getConst<FloatingPointToUBV>();
    FloatingPointToUBVTotal newInfo(info);

    res =
        NodeManager::currentNM()->mkNode(  // kind::FLOATINGPOINT_TO_UBV_TOTAL,
            NodeManager::currentNM()->mkConst(newInfo), node[0], node[1],
            toUBVUF(node));

  } else if (node.getKind() == kind::FLOATINGPOINT_TO_SBV) {
    FloatingPointToSBV info = node.getOperator().getConst<FloatingPointToSBV>();
    FloatingPointToSBVTotal newInfo(info);

    res =
        NodeManager::currentNM()->mkNode(  // kind::FLOATINGPOINT_TO_SBV_TOTAL,
            NodeManager::currentNM()->mkConst(newInfo), node[0], node[1],
            toSBVUF(node));

  } else if (node.getKind() == kind::FLOATINGPOINT_TO_REAL) {
    res = NodeManager::currentNM()->mkNode(kind::FLOATINGPOINT_TO_REAL_TOTAL,
                                           node[0], toRealUF(node));

  } else {
    // Do nothing
  }

  if (res != node) {
    Trace("fp-expandDefinition") << "TheoryFp::expandDefinition(): " << node
                                 << " rewritten to " << res << std::endl;
    return TrustNode::mkTrustRewrite(node, res, nullptr);
  }
  return TrustNode::null();
}

TrustNode TheoryFp::ppRewrite(TNode node)
{
  Trace("fp-ppRewrite") << "TheoryFp::ppRewrite(): " << node << std::endl;

  Node res = node;

  // Abstract conversion functions
  if (node.getKind() == kind::FLOATINGPOINT_TO_REAL_TOTAL)
  {
    res = abstractFloatToReal(node);

    // Generate some lemmas
    NodeManager *nm = NodeManager::currentNM();

    Node pd =
        nm->mkNode(kind::IMPLIES,
                   nm->mkNode(kind::OR,
                              nm->mkNode(kind::FLOATINGPOINT_ISNAN, node[0]),
                              nm->mkNode(kind::FLOATINGPOINT_ISINF, node[0])),
                   nm->mkNode(kind::EQUAL, res, node[1]));
    handleLemma(pd);

    Node z =
        nm->mkNode(kind::IMPLIES,
                   nm->mkNode(kind::FLOATINGPOINT_ISZ, node[0]),
                   nm->mkNode(kind::EQUAL, res, nm->mkConst(Rational(0U))));
    handleLemma(z);

    // TODO : bounds on the output from largest floats, #1914
  }
  else if (node.getKind() == kind::FLOATINGPOINT_TO_FP_REAL)
  {
    res = abstractRealToFloat(node);

    // Generate some lemmas
    NodeManager *nm = NodeManager::currentNM();

    Node nnan =
        nm->mkNode(kind::NOT, nm->mkNode(kind::FLOATINGPOINT_ISNAN, res));
    handleLemma(nnan);

    Node z = nm->mkNode(
        kind::IMPLIES,
        nm->mkNode(kind::EQUAL, node[1], nm->mkConst(Rational(0U))),
        nm->mkNode(kind::EQUAL,
                   res,
                   nm->mkConst(FloatingPoint::makeZero(
                       res.getType().getConst<FloatingPointSize>(), false))));
    handleLemma(z);

    // TODO : rounding-mode specific bounds on floats that don't give infinity
    // BEWARE of directed rounding!   #1914
  }

  if (res != node)
  {
    Trace("fp-ppRewrite") << "TheoryFp::ppRewrite(): node " << node
                          << " rewritten to " << res << std::endl;
    return TrustNode::mkTrustRewrite(node, res, nullptr);
  }

  return TrustNode::null();
}

bool TheoryFp::refineAbstraction(TheoryModel *m, TNode abstract, TNode concrete)
{
  Trace("fp-refineAbstraction") << "TheoryFp::refineAbstraction(): " << abstract
                                << " vs. " << concrete << std::endl;
  Kind k = concrete.getKind();
  if (k == kind::FLOATINGPOINT_TO_REAL_TOTAL)
  {
    // Get the values
    Assert(m->hasTerm(abstract));
    Assert(m->hasTerm(concrete[0]));
    Assert(m->hasTerm(concrete[1]));

    Node abstractValue = m->getValue(abstract);
    Node floatValue = m->getValue(concrete[0]);
    Node undefValue = m->getValue(concrete[1]);

    Assert(abstractValue.isConst());
    Assert(floatValue.isConst());
    Assert(undefValue.isConst());

    // Work out the actual value for those args
    NodeManager *nm = NodeManager::currentNM();

    Node evaluate =
        nm->mkNode(kind::FLOATINGPOINT_TO_REAL_TOTAL, floatValue, undefValue);
    Node concreteValue = Rewriter::rewrite(evaluate);
    Assert(concreteValue.isConst());

    Trace("fp-refineAbstraction")
        << "TheoryFp::refineAbstraction(): " << concrete[0] << " = "
        << floatValue << std::endl
        << "TheoryFp::refineAbstraction(): " << concrete[1] << " = "
        << undefValue << std::endl
        << "TheoryFp::refineAbstraction(): " << abstract << " = "
        << abstractValue << std::endl
        << "TheoryFp::refineAbstraction(): " << concrete << " = "
        << concreteValue << std::endl;

    if (abstractValue != concreteValue)
    {
      // Need refinement lemmas
      // only in the normal and subnormal case
      Assert(floatValue.getConst<FloatingPoint>().isNormal()
             || floatValue.getConst<FloatingPoint>().isSubnormal());

      Node defined = nm->mkNode(
          kind::AND,
          nm->mkNode(kind::NOT,
                     nm->mkNode(kind::FLOATINGPOINT_ISNAN, concrete[0])),
          nm->mkNode(kind::NOT,
                     nm->mkNode(kind::FLOATINGPOINT_ISINF, concrete[0])));
      // First the "forward" constraints
      Node fg = nm->mkNode(
          kind::IMPLIES,
          defined,
          nm->mkNode(
              kind::EQUAL,
              nm->mkNode(kind::FLOATINGPOINT_GEQ, concrete[0], floatValue),
              nm->mkNode(kind::GEQ, abstract, concreteValue)));
      handleLemma(fg);

      Node fl = nm->mkNode(
          kind::IMPLIES,
          defined,
          nm->mkNode(
              kind::EQUAL,
              nm->mkNode(kind::FLOATINGPOINT_LEQ, concrete[0], floatValue),
              nm->mkNode(kind::LEQ, abstract, concreteValue)));
      handleLemma(fl);

      // Then the backwards constraints
      Node floatAboveAbstract = Rewriter::rewrite(
          nm->mkNode(kind::FLOATINGPOINT_TO_FP_REAL,
                     nm->mkConst(FloatingPointToFPReal(
                         concrete[0].getType().getConst<FloatingPointSize>())),
                     nm->mkConst(roundTowardPositive),
                     abstractValue));

      Node bg = nm->mkNode(
          kind::IMPLIES,
          defined,
          nm->mkNode(
              kind::EQUAL,
              nm->mkNode(
                  kind::FLOATINGPOINT_GEQ, concrete[0], floatAboveAbstract),
              nm->mkNode(kind::GEQ, abstract, abstractValue)));
      handleLemma(bg);

      Node floatBelowAbstract = Rewriter::rewrite(
          nm->mkNode(kind::FLOATINGPOINT_TO_FP_REAL,
                     nm->mkConst(FloatingPointToFPReal(
                         concrete[0].getType().getConst<FloatingPointSize>())),
                     nm->mkConst(roundTowardNegative),
                     abstractValue));

      Node bl = nm->mkNode(
          kind::IMPLIES,
          defined,
          nm->mkNode(
              kind::EQUAL,
              nm->mkNode(
                  kind::FLOATINGPOINT_LEQ, concrete[0], floatBelowAbstract),
              nm->mkNode(kind::LEQ, abstract, abstractValue)));
      handleLemma(bl);
      // TODO : see if the overflow conditions could be improved #1914

      return true;
    }
    else
    {
      // No refinement needed
      return false;
    }
  }
  else if (k == kind::FLOATINGPOINT_TO_FP_REAL)
  {
    // Get the values
    Assert(m->hasTerm(abstract));
    Assert(m->hasTerm(concrete[0]));
    Assert(m->hasTerm(concrete[1]));

    Node abstractValue = m->getValue(abstract);
    Node rmValue = m->getValue(concrete[0]);
    Node realValue = m->getValue(concrete[1]);

    Assert(abstractValue.isConst());
    Assert(rmValue.isConst());
    Assert(realValue.isConst());

    // Work out the actual value for those args
    NodeManager *nm = NodeManager::currentNM();

    Node evaluate =
        nm->mkNode(kind::FLOATINGPOINT_TO_FP_REAL,
                   nm->mkConst(FloatingPointToFPReal(
                       concrete.getType().getConst<FloatingPointSize>())),
                   rmValue,
                   realValue);
    Node concreteValue = Rewriter::rewrite(evaluate);
    Assert(concreteValue.isConst());

    Trace("fp-refineAbstraction")
        << "TheoryFp::refineAbstraction(): " << concrete[0] << " = " << rmValue
        << std::endl
        << "TheoryFp::refineAbstraction(): " << concrete[1] << " = "
        << realValue << std::endl
        << "TheoryFp::refineAbstraction(): " << abstract << " = "
        << abstractValue << std::endl
        << "TheoryFp::refineAbstraction(): " << concrete << " = "
        << concreteValue << std::endl;

    if (abstractValue != concreteValue)
    {
      Assert(!abstractValue.getConst<FloatingPoint>().isNaN());
      Assert(!concreteValue.getConst<FloatingPoint>().isNaN());

      Node correctRoundingMode = nm->mkNode(kind::EQUAL, concrete[0], rmValue);
      // TODO : Generalise to all rounding modes  #1914

      // First the "forward" constraints
      Node fg = nm->mkNode(
          kind::IMPLIES,
          correctRoundingMode,
          nm->mkNode(
              kind::EQUAL,
              nm->mkNode(kind::GEQ, concrete[1], realValue),
              nm->mkNode(kind::FLOATINGPOINT_GEQ, abstract, concreteValue)));
      handleLemma(fg);

      Node fl = nm->mkNode(
          kind::IMPLIES,
          correctRoundingMode,
          nm->mkNode(
              kind::EQUAL,
              nm->mkNode(kind::LEQ, concrete[1], realValue),
              nm->mkNode(kind::FLOATINGPOINT_LEQ, abstract, concreteValue)));
      handleLemma(fl);

      // Then the backwards constraints
      if (!abstractValue.getConst<FloatingPoint>().isInfinite())
      {
        Node realValueOfAbstract =
            Rewriter::rewrite(nm->mkNode(kind::FLOATINGPOINT_TO_REAL_TOTAL,
                                         abstractValue,
                                         nm->mkConst(Rational(0U))));

        Node bg = nm->mkNode(
            kind::IMPLIES,
            correctRoundingMode,
            nm->mkNode(
                kind::EQUAL,
                nm->mkNode(kind::GEQ, concrete[1], realValueOfAbstract),
                nm->mkNode(kind::FLOATINGPOINT_GEQ, abstract, abstractValue)));
        handleLemma(bg);

        Node bl = nm->mkNode(
            kind::IMPLIES,
            correctRoundingMode,
            nm->mkNode(
                kind::EQUAL,
                nm->mkNode(kind::LEQ, concrete[1], realValueOfAbstract),
                nm->mkNode(kind::FLOATINGPOINT_LEQ, abstract, abstractValue)));
        handleLemma(bl);
      }

      return true;
    }
    else
    {
      // No refinement needed
      return false;
    }
  }
  else
  {
    Unreachable() << "Unknown abstraction";
  }

  return false;
}

void TheoryFp::convertAndEquateTerm(TNode node) {
  Trace("fp-convertTerm") << "TheoryFp::convertTerm(): " << node << std::endl;
  size_t oldAdditionalAssertions = d_conv.d_additionalAssertions.size();

  Node converted(d_conv.convert(node));

  if (converted != node) {
    Debug("fp-convertTerm")
        << "TheoryFp::convertTerm(): before " << node << std::endl;
    Debug("fp-convertTerm")
        << "TheoryFp::convertTerm(): after  " << converted << std::endl;
  }

  size_t newAdditionalAssertions = d_conv.d_additionalAssertions.size();
  Assert(oldAdditionalAssertions <= newAdditionalAssertions);

  while (oldAdditionalAssertions < newAdditionalAssertions) {
    Node addA = d_conv.d_additionalAssertions[oldAdditionalAssertions];

    Debug("fp-convertTerm") << "TheoryFp::convertTerm(): additional assertion  "
                            << addA << std::endl;

#ifdef SYMFPUPROPISBOOL
    handleLemma(addA, false, true);
#else
    NodeManager *nm = NodeManager::currentNM();

    handleLemma(
        nm->mkNode(kind::EQUAL, addA, nm->mkConst(::CVC4::BitVector(1U, 1U))));
#endif

    ++oldAdditionalAssertions;
  }

  // Equate the floating-point atom and the converted one.
  // Also adds the bit-vectors to the bit-vector solver.
  if (node.getType().isBoolean()) {
    if (converted != node) {
      Assert(converted.getType().isBitVector());

      NodeManager *nm = NodeManager::currentNM();

#ifdef SYMFPUPROPISBOOL
      handleLemma(nm->mkNode(kind::EQUAL, node, converted));
#else
      handleLemma(
          nm->mkNode(kind::EQUAL, node,
                     nm->mkNode(kind::EQUAL, converted,
                                nm->mkConst(::CVC4::BitVector(1U, 1U)))));
#endif

    } else {
      Assert((node.getKind() == kind::EQUAL));
    }

  } else if (node.getType().isBitVector()) {
    if (converted != node) {
      Assert(converted.getType().isBitVector());

      handleLemma(
          NodeManager::currentNM()->mkNode(kind::EQUAL, node, converted));
    }
  }

  return;
}

void TheoryFp::registerTerm(TNode node) {
  Trace("fp-registerTerm") << "TheoryFp::registerTerm(): " << node << std::endl;

  if (!isRegistered(node)) {
    Kind k = node.getKind();
    Assert(k != kind::FLOATINGPOINT_TO_FP_GENERIC
           && k != kind::FLOATINGPOINT_SUB && k != kind::FLOATINGPOINT_EQ
           && k != kind::FLOATINGPOINT_GEQ && k != kind::FLOATINGPOINT_GT);

    bool success = d_registeredTerms.insert(node);
    (void)success;  // Only used for assertion
    Assert(success);

    // Add to the equality engine
    if (k == kind::EQUAL)
    {
      d_equalityEngine.addTriggerEquality(node);
    }
    else
    {
      d_equalityEngine.addTerm(node);
    }

    // Give the expansion of classifications in terms of equalities
    // This should make equality reasoning slightly more powerful.
    if ((k == kind::FLOATINGPOINT_ISNAN) || (k == kind::FLOATINGPOINT_ISZ)
        || (k == kind::FLOATINGPOINT_ISINF))
    {
      NodeManager *nm = NodeManager::currentNM();
      FloatingPointSize s = node[0].getType().getConst<FloatingPointSize>();
      Node equalityAlias = Node::null();

      if (k == kind::FLOATINGPOINT_ISNAN)
      {
        equalityAlias = nm->mkNode(
            kind::EQUAL, node[0], nm->mkConst(FloatingPoint::makeNaN(s)));
      }
      else if (k == kind::FLOATINGPOINT_ISZ)
      {
        equalityAlias = nm->mkNode(
            kind::OR,
            nm->mkNode(kind::EQUAL,
                       node[0],
                       nm->mkConst(FloatingPoint::makeZero(s, true))),
            nm->mkNode(kind::EQUAL,
                       node[0],
                       nm->mkConst(FloatingPoint::makeZero(s, false))));
      }
      else if (k == kind::FLOATINGPOINT_ISINF)
      {
        equalityAlias = nm->mkNode(
            kind::OR,
            nm->mkNode(kind::EQUAL,
                       node[0],
                       nm->mkConst(FloatingPoint::makeInf(s, true))),
            nm->mkNode(kind::EQUAL,
                       node[0],
                       nm->mkConst(FloatingPoint::makeInf(s, false))));
      }
      else
      {
        Unreachable() << "Only isNaN, isInf and isZero have aliases";
      }

      handleLemma(nm->mkNode(kind::EQUAL, node, equalityAlias));
    }

    // Use symfpu to produce an equivalent bit-vector statement
    convertAndEquateTerm(node);
  }
  return;
}

bool TheoryFp::isRegistered(TNode node) {
  return !(d_registeredTerms.find(node) == d_registeredTerms.end());
}

void TheoryFp::preRegisterTerm(TNode node)
{
  if (Configuration::isBuiltWithSymFPU() && !options::fpExp())
  {
    TypeNode tn = node.getType();
    if (tn.isFloatingPoint())
    {
      unsigned exp_sz = tn.getFloatingPointExponentSize();
      unsigned sig_sz = tn.getFloatingPointSignificandSize();
      if (!((exp_sz == 8 && sig_sz == 24) || (exp_sz == 11 && sig_sz == 53)))
      {
        std::stringstream ss;
        ss << "FP term " << node << " with type whose size is " << exp_sz << "/"
           << sig_sz
           << " is not supported, only Float32 (8/24) or Float64 (11/53) types "
              "are supported in default mode. Try the experimental solver via "
              "--fp-exp. Note: There are known issues with the experimental "
              "solver, use at your own risk.";
        throw LogicException(ss.str());
      }
    }
  }
  Trace("fp-preRegisterTerm")
      << "TheoryFp::preRegisterTerm(): " << node << std::endl;
  registerTerm(node);
  return;
}

void TheoryFp::addSharedTerm(TNode node) {
  Trace("fp-addSharedTerm")
      << "TheoryFp::addSharedTerm(): " << node << std::endl;
  // A system-wide invariant; terms must be registered before they are shared
  Assert(isRegistered(node));
  return;
}

void TheoryFp::handleLemma(Node node) {
  Trace("fp") << "TheoryFp::handleLemma(): asserting " << node << std::endl;

  d_out->lemma(node, false,
               true);  // Has to be true because it contains embedded ITEs
  // Ignore the LemmaStatus structure for now...

  return;
}

bool TheoryFp::handlePropagation(TNode node) {
  Trace("fp") << "TheoryFp::handlePropagation(): propagate " << node
              << std::endl;

  bool stat = d_out->propagate(node);

  if (!stat)
  {
    d_conflict = true;
  }
  return stat;
}

void TheoryFp::handleConflict(TNode node) {
  Trace("fp") << "TheoryFp::handleConflict(): conflict detected " << node
              << std::endl;

  d_conflictNode = node;
  d_conflict = true;
  d_out->conflict(node);
  return;
}

void TheoryFp::check(Effort level) {
  Trace("fp") << "TheoryFp::check(): started at effort level " << level
              << std::endl;

  while (!done() && !d_conflict) {
    // Get all the assertions
    Assertion assertion = get();
    TNode fact = assertion.d_assertion;

    Debug("fp") << "TheoryFp::check(): processing " << fact << std::endl;

    // Only handle equalities; the rest should be handled by
    // the bit-vector theory

    bool negated = fact.getKind() == kind::NOT;
    TNode predicate = negated ? fact[0] : fact;

    if (predicate.getKind() == kind::EQUAL) {
      Assert(!(predicate[0].getType().isFloatingPoint()
               || predicate[0].getType().isRoundingMode())
             || isRegistered(predicate[0]));
      Assert(!(predicate[1].getType().isFloatingPoint()
               || predicate[1].getType().isRoundingMode())
             || isRegistered(predicate[1]));
      registerTerm(predicate);  // Needed for float equalities

      if (negated) {
        Debug("fp-eq") << "TheoryFp::check(): adding dis-equality " << fact[0]
                       << std::endl;
        d_equalityEngine.assertEquality(predicate, false, fact);

      } else {
        Debug("fp-eq") << "TheoryFp::check(): adding equality " << fact
                       << std::endl;
        d_equalityEngine.assertEquality(predicate, true, fact);
      }
    } else {
      // A system-wide invariant; predicates are registered before they are
      // asserted
      Assert(isRegistered(predicate));

      if (d_equalityEngine.isFunctionKind(predicate.getKind())) {
        Debug("fp-eq") << "TheoryFp::check(): adding predicate " << predicate
                       << " is " << !negated << std::endl;
        d_equalityEngine.assertPredicate(predicate, !negated, fact);
      }
    }
  }

  // Resolve the abstractions for the conversion lemmas
  //  if (level == EFFORT_COMBINATION) {
  if (level == EFFORT_LAST_CALL)
  {
    Trace("fp") << "TheoryFp::check(): checking abstractions" << std::endl;
    TheoryModel *m = getValuation().getModel();
    bool lemmaAdded = false;

    for (abstractionMapType::const_iterator i = abstractionMap.begin();
         i != abstractionMap.end();
         ++i)
    {
      if (m->hasTerm((*i).first))
      {  // Is actually used in the model
        lemmaAdded |= refineAbstraction(m, (*i).first, (*i).second);
      }
    }
  }

  Trace("fp") << "TheoryFp::check(): completed" << std::endl;

  /* Checking should be handled by the bit-vector engine */
  return;

} /* TheoryFp::check() */

void TheoryFp::setMasterEqualityEngine(eq::EqualityEngine *eq) {
  d_equalityEngine.setMasterEqualityEngine(eq);
}

TrustNode TheoryFp::explain(TNode n)
{
  Trace("fp") << "TheoryFp::explain(): explain " << n << std::endl;

  // All things we assert directly (and not via bit-vector) should
  // come from the equality engine so this should be sufficient...
  std::vector<TNode> assumptions;

  bool polarity = n.getKind() != kind::NOT;
  TNode atom = polarity ? n : n[0];
  if (atom.getKind() == kind::EQUAL) {
    d_equalityEngine.explainEquality(atom[0], atom[1], polarity, assumptions);
  } else {
    d_equalityEngine.explainPredicate(atom, polarity, assumptions);
  }

  Node exp = helper::buildConjunct(assumptions);
  return TrustNode::mkTrustPropExp(n, exp, nullptr);
}

Node TheoryFp::getModelValue(TNode var) {
  return d_conv.getValue(d_valuation, var);
}

bool TheoryFp::collectModelInfo(TheoryModel *m)
{
  std::set<Node> relevantTerms;

  Trace("fp-collectModelInfo")
      << "TheoryFp::collectModelInfo(): begin" << std::endl;

  // Work out which variables are needed
  computeRelevantTerms(relevantTerms);

  if (Trace.isOn("fp-collectModelInfo")) {
    for (std::set<Node>::const_iterator i(relevantTerms.begin());
         i != relevantTerms.end(); ++i) {
      Trace("fp-collectModelInfo")
          << "TheoryFp::collectModelInfo(): relevantTerms " << *i << std::endl;
    }
  }

  std::unordered_set<TNode, TNodeHashFunction> visited;
  std::stack<TNode> working;
  std::set<TNode> relevantVariables;
  for (std::set<Node>::const_iterator i(relevantTerms.begin());
       i != relevantTerms.end(); ++i) {
    working.push(*i);
  }

  while (!working.empty()) {
    TNode current = working.top();
    working.pop();

    // Ignore things that have already been explored
    if (visited.find(current) == visited.end()) {
      visited.insert(current);

      TypeNode t(current.getType());

      if ((t.isRoundingMode() || t.isFloatingPoint()) &&
          this->isLeaf(current)) {
        relevantVariables.insert(current);
      }

      for (size_t i = 0; i < current.getNumChildren(); ++i) {
        working.push(current[i]);
      }
    }
  }

  for (std::set<TNode>::const_iterator i(relevantVariables.begin());
       i != relevantVariables.end(); ++i) {
    TNode node = *i;

    Trace("fp-collectModelInfo")
        << "TheoryFp::collectModelInfo(): relevantVariable " << node
        << std::endl;

    if (!m->assertEquality(node, d_conv.getValue(d_valuation, node), true))
    {
      return false;
    }

    if (Configuration::isAssertionBuild() && isLeaf(node) && !node.isConst()
        && node.getType().isFloatingPoint())
    {
      // Check that the equality engine has asssigned values to all the
      // components of `node` except `(sign node)` (the sign component is
      // assignable, meaning that the model builder can pick an arbitrary value
      // for it if it hasn't been assigned in the equality engine).
      NodeManager* nm = NodeManager::currentNM();
      Node compNaN = nm->mkNode(kind::FLOATINGPOINT_COMPONENT_NAN, node);
      Node compInf = nm->mkNode(kind::FLOATINGPOINT_COMPONENT_INF, node);
      Node compZero = nm->mkNode(kind::FLOATINGPOINT_COMPONENT_ZERO, node);
      Node compExponent =
          nm->mkNode(kind::FLOATINGPOINT_COMPONENT_EXPONENT, node);
      Node compSignificand =
          nm->mkNode(kind::FLOATINGPOINT_COMPONENT_SIGNIFICAND, node);

      eq::EqualityEngine* ee = m->getEqualityEngine();
      Assert(ee->hasTerm(compNaN) && ee->getRepresentative(compNaN).isConst());
      Assert(ee->hasTerm(compInf) && ee->getRepresentative(compInf).isConst());
      Assert(ee->hasTerm(compZero)
             && ee->getRepresentative(compZero).isConst());
      Assert(ee->hasTerm(compExponent)
             && ee->getRepresentative(compExponent).isConst());
      Assert(ee->hasTerm(compSignificand));
      Assert(ee->getRepresentative(compSignificand).isConst());

      // At most one of the flags (NaN, inf, zero) can be set
      Node one = nm->mkConst(BitVector(1U, 1U));
      size_t numFlags = 0;
      numFlags += ee->getRepresentative(compNaN) == one ? 1 : 0;
      numFlags += ee->getRepresentative(compInf) == one ? 1 : 0;
      numFlags += ee->getRepresentative(compZero) == one ? 1 : 0;
      Assert(numFlags <= 1);
    }
  }

  return true;
}

bool TheoryFp::NotifyClass::eqNotifyTriggerEquality(TNode equality,
                                                    bool value) {
  Debug("fp-eq")
      << "TheoryFp::eqNotifyTriggerEquality(): call back as equality "
      << equality << " is " << value << std::endl;

  if (value) {
    return d_theorySolver.handlePropagation(equality);
  } else {
    return d_theorySolver.handlePropagation(equality.notNode());
  }
}

bool TheoryFp::NotifyClass::eqNotifyTriggerPredicate(TNode predicate,
                                                     bool value) {
  Debug("fp-eq")
      << "TheoryFp::eqNotifyTriggerPredicate(): call back as predicate "
      << predicate << " is " << value << std::endl;

  if (value) {
    return d_theorySolver.handlePropagation(predicate);
  } else {
    return d_theorySolver.handlePropagation(predicate.notNode());
  }
}

bool TheoryFp::NotifyClass::eqNotifyTriggerTermEquality(TheoryId tag, TNode t1,
                                                        TNode t2, bool value) {
  Debug("fp-eq") << "TheoryFp::eqNotifyTriggerTermEquality(): call back as "
                 << t1 << (value ? " = " : " != ") << t2 << std::endl;

  if (value) {
    return d_theorySolver.handlePropagation(t1.eqNode(t2));
  } else {
    return d_theorySolver.handlePropagation(t1.eqNode(t2).notNode());
  }
}

void TheoryFp::NotifyClass::eqNotifyConstantTermMerge(TNode t1, TNode t2) {
  Debug("fp-eq") << "TheoryFp::eqNotifyConstantTermMerge(): call back as " << t1
                 << " = " << t2 << std::endl;

  std::vector<TNode> assumptions;
  d_theorySolver.d_equalityEngine.explainEquality(t1, t2, true, assumptions);

  Node conflict = helper::buildConjunct(assumptions);

  d_theorySolver.handleConflict(conflict);
}

}  // namespace fp
}  // namespace theory
}  // namespace CVC4<|MERGE_RESOLUTION|>--- conflicted
+++ resolved
@@ -104,13 +104,8 @@
                    OutputChannel& out,
                    Valuation valuation,
                    const LogicInfo& logicInfo,
-<<<<<<< HEAD
-                   ProofChecker* pc)
-    : Theory(THEORY_FP, c, u, out, valuation, logicInfo, pc),
-=======
                    ProofNodeManager* pnm)
     : Theory(THEORY_FP, c, u, out, valuation, logicInfo, pnm),
->>>>>>> c5a6aa2e
       d_notification(*this),
       d_equalityEngine(d_notification, c, "theory::fp::ee", true),
       d_registeredTerms(u),
