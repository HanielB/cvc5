--- conflicted
+++ resolved
@@ -1492,22 +1492,14 @@
    * implementation here can do nothing.
    */
 
-<<<<<<< HEAD
-RewriteResponse TheoryFpRewriter::preRewrite(TNode node)
-{
+  RewriteResponse TheoryFpRewriter::preRewrite(TNode node) {
     if (expr::hasAbstractSubterm(node))
     {
       return RewriteResponse(REWRITE_DONE, node);
     }
-    Trace("fp-rewrite") << "TheoryFpRewriter::preRewrite(): " << node
-                        << std::endl;
-    RewriteResponse res = d_preRewriteTable[node.getKind()](node, true);
-=======
-  RewriteResponse TheoryFpRewriter::preRewrite(TNode node) {
     Trace("fp-rewrite") << "TheoryFpRewriter::preRewrite(): " << node << std::endl;
     RewriteResponse res =
         d_preRewriteTable[static_cast<uint32_t>(node.getKind())](node, true);
->>>>>>> 3d8ce5a1
     if (res.d_node != node)
     {
       Trace("fp-rewrite") << "TheoryFpRewriter::preRewrite(): before " << node
