/*********************                                                        */
/*! \file cegis_unif.cpp
 ** \verbatim
 ** Top contributors (to current version):
 **   Andrew Reynolds, Haniel Barbosa
 ** This file is part of the CVC4 project.
 ** Copyright (c) 2009-2018 by the authors listed in the file AUTHORS
 ** in the top-level source directory) and their institutional affiliations.
 ** All rights reserved.  See the file COPYING in the top-level source
 ** directory for licensing information.\endverbatim
 **
 ** \brief implementation of class for cegis with unification techniques
 **/

#include "theory/quantifiers/sygus/cegis_unif.h"

#include "options/base_options.h"
#include "options/quantifiers_options.h"
#include "printer/printer.h"
#include "theory/quantifiers/sygus/sygus_unif_rl.h"
#include "theory/quantifiers/sygus/synth_conjecture.h"
#include "theory/quantifiers/sygus/term_database_sygus.h"
#include "theory/theory_engine.h"

using namespace CVC4::kind;

namespace CVC4 {
namespace theory {
namespace quantifiers {

<<<<<<< HEAD
CegisUnif::CegisUnif(QuantifiersEngine* qe, CegConjecture* p)
    : Cegis(qe, p), d_sygus_unif(p), d_u_enum_manager(qe, p, this)
=======
CegisUnif::CegisUnif(QuantifiersEngine* qe, SynthConjecture* p)
    : Cegis(qe, p), d_sygus_unif(p), d_u_enum_manager(qe, p)
>>>>>>> e9d45556
{
}

CegisUnif::~CegisUnif() {}
bool CegisUnif::processInitialize(Node n,
                                  const std::vector<Node>& candidates,
                                  std::vector<Node>& lemmas)
{
  // list of strategy points for unification candidates
  std::vector<Node> unif_candidate_pts;
  // map from strategy points to their conditions
  std::map<Node, Node> pt_to_cond;
  // strategy lemmas for each strategy point
  std::map<Node, std::vector<Node>> strategy_lemmas;
  // Initialize strategies for all functions-to-synhesize
  for (const Node& f : candidates)
  {
    // Init UNIF util for this candidate
    d_sygus_unif.initializeCandidate(
        d_qe, f, d_cand_to_strat_pt[f], strategy_lemmas);
    if (!d_sygus_unif.usingUnif(f))
    {
      Trace("cegis-unif") << "* non-unification candidate : " << f << std::endl;
      d_tds->registerEnumerator(
          f, f, d_parent, false, options::sygusRepairConst());
      d_non_unif_candidates.push_back(f);
    }
    else
    {
      d_unif_candidates.push_back(f);
      Trace("cegis-unif") << "* unification candidate : " << f
                          << " with strategy points:" << std::endl;
      std::vector<Node>& enums = d_cand_to_strat_pt[f];
      unif_candidate_pts.insert(
          unif_candidate_pts.end(), enums.begin(), enums.end());
      // map strategy point to its condition in pt_to_cond
      for (const Node& e : enums)
      {
        Node cond = d_sygus_unif.getConditionForEvaluationPoint(e);
        Assert(!cond.isNull());
        Trace("cegis-unif")
            << "  " << e << " with condition : " << cond << std::endl;
        pt_to_cond[e] = cond;
      }
    }
  }
  // initialize the enumeration manager
  d_u_enum_manager.initialize(unif_candidate_pts, pt_to_cond, strategy_lemmas);
  return true;
}

void CegisUnif::getTermList(const std::vector<Node>& candidates,
                            std::vector<Node>& enums)
{
  // Non-unif candidate are themselves the enumerators
  enums.insert(
      enums.end(), d_non_unif_candidates.begin(), d_non_unif_candidates.end());
  for (const Node& c : d_unif_candidates)
  {
    // Collect heads of candidates
    for (const Node& hd : d_sygus_unif.getEvalPointHeads(c))
    {
      Trace("cegis-unif-enum-debug")
          << "......cand " << c << " with enum hd " << hd << "\n";
      enums.push_back(hd);
    }
  }
}

bool CegisUnif::processConstructCandidates(const std::vector<Node>& enums,
                                           const std::vector<Node>& enum_values,
                                           const std::vector<Node>& candidates,
                                           std::vector<Node>& candidate_values,
                                           bool satisfiedRl,
                                           std::vector<Node>& lems)
{
  if (d_unif_candidates.empty())
  {
    Assert(d_non_unif_candidates.size() == candidates.size());
    return Cegis::processConstructCandidates(
        enums, enum_values, candidates, candidate_values, satisfiedRl, lems);
  }
  if (!satisfiedRl)
  {
    Trace("cegis-unif")
        << "..added refinement lemmas\n---CegisUnif Engine---\n";
    // if we didn't satisfy the specification, there is no way to repair
    return false;
  }
  // the unification enumerators (return values, conditions) and their model
  // values
  NodeManager* nm = NodeManager::currentNM();
  Valuation& valuation = d_qe->getValuation();
  bool addedUnifEnumSymBreakLemma = false;
  Node cost_lit = d_u_enum_manager.getAssertedLiteral();
  std::map<Node, std::vector<Node>> unif_enums[2];
  std::map<Node, std::vector<Node>> unif_values[2];
  for (const Node& c : d_unif_candidates)
  {
    // for each decision tree strategy allocated for c (these are referenced
    // by strategy points in d_cand_to_strat_pt[c])
    for (const Node& e : d_cand_to_strat_pt[c])
    {
      for (unsigned index = 0; index < 2; index++)
      {
        Trace("cegis") << "  " << (index == 0 ? "Return values" : "Conditions")
                       << " for " << e << ":\n";
        // get the current unification enumerators
        d_u_enum_manager.getEnumeratorsForStrategyPt(
            e, unif_enums[index][e], index);
        if (index == 1 && options::sygusUnifCondIndependent())
        {
          Assert(unif_enums[index][e].size() == 1);
          Node eu = unif_enums[index][e][0];
<<<<<<< HEAD
          Assert(d_u_enum_manager.d_enum_to_active_guard.find(eu)
                 != d_u_enum_manager.d_enum_to_active_guard.end());
          Node g = d_u_enum_manager.d_enum_to_active_guard[eu];
          // Get whether the active guard for this enumerator is true, otherwise
          // there are no more values for it, and hence we ignore it
=======
          Node g = d_u_enum_manager.getActiveGuardForEnumerator(eu);
          // If active guard for this enumerator is not true, there are no more
          // values for it, and hence we ignore it
>>>>>>> e9d45556
          Node gstatus = valuation.getSatValue(g);
          if (gstatus.isNull() || !gstatus.getConst<bool>())
          {
            Trace("cegis") << "    " << eu << " -> N/A\n";
<<<<<<< HEAD
=======
            unif_enums[index][e].clear();
>>>>>>> e9d45556
            continue;
          }
        }
        // get the model value of each enumerator
        for (const Node& eu : unif_enums[index][e])
        {
          Node m_eu = d_parent->getModelValue(eu);
          if (Trace.isOn("cegis"))
          {
            Trace("cegis") << "    " << eu << " -> ";
            std::stringstream ss;
            Printer::getPrinter(options::outputLanguage())
                ->toStreamSygus(ss, m_eu);
            Trace("cegis") << ss.str() << std::endl;
          }
          unif_values[index][e].push_back(m_eu);
        }
        // inter-enumerator symmetry breaking for return values
        if (index == 0)
        {
          // given a pool of unification enumerators eu_1, ..., eu_n,
          // CegisUnifEnumDecisionStrategy insists that size(eu_1) <= ... <= size(eu_n).
          // We additionally insist that M(eu_i) < M(eu_{i+1}) when
          // size(eu_i) = size(eu_{i+1}), where < is pointer comparison.
          // We enforce this below by adding symmetry breaking lemmas of the
          // form ~( eu_i = M(eu_i) ^ eu_{i+1} = M(eu_{i+1} ) )
          // when applicable.
          // we only do this for return value enumerators, since condition
          // enumerators cannot be ordered (their order is based on the
          // seperation resolution scheme during model construction).
          for (unsigned j = 1, nenum = unif_values[index][e].size(); j < nenum;
               j++)
          {
            Node prev_val = unif_values[index][e][j - 1];
            Node curr_val = unif_values[index][e][j];
            // compare the node values
            if (curr_val < prev_val)
            {
              // must have the same size
              unsigned prev_size = d_tds->getSygusTermSize(prev_val);
              unsigned curr_size = d_tds->getSygusTermSize(curr_val);
              Assert(prev_size <= curr_size);
              if (curr_size == prev_size)
              {
                Node slem = nm->mkNode(AND,
                                       unif_enums[index][e][j - 1].eqNode(
                                           unif_values[index][e][j - 1]),
                                       unif_enums[index][e][j].eqNode(
                                           unif_values[index][e][j]))
                                .negate();
                Trace("cegis-unif")
                    << "CegisUnif::lemma, inter-unif-enumerator "
                       "symmetry breaking lemma : "
                    << slem << "\n";
                d_qe->getOutputChannel().lemma(slem);
                addedUnifEnumSymBreakLemma = true;
                break;
              }
            }
          }
        }
      }
    }
  }
  if (addedUnifEnumSymBreakLemma)
  {
    Trace("cegis-unif") << "..added unif enum symmetry breaking "
                           "lemma\n---CegisUnif Engine---\n";
    return false;
  }
  // set the conditions
  for (const Node& c : d_unif_candidates)
  {
    for (const Node& e : d_cand_to_strat_pt[c])
    {
      d_sygus_unif.setConditions(
          e, cost_lit, unif_enums[1][e], unif_values[1][e]);
      // if condition enumerator had value, exclude this value
      if (options::sygusUnifCondIndependent() && !unif_enums[1][e].empty())
      {
        Node eu = unif_enums[1][e][0];
<<<<<<< HEAD
        Assert(d_u_enum_manager.d_enum_to_active_guard.find(eu)
               != d_u_enum_manager.d_enum_to_active_guard.end());
        Node g = d_u_enum_manager.d_enum_to_active_guard[eu];
=======
        Node g = d_u_enum_manager.getActiveGuardForEnumerator(eu);
>>>>>>> e9d45556
        Node exp_exc = d_tds->getExplain()
                           ->getExplanationForEquality(eu, unif_values[1][e][0])
                           .negate();
        lems.push_back(nm->mkNode(OR, g.negate(), exp_exc));
      }
    }
  }
  // build solutions (for unif candidates a divide-and-conquer approach is used)
  std::vector<Node> sols;
  std::vector<Node> lemmas;
  if (d_sygus_unif.constructSolution(sols, lemmas))
  {
    candidate_values.insert(candidate_values.end(), sols.begin(), sols.end());
    if (Trace.isOn("cegis-unif"))
    {
      Trace("cegis-unif") << "* Candidate solutions are:\n";
      for (const Node& sol : sols)
      {
        Trace("cegis-unif")
            << "... " << d_tds->sygusToBuiltin(sol, sol.getType()) << "\n";
      }
      Trace("cegis-unif") << "---CegisUnif Engine---\n";
    }
    return true;
  }

  // TODO tie this to the lemma for getting a new condition value
  Assert(options::sygusUnifCondIndependent() || !lemmas.empty());
  for (const Node& lem : lemmas)
  {
    Trace("cegis-unif-lemma")
        << "CegisUnif::lemma, separation lemma : " << lem << "\n";
    d_qe->getOutputChannel().lemma(lem);
  }
  Trace("cegis-unif") << "..failed to separate heads\n---CegisUnif Engine---\n";
  return false;
}

void CegisUnif::registerRefinementLemma(const std::vector<Node>& vars,
                                        Node lem,
                                        std::vector<Node>& lems)
{
  // Notify lemma to unification utility and get its purified form
  std::map<Node, std::vector<Node>> eval_pts;
  Node plem = d_sygus_unif.addRefLemma(lem, eval_pts);
  addRefinementLemma(plem);
  Trace("cegis-unif-lemma")
      << "CegisUnif::lemma, refinement lemma : " << plem << "\n";
  // Notify the enumeration manager if there are new evaluation points
  for (const std::pair<const Node, std::vector<Node>>& ep : eval_pts)
  {
    Assert(d_cand_to_strat_pt.find(ep.first) != d_cand_to_strat_pt.end());
    // Notify each strategy point of the respective candidate
    for (const Node& n : d_cand_to_strat_pt[ep.first])
    {
      d_u_enum_manager.registerEvalPts(ep.second, n);
      // Notify unif if a substitution is entailed for evaluation point
      for (const Node& hd_unit : d_rl_eval_hds)
      {
        if (std::find(ep.second.begin(), ep.second.end(), hd_unit[0])
            != ep.second.end())
        {
          d_sygus_unif.setEntailed(n, hd_unit[0]);
        }
      }
    }
  }
  // Make the refinement lemma and add it to lems. This lemma is guarded by the
  // parent's guard, which has the semantics "this conjecture has a solution",
  // hence this lemma states: if the parent conjecture has a solution, it
  // satisfies the specification for the given concrete point.
  lems.push_back(NodeManager::currentNM()->mkNode(
      OR, d_parent->getGuard().negate(), plem));
}

CegisUnifEnumDecisionStrategy::CegisUnifEnumDecisionStrategy(
    QuantifiersEngine* qe, SynthConjecture* parent)
    : DecisionStrategyFmf(qe->getSatContext(), qe->getValuation()),
      d_qe(qe),
      d_parent(parent)
{
  d_initialized = false;
  d_tds = d_qe->getTermDatabaseSygus();
}

<<<<<<< HEAD
bool CegisUnif::usingRepairConst() { return false; }
CegisUnifEnumManager::CegisUnifEnumManager(QuantifiersEngine* qe,
                                           CegConjecture* parent,
                                           CegisUnif* cegis_unif)
    : d_qe(qe),
      d_parent(parent),
      d_cegis_unif(cegis_unif),
      d_ret_dec(qe->getSatContext(), false),
      d_curr_guq_val(qe->getSatContext(), 0)
=======
Node CegisUnifEnumDecisionStrategy::mkLiteral(unsigned n)
>>>>>>> e9d45556
{
  NodeManager* nm = NodeManager::currentNM();
  Node new_lit = nm->mkSkolem("G_cost", nm->booleanType());
  unsigned new_size = n + 1;

  // allocate an enumerator for each candidate
  for (std::pair<const Node, StrategyPtInfo>& ci : d_ce_info)
  {
    Node c = ci.first;
    TypeNode ct = c.getType();
    Node eu = nm->mkSkolem("eu", ct);
    Node ceu;
    if (!options::sygusUnifCondIndependent() && !ci.second.d_enums[0].empty())
    {
      // make a new conditional enumerator as well, starting the
      // second type around
      ceu = nm->mkSkolem("cu", ci.second.d_ce_type);
    }
    // register the new enumerators
    for (unsigned index = 0; index < 2; index++)
    {
      Node e = index == 0 ? eu : ceu;
      if (e.isNull())
      {
        continue;
      }
      setUpEnumerator(e, ci.second, index);
    }
  }
  // register the evaluation points at the new value
  for (std::pair<const Node, StrategyPtInfo>& ci : d_ce_info)
  {
    Node c = ci.first;
    for (const Node& ei : ci.second.d_eval_points)
    {
      Trace("cegis-unif-enum") << "...increasing enum number for hd " << ei
                               << " to new size " << new_size << "\n";
      registerEvalPtAtSize(c, ei, new_lit, new_size);
    }
  }
  // enforce fairness between number of enumerators and enumerator size
  if (new_size > 1)
  {
    // construct the "virtual enumerator"
    if (d_virtual_enum.isNull())
    {
      // we construct the default integer grammar with no variables, e.g.:
      //   A -> 0 | 1 | A+A
      TypeNode intTn = nm->integerType();
      // use a null variable list
      Node bvl;
      std::stringstream ss;
      ss << "_virtual_enum_grammar";
      std::string virtualEnumName(ss.str());
      std::map<TypeNode, std::vector<Node>> extra_cons;
      std::map<TypeNode, std::vector<Node>> exclude_cons;
      // do not include "-", which is included by default for integers
      exclude_cons[intTn].push_back(nm->operatorOf(MINUS));
      std::unordered_set<Node, NodeHashFunction> term_irrelevant;
      TypeNode vtn = CegGrammarConstructor::mkSygusDefaultType(intTn,
                                                               bvl,
                                                               virtualEnumName,
                                                               extra_cons,
                                                               exclude_cons,
                                                               term_irrelevant);
      d_virtual_enum = nm->mkSkolem("_ve", vtn);
      d_tds->registerEnumerator(d_virtual_enum, Node::null(), d_parent);
    }
    // if new_size is a power of two, then isPow2 returns log2(new_size)+1
    // otherwise, this returns 0. In the case it returns 0, we don't care
    // since the floor( log2( i ) ) = floor( log2( i - 1 ) ) and we do not
    // increase our size bound.
    unsigned pow_two = Integer(new_size).isPow2();
    if (pow_two > 0)
    {
      Node size_ve = nm->mkNode(DT_SIZE, d_virtual_enum);
      Node fair_lemma =
          nm->mkNode(GEQ, size_ve, nm->mkConst(Rational(pow_two - 1)));
      fair_lemma = nm->mkNode(OR, new_lit, fair_lemma);
      Trace("cegis-unif-enum-lemma")
          << "CegisUnifEnum::lemma, fairness size:" << fair_lemma << "\n";
      // this lemma relates the number of conditions we enumerate and the
      // maximum size of a term that is part of our solution. It is of the
      // form:
      //   G_uq_i => size(ve) >= log_2( i-1 )
      // In other words, if we use i conditions, then we allow terms in our
      // solution whose size is at most log_2(i-1).
      d_qe->getOutputChannel().lemma(fair_lemma);
    }
  }

  return new_lit;
}

void CegisUnifEnumDecisionStrategy::initialize(
    const std::vector<Node>& es,
    const std::map<Node, Node>& e_to_cond,
    const std::map<Node, std::vector<Node>>& strategy_lemmas)
{
  Assert(!d_initialized);
  d_initialized = true;
  if (es.empty())
  {
    return;
  }
  // initialize type information for candidates
  NodeManager* nm = NodeManager::currentNM();
  for (const Node& e : es)
  {
    Trace("cegis-unif-enum-debug") << "...adding strategy point " << e << "\n";
    // currently, we allocate the same enumerators for candidates of the same
    // type
    d_ce_info[e].d_pt = e;
    std::map<Node, Node>::const_iterator itcc = e_to_cond.find(e);
    Assert(itcc != e_to_cond.end());
    Node cond = itcc->second;
    Trace("cegis-unif-enum-debug")
        << "...its condition strategy point is " << cond << "\n";
    d_ce_info[e].d_ce_type = cond.getType();
    // initialize the symmetry breaking lemma templates
    for (unsigned index = 0; index < 2; index++)
    {
      Assert(d_ce_info[e].d_sbt_lemma_tmpl[index].first.isNull());
      Node sp = index == 0 ? e : cond;
      std::map<Node, std::vector<Node>>::const_iterator it =
          strategy_lemmas.find(sp);
      if (it == strategy_lemmas.end())
      {
        continue;
      }
      // collect lemmas for removing redundant ops for this candidate's type
      Node d_sbt_lemma =
          it->second.size() == 1 ? it->second[0] : nm->mkNode(AND, it->second);
      Trace("cegis-unif-enum-debug")
          << "...adding lemma template to remove redundant operators for " << sp
          << " --> lambda " << sp << ". " << d_sbt_lemma << "\n";
      d_ce_info[e].d_sbt_lemma_tmpl[index] =
          std::pair<Node, Node>(d_sbt_lemma, sp);
    }
  }
<<<<<<< HEAD
  // initialize the current literal
  incrementNumEnumerators();
=======

  // register this strategy
  d_qe->getTheoryEngine()->getDecisionManager()->registerStrategy(
      DecisionManager::STRAT_QUANT_CEGIS_UNIF_NUM_ENUMS, this);

>>>>>>> e9d45556
  // create single condition enumerator for each decision tree strategy
  if (options::sygusUnifCondIndependent())
  {
    // allocate a condition enumerator for each candidate
    for (std::pair<const Node, StrategyPtInfo>& ci : d_ce_info)
    {
      Node ceu = nm->mkSkolem("cu", ci.second.d_ce_type);
<<<<<<< HEAD
      // instantiate template for removing redundant operators
      if (!ci.second.d_sbt_lemma_tmpl[1].first.isNull())
      {
        Node templ = ci.second.d_sbt_lemma_tmpl[1].first;
        TNode templ_var = ci.second.d_sbt_lemma_tmpl[1].second;
        Node sym_break_red_ops = templ.substitute(templ_var, ceu);
        Trace("cegis-unif-enum-lemma")
            << "CegisUnifEnum::lemma, remove redundant ops of " << ceu << " : "
            << sym_break_red_ops << "\n";
        d_qe->getOutputChannel().lemma(sym_break_red_ops);
      }
      // register the enumerator
      ci.second.d_enums[1].push_back(ceu);
      Trace("cegis-unif-enum")
          << "* Registering new enumerator " << ceu << " to strategy point "
          << ci.second.d_pt << "\n";
      // initialize arguments relevancy flags
      const Datatype& dt =
          static_cast<DatatypeType>(ceu.getType().toType()).getDatatype();
      Node var_list = Node::fromExpr(dt.getSygusVarList());
      std::vector<bool> cond_relevant_args(var_list.getNumChildren());
      std::fill(cond_relevant_args.begin(), cond_relevant_args.end(), false);
      ci.second.d_cond_relevant_args.insert(
          ci.second.d_cond_relevant_args.end(),
          cond_relevant_args.begin(),
          cond_relevant_args.end());
      if (Trace.isOn("cegis-unif-enum-relevancy"))
      {
        Trace("cegis-unif-enum-relevancy")
            << "  Relevant arguments of " << ceu << " :\n";
        for (unsigned i = 0, size = ci.second.d_cond_relevant_args.size();
             i < size;
             ++i)
        {
          Trace("cegis-unif-enum-relevancy")
              << "    " << i << " : " << ci.second.d_cond_relevant_args[i]
              << "\n";
        }
      }

      d_tds->registerEnumerator(
          ceu, ci.second.d_pt, d_parent, true, options::sygusUnifRepairCond());
=======
      setUpEnumerator(ceu, ci.second, 1);
>>>>>>> e9d45556
      d_enum_to_active_guard[ceu] = d_tds->getActiveGuardForEnumerator(ceu);
    }
  }
}

void CegisUnifEnumDecisionStrategy::getEnumeratorsForStrategyPt(Node e,
                                                       std::vector<Node>& es,
                                                       unsigned index) const
{
  // the number of active enumerators is related to the current cost value
  unsigned num_enums = 0;
  bool has_num_enums = getAssertedLiteralIndex(num_enums);
  AlwaysAssert(has_num_enums);
  num_enums = num_enums + 1;
  if (index == 1)
  {
    // we always use (cost-1) conditions, or 1 if in the indepedent case
    num_enums = !options::sygusUnifCondIndependent() ? num_enums - 1 : 1;
  }
  if (num_enums > 0)
  {
    std::map<Node, StrategyPtInfo>::const_iterator itc = d_ce_info.find(e);
    Assert(itc != d_ce_info.end());
    Assert(num_enums <= itc->second.d_enums[index].size());
    es.insert(es.end(),
              itc->second.d_enums[index].begin(),
              itc->second.d_enums[index].begin() + num_enums);
  }
}

Node CegisUnifEnumDecisionStrategy::getActiveGuardForEnumerator(Node e)
{
<<<<<<< HEAD
  bool new_relevant = false;
  // candidates of the same type are managed
  std::map<Node, StrategyPtInfo>::iterator it = d_ce_info.find(e);
  Assert(it != d_ce_info.end());
  it->second.d_eval_points.insert(
      it->second.d_eval_points.end(), eis.begin(), eis.end());
  // register at all already allocated sizes
  Node last;
  std::vector<Node> last_pt;
  if (Trace.isOn("cegis-unif-enum-relevancy"))
  {
    if (it->second.d_eval_points.size() - eis.size() > 0)
    {
      last =
          it->second
              .d_eval_points[it->second.d_eval_points.size() - eis.size() - 1];
    }
    else if (eis.size() > 1)
    {
      last = eis[0];
    }
    if (!last.isNull())
    {
      last_pt = d_cegis_unif->d_sygus_unif.getEvalPointOfHead(last);
    }
  }
  for (const Node& ei : eis)
  {
    if (Trace.isOn("cegis-unif-enum-relevancy") && !last.isNull() && ei != last)
    {
      // get points
      std::vector<Node> ei_pt =
          d_cegis_unif->d_sygus_unif.getEvalPointOfHead(ei);
      Trace("cegis-unif-enum-relevancy-debug")
          << "....testing heads " << last << " vs " << ei << " i.e. pt "
          << last_pt << " against " << ei_pt << "\n";
      for (unsigned i = 0, size = last_pt.size(); i < size; ++i)
      {
        if (!it->second.d_cond_relevant_args[i] && last_pt[i] != ei_pt[i])
        {
          Trace("cegis-unif-enum-relevancy")
              << "...new hd " << ei << " makes relevant arg " << i << "\n";
          it->second.d_cond_relevant_args[i] = true;
          new_relevant = true;
        }
      }
    }
    Assert(ei.getType() == e.getType());
    for (const std::pair<const unsigned, Node>& p : d_guq_lit)
    {
      Trace("cegis-unif-enum") << "...for cand " << e << " adding hd " << ei
                               << " at size " << p.first << "\n";
      registerEvalPtAtSize(e, ei, p.second, p.first);
    }
  }
  if (Trace.isOn("cegis-unif-enum-relevancy") && new_relevant)
  {
    Trace("cegis-unif-enum-relevancy")
        << "  Relevant arguments of " << it->second.d_enums[1][0] << " :\n";
    for (unsigned i = 0, size = it->second.d_cond_relevant_args.size();
         i < size;
         ++i)
    {
      Trace("cegis-unif-enum-relevancy")
          << "    " << i << " : " << it->second.d_cond_relevant_args[i] << "\n";
    }
  }
=======
  Assert(d_enum_to_active_guard.find(e) != d_enum_to_active_guard.end());
  return d_enum_to_active_guard[e];
>>>>>>> e9d45556
}

void CegisUnifEnumDecisionStrategy::setUpEnumerator(Node e,
                                           StrategyPtInfo& si,
                                           unsigned index)
{
  NodeManager* nm = NodeManager::currentNM();
  // instantiate template for removing redundant operators
  if (!si.d_sbt_lemma_tmpl[index].first.isNull())
  {
    Node templ = si.d_sbt_lemma_tmpl[index].first;
    TNode templ_var = si.d_sbt_lemma_tmpl[index].second;
    Node sym_break_red_ops = templ.substitute(templ_var, e);
    Trace("cegis-unif-enum-lemma")
        << "CegisUnifEnum::lemma, remove redundant ops of " << e << " : "
        << sym_break_red_ops << "\n";
    d_qe->getOutputChannel().lemma(sym_break_red_ops);
  }
  // symmetry breaking between enumerators
  if (!si.d_enums[index].empty() && index == 0)
  {
    Node e_prev = si.d_enums[index].back();
    Node size_e = nm->mkNode(DT_SIZE, e);
    Node size_e_prev = nm->mkNode(DT_SIZE, e_prev);
    Node sym_break = nm->mkNode(GEQ, size_e, size_e_prev);
    Trace("cegis-unif-enum-lemma")
        << "CegisUnifEnum::lemma, enum sym break:" << sym_break << "\n";
    d_qe->getOutputChannel().lemma(sym_break);
  }
  // register the enumerator
  si.d_enums[index].push_back(e);
  Trace("cegis-unif-enum") << "* Registering new enumerator " << e
                           << " to strategy point " << si.d_pt << "\n";
  d_tds->registerEnumerator(
      e, si.d_pt, d_parent, options::sygusUnifCondIndependent() && index == 1);
}

void CegisUnifEnumDecisionStrategy::registerEvalPts(const std::vector<Node>& eis, Node e)
{
  // candidates of the same type are managed
  std::map<Node, StrategyPtInfo>::iterator it = d_ce_info.find(e);
  Assert(it != d_ce_info.end());
  it->second.d_eval_points.insert(
      it->second.d_eval_points.end(), eis.begin(), eis.end());
  // register at all already allocated sizes
  for (const Node& ei : eis)
  {
<<<<<<< HEAD
    // allocate the new literal
    NodeManager* nm = NodeManager::currentNM();
    Node new_lit = Rewriter::rewrite(nm->mkSkolem("G_cost", nm->booleanType()));
    new_lit = d_qe->getValuation().ensureLiteral(new_lit);
    AlwaysAssert(!new_lit.isNull());
    d_qe->getOutputChannel().requirePhase(new_lit, true);
    d_guq_lit[new_size] = new_lit;
    // allocate an enumerator for each candidate
    for (std::pair<const Node, StrategyPtInfo>& ci : d_ce_info)
    {
      Node c = ci.first;
      TypeNode ct = c.getType();
      Node eu = nm->mkSkolem("eu", ct);
      Node ceu;
      if (!options::sygusUnifCondIndependent() && !ci.second.d_enums[0].empty())
      {
        // make a new conditional enumerator as well, starting the
        // second type around
        ceu = nm->mkSkolem("cu", ci.second.d_ce_type);
      }
      // register the new enumerators
      for (unsigned index = 0; index < 2; index++)
      {
        Node e = index == 0 ? eu : ceu;
        if (e.isNull())
        {
          continue;
        }
        // instantiate template for removing redundant operators
        if (!ci.second.d_sbt_lemma_tmpl[index].first.isNull())
        {
          Node templ = ci.second.d_sbt_lemma_tmpl[index].first;
          TNode templ_var = ci.second.d_sbt_lemma_tmpl[index].second;
          Node sym_break_red_ops = templ.substitute(templ_var, e);
          Trace("cegis-unif-enum-lemma")
              << "CegisUnifEnum::lemma, remove redundant ops of " << e << " : "
              << sym_break_red_ops << "\n";
          d_qe->getOutputChannel().lemma(sym_break_red_ops);
        }
        // symmetry breaking between enumerators
        if (!ci.second.d_enums[index].empty() && index == 0)
        {
          Node e_prev = ci.second.d_enums[index].back();
          Node size_e = nm->mkNode(DT_SIZE, e);
          Node size_e_prev = nm->mkNode(DT_SIZE, e_prev);
          Node sym_break = nm->mkNode(GEQ, size_e, size_e_prev);
          Trace("cegis-unif-enum-lemma")
              << "CegisUnifEnum::lemma, enum sym break:" << sym_break << "\n";
          d_qe->getOutputChannel().lemma(sym_break);
        }
        // register the enumerator
        ci.second.d_enums[index].push_back(e);
        Trace("cegis-unif-enum")
            << "* Registering new enumerator " << e << " to strategy point "
            << ci.second.d_pt << "\n";
        d_tds->registerEnumerator(e,
                                  ci.second.d_pt,
                                  d_parent,
                                  false,
                                  index == 0 ? options::sygusUnifRepairRet()
                                             : options::sygusUnifRepairCond());
      }
    }
    // register the evaluation points at the new value
    for (std::pair<const Node, StrategyPtInfo>& ci : d_ce_info)
    {
      Node c = ci.first;
      for (const Node& ei : ci.second.d_eval_points)
      {
        Trace("cegis-unif-enum") << "...increasing enum number for hd " << ei
                                 << " to new size " << new_size << "\n";
        registerEvalPtAtSize(c, ei, new_lit, new_size);
      }
    }
    // enforce fairness between number of enumerators and enumerator size
    if (new_size > 1)
=======
    Assert(ei.getType() == e.getType());
    for (unsigned j = 0, size = d_literals.size(); j < size; j++)
>>>>>>> e9d45556
    {
      Trace("cegis-unif-enum") << "...for cand " << e << " adding hd " << ei
                               << " at size " << j << "\n";
      registerEvalPtAtSize(e, ei, d_literals[j], j + 1);
    }
  }
}


void CegisUnifEnumDecisionStrategy::registerEvalPtAtSize(Node e,
                                                Node ei,
                                                Node guq_lit,
                                                unsigned n)
{
  // must be equal to one of the first n enums
  std::map<Node, StrategyPtInfo>::iterator itc = d_ce_info.find(e);
  Assert(itc != d_ce_info.end());
  Assert(itc->second.d_enums[0].size() >= n);
  std::vector<Node> disj;
  disj.push_back(guq_lit.negate());
  for (unsigned i = 0; i < n; i++)
  {
    disj.push_back(ei.eqNode(itc->second.d_enums[0][i]));
  }
  Node lem = NodeManager::currentNM()->mkNode(OR, disj);
  Trace("cegis-unif-enum-lemma")
      << "CegisUnifEnum::lemma, domain:" << lem << "\n";
  d_qe->getOutputChannel().lemma(lem);
}

}  // namespace quantifiers
}  // namespace theory
}  // namespace CVC4<|MERGE_RESOLUTION|>--- conflicted
+++ resolved
@@ -28,13 +28,8 @@
 namespace theory {
 namespace quantifiers {
 
-<<<<<<< HEAD
-CegisUnif::CegisUnif(QuantifiersEngine* qe, CegConjecture* p)
-    : Cegis(qe, p), d_sygus_unif(p), d_u_enum_manager(qe, p, this)
-=======
 CegisUnif::CegisUnif(QuantifiersEngine* qe, SynthConjecture* p)
     : Cegis(qe, p), d_sygus_unif(p), d_u_enum_manager(qe, p)
->>>>>>> e9d45556
 {
 }
 
@@ -149,25 +144,14 @@
         {
           Assert(unif_enums[index][e].size() == 1);
           Node eu = unif_enums[index][e][0];
-<<<<<<< HEAD
-          Assert(d_u_enum_manager.d_enum_to_active_guard.find(eu)
-                 != d_u_enum_manager.d_enum_to_active_guard.end());
-          Node g = d_u_enum_manager.d_enum_to_active_guard[eu];
-          // Get whether the active guard for this enumerator is true, otherwise
-          // there are no more values for it, and hence we ignore it
-=======
           Node g = d_u_enum_manager.getActiveGuardForEnumerator(eu);
           // If active guard for this enumerator is not true, there are no more
           // values for it, and hence we ignore it
->>>>>>> e9d45556
           Node gstatus = valuation.getSatValue(g);
           if (gstatus.isNull() || !gstatus.getConst<bool>())
           {
             Trace("cegis") << "    " << eu << " -> N/A\n";
-<<<<<<< HEAD
-=======
             unif_enums[index][e].clear();
->>>>>>> e9d45556
             continue;
           }
         }
@@ -249,13 +233,7 @@
       if (options::sygusUnifCondIndependent() && !unif_enums[1][e].empty())
       {
         Node eu = unif_enums[1][e][0];
-<<<<<<< HEAD
-        Assert(d_u_enum_manager.d_enum_to_active_guard.find(eu)
-               != d_u_enum_manager.d_enum_to_active_guard.end());
-        Node g = d_u_enum_manager.d_enum_to_active_guard[eu];
-=======
         Node g = d_u_enum_manager.getActiveGuardForEnumerator(eu);
->>>>>>> e9d45556
         Node exp_exc = d_tds->getExplain()
                            ->getExplanationForEquality(eu, unif_values[1][e][0])
                            .negate();
@@ -341,19 +319,8 @@
   d_tds = d_qe->getTermDatabaseSygus();
 }
 
-<<<<<<< HEAD
 bool CegisUnif::usingRepairConst() { return false; }
-CegisUnifEnumManager::CegisUnifEnumManager(QuantifiersEngine* qe,
-                                           CegConjecture* parent,
-                                           CegisUnif* cegis_unif)
-    : d_qe(qe),
-      d_parent(parent),
-      d_cegis_unif(cegis_unif),
-      d_ret_dec(qe->getSatContext(), false),
-      d_curr_guq_val(qe->getSatContext(), 0)
-=======
 Node CegisUnifEnumDecisionStrategy::mkLiteral(unsigned n)
->>>>>>> e9d45556
 {
   NodeManager* nm = NodeManager::currentNM();
   Node new_lit = nm->mkSkolem("G_cost", nm->booleanType());
@@ -494,16 +461,11 @@
           std::pair<Node, Node>(d_sbt_lemma, sp);
     }
   }
-<<<<<<< HEAD
-  // initialize the current literal
-  incrementNumEnumerators();
-=======
 
   // register this strategy
   d_qe->getTheoryEngine()->getDecisionManager()->registerStrategy(
       DecisionManager::STRAT_QUANT_CEGIS_UNIF_NUM_ENUMS, this);
 
->>>>>>> e9d45556
   // create single condition enumerator for each decision tree strategy
   if (options::sygusUnifCondIndependent())
   {
@@ -511,52 +473,7 @@
     for (std::pair<const Node, StrategyPtInfo>& ci : d_ce_info)
     {
       Node ceu = nm->mkSkolem("cu", ci.second.d_ce_type);
-<<<<<<< HEAD
-      // instantiate template for removing redundant operators
-      if (!ci.second.d_sbt_lemma_tmpl[1].first.isNull())
-      {
-        Node templ = ci.second.d_sbt_lemma_tmpl[1].first;
-        TNode templ_var = ci.second.d_sbt_lemma_tmpl[1].second;
-        Node sym_break_red_ops = templ.substitute(templ_var, ceu);
-        Trace("cegis-unif-enum-lemma")
-            << "CegisUnifEnum::lemma, remove redundant ops of " << ceu << " : "
-            << sym_break_red_ops << "\n";
-        d_qe->getOutputChannel().lemma(sym_break_red_ops);
-      }
-      // register the enumerator
-      ci.second.d_enums[1].push_back(ceu);
-      Trace("cegis-unif-enum")
-          << "* Registering new enumerator " << ceu << " to strategy point "
-          << ci.second.d_pt << "\n";
-      // initialize arguments relevancy flags
-      const Datatype& dt =
-          static_cast<DatatypeType>(ceu.getType().toType()).getDatatype();
-      Node var_list = Node::fromExpr(dt.getSygusVarList());
-      std::vector<bool> cond_relevant_args(var_list.getNumChildren());
-      std::fill(cond_relevant_args.begin(), cond_relevant_args.end(), false);
-      ci.second.d_cond_relevant_args.insert(
-          ci.second.d_cond_relevant_args.end(),
-          cond_relevant_args.begin(),
-          cond_relevant_args.end());
-      if (Trace.isOn("cegis-unif-enum-relevancy"))
-      {
-        Trace("cegis-unif-enum-relevancy")
-            << "  Relevant arguments of " << ceu << " :\n";
-        for (unsigned i = 0, size = ci.second.d_cond_relevant_args.size();
-             i < size;
-             ++i)
-        {
-          Trace("cegis-unif-enum-relevancy")
-              << "    " << i << " : " << ci.second.d_cond_relevant_args[i]
-              << "\n";
-        }
-      }
-
-      d_tds->registerEnumerator(
-          ceu, ci.second.d_pt, d_parent, true, options::sygusUnifRepairCond());
-=======
       setUpEnumerator(ceu, ci.second, 1);
->>>>>>> e9d45556
       d_enum_to_active_guard[ceu] = d_tds->getActiveGuardForEnumerator(ceu);
     }
   }
@@ -589,78 +506,8 @@
 
 Node CegisUnifEnumDecisionStrategy::getActiveGuardForEnumerator(Node e)
 {
-<<<<<<< HEAD
-  bool new_relevant = false;
-  // candidates of the same type are managed
-  std::map<Node, StrategyPtInfo>::iterator it = d_ce_info.find(e);
-  Assert(it != d_ce_info.end());
-  it->second.d_eval_points.insert(
-      it->second.d_eval_points.end(), eis.begin(), eis.end());
-  // register at all already allocated sizes
-  Node last;
-  std::vector<Node> last_pt;
-  if (Trace.isOn("cegis-unif-enum-relevancy"))
-  {
-    if (it->second.d_eval_points.size() - eis.size() > 0)
-    {
-      last =
-          it->second
-              .d_eval_points[it->second.d_eval_points.size() - eis.size() - 1];
-    }
-    else if (eis.size() > 1)
-    {
-      last = eis[0];
-    }
-    if (!last.isNull())
-    {
-      last_pt = d_cegis_unif->d_sygus_unif.getEvalPointOfHead(last);
-    }
-  }
-  for (const Node& ei : eis)
-  {
-    if (Trace.isOn("cegis-unif-enum-relevancy") && !last.isNull() && ei != last)
-    {
-      // get points
-      std::vector<Node> ei_pt =
-          d_cegis_unif->d_sygus_unif.getEvalPointOfHead(ei);
-      Trace("cegis-unif-enum-relevancy-debug")
-          << "....testing heads " << last << " vs " << ei << " i.e. pt "
-          << last_pt << " against " << ei_pt << "\n";
-      for (unsigned i = 0, size = last_pt.size(); i < size; ++i)
-      {
-        if (!it->second.d_cond_relevant_args[i] && last_pt[i] != ei_pt[i])
-        {
-          Trace("cegis-unif-enum-relevancy")
-              << "...new hd " << ei << " makes relevant arg " << i << "\n";
-          it->second.d_cond_relevant_args[i] = true;
-          new_relevant = true;
-        }
-      }
-    }
-    Assert(ei.getType() == e.getType());
-    for (const std::pair<const unsigned, Node>& p : d_guq_lit)
-    {
-      Trace("cegis-unif-enum") << "...for cand " << e << " adding hd " << ei
-                               << " at size " << p.first << "\n";
-      registerEvalPtAtSize(e, ei, p.second, p.first);
-    }
-  }
-  if (Trace.isOn("cegis-unif-enum-relevancy") && new_relevant)
-  {
-    Trace("cegis-unif-enum-relevancy")
-        << "  Relevant arguments of " << it->second.d_enums[1][0] << " :\n";
-    for (unsigned i = 0, size = it->second.d_cond_relevant_args.size();
-         i < size;
-         ++i)
-    {
-      Trace("cegis-unif-enum-relevancy")
-          << "    " << i << " : " << it->second.d_cond_relevant_args[i] << "\n";
-    }
-  }
-=======
   Assert(d_enum_to_active_guard.find(e) != d_enum_to_active_guard.end());
   return d_enum_to_active_guard[e];
->>>>>>> e9d45556
 }
 
 void CegisUnifEnumDecisionStrategy::setUpEnumerator(Node e,
@@ -694,8 +541,12 @@
   si.d_enums[index].push_back(e);
   Trace("cegis-unif-enum") << "* Registering new enumerator " << e
                            << " to strategy point " << si.d_pt << "\n";
-  d_tds->registerEnumerator(
-      e, si.d_pt, d_parent, options::sygusUnifCondIndependent() && index == 1);
+  d_tds->registerEnumerator(e,
+                            si.d_pt,
+                            d_parent,
+                            options::sygusUnifCondIndependent() && index == 1,
+                            index == 0 ? options::sygusUnifRepairRet()
+                                       : options::sygusUnifRepairCond());
 }
 
 void CegisUnifEnumDecisionStrategy::registerEvalPts(const std::vector<Node>& eis, Node e)
@@ -708,87 +559,8 @@
   // register at all already allocated sizes
   for (const Node& ei : eis)
   {
-<<<<<<< HEAD
-    // allocate the new literal
-    NodeManager* nm = NodeManager::currentNM();
-    Node new_lit = Rewriter::rewrite(nm->mkSkolem("G_cost", nm->booleanType()));
-    new_lit = d_qe->getValuation().ensureLiteral(new_lit);
-    AlwaysAssert(!new_lit.isNull());
-    d_qe->getOutputChannel().requirePhase(new_lit, true);
-    d_guq_lit[new_size] = new_lit;
-    // allocate an enumerator for each candidate
-    for (std::pair<const Node, StrategyPtInfo>& ci : d_ce_info)
-    {
-      Node c = ci.first;
-      TypeNode ct = c.getType();
-      Node eu = nm->mkSkolem("eu", ct);
-      Node ceu;
-      if (!options::sygusUnifCondIndependent() && !ci.second.d_enums[0].empty())
-      {
-        // make a new conditional enumerator as well, starting the
-        // second type around
-        ceu = nm->mkSkolem("cu", ci.second.d_ce_type);
-      }
-      // register the new enumerators
-      for (unsigned index = 0; index < 2; index++)
-      {
-        Node e = index == 0 ? eu : ceu;
-        if (e.isNull())
-        {
-          continue;
-        }
-        // instantiate template for removing redundant operators
-        if (!ci.second.d_sbt_lemma_tmpl[index].first.isNull())
-        {
-          Node templ = ci.second.d_sbt_lemma_tmpl[index].first;
-          TNode templ_var = ci.second.d_sbt_lemma_tmpl[index].second;
-          Node sym_break_red_ops = templ.substitute(templ_var, e);
-          Trace("cegis-unif-enum-lemma")
-              << "CegisUnifEnum::lemma, remove redundant ops of " << e << " : "
-              << sym_break_red_ops << "\n";
-          d_qe->getOutputChannel().lemma(sym_break_red_ops);
-        }
-        // symmetry breaking between enumerators
-        if (!ci.second.d_enums[index].empty() && index == 0)
-        {
-          Node e_prev = ci.second.d_enums[index].back();
-          Node size_e = nm->mkNode(DT_SIZE, e);
-          Node size_e_prev = nm->mkNode(DT_SIZE, e_prev);
-          Node sym_break = nm->mkNode(GEQ, size_e, size_e_prev);
-          Trace("cegis-unif-enum-lemma")
-              << "CegisUnifEnum::lemma, enum sym break:" << sym_break << "\n";
-          d_qe->getOutputChannel().lemma(sym_break);
-        }
-        // register the enumerator
-        ci.second.d_enums[index].push_back(e);
-        Trace("cegis-unif-enum")
-            << "* Registering new enumerator " << e << " to strategy point "
-            << ci.second.d_pt << "\n";
-        d_tds->registerEnumerator(e,
-                                  ci.second.d_pt,
-                                  d_parent,
-                                  false,
-                                  index == 0 ? options::sygusUnifRepairRet()
-                                             : options::sygusUnifRepairCond());
-      }
-    }
-    // register the evaluation points at the new value
-    for (std::pair<const Node, StrategyPtInfo>& ci : d_ce_info)
-    {
-      Node c = ci.first;
-      for (const Node& ei : ci.second.d_eval_points)
-      {
-        Trace("cegis-unif-enum") << "...increasing enum number for hd " << ei
-                                 << " to new size " << new_size << "\n";
-        registerEvalPtAtSize(c, ei, new_lit, new_size);
-      }
-    }
-    // enforce fairness between number of enumerators and enumerator size
-    if (new_size > 1)
-=======
     Assert(ei.getType() == e.getType());
     for (unsigned j = 0, size = d_literals.size(); j < size; j++)
->>>>>>> e9d45556
     {
       Trace("cegis-unif-enum") << "...for cand " << e << " adding hd " << ei
                                << " at size " << j << "\n";
