/*********************                                                        */
/*! \file cegis_unif.cpp
 ** \verbatim
 ** Top contributors (to current version):
 **   Andrew Reynolds, Haniel Barbosa
 ** This file is part of the CVC4 project.
 ** Copyright (c) 2009-2018 by the authors listed in the file AUTHORS
 ** in the top-level source directory) and their institutional affiliations.
 ** All rights reserved.  See the file COPYING in the top-level source
 ** directory for licensing information.\endverbatim
 **
 ** \brief implementation of class for cegis with unification techniques
 **/

#include "theory/quantifiers/sygus/cegis_unif.h"

#include "options/base_options.h"
#include "options/quantifiers_options.h"
#include "printer/printer.h"
#include "theory/quantifiers/sygus/ce_guided_conjecture.h"
#include "theory/quantifiers/sygus/sygus_unif_rl.h"
#include "theory/quantifiers/sygus/term_database_sygus.h"
#include "theory/theory_engine.h"

using namespace CVC4::kind;

namespace CVC4 {
namespace theory {
namespace quantifiers {

CegisUnif::CegisUnif(QuantifiersEngine* qe, CegConjecture* p)
    : Cegis(qe, p), d_sygus_unif(p), d_u_enum_manager(qe, p, this)
{
}

CegisUnif::~CegisUnif() {}
bool CegisUnif::processInitialize(Node n,
                                  const std::vector<Node>& candidates,
                                  std::vector<Node>& lemmas)
{
  // list of strategy points for unification candidates
  std::vector<Node> unif_candidate_pts;
  // map from strategy points to their conditions
  std::map<Node, Node> pt_to_cond;
  // strategy lemmas for each strategy point
  std::map<Node, std::vector<Node>> strategy_lemmas;
  // Initialize strategies for all functions-to-synhesize
  for (const Node& f : candidates)
  {
    // Init UNIF util for this candidate
    d_sygus_unif.initializeCandidate(
        d_qe, f, d_cand_to_strat_pt[f], strategy_lemmas);
    if (!d_sygus_unif.usingUnif(f))
    {
      Trace("cegis-unif") << "* non-unification candidate : " << f << std::endl;
      d_tds->registerEnumerator(f, f, d_parent);
      d_non_unif_candidates.push_back(f);
    }
    else
    {
      d_unif_candidates.push_back(f);
      Trace("cegis-unif") << "* unification candidate : " << f
                          << " with strategy points:" << std::endl;
      std::vector<Node>& enums = d_cand_to_strat_pt[f];
      unif_candidate_pts.insert(
          unif_candidate_pts.end(), enums.begin(), enums.end());
      // map strategy point to its condition in pt_to_cond
      for (const Node& e : enums)
      {
        Node cond = d_sygus_unif.getConditionForEvaluationPoint(e);
        Assert(!cond.isNull());
        Trace("cegis-unif")
            << "  " << e << " with condition : " << cond << std::endl;
        pt_to_cond[e] = cond;
      }
    }
  }
  // initialize the enumeration manager
  d_u_enum_manager.initialize(unif_candidate_pts, pt_to_cond, strategy_lemmas);
  return true;
}

void CegisUnif::getTermList(const std::vector<Node>& candidates,
                            std::vector<Node>& enums)
{
  // Non-unif candidate are themselves the enumerators
  enums.insert(
      enums.end(), d_non_unif_candidates.begin(), d_non_unif_candidates.end());
  for (const Node& c : d_unif_candidates)
  {
    // Collect heads of candidates
    for (const Node& hd : d_sygus_unif.getEvalPointHeads(c))
    {
      Trace("cegis-unif-enum-debug")
          << "......cand " << c << " with enum hd " << hd << "\n";
      enums.push_back(hd);
    }
  }
}

bool CegisUnif::processConstructCandidates(const std::vector<Node>& enums,
                                           const std::vector<Node>& enum_values,
                                           const std::vector<Node>& candidates,
                                           std::vector<Node>& candidate_values,
                                           bool satisfiedRl,
                                           std::vector<Node>& lems)
{
  if (d_unif_candidates.empty())
  {
    Assert(d_non_unif_candidates.size() == candidates.size());
    return Cegis::processConstructCandidates(
        enums, enum_values, candidates, candidate_values, satisfiedRl, lems);
  }
  if (!satisfiedRl)
  {
    Trace("cegis-unif")
        << "..added refinement lemmas\n---CegisUnif Engine---\n";
    // if we didn't satisfy the specification, there is no way to repair
    return false;
  }
  // the unification enumerators (return values, conditions) and their model
  // values
  NodeManager* nm = NodeManager::currentNM();
  Valuation& valuation = d_qe->getValuation();
  bool addedUnifEnumSymBreakLemma = false;
  Node cost_lit = d_u_enum_manager.getAssertedLiteral();
  std::map<Node, std::vector<Node>> unif_enums[2];
  std::map<Node, std::vector<Node>> unif_values[2];
  for (const Node& c : d_unif_candidates)
  {
    // for each decision tree strategy allocated for c (these are referenced
    // by strategy points in d_cand_to_strat_pt[c])
    for (const Node& e : d_cand_to_strat_pt[c])
    {
      for (unsigned index = 0; index < 2; index++)
      {
        Trace("cegis") << "  " << (index == 0 ? "Return values" : "Conditions")
                       << " for " << e << ":\n";
        // get the current unification enumerators
        d_u_enum_manager.getEnumeratorsForStrategyPt(
            e, unif_enums[index][e], index);
        if (index == 1 && options::sygusUnifCondIndependent())
        {
          Assert(unif_enums[index][e].size() == 1);
          Node eu = unif_enums[index][e][0];
          Node g = d_u_enum_manager.getActiveGuardForEnumerator(eu);
          // If active guard for this enumerator is not true, there are no more
          // values for it, and hence we ignore it
          Node gstatus = valuation.getSatValue(g);
          if (gstatus.isNull() || !gstatus.getConst<bool>())
          {
            Trace("cegis") << "    " << eu << " -> N/A\n";
            unif_enums[index][e].clear();
            continue;
          }
        }
        // get the model value of each enumerator
        for (const Node& eu : unif_enums[index][e])
        {
          Node m_eu = d_parent->getModelValue(eu);
          if (Trace.isOn("cegis"))
          {
            Trace("cegis") << "    " << eu << " -> ";
            std::stringstream ss;
            Printer::getPrinter(options::outputLanguage())
                ->toStreamSygus(ss, m_eu);
            Trace("cegis") << ss.str() << std::endl;
          }
          unif_values[index][e].push_back(m_eu);
        }
        // inter-enumerator symmetry breaking for return values
        if (index == 0)
        {
          // given a pool of unification enumerators eu_1, ..., eu_n,
          // CegisUnifEnumDecisionStrategy insists that size(eu_1) <= ... <= size(eu_n).
          // We additionally insist that M(eu_i) < M(eu_{i+1}) when
          // size(eu_i) = size(eu_{i+1}), where < is pointer comparison.
          // We enforce this below by adding symmetry breaking lemmas of the
          // form ~( eu_i = M(eu_i) ^ eu_{i+1} = M(eu_{i+1} ) )
          // when applicable.
          // we only do this for return value enumerators, since condition
          // enumerators cannot be ordered (their order is based on the
          // seperation resolution scheme during model construction).
          for (unsigned j = 1, nenum = unif_values[index][e].size(); j < nenum;
               j++)
          {
            Node prev_val = unif_values[index][e][j - 1];
            Node curr_val = unif_values[index][e][j];
            // compare the node values
            if (curr_val < prev_val)
            {
              // must have the same size
              unsigned prev_size = d_tds->getSygusTermSize(prev_val);
              unsigned curr_size = d_tds->getSygusTermSize(curr_val);
              Assert(prev_size <= curr_size);
              if (curr_size == prev_size)
              {
                Node slem = nm->mkNode(AND,
                                       unif_enums[index][e][j - 1].eqNode(
                                           unif_values[index][e][j - 1]),
                                       unif_enums[index][e][j].eqNode(
                                           unif_values[index][e][j]))
                                .negate();
                Trace("cegis-unif")
                    << "CegisUnif::lemma, inter-unif-enumerator "
                       "symmetry breaking lemma : "
                    << slem << "\n";
                d_qe->getOutputChannel().lemma(slem);
                addedUnifEnumSymBreakLemma = true;
                break;
              }
            }
          }
        }
      }
    }
  }
  if (addedUnifEnumSymBreakLemma)
  {
    Trace("cegis-unif") << "..added unif enum symmetry breaking "
                           "lemma\n---CegisUnif Engine---\n";
    return false;
  }
  // set the conditions
  for (const Node& c : d_unif_candidates)
  {
    for (const Node& e : d_cand_to_strat_pt[c])
    {
      d_sygus_unif.setConditions(
          e, cost_lit, unif_enums[1][e], unif_values[1][e]);
      // if condition enumerator had value, exclude this value
      if (options::sygusUnifCondIndependent() && !unif_enums[1][e].empty())
      {
        Node eu = unif_enums[1][e][0];
        Node g = d_u_enum_manager.getActiveGuardForEnumerator(eu);
        Node exp_exc = d_tds->getExplain()
                           ->getExplanationForEquality(eu, unif_values[1][e][0])
                           .negate();
        lems.push_back(nm->mkNode(OR, g.negate(), exp_exc));
      }
    }
  }
  // build solutions (for unif candidates a divide-and-conquer approach is used)
  std::vector<Node> sols;
  std::vector<Node> lemmas;
  if (d_sygus_unif.constructSolution(sols, lemmas))
  {
    candidate_values.insert(candidate_values.end(), sols.begin(), sols.end());
    if (Trace.isOn("cegis-unif"))
    {
      Trace("cegis-unif") << "* Candidate solutions are:\n";
      for (const Node& sol : sols)
      {
        Trace("cegis-unif")
            << "... " << d_tds->sygusToBuiltin(sol, sol.getType()) << "\n";
      }
      Trace("cegis-unif") << "---CegisUnif Engine---\n";
    }
    return true;
  }

  // TODO tie this to the lemma for getting a new condition value
  Assert(options::sygusUnifCondIndependent() || !lemmas.empty());
  for (const Node& lem : lemmas)
  {
    Trace("cegis-unif-lemma")
        << "CegisUnif::lemma, separation lemma : " << lem << "\n";
    d_qe->getOutputChannel().lemma(lem);
  }
  Trace("cegis-unif") << "..failed to separate heads\n---CegisUnif Engine---\n";
  return false;
}

void CegisUnif::registerRefinementLemma(const std::vector<Node>& vars,
                                        Node lem,
                                        std::vector<Node>& lems)
{
  // Notify lemma to unification utility and get its purified form
  std::map<Node, std::vector<Node>> eval_pts;
  Node plem = d_sygus_unif.addRefLemma(vars, lem, eval_pts);
  addRefinementLemma(plem);
  Trace("cegis-unif-lemma")
      << "CegisUnif::lemma, refinement lemma : " << plem << "\n";
  // Notify the enumeration manager if there are new evaluation points
  for (const std::pair<const Node, std::vector<Node>>& ep : eval_pts)
  {
    Assert(d_cand_to_strat_pt.find(ep.first) != d_cand_to_strat_pt.end());
    // Notify each strategy point of the respective candidate
    for (const Node& n : d_cand_to_strat_pt[ep.first])
    {
      d_u_enum_manager.registerEvalPts(ep.second, n);
      // Notify unif if a substitution is entailed for evaluation point
      for (const Node& hd_unit : d_rl_eval_hds)
      {
        if (std::find(ep.second.begin(), ep.second.end(), hd_unit[0])
            != ep.second.end())
        {
          d_sygus_unif.setEntailed(n, hd_unit[0]);
        }
      }
    }
  }
  // Make the refinement lemma and add it to lems. This lemma is guarded by the
  // parent's guard, which has the semantics "this conjecture has a solution",
  // hence this lemma states: if the parent conjecture has a solution, it
  // satisfies the specification for the given concrete point.
  lems.push_back(NodeManager::currentNM()->mkNode(
      OR, d_parent->getGuard().negate(), plem));
}

<<<<<<< HEAD
Node CegisUnif::getNextDecisionRequest(unsigned& priority)
{
  return d_u_enum_manager.getNextDecisionRequest(priority);
}

CegisUnifEnumManager::CegisUnifEnumManager(QuantifiersEngine* qe,
                                           CegConjecture* parent,
                                           CegisUnif* cegis_unif)
    : d_qe(qe),
      d_parent(parent),
      d_cegis_unif(cegis_unif),
      d_ret_dec(qe->getSatContext(), false),
      d_curr_guq_val(qe->getSatContext(), 0)
=======
CegisUnifEnumDecisionStrategy::CegisUnifEnumDecisionStrategy(QuantifiersEngine* qe,
                                           CegConjecture* parent)
    : DecisionStrategyFmf(qe->getSatContext(), qe->getValuation()),
      d_qe(qe),
      d_parent(parent)
>>>>>>> 8d7b71d2
{
  d_initialized = false;
  d_tds = d_qe->getTermDatabaseSygus();
}

Node CegisUnifEnumDecisionStrategy::mkLiteral(unsigned n)
{
  NodeManager* nm = NodeManager::currentNM();
  Node new_lit = nm->mkSkolem("G_cost", nm->booleanType());
  unsigned new_size = n + 1;

  // allocate an enumerator for each candidate
  for (std::pair<const Node, StrategyPtInfo>& ci : d_ce_info)
  {
    Node c = ci.first;
    TypeNode ct = c.getType();
    Node eu = nm->mkSkolem("eu", ct);
    Node ceu;
    if (!options::sygusUnifCondIndependent() && !ci.second.d_enums[0].empty())
    {
      // make a new conditional enumerator as well, starting the
      // second type around
      ceu = nm->mkSkolem("cu", ci.second.d_ce_type);
    }
    // register the new enumerators
    for (unsigned index = 0; index < 2; index++)
    {
      Node e = index == 0 ? eu : ceu;
      if (e.isNull())
      {
        continue;
      }
      setUpEnumerator(e, ci.second, index);
    }
  }
  // register the evaluation points at the new value
  for (std::pair<const Node, StrategyPtInfo>& ci : d_ce_info)
  {
    Node c = ci.first;
    for (const Node& ei : ci.second.d_eval_points)
    {
      Trace("cegis-unif-enum") << "...increasing enum number for hd " << ei
                               << " to new size " << new_size << "\n";
      registerEvalPtAtSize(c, ei, new_lit, new_size);
    }
  }
  // enforce fairness between number of enumerators and enumerator size
  if (new_size > 1)
  {
    // construct the "virtual enumerator"
    if (d_virtual_enum.isNull())
    {
      // we construct the default integer grammar with no variables, e.g.:
      //   A -> 0 | 1 | A+A
      TypeNode intTn = nm->integerType();
      // use a null variable list
      Node bvl;
      std::stringstream ss;
      ss << "_virtual_enum_grammar";
      std::string virtualEnumName(ss.str());
      std::map<TypeNode, std::vector<Node>> extra_cons;
      std::map<TypeNode, std::vector<Node>> exclude_cons;
      // do not include "-", which is included by default for integers
      exclude_cons[intTn].push_back(nm->operatorOf(MINUS));
      std::unordered_set<Node, NodeHashFunction> term_irrelevant;
      TypeNode vtn = CegGrammarConstructor::mkSygusDefaultType(intTn,
                                                               bvl,
                                                               virtualEnumName,
                                                               extra_cons,
                                                               exclude_cons,
                                                               term_irrelevant);
      d_virtual_enum = nm->mkSkolem("_ve", vtn);
      d_tds->registerEnumerator(d_virtual_enum, Node::null(), d_parent);
    }
    // if new_size is a power of two, then isPow2 returns log2(new_size)+1
    // otherwise, this returns 0. In the case it returns 0, we don't care
    // since the floor( log2( i ) ) = floor( log2( i - 1 ) ) and we do not
    // increase our size bound.
    unsigned pow_two = Integer(new_size).isPow2();
    if (pow_two > 0)
    {
      Node size_ve = nm->mkNode(DT_SIZE, d_virtual_enum);
      Node fair_lemma =
          nm->mkNode(GEQ, size_ve, nm->mkConst(Rational(pow_two - 1)));
      fair_lemma = nm->mkNode(OR, new_lit, fair_lemma);
      Trace("cegis-unif-enum-lemma")
          << "CegisUnifEnum::lemma, fairness size:" << fair_lemma << "\n";
      // this lemma relates the number of conditions we enumerate and the
      // maximum size of a term that is part of our solution. It is of the
      // form:
      //   G_uq_i => size(ve) >= log_2( i-1 )
      // In other words, if we use i conditions, then we allow terms in our
      // solution whose size is at most log_2(i-1).
      d_qe->getOutputChannel().lemma(fair_lemma);
    }
  }

  return new_lit;
}

void CegisUnifEnumDecisionStrategy::initialize(
    const std::vector<Node>& es,
    const std::map<Node, Node>& e_to_cond,
    const std::map<Node, std::vector<Node>>& strategy_lemmas)
{
  Assert(!d_initialized);
  d_initialized = true;
  if (es.empty())
  {
    return;
  }
  // initialize type information for candidates
  NodeManager* nm = NodeManager::currentNM();
  for (const Node& e : es)
  {
    Trace("cegis-unif-enum-debug") << "...adding strategy point " << e << "\n";
    // currently, we allocate the same enumerators for candidates of the same
    // type
    d_ce_info[e].d_pt = e;
    std::map<Node, Node>::const_iterator itcc = e_to_cond.find(e);
    Assert(itcc != e_to_cond.end());
    Node cond = itcc->second;
    Trace("cegis-unif-enum-debug")
        << "...its condition strategy point is " << cond << "\n";
    d_ce_info[e].d_ce_type = cond.getType();
    // initialize the symmetry breaking lemma templates
    for (unsigned index = 0; index < 2; index++)
    {
      Assert(d_ce_info[e].d_sbt_lemma_tmpl[index].first.isNull());
      Node sp = index == 0 ? e : cond;
      std::map<Node, std::vector<Node>>::const_iterator it =
          strategy_lemmas.find(sp);
      if (it == strategy_lemmas.end())
      {
        continue;
      }
      // collect lemmas for removing redundant ops for this candidate's type
      Node d_sbt_lemma =
          it->second.size() == 1 ? it->second[0] : nm->mkNode(AND, it->second);
      Trace("cegis-unif-enum-debug")
          << "...adding lemma template to remove redundant operators for " << sp
          << " --> lambda " << sp << ". " << d_sbt_lemma << "\n";
      d_ce_info[e].d_sbt_lemma_tmpl[index] =
          std::pair<Node, Node>(d_sbt_lemma, sp);
    }
  }

  // register this strategy
  d_qe->getTheoryEngine()->getDecisionManager()->registerStrategy(
      DecisionManager::STRAT_QUANT_CEGIS_UNIF_NUM_ENUMS, this);

  // create single condition enumerator for each decision tree strategy
  if (options::sygusUnifCondIndependent())
  {
    // allocate a condition enumerator for each candidate
    for (std::pair<const Node, StrategyPtInfo>& ci : d_ce_info)
    {
      Node ceu = nm->mkSkolem("cu", ci.second.d_ce_type);
      setUpEnumerator(ceu, ci.second, 1);
      d_enum_to_active_guard[ceu] = d_tds->getActiveGuardForEnumerator(ceu);
    }
  }
}

void CegisUnifEnumDecisionStrategy::getEnumeratorsForStrategyPt(Node e,
                                                       std::vector<Node>& es,
                                                       unsigned index) const
{
  // the number of active enumerators is related to the current cost value
  unsigned num_enums = 0;
  bool has_num_enums = getAssertedLiteralIndex(num_enums);
  AlwaysAssert(has_num_enums);
  num_enums = num_enums + 1;
  if (index == 1)
  {
    // we always use (cost-1) conditions, or 1 if in the indepedent case
    num_enums = !options::sygusUnifCondIndependent() ? num_enums - 1 : 1;
  }
  if (num_enums > 0)
  {
    std::map<Node, StrategyPtInfo>::const_iterator itc = d_ce_info.find(e);
    Assert(itc != d_ce_info.end());
    Assert(num_enums <= itc->second.d_enums[index].size());
    es.insert(es.end(),
              itc->second.d_enums[index].begin(),
              itc->second.d_enums[index].begin() + num_enums);
  }
}

Node CegisUnifEnumDecisionStrategy::getActiveGuardForEnumerator(Node e)
{
  Assert(d_enum_to_active_guard.find(e) != d_enum_to_active_guard.end());
  return d_enum_to_active_guard[e];
}

void CegisUnifEnumDecisionStrategy::setUpEnumerator(Node e,
                                           StrategyPtInfo& si,
                                           unsigned index)
{
  NodeManager* nm = NodeManager::currentNM();
  // instantiate template for removing redundant operators
  if (!si.d_sbt_lemma_tmpl[index].first.isNull())
  {
    Node templ = si.d_sbt_lemma_tmpl[index].first;
    TNode templ_var = si.d_sbt_lemma_tmpl[index].second;
    Node sym_break_red_ops = templ.substitute(templ_var, e);
    Trace("cegis-unif-enum-lemma")
        << "CegisUnifEnum::lemma, remove redundant ops of " << e << " : "
        << sym_break_red_ops << "\n";
    d_qe->getOutputChannel().lemma(sym_break_red_ops);
  }
  // symmetry breaking between enumerators
  if (!si.d_enums[index].empty() && index == 0)
  {
    Node e_prev = si.d_enums[index].back();
    Node size_e = nm->mkNode(DT_SIZE, e);
    Node size_e_prev = nm->mkNode(DT_SIZE, e_prev);
    Node sym_break = nm->mkNode(GEQ, size_e, size_e_prev);
    Trace("cegis-unif-enum-lemma")
        << "CegisUnifEnum::lemma, enum sym break:" << sym_break << "\n";
    d_qe->getOutputChannel().lemma(sym_break);
  }
  // initialize arguments relevancy flags
  if (options::sygusUnifCondIndependent() && index == 1)
  {
    const Datatype& dt =
        static_cast<DatatypeType>(e.getType().toType()).getDatatype();
    Node var_list = Node::fromExpr(dt.getSygusVarList());
    std::vector<bool> cond_relevant_args(var_list.getNumChildren());
    std::fill(cond_relevant_args.begin(), cond_relevant_args.end(), false);
    si.d_cond_relevant_args.insert(si.d_cond_relevant_args.end(),
                                   cond_relevant_args.begin(),
                                   cond_relevant_args.end());
    if (Trace.isOn("cegis-unif-enum-relevancy"))
    {
      Trace("cegis-unif-enum-relevancy") << "  Relevant arguments of " << e
                                         << " :\n";
      for (unsigned i = 0, size = si.d_cond_relevant_args.size(); i < size; ++i)
      {
        Trace("cegis-unif-enum-relevancy")
            << "    " << i << " : " << si.d_cond_relevant_args[i] << "\n";
      }
    }
  }
  // register the enumerator
  si.d_enums[index].push_back(e);
  Trace("cegis-unif-enum") << "* Registering new enumerator " << e
                           << " to strategy point " << si.d_pt << "\n";
  d_tds->registerEnumerator(
      e, si.d_pt, d_parent, options::sygusUnifCondIndependent() && index == 1);
}

void CegisUnifEnumDecisionStrategy::registerEvalPts(const std::vector<Node>& eis, Node e)
{
  bool new_relevant = false;
  // candidates of the same type are managed
  std::map<Node, StrategyPtInfo>::iterator it = d_ce_info.find(e);
  Assert(it != d_ce_info.end());
  it->second.d_eval_points.insert(
      it->second.d_eval_points.end(), eis.begin(), eis.end());
  // register at all already allocated sizes
  Node last;
  std::vector<Node> last_pt;
  if (Trace.isOn("cegis-unif-enum-relevancy"))
  {
    if (it->second.d_eval_points.size() - eis.size() > 0)
    {
      last =
          it->second
              .d_eval_points[it->second.d_eval_points.size() - eis.size() - 1];
    }
    else if (eis.size() > 1)
    {
      last = eis[0];
    }
    if (!last.isNull())
    {
      last_pt = d_cegis_unif->d_sygus_unif.getEvalPointOfHead(last);
    }
  }
  for (const Node& ei : eis)
  {
    if (Trace.isOn("cegis-unif-enum-relevancy") && !last.isNull() && ei != last)
    {
      // get points
      std::vector<Node> ei_pt =
          d_cegis_unif->d_sygus_unif.getEvalPointOfHead(ei);
      Trace("cegis-unif-enum-relevancy-debug")
          << "....testing heads " << last << " vs " << ei << " i.e. pt "
          << last_pt << " against " << ei_pt << "\n";
      for (unsigned i = 0, size = last_pt.size(); i < size; ++i)
      {
        if (!it->second.d_cond_relevant_args[i] && last_pt[i] != ei_pt[i])
        {
          Trace("cegis-unif-enum-relevancy")
              << "...new hd " << ei << " makes relevant arg " << i << "\n";
          it->second.d_cond_relevant_args[i] = true;
          new_relevant = true;
        }
      }
    }
    Assert(ei.getType() == e.getType());
    for (unsigned j = 0, size = d_literals.size(); j < size; j++)
    {
      Trace("cegis-unif-enum") << "...for cand " << e << " adding hd " << ei
                               << " at size " << j << "\n";
      registerEvalPtAtSize(e, ei, d_literals[j], j + 1);
    }
  }
  if (Trace.isOn("cegis-unif-enum-relevancy") && new_relevant)
  {
    Trace("cegis-unif-enum-relevancy")
        << "  Relevant arguments of " << it->second.d_enums[1][0] << " :\n";
    for (unsigned i = 0, size = it->second.d_cond_relevant_args.size();
         i < size;
         ++i)
    {
      Trace("cegis-unif-enum-relevancy")
          << "    " << i << " : " << it->second.d_cond_relevant_args[i] << "\n";
    }
  }
}


void CegisUnifEnumDecisionStrategy::registerEvalPtAtSize(Node e,
                                                Node ei,
                                                Node guq_lit,
                                                unsigned n)
{
  // must be equal to one of the first n enums
  std::map<Node, StrategyPtInfo>::iterator itc = d_ce_info.find(e);
  Assert(itc != d_ce_info.end());
  Assert(itc->second.d_enums[0].size() >= n);
  std::vector<Node> disj;
  disj.push_back(guq_lit.negate());
  for (unsigned i = 0; i < n; i++)
  {
    disj.push_back(ei.eqNode(itc->second.d_enums[0][i]));
  }
  Node lem = NodeManager::currentNM()->mkNode(OR, disj);
  Trace("cegis-unif-enum-lemma")
      << "CegisUnifEnum::lemma, domain:" << lem << "\n";
  d_qe->getOutputChannel().lemma(lem);
}

}  // namespace quantifiers
}  // namespace theory
}  // namespace CVC4<|MERGE_RESOLUTION|>--- conflicted
+++ resolved
@@ -308,27 +308,11 @@
       OR, d_parent->getGuard().negate(), plem));
 }
 
-<<<<<<< HEAD
-Node CegisUnif::getNextDecisionRequest(unsigned& priority)
-{
-  return d_u_enum_manager.getNextDecisionRequest(priority);
-}
-
-CegisUnifEnumManager::CegisUnifEnumManager(QuantifiersEngine* qe,
-                                           CegConjecture* parent,
-                                           CegisUnif* cegis_unif)
-    : d_qe(qe),
-      d_parent(parent),
-      d_cegis_unif(cegis_unif),
-      d_ret_dec(qe->getSatContext(), false),
-      d_curr_guq_val(qe->getSatContext(), 0)
-=======
 CegisUnifEnumDecisionStrategy::CegisUnifEnumDecisionStrategy(QuantifiersEngine* qe,
                                            CegConjecture* parent)
     : DecisionStrategyFmf(qe->getSatContext(), qe->getValuation()),
       d_qe(qe),
       d_parent(parent)
->>>>>>> 8d7b71d2
 {
   d_initialized = false;
   d_tds = d_qe->getTermDatabaseSygus();
