--- conflicted
+++ resolved
@@ -75,7 +75,7 @@
   // pre-simplify the quantified formula based on the process utility
   d_simp_quant = d_ceg_proc->preSimplify(d_quant);
 
-  std::map< Node, Node > templates; 
+  std::map< Node, Node > templates;
   std::map< Node, Node > templates_arg;
   //register with single invocation if applicable
   if (d_qe->getQuantAttributes()->isSygus(q))
@@ -162,7 +162,7 @@
       d_inner_vars.push_back(v);
     }
   }
-  
+
   // initialize the guard
   d_feasible_guard = nm->mkSkolem("G", nm->booleanType());
   d_feasible_guard = Rewriter::rewrite(d_feasible_guard);
@@ -350,7 +350,7 @@
   }else{
     inst = d_base_inst;
   }
-  
+
   //check whether we will run CEGIS on inner skolem variables
   bool sk_refine = (!isGround() || d_refine_count == 0) && constructed_cand;
   if( sk_refine ){
@@ -371,7 +371,7 @@
       return;
     }
   }
-  
+
   //immediately skolemize inner existentials
   Node lem;
   // introduce the skolem variables
@@ -418,7 +418,7 @@
   lem = d_qe->getTermDatabaseSygus()->getEagerUnfold(lem, visited_n);
   // record the instantiation
   // this is used for remembering the solution
-  recordInstantiation(candidate_values);
+  recordInstantiation(lem, candidate_values);
   Node query = lem;
   bool success = false;
   if (query.isConst() && !query.getConst<bool>())
@@ -429,26 +429,6 @@
   }
   else
   {
-<<<<<<< HEAD
-    lem = Rewriter::rewrite( lem );
-    //eagerly unfold applications of evaluation function
-    Trace("cegqi-debug") << "pre-unfold counterexample : " << lem << std::endl;
-    std::map<Node, Node> visited_n;
-    lem = d_qe->getTermDatabaseSygus()->getEagerUnfold(lem, visited_n);
-    // record the instantiation
-    // this is used for remembering the solution
-    recordInstantiation(lem, candidate_values);
-    Node query = lem;
-    if (query.isConst() && !query.getConst<bool>() && options::sygusStream())
-    {
-      // short circuit the check
-      // instead, we immediately print the current solution.
-      // this saves us from introducing a check lemma and a new guard.
-      printAndContinueStream();
-      return;
-    }
-=======
->>>>>>> 8d7b71d2
     // This is the "verification lemma", which states
     // either this conjecture does not have a solution, or candidate_values
     // is a solution for this conjecture.
@@ -517,7 +497,7 @@
   lem = getStreamGuardedLemma(lem);
   lems.push_back(lem);
 }
-        
+
 void CegConjecture::doRefine( std::vector< Node >& lems ){
   Assert( lems.empty() );
   Assert(d_set_ce_sk_vars);
