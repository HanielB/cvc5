--- conflicted
+++ resolved
@@ -75,7 +75,7 @@
   // pre-simplify the quantified formula based on the process utility
   d_simp_quant = d_ceg_proc->preSimplify(d_quant);
 
-  std::map< Node, Node > templates; 
+  std::map< Node, Node > templates;
   std::map< Node, Node > templates_arg;
   //register with single invocation if applicable
   if (d_qe->getQuantAttributes()->isSygus(q))
@@ -125,8 +125,6 @@
   if (options::sygusRepairConst())
   {
     d_sygus_rconst->initialize(d_base_inst.negate(), d_candidates);
-<<<<<<< HEAD
-=======
     if (options::sygusConstRepairAbort())
     {
       if (!d_sygus_rconst->isActive())
@@ -137,7 +135,6 @@
         throw LogicException(ss.str());
       }
     }
->>>>>>> 991af9a7
   }
 
   // register this term with sygus database and other utilities that impact
@@ -174,7 +171,7 @@
   }else{
     Assert( false );
   }
-  
+
   // initialize the guard
   if( !d_syntax_guided ){
     if( d_nsg_guard.isNull() ){
@@ -287,17 +284,10 @@
         Assert(d_repair_index < d_cinfo[cprog].d_inst.size());
         fail_cvs.push_back(d_cinfo[cprog].d_inst[d_repair_index]);
       }
-<<<<<<< HEAD
-      if( Trace.isOn("cegqi-check") )
-      {
-        Trace("cegqi-check") << "CegConjuncture : repair previous solution ";
-        for( const Node& fc : fail_cvs )
-=======
       if (Trace.isOn("cegqi-check"))
       {
         Trace("cegqi-check") << "CegConjuncture : repair previous solution ";
         for (const Node& fc : fail_cvs)
->>>>>>> 991af9a7
         {
           std::stringstream ss;
           Printer::getPrinter(options::outputLanguage())->toStreamSygus(ss, fc);
@@ -346,7 +336,7 @@
   }else{
     inst = d_base_inst;
   }
-  
+
   //check whether we will run CEGIS on inner skolem variables
   bool sk_refine = (!isGround() || d_refine_count == 0) && constructed_cand;
   if( sk_refine ){
@@ -367,7 +357,7 @@
       return;
     }
   }
-  
+
   //immediately skolemize inner existentials
   Node lem;
   // introduce the skolem variables
@@ -382,12 +372,8 @@
         Node sk = nm->mkSkolem("rsk", v.getType());
         sks.push_back(sk);
         vars.push_back(v);
-<<<<<<< HEAD
-        Trace("cegqi-check-debug") << "  introduce skolem " << sk << " for " << v << "\n";
-=======
         Trace("cegqi-check-debug")
             << "  introduce skolem " << sk << " for " << v << "\n";
->>>>>>> 991af9a7
       }
       lem = inst[0][1].substitute(
           vars.begin(), vars.end(), sks.begin(), sks.end());
@@ -428,11 +414,7 @@
     // either this conjecture does not have a solution, or candidate_values
     // is a solution for this conjecture.
     lem = nm->mkNode(OR, d_quant.negate(), query);
-<<<<<<< HEAD
-    if( options::sygusVerifySubcall() )
-=======
     if (options::sygusVerifySubcall())
->>>>>>> 991af9a7
     {
       Trace("cegqi-engine") << "  *** Direct verify..." << std::endl;
       SmtEngine verifySmt(nm->toExprManager());
@@ -451,11 +433,6 @@
           d_ce_sk_var_mvs.push_back(mv);
         }
         Trace("cegqi-engine") << std::endl;
-<<<<<<< HEAD
-        return;
-      }
-      else if(r.asSatisfiabilityResult().isSat() == Result::UNSAT )
-=======
 #ifdef CVC4_ASSERTIONS
         // the values for the query should be a complete model
         Node squery = query.substitute(d_ce_sk_vars.begin(),
@@ -470,7 +447,6 @@
         return;
       }
       else if (r.asSatisfiabilityResult().isSat() == Result::UNSAT)
->>>>>>> 991af9a7
       {
         // if the result in the subcall was unsatisfiable, we avoid
         // rechecking, hence we drop "query" from the verification lemma
@@ -484,7 +460,7 @@
     lems.push_back(lem);
   }
 }
-        
+
 void CegConjecture::doRefine( std::vector< Node >& lems ){
   Assert( lems.empty() );
   Assert(d_set_ce_sk_vars);
