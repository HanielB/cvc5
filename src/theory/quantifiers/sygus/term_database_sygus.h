--- conflicted
+++ resolved
@@ -72,11 +72,7 @@
    * isVarAgnostic : if this flag is true, the enumerator will only generate
    * values whose variables are in canonical order (for example, only x1-x2
    * and not x2-x1 will be generated, assuming x1 and x2 are in the same
-<<<<<<< HEAD
-   * subclass).
-=======
    * "subclass", see getSubclassForVar).
->>>>>>> b9cddd75
    *
    * Notice that enumerator e may not be one-to-one with f in
    * synthesis-through-unification approaches (e.g. decision tree construction
@@ -265,7 +261,7 @@
    */
   std::map<Node, SynthConjecture*> d_enum_to_conjecture;
   /** mapping from enumerator terms to the function-to-synthesize they are
-   * associated with 
+   * associated with
    */
   std::map<Node, Node> d_enum_to_synth_fun;
   /** mapping from enumerator terms to the guard they are associated with
@@ -435,14 +431,9 @@
    * getSubclassIdForVar[v1] = getSubclassIdForVar[v2] iff v1 and v2 are in the
    * same subclass.
    *
-<<<<<<< HEAD
-   * The type tn should be a (top-level) type of an enumerator registered to
-   * this database.
-=======
    * The type tn should be the type of an enumerator registered to this
    * database, where notice that we do not compute this information for the
    * subfield types of the enumerator.
->>>>>>> b9cddd75
    */
   unsigned getSubclassForVar(TypeNode tn, Node v) const;
   /**
