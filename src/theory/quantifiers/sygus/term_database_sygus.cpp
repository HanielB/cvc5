--- conflicted
+++ resolved
@@ -42,8 +42,8 @@
   d_false = NodeManager::currentNM()->mkConst( false );
 }
 
-bool TermDbSygus::reset( Theory::Effort e ) { 
-  return true;  
+bool TermDbSygus::reset( Theory::Effort e ) {
+  return true;
 }
 
 TNode TermDbSygus::getFreeVar( TypeNode tn, int i, bool useSygusType ) {
@@ -55,7 +55,7 @@
       if( !dt.getSygusType().isNull() ){
         vtn = TypeNode::fromType( dt.getSygusType() );
         sindex = 1;
-      } 
+      }
     }
   }
   while( i>=(int)d_fv[sindex][tn].size() ){
@@ -91,7 +91,7 @@
   if( visited.find( n )==visited.end() ){
     visited[n] = true;
     if( isFreeVar( n ) ){
-      return true;    
+      return true;
     }
     for( unsigned i=0; i<n.getNumChildren(); i++ ){
       if( hasFreeVar( n[i], visited ) ){
@@ -121,11 +121,7 @@
   {
     int anyC = getAnyConstantConsNum(tn);
     Node k;
-<<<<<<< HEAD
-    if( anyC==-1 )
-=======
     if (anyC == -1)
->>>>>>> 991af9a7
     {
       k = NodeManager::currentNM()->mkSkolem("sy", tn, "sygus proxy");
       SygusPrintProxyAttribute spa;
@@ -134,12 +130,8 @@
     else
     {
       const Datatype& dt = static_cast<DatatypeType>(tn.toType()).getDatatype();
-<<<<<<< HEAD
-      k = NodeManager::currentNM()->mkNode( APPLY_CONSTRUCTOR, Node::fromExpr( dt[anyC].getConstructor() ), c );
-=======
       k = NodeManager::currentNM()->mkNode(
           APPLY_CONSTRUCTOR, Node::fromExpr(dt[anyC].getConstructor()), c);
->>>>>>> 991af9a7
     }
     d_proxy_vars[tn][c] = k;
     return k;
@@ -205,12 +197,7 @@
   return canonizeBuiltin(n, var_count);
 }
 
-<<<<<<< HEAD
-Node TermDbSygus::canonizeBuiltin(Node n,
-                                  std::map<TypeNode, int>& var_count)
-=======
 Node TermDbSygus::canonizeBuiltin(Node n, std::map<TypeNode, int>& var_count)
->>>>>>> 991af9a7
 {
   // has it already been computed?
   if (var_count.empty() && n.hasAttribute(CanonizeBuiltinAttribute()))
@@ -669,11 +656,11 @@
     }
   }
 }
-  
+
 unsigned TermDbSygus::getMinTypeDepth( TypeNode root_tn, TypeNode tn ){
   std::map< TypeNode, unsigned >::iterator it = d_min_type_depth[root_tn].find( tn );
   if( it==d_min_type_depth[root_tn].end() ){
-    Assert( d_min_type_depth[root_tn].find( tn )!=d_min_type_depth[root_tn].end() );  
+    Assert( d_min_type_depth[root_tn].find( tn )!=d_min_type_depth[root_tn].end() );
     return d_min_type_depth[root_tn][tn];
   }else{
     return it->second;
@@ -1081,7 +1068,7 @@
   if( visited.find( n )==visited.end() ){
     visited[n] = true;
     Kind k = n.getKind();
-    if( k==DIVISION || k==DIVISION_TOTAL || k==INTS_DIVISION || k==INTS_DIVISION_TOTAL || 
+    if( k==DIVISION || k==DIVISION_TOTAL || k==INTS_DIVISION || k==INTS_DIVISION_TOTAL ||
         k==INTS_MODULUS || k==INTS_MODULUS_TOTAL ){
       if( n[1].isConst() ){
         if (n[1]
@@ -1251,7 +1238,7 @@
       Trace("cegqi-eager-debug") << "check " << n[0].getType() << std::endl;
       if( tn.isDatatype() ){
         const Datatype& dt = ((DatatypeType)(tn).toType()).getDatatype();
-        if( dt.isSygus() ){ 
+        if( dt.isSygus() ){
           Trace("cegqi-eager") << "Unfold eager : " << n << std::endl;
           Node bTerm = sygusToBuiltin( n[0], tn );
           Trace("cegqi-eager") << "Built-in term : " << bTerm << std::endl;
@@ -1273,7 +1260,7 @@
           Trace("cegqi-eager") << "Built-in term after subs : " << bTerm << std::endl;
           Trace("cegqi-eager-debug") << "Types : " << bTerm.getType() << " " << n.getType() << std::endl;
           Assert(n.getType().isComparableTo(bTerm.getType()));
-          ret = bTerm; 
+          ret = bTerm;
         }
       }
     }
@@ -1353,7 +1340,7 @@
            && ret[0].getKind() == APPLY_CONSTRUCTOR)
     {
       ret = unfold( ret );
-    }    
+    }
     if( ret.getNumChildren()>0 ){
       std::vector< Node > children;
       if( ret.getMetaKind() == kind::metakind::PARAMETERIZED ){
@@ -1361,7 +1348,7 @@
       }
       bool childChanged = false;
       for( unsigned i=0; i<ret.getNumChildren(); i++ ){
-        Node nc = evaluateWithUnfolding( ret[i], visited ); 
+        Node nc = evaluateWithUnfolding( ret[i], visited );
         childChanged = childChanged || nc!=ret[i];
         children.push_back( nc );
       }
@@ -1404,4 +1391,4 @@
 
 }/* CVC4::theory::quantifiers namespace */
 }/* CVC4::theory namespace */
-}/* CVC4 namespace */
+}/* CVC4 namespace */