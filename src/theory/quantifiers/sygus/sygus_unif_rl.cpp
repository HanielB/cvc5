--- conflicted
+++ resolved
@@ -371,21 +371,11 @@
 {
   std::map<Node, DecisionTreeInfo>::iterator it = d_stratpt_to_dt.find(e);
   Assert(it != d_stratpt_to_dt.end());
-<<<<<<< HEAD
   // Clear previous trie
   it->second.clearPointSeparator();
   // set new condition values
   it->second.d_conds.insert(
       it->second.d_conds.end(), conds.begin(), conds.end());
-=======
-  it->second.clearCondValues();
-  /* TODO
-  for (const Node& c : conds)
-  {
-    it->second.addCondValue(c);
-  }
-  */
->>>>>>> bc936567
 }
 
 std::vector<Node> SygusUnifRl::getEvalPointHeads(Node c)
