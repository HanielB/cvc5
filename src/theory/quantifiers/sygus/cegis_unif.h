/*********************                                                        */
/*! \file cegis_unif.h
 ** \verbatim
 ** Top contributors (to current version):
 **   Andrew Reynolds, Haniel Barbosa, Andres Noetzli
 ** This file is part of the CVC4 project.
 ** Copyright (c) 2009-2018 by the authors listed in the file AUTHORS
 ** in the top-level source directory) and their institutional affiliations.
 ** All rights reserved.  See the file COPYING in the top-level source
 ** directory for licensing information.\endverbatim
 **
 ** \brief cegis with unification techinques
 **/
#include "cvc4_private.h"

#ifndef __CVC4__THEORY__QUANTIFIERS__SYGUS__CEGIS_UNIF_H
#define __CVC4__THEORY__QUANTIFIERS__SYGUS__CEGIS_UNIF_H

#include <map>
#include <vector>

#include "theory/quantifiers/sygus/cegis.h"
#include "theory/quantifiers/sygus/sygus_unif_rl.h"

namespace CVC4 {
namespace theory {
namespace quantifiers {

<<<<<<< HEAD
class CegisUnif;

/** Cegis Unif Enumeration Manager
=======
/** Cegis Unif Enumerators Decision Strategy
>>>>>>> e9d45556
 *
 * This class enforces a decision strategy that limits the number of
 * unique values given to the set of heads of evaluation points and conditions
 * enumerators for these points, which are variables of sygus datatype type that
 * are introduced by CegisUnif.
 *
 * It maintains a set of guards, call them G_uq_1 ... G_uq_n, where the
 * semantics of G_uq_i is "for each type, the heads of evaluation points of that
 * type are interpreted as a value in a set whose cardinality is at most i".
 * We also enforce that the number of condition enumerators for evaluation
 * points is equal to (n-1).
 *
 * To enforce this, we introduce sygus enumerator(s) of the same type as the
 * heads of evaluation points and condition enumerators registered to this class
 * and add lemmas that enforce that these terms are equal to at least one
 * enumerator (see registerEvalPtAtSize).
 */
class CegisUnifEnumDecisionStrategy : public DecisionStrategyFmf
{
 public:
<<<<<<< HEAD
  CegisUnifEnumManager(QuantifiersEngine* qe,
                       CegConjecture* parent,
                       CegisUnif* cegis_unif);
=======
  CegisUnifEnumDecisionStrategy(QuantifiersEngine* qe, SynthConjecture* parent);
  /** Make the n^th literal of this strategy (G_uq_n).
   *
   * This call may add new lemmas of the form described above
   * registerEvalPtAtValue on the output channel of d_qe.
   */
  Node mkLiteral(unsigned n) override;
  /** identify */
  std::string identify() const override
  {
    return std::string("cegis_unif_num_enums");
  }

>>>>>>> e9d45556
  /** initialize candidates
   *
   * Notify this class that it will be managing enumerators for the vector
   * of strategy points es. This function should only be called once.
   *
   * Each strategy point in es should be such that we are using a
   * synthesis-by-unification approach for its candidate.
   */
  void initialize(const std::vector<Node>& es,
                  const std::map<Node, Node>& e_to_cond,
                  const std::map<Node, std::vector<Node>>& strategy_lemmas);
  /** get the current set of enumerators for strategy point e
   *
   * Index 0 adds the set of return value enumerators to es, index 1 adds the
   * set of condition enumerators to es.
   */
  void getEnumeratorsForStrategyPt(Node e,
                                   std::vector<Node>& es,
                                   unsigned index) const;
  /** register evaluation point for candidate
   *
   * This notifies this class that eis is a set of heads of evaluation points
   * for strategy point e, where e was passed to initialize in the vector es.
   *
   * This may add new lemmas of the form described above
   * registerEvalPtAtSize on the output channel of d_qe.
   */
  void registerEvalPts(const std::vector<Node>& eis, Node e);
<<<<<<< HEAD
  /** get next decision request
   *
   * This function has the same contract as Theory::getNextDecisionRequest.
   *
   * If no guard G_uq_* is asserted positively, then this method returns the
   * minimal G_uq_i that is not asserted negatively. It allocates this guard
   * if necessary.
   *
   * This call may add new lemmas of the form described above
   * registerEvalPtAtValue on the output channel of d_qe.
   */
  Node getNextDecisionRequest(unsigned& priority);
  /**
   * Get the "current" literal G_uq_n, where n is the minimal n such that G_uq_n
   * is not asserted negatively in the current SAT context.
   */
  Node getCurrentLiteral() const;
  /** map from condition enumerators to active guards (in case they are
   * enumerated indepedently of the return values) */
  std::map<Node, Node> d_enum_to_active_guard;

=======
  /** Retrieves active guard for enumerator */
  Node getActiveGuardForEnumerator(Node e);
>>>>>>> e9d45556
 private:
  /** reference to quantifier engine */
  QuantifiersEngine* d_qe;
  /** sygus term database of d_qe */
  TermDbSygus* d_tds;
  /** reference to the parent conjecture */
<<<<<<< HEAD
  CegConjecture* d_parent;
  /** reference to the cegis unif */
  CegisUnif* d_cegis_unif;
=======
  SynthConjecture* d_parent;
>>>>>>> e9d45556
  /** whether this module has been initialized */
  bool d_initialized;
  /** null node */
  Node d_null;
  /** map from condition enumerators to active guards (in case they are
   * enumerated indepedently of the return values) */
  std::map<Node, Node> d_enum_to_active_guard;
  /** information per initialized type */
  class StrategyPtInfo
  {
   public:
    StrategyPtInfo() {}
    /** strategy point for this type */
    Node d_pt;
    /** the set of enumerators we have allocated for this strategy point
     *
     * Index 0 stores the return value enumerators, and index 1 stores the
     * conditional enumerators. We have that
     *   d_enums[0].size()==d_enums[1].size()+1.
     */
    std::vector<Node> d_enums[2];
    /** the type of conditional enumerators for this strategy point  */
    TypeNode d_ce_type;
    /**
     * The set of evaluation points of this type. In models, we ensure that
     * each of these are equal to one of d_enums[0].
     */
    std::vector<Node> d_eval_points;
    /** symmetry breaking lemma template for this strategy point
     *
     * Each pair stores (the symmetry breaking lemma template, argument (to be
     * instantiated) of symmetry breaking lemma template).
     *
     * Index 0 stores the symmetry breaking lemma template for return values,
     * index 1 stores the template for conditions.
     */
    std::pair<Node, Node> d_sbt_lemma_tmpl[2];
    /** associates each cond argument to whether its relevant or not */
    std::vector<bool> d_cond_relevant_args;
  };
  /** map strategy points to the above info */
  std::map<Node, StrategyPtInfo> d_ce_info;
  /** the "virtual" enumerator
   *
   * This enumerator is used for enforcing fairness. In particular, we relate
   * its size to the number of conditions allocated by this class such that:
   *    ~G_uq_i => size(d_virtual_enum) >= floor( log2( i-1 ) )
   * In other words, if we are using (i-1) conditions in our solution,
   * the size of the virtual enumerator is at least the floor of the log (base
   * two) of (i-1). Due to the default fairness scheme in the quantifier-free
   * datatypes solver (if --sygus-fair-max is enabled), this ensures that other
   * enumerators are allowed to have at least this size. This affect other
   * fairness schemes in an analogous fashion. In particular, we enumerate
   * based on the tuples for (term size, #conditions):
   *   (0,0), (0,1)                                             [size 0]
   *   (0,2), (0,3), (1,1), (1,2), (1,3)                        [size 1]
   *   (0,4), ..., (0,7), (1,4), ..., (1,7), (2,0), ..., (2,7)  [size 2]
   *   (0,8), ..., (0,15), (1,8), ..., (1,15), ...              [size 3]
   */
  Node d_virtual_enum;
  /** Registers an enumerator and adds symmetry breaking lemmas
   *
   * The symmetry breaking lemmas are generated according to the stored
   * information from the enumerator's respective strategy point and whether it
   * is a condition or return value enumerator. For the latter we add symmetry
   * breaking lemmas that force enumerators to consider values in an increasing
   * order of size.
   */
  void setUpEnumerator(Node e, StrategyPtInfo& si, unsigned index);
  /** register evaluation point at size
   *
   * This sends a lemma of the form:
   *   G_uq_n => ei = d1 V ... V ei = dn
   * on the output channel of d_qe, where d1...dn are sygus enumerators of the
   * same type as e and ei, and ei is an evaluation point of strategy point e.
   */
  void registerEvalPtAtSize(Node e, Node ei, Node guq_lit, unsigned n);
};

/** Synthesizes functions in a data-driven SyGuS approach
 *
 * Data is derived from refinement lemmas generated through the regular CEGIS
 * approach. SyGuS is used to generate terms for classifying the data
 * (e.g. using decision tree learning) and thus generate a candidates for
 * functions-to-synthesize.
 *
 * This approach is inspired by the divide and conquer synthesis through
 * unification approach by Alur et al. TACAS 2017, by ICE-based invariant
 * synthesis from Garg et al. CAV 2014 and POPL 2016, and Padhi et al. PLDI 2016
 *
 * This module mantains a set of functions-to-synthesize and a set of term
 * enumerators. When new terms are enumerated it tries to learn new candidate
 * solutions, which are verified outside this module. If verification fails a
 * refinement lemma is generated, which this module sends to the utility that
 * learns candidates.
 */
class CegisUnif : public Cegis
{
 public:
  CegisUnif(QuantifiersEngine* qe, SynthConjecture* p);
  ~CegisUnif() override;
  /** Retrieves enumerators for constructing solutions
   *
   * Non-unification candidates have themselves as enumerators, while for
   * unification candidates we add their conditonal enumerators to enums if
   * their respective guards are set in the current model
   */
  void getTermList(const std::vector<Node>& candidates,
                   std::vector<Node>& enums) override;

  /** Communicates refinement lemma to unification utility and external modules
   *
   * For the lemma to be sent to the external modules it adds a guard from the
   * parent conjecture which establishes that if the conjecture has a solution
   * then it must satisfy this refinement lemma
   *
   * For the lemma to be sent to the unification utility it purifies the
   * arguments of the function-to-synthensize such that all of its applications
   * are over concrete values. E.g.:
   *   f(f(f(0))) > 1
   * becomes
   *   f(0) != c1 v f(c1) != c2 v f(c2) > 1
   * in which c1 and c2 are concrete integer values
   *
   * Note that the lemma is in the deep embedding, which means that the above
   * example would actually correspond to
   *   eval(d, 0) != c1 v eval(d, c1) != c2 v eval(d, c2) > 1
   * in which d is the deep embedding of the function-to-synthesize f
  */
  void registerRefinementLemma(const std::vector<Node>& vars,
                               Node lem,
                               std::vector<Node>& lems) override;
<<<<<<< HEAD
  /** get next decision request */
  Node getNextDecisionRequest(unsigned& priority) override;
  /** using repair const */
  bool usingRepairConst() override;
  /**
   * Sygus unif utility. This class implements the core algorithm (e.g. decision
   * tree learning) that this module relies upon.
   */
  SygusUnifRl d_sygus_unif;
=======
>>>>>>> e9d45556

 private:
  /** do cegis-implementation-specific initialization for this class */
  bool processInitialize(Node n,
                         const std::vector<Node>& candidates,
                         std::vector<Node>& lemmas) override;
  /** Tries to build new candidate solutions with new enumerated expressions
   *
   * This function relies on a data-driven unification-based approach for
   * constructing solutions for the functions-to-synthesize. See SygusUnifRl for
   * more details.
   *
   * Calls to this function are such that terms is the list of active
   * enumerators (returned by getTermList), and term_values are their current
   * model values. This function registers { terms -> terms_values } in
   * the database of values that have been enumerated, which are in turn used
   * for constructing candidate solutions when possible.
   *
   * This function also excludes models where (terms = terms_values) by adding
   * blocking clauses to lems. For example, for grammar:
   *   A -> A+A | x | 1 | 0
   * and a call where terms = { d } and term_values = { +( x, 1 ) }, it adds:
   *   ~G V ~is_+( d ) V ~is_x( d.1 ) V ~is_1( d.2 )
   * to lems, where G is active guard of the enumerator d (see
   * TermDatabaseSygus::getActiveGuardForEnumerator). This blocking clause
   * indicates that d should not be given the model value +( x, 1 ) anymore,
   * since { d -> +( x, 1 ) } has now been added to the database of this class.
   */
  bool processConstructCandidates(const std::vector<Node>& enums,
                                  const std::vector<Node>& enum_values,
                                  const std::vector<Node>& candidates,
                                  std::vector<Node>& candidate_values,
                                  bool satisfiedRl,
                                  std::vector<Node>& lems) override;
  /** enumerator manager utility */
  CegisUnifEnumDecisionStrategy d_u_enum_manager;
  /* The null node */
  Node d_null;
  /** the unification candidates */
  std::vector<Node> d_unif_candidates;
  /** the non-unification candidates */
  std::vector<Node> d_non_unif_candidates;
  /** list of strategy points per candidate */
  std::map<Node, std::vector<Node>> d_cand_to_strat_pt;
  /** map from conditional enumerators to their strategy point */
  std::map<Node, Node> d_cenum_to_strat_pt;
}; /* class CegisUnif */

}  // namespace quantifiers
}  // namespace theory
}  // namespace CVC4

#endif<|MERGE_RESOLUTION|>--- conflicted
+++ resolved
@@ -26,13 +26,7 @@
 namespace theory {
 namespace quantifiers {
 
-<<<<<<< HEAD
-class CegisUnif;
-
-/** Cegis Unif Enumeration Manager
-=======
 /** Cegis Unif Enumerators Decision Strategy
->>>>>>> e9d45556
  *
  * This class enforces a decision strategy that limits the number of
  * unique values given to the set of heads of evaluation points and conditions
@@ -53,11 +47,6 @@
 class CegisUnifEnumDecisionStrategy : public DecisionStrategyFmf
 {
  public:
-<<<<<<< HEAD
-  CegisUnifEnumManager(QuantifiersEngine* qe,
-                       CegConjecture* parent,
-                       CegisUnif* cegis_unif);
-=======
   CegisUnifEnumDecisionStrategy(QuantifiersEngine* qe, SynthConjecture* parent);
   /** Make the n^th literal of this strategy (G_uq_n).
    *
@@ -71,7 +60,6 @@
     return std::string("cegis_unif_num_enums");
   }
 
->>>>>>> e9d45556
   /** initialize candidates
    *
    * Notify this class that it will be managing enumerators for the vector
@@ -100,45 +88,15 @@
    * registerEvalPtAtSize on the output channel of d_qe.
    */
   void registerEvalPts(const std::vector<Node>& eis, Node e);
-<<<<<<< HEAD
-  /** get next decision request
-   *
-   * This function has the same contract as Theory::getNextDecisionRequest.
-   *
-   * If no guard G_uq_* is asserted positively, then this method returns the
-   * minimal G_uq_i that is not asserted negatively. It allocates this guard
-   * if necessary.
-   *
-   * This call may add new lemmas of the form described above
-   * registerEvalPtAtValue on the output channel of d_qe.
-   */
-  Node getNextDecisionRequest(unsigned& priority);
-  /**
-   * Get the "current" literal G_uq_n, where n is the minimal n such that G_uq_n
-   * is not asserted negatively in the current SAT context.
-   */
-  Node getCurrentLiteral() const;
-  /** map from condition enumerators to active guards (in case they are
-   * enumerated indepedently of the return values) */
-  std::map<Node, Node> d_enum_to_active_guard;
-
-=======
   /** Retrieves active guard for enumerator */
   Node getActiveGuardForEnumerator(Node e);
->>>>>>> e9d45556
  private:
   /** reference to quantifier engine */
   QuantifiersEngine* d_qe;
   /** sygus term database of d_qe */
   TermDbSygus* d_tds;
   /** reference to the parent conjecture */
-<<<<<<< HEAD
-  CegConjecture* d_parent;
-  /** reference to the cegis unif */
-  CegisUnif* d_cegis_unif;
-=======
   SynthConjecture* d_parent;
->>>>>>> e9d45556
   /** whether this module has been initialized */
   bool d_initialized;
   /** null node */
@@ -271,18 +229,6 @@
   void registerRefinementLemma(const std::vector<Node>& vars,
                                Node lem,
                                std::vector<Node>& lems) override;
-<<<<<<< HEAD
-  /** get next decision request */
-  Node getNextDecisionRequest(unsigned& priority) override;
-  /** using repair const */
-  bool usingRepairConst() override;
-  /**
-   * Sygus unif utility. This class implements the core algorithm (e.g. decision
-   * tree learning) that this module relies upon.
-   */
-  SygusUnifRl d_sygus_unif;
-=======
->>>>>>> e9d45556
 
  private:
   /** do cegis-implementation-specific initialization for this class */
@@ -317,6 +263,11 @@
                                   std::vector<Node>& candidate_values,
                                   bool satisfiedRl,
                                   std::vector<Node>& lems) override;
+  /**
+   * Sygus unif utility. This class implements the core algorithm (e.g. decision
+   * tree learning) that this module relies upon.
+   */
+  SygusUnifRl d_sygus_unif;
   /** enumerator manager utility */
   CegisUnifEnumDecisionStrategy d_u_enum_manager;
   /* The null node */
