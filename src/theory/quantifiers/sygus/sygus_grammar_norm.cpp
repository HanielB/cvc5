--- conflicted
+++ resolved
@@ -495,20 +495,12 @@
       // beneath the same application
       // we set its weight to zero since it should be considered at the
       // same level as constants.
-<<<<<<< HEAD
-      to.d_ops.insert(to.d_ops.begin(),av.toExpr());
-      to.d_cons_names.insert(to.d_cons_names.begin(),cname);
-      to.d_cons_args_t.insert(to.d_cons_args_t.begin(),builtin_arg);
-      to.d_pc.insert(to.d_pc.begin(),printer::SygusEmptyPrintCallback::getEmptyPC());
-      to.d_weight.insert(to.d_weight.begin(),0);
-=======
       to.d_ops.insert(to.d_ops.begin(), av.toExpr());
       to.d_cons_names.insert(to.d_cons_names.begin(), cname);
       to.d_cons_args_t.insert(to.d_cons_args_t.begin(), builtin_arg);
       to.d_pc.insert(to.d_pc.begin(),
                      printer::SygusEmptyPrintCallback::getEmptyPC());
       to.d_weight.insert(to.d_weight.begin(), 0);
->>>>>>> 991af9a7
     }
   }
   /* Build normalize datatype */
