--- conflicted
+++ resolved
@@ -195,13 +195,10 @@
   bool isFunDef( Node q );
   /** is sygus conjecture */
   bool isSygus( Node q );
-<<<<<<< HEAD
   /** is synthesis conjecture */
   bool isSynthesis( Node q );
   /** is array equality range */
   bool isEqrange(Node q);
-=======
->>>>>>> 3115a76e
   /** get instantiation level */
   int getQuantInstLevel( Node q );
   /** get rewrite rule priority */
