/*********************                                                        */
/*! \file ce_guided_conjecture.cpp
 ** \verbatim
 ** Top contributors (to current version):
 **   Andrew Reynolds
 ** This file is part of the CVC4 project.
 ** Copyright (c) 2009-2017 by the authors listed in the file AUTHORS
 ** in the top-level source directory) and their institutional affiliations.
 ** All rights reserved.  See the file COPYING in the top-level source
 ** directory for licensing information.\endverbatim
 **
 ** \brief implementation of class that encapsulates counterexample-guided instantiation
 **        techniques for a single SyGuS synthesis conjecture
 **/
#include "theory/quantifiers/ce_guided_conjecture.h"

#include "expr/datatype.h"
#include "options/base_options.h"
#include "options/quantifiers_options.h"
#include "printer/printer.h"
#include "prop/prop_engine.h"
#include "smt/smt_statistics_registry.h"
#include "theory/quantifiers/first_order_model.h"
#include "theory/quantifiers/instantiate.h"
#include "theory/quantifiers/quantifiers_attributes.h"
#include "theory/quantifiers/skolemize.h"
#include "theory/quantifiers/term_database_sygus.h"
#include "theory/quantifiers/term_util.h"
#include "theory/theory_engine.h"

using namespace CVC4::kind;
using namespace std;

namespace CVC4 {
namespace theory {
namespace quantifiers {

// recursion is not an issue since OR nodes are flattened by the (quantifiers) rewriter
// this function is for sanity since solution correctness in SyGuS depends on fully miniscoping based on this function
void collectDisjuncts( Node n, std::vector< Node >& d ) {
  if( n.getKind()==OR ){
    for( unsigned i=0; i<n.getNumChildren(); i++ ){
      collectDisjuncts( n[i], d );
    }
  }else{
    d.push_back( n );
  }
}

CegConjecture::CegConjecture(QuantifiersEngine* qe)
    : d_qe(qe),
      d_ceg_si(new CegConjectureSingleInv(qe, this)),
      d_ceg_pbe(new CegConjecturePbe(qe, this)),
      d_ceg_proc(new CegConjectureProcess(qe)),
      d_ceg_gc(new CegGrammarConstructor(qe, this)),
      d_refine_count(0),
      d_syntax_guided(false) {}

CegConjecture::~CegConjecture() {}

void CegConjecture::assign( Node q ) {
  Assert( d_embed_quant.isNull() );
  Assert( q.getKind()==FORALL );
  Trace("cegqi") << "CegConjecture : assign : " << q << std::endl;
  d_quant = q;

  // pre-simplify the quantified formula based on the process utility
  d_simp_quant = d_ceg_proc->preSimplify(d_quant);

  std::map< Node, Node > templates; 
  std::map< Node, Node > templates_arg;
  //register with single invocation if applicable
  if (d_qe->getQuantAttributes()->isSygus(q))
  {
    d_ceg_si->initialize(d_simp_quant);
    d_simp_quant = d_ceg_si->getSimplifiedConjecture();
    // carry the templates
    for( unsigned i=0; i<q[0].getNumChildren(); i++ ){
      Node v = q[0][i];
      Node templ = d_ceg_si->getTemplate(v);
      if( !templ.isNull() ){
        templates[v] = templ;
        templates_arg[v] = d_ceg_si->getTemplateArg(v);
      }
    }
  }

  // post-simplify the quantified formula based on the process utility
  d_simp_quant = d_ceg_proc->postSimplify(d_simp_quant);

  // finished simplifying the quantified formula at this point

  // convert to deep embedding and finalize single invocation here
  d_embed_quant = d_ceg_gc->process(d_simp_quant, templates, templates_arg);
  Trace("cegqi") << "CegConjecture : converted to embedding : " << d_embed_quant << std::endl;

  // we now finalize the single invocation module, based on the syntax restrictions
  if (d_qe->getQuantAttributes()->isSygus(q))
  {
    d_ceg_si->finishInit( d_ceg_gc->isSyntaxRestricted(), d_ceg_gc->hasSyntaxITE() );
  }

  Assert( d_candidates.empty() );
  std::vector< Node > vars;
  for( unsigned i=0; i<d_embed_quant[0].getNumChildren(); i++ ){
    vars.push_back( d_embed_quant[0][i] );
    Node e = NodeManager::currentNM()->mkSkolem( "e", d_embed_quant[0][i].getType() );
    d_candidates.push_back( e );
  }
  Trace("cegqi") << "Base quantified formula is : " << d_embed_quant << std::endl;
  //construct base instantiation
  d_base_inst = Rewriter::rewrite(d_qe->getInstantiate()->getInstantiation(
      d_embed_quant, vars, d_candidates));
  Trace("cegqi") << "Base instantiation is :      " << d_base_inst << std::endl;
  d_base_body = d_base_inst;
  if (d_base_body.getKind() == NOT && d_base_body[0].getKind() == FORALL)
  {
    for (const Node& v : d_base_body[0][0])
    {
      d_base_vars.push_back(v);
    }
    d_base_body = d_base_body[0][1];
  }

  // register this term with sygus database and other utilities that impact
  // the enumerative sygus search
  std::vector< Node > guarded_lemmas;
  if( !isSingleInvocation() ){
    d_ceg_proc->initialize(d_base_inst, d_candidates);
    if( options::sygusPbe() ){
      d_ceg_pbe->initialize(d_base_inst, d_candidates, guarded_lemmas);
    } else {
      for (unsigned i = 0; i < d_candidates.size(); i++) {
        Node e = d_candidates[i];
        d_qe->getTermDatabaseSygus()->registerEnumerator(e, e, this);
      }
    }
  }

  if (d_qe->getQuantAttributes()->isSygus(q))
  {
    collectDisjuncts( d_base_inst, d_base_disj );
    Trace("cegqi") << "Conjecture has " << d_base_disj.size() << " disjuncts." << std::endl;
    //store the inner variables for each disjunct
    for( unsigned j=0; j<d_base_disj.size(); j++ ){
      Trace("cegqi") << "  " << j << " : " << d_base_disj[j] << std::endl;
      d_inner_vars_disj.push_back( std::vector< Node >() );
      //if the disjunct is an existential, store it
      if( d_base_disj[j].getKind()==NOT && d_base_disj[j][0].getKind()==FORALL ){
        for( unsigned k=0; k<d_base_disj[j][0][0].getNumChildren(); k++ ){
          d_inner_vars.push_back( d_base_disj[j][0][0][k] );
          d_inner_vars_disj[j].push_back( d_base_disj[j][0][0][k] );
        }
      }
    }
    d_syntax_guided = true;
  }
  else if (d_qe->getQuantAttributes()->isSynthesis(q))
  {
    d_syntax_guided = false;
  }else{
    Assert( false );
  }
  
  // initialize the guard
  if( !d_syntax_guided ){
    if( d_nsg_guard.isNull() ){
      d_nsg_guard = Rewriter::rewrite( NodeManager::currentNM()->mkSkolem( "G", NodeManager::currentNM()->booleanType() ) );
      d_nsg_guard = d_qe->getValuation().ensureLiteral( d_nsg_guard );
      AlwaysAssert( !d_nsg_guard.isNull() );
      d_qe->getOutputChannel().requirePhase( d_nsg_guard, true );
      // negated base as a guarded lemma
      guarded_lemmas.push_back( d_base_inst.negate() );
    }
  }else if( d_ceg_si->getGuard().isNull() ){
    std::vector< Node > lems;
    d_ceg_si->getInitialSingleInvLemma( lems );
    for( unsigned i=0; i<lems.size(); i++ ){
      Trace("cegqi-lemma") << "Cegqi::Lemma : single invocation " << i << " : " << lems[i] << std::endl;
      d_qe->getOutputChannel().lemma( lems[i] );
      if( Trace.isOn("cegqi-debug") ){
        Node rlem = Rewriter::rewrite( lems[i] );
        Trace("cegqi-debug") << "...rewritten : " << rlem << std::endl;
      }
    }
  }
  Assert( !getGuard().isNull() );
  Node gneg = getGuard().negate();
  for( unsigned i=0; i<guarded_lemmas.size(); i++ ){
    Node lem = NodeManager::currentNM()->mkNode( OR, gneg, guarded_lemmas[i] );
    Trace("cegqi-lemma") << "Cegqi::Lemma : initial (guarded) lemma : " << lem << std::endl;
    d_qe->getOutputChannel().lemma( lem );
  }

  // assign the cegis sampler if applicable
  if (options::cegisSample() != CEGIS_SAMPLE_NONE)
  {
    Trace("cegis-sample") << "Initialize sampler for " << d_base_body << "..."
                          << std::endl;
    TypeNode bt = d_base_body.getType();
    d_cegis_sampler.initialize(bt, d_base_vars, options::sygusSamples());
  }

  Trace("cegqi") << "...finished, single invocation = " << isSingleInvocation() << std::endl;
}

Node CegConjecture::getGuard() {
  return !d_syntax_guided ? d_nsg_guard : d_ceg_si->getGuard();
}

bool CegConjecture::isSingleInvocation() const {
  return d_ceg_si->isSingleInvocation();
}

bool CegConjecture::needsCheck( std::vector< Node >& lem ) {
  if( isSingleInvocation() && !d_ceg_si->needsCheck() ){
    return false;
  }else{
    bool value;
    Assert( !getGuard().isNull() );
    // non or fully single invocation : look at guard only
    if( d_qe->getValuation().hasSatValue( getGuard(), value ) ) {
      if( !value ){
        Trace("cegqi-engine-debug") << "Conjecture is infeasible." << std::endl;
        return false;
      }
    }else{
      Assert( false );
    }
    return true;
  }
}


void CegConjecture::doSingleInvCheck(std::vector< Node >& lems) {
  if( d_ceg_si!=NULL ){
    d_ceg_si->check(lems);
  }
}

void CegConjecture::doBasicCheck(std::vector< Node >& lems) {
  std::vector< Node > model_terms;
  std::vector< Node > clist;
  getCandidateList( clist, true );
  Assert( clist.size()==d_quant[0].getNumChildren() );
  getModelValues( clist, model_terms );
  if (d_qe->getInstantiate()->addInstantiation(d_quant, model_terms))
  {
    //record the instantiation
    recordInstantiation( model_terms );
  }else{
    Assert( false );
  }
}

bool CegConjecture::needsRefinement() { 
  return !d_ce_sk.empty();
}

void CegConjecture::getCandidateList( std::vector< Node >& clist, bool forceOrig ) {
  if( d_ceg_pbe->isPbe() && !forceOrig ){
    d_ceg_pbe->getCandidateList( d_candidates, clist );
  }else{
    clist.insert( clist.end(), d_candidates.begin(), d_candidates.end() );
  }
}

bool CegConjecture::constructCandidates( std::vector< Node >& clist, std::vector< Node >& model_values, std::vector< Node >& candidate_values, 
                                         std::vector< Node >& lems ) {
  Assert( clist.size()==model_values.size() );
  if( d_ceg_pbe->isPbe() ){
    return d_ceg_pbe->constructCandidates( clist, model_values, d_candidates, candidate_values, lems );
  }else{
    Assert( model_values.size()==d_candidates.size() );
    candidate_values.insert( candidate_values.end(), model_values.begin(), model_values.end() );
  }
  return true;
}

void CegConjecture::doCheck(std::vector< Node >& lems, std::vector< Node >& model_values) {
  std::vector< Node > clist;
  getCandidateList( clist );
  std::vector< Node > c_model_values;
  Trace("cegqi-check") << "CegConjuncture : check, build candidates..." << std::endl;
  bool constructed_cand = constructCandidates( clist, model_values, c_model_values, lems );

  //must get a counterexample to the value of the current candidate
  Node inst;
  if( constructed_cand ){
    if( Trace.isOn("cegqi-check")  ){
      Trace("cegqi-check") << "CegConjuncture : check candidate : " << std::endl;
      for( unsigned i=0; i<c_model_values.size(); i++ ){
        Trace("cegqi-check") << "  " << i << " : " << d_candidates[i] << " -> " << c_model_values[i] << std::endl;
      }
    }
    Assert( c_model_values.size()==d_candidates.size() );
    inst = d_base_inst.substitute( d_candidates.begin(), d_candidates.end(), c_model_values.begin(), c_model_values.end() );
  }else{
    inst = d_base_inst;
  }
  
  //check whether we will run CEGIS on inner skolem variables
  bool sk_refine = ( !isGround() || d_refine_count==0 ) && ( !d_ceg_pbe->isPbe() || constructed_cand );
  if( sk_refine ){
    if (options::cegisSample() == CEGIS_SAMPLE_TRUST)
    {
      // we have that the current candidate passed a sample test
      // since we trust sampling in this mode, we assert there is no
      // counterexample to the conjecture here.
      NodeManager* nm = NodeManager::currentNM();
      Node lem = nm->mkNode(OR, d_quant.negate(), nm->mkConst(false));
      lem = getStreamGuardedLemma(lem);
      lems.push_back(lem);
      recordInstantiation(c_model_values);
      return;
    }
    Assert( d_ce_sk.empty() );
    d_ce_sk.push_back( std::vector< Node >() );
  }else{
    if( !constructed_cand ){
      return;
    }
  }
  
  std::vector< Node > ic;
  ic.push_back( d_quant.negate() );
  std::vector< Node > d;
  collectDisjuncts( inst, d );
  Assert( d.size()==d_base_disj.size() );
  //immediately skolemize inner existentials
  for( unsigned i=0; i<d.size(); i++ ){
    Node dr = Rewriter::rewrite( d[i] );
    if( dr.getKind()==NOT && dr[0].getKind()==FORALL ){
      if( constructed_cand ){
        ic.push_back(d_qe->getSkolemize()->getSkolemizedBody(dr[0]).negate());
      }
      if( sk_refine ){
        Assert( !isGround() );
        d_ce_sk.back().push_back( dr[0] );
      }
    }else{
      if( constructed_cand ){
        ic.push_back( dr );
        if( !d_inner_vars_disj[i].empty() ){
          Trace("cegqi-debug") << "*** quantified disjunct : " << d[i] << " simplifies to " << dr << std::endl;
        }
      }
      if( sk_refine ){
        d_ce_sk.back().push_back( Node::null() );
      }
    }
  }
  if( constructed_cand ){
    Node lem = NodeManager::currentNM()->mkNode( OR, ic );
    lem = Rewriter::rewrite( lem );
    //eagerly unfold applications of evaluation function
    if( options::sygusDirectEval() ){
      Trace("cegqi-debug") << "pre-unfold counterexample : " << lem << std::endl;
      std::map< Node, Node > visited_n;
      lem = d_qe->getTermDatabaseSygus()->getEagerUnfold( lem, visited_n );
    }
    lem = getStreamGuardedLemma(lem);
    lems.push_back( lem );
    recordInstantiation( c_model_values );
  }
}
        
void CegConjecture::doRefine( std::vector< Node >& lems ){
  Assert( lems.empty() );
  Assert( d_ce_sk.size()==1 );

  //first, make skolem substitution
  Trace("cegqi-refine") << "doRefine : construct skolem substitution..." << std::endl;
  std::vector< Node > sk_vars;
  std::vector< Node > sk_subs;
  //collect the substitution over all disjuncts
  for( unsigned k=0; k<d_ce_sk[0].size(); k++ ){
    Node ce_q = d_ce_sk[0][k];
    if( !ce_q.isNull() ){
      Assert( !d_inner_vars_disj[k].empty() );
      std::vector<Node> skolems;
      d_qe->getSkolemize()->getSkolemConstants(ce_q, skolems);
      Assert(d_inner_vars_disj[k].size() == skolems.size());
      std::vector< Node > model_values;
      getModelValues(skolems, model_values);
      sk_vars.insert( sk_vars.end(), d_inner_vars_disj[k].begin(), d_inner_vars_disj[k].end() );
      sk_subs.insert( sk_subs.end(), model_values.begin(), model_values.end() );
    }else{
      if( !d_inner_vars_disj[k].empty() ){
        //denegrate case : quantified disjunct was trivially true and does not need to be refined
        //add trivial substitution (in case we need substitution for previous cex's)
        for( unsigned i=0; i<d_inner_vars_disj[k].size(); i++ ){
          sk_vars.push_back( d_inner_vars_disj[k][i] );
          sk_subs.push_back( getModelValue( d_inner_vars_disj[k][i] ) ); // will return dummy value
        }
      }
    }
  } 
  
  //for conditional evaluation
  std::vector< Node > lem_c;
  Assert( d_ce_sk[0].size()==d_base_disj.size() );
  std::vector< Node > inst_cond_c;
  Trace("cegqi-refine") << "doRefine : Construct refinement lemma..." << std::endl;
  for( unsigned k=0; k<d_ce_sk[0].size(); k++ ){
    Node ce_q = d_ce_sk[0][k];
    Trace("cegqi-refine-debug") << "  For counterexample point, disjunct " << k << " : " << ce_q << " " << d_base_disj[k] << std::endl;
    Node c_disj;
    if( !ce_q.isNull() ){
      Assert( d_base_disj[k].getKind()==kind::NOT && d_base_disj[k][0].getKind()==kind::FORALL );
      c_disj = d_base_disj[k][0][1];
    }else{
      if( d_inner_vars_disj[k].empty() ){
        c_disj = d_base_disj[k].negate();
      }else{
        //denegrate case : quantified disjunct was trivially true and does not need to be refined
        Trace("cegqi-refine-debug") << "*** skip " << d_base_disj[k] << std::endl;
      }
    }
    if( !c_disj.isNull() ){
      //compute the body, inst_cond
      //standard CEGIS refinement : plug in values, assert that d_candidates must satisfy entire specification
      lem_c.push_back( c_disj );
    }
  }
  Assert( sk_vars.size()==sk_subs.size() );
  
  Node base_lem = lem_c.size()==1 ? lem_c[0] : NodeManager::currentNM()->mkNode( AND, lem_c );
  
  Trace("cegqi-refine") << "doRefine : construct and finalize lemmas..." << std::endl;
  
  
  base_lem = base_lem.substitute( sk_vars.begin(), sk_vars.end(), sk_subs.begin(), sk_subs.end() );
  base_lem = Rewriter::rewrite( base_lem );
  d_refinement_lemmas.push_back(base_lem);

  Node lem =
      NodeManager::currentNM()->mkNode(OR, getGuard().negate(), base_lem);
  lems.push_back( lem );

  d_ce_sk.clear();
}

void CegConjecture::preregisterConjecture( Node q ) {
  d_ceg_si->preregisterConjecture( q );
}

void CegConjecture::getModelValues( std::vector< Node >& n, std::vector< Node >& v ) {
  Trace("cegqi-engine") << "  * Value is : ";
  for( unsigned i=0; i<n.size(); i++ ){
    Node nv = getModelValue( n[i] );
    v.push_back( nv );
    if( Trace.isOn("cegqi-engine") ){
      TypeNode tn = nv.getType();
      Trace("cegqi-engine") << n[i] << " -> ";
      std::stringstream ss;
      Printer::getPrinter(options::outputLanguage())->toStreamSygus(ss, nv);
      Trace("cegqi-engine") << ss.str() << " ";
      if (Trace.isOn("cegqi-engine-rr"))
      {
        Node bv = d_qe->getTermDatabaseSygus()->sygusToBuiltin(nv, tn);
        bv = Rewriter::rewrite(bv);
        Trace("cegqi-engine-rr") << " -> " << bv << std::endl;
      }
    }
    Assert( !nv.isNull() );
  }
  Trace("cegqi-engine") << std::endl;
}

Node CegConjecture::getModelValue( Node n ) {
  Trace("cegqi-mv") << "getModelValue for : " << n << std::endl;
  return d_qe->getModel()->getValue( n );
}

void CegConjecture::debugPrint( const char * c ) {
  Trace(c) << "Synthesis conjecture : " << d_embed_quant << std::endl;
  Trace(c) << "  * Candidate program/output symbol : ";
  for( unsigned i=0; i<d_candidates.size(); i++ ){
    Trace(c) << d_candidates[i] << " ";
  }
  Trace(c) << std::endl;
  Trace(c) << "  * Candidate ce skolems : ";
  for( unsigned i=0; i<d_ce_sk.size(); i++ ){
    Trace(c) << d_ce_sk[i] << " ";
  }
}

Node CegConjecture::getCurrentStreamGuard() const {
  if( d_stream_guards.empty() ){
    return Node::null();
  }else{
    return d_stream_guards.back();
  }
}

Node CegConjecture::getStreamGuardedLemma(Node n) const
{
  if (options::sygusStream())
  {
    // if we are in streaming mode, we guard with the current stream guard
    Node csg = getCurrentStreamGuard();
    Assert(!csg.isNull());
    return NodeManager::currentNM()->mkNode(kind::OR, csg.negate(), n);
  }
  return n;
}

Node CegConjecture::getNextDecisionRequest( unsigned& priority ) {
  // first, must try the guard
  // which denotes "this conjecture is feasible"
  Node feasible_guard = getGuard();
  bool value;
  if( !d_qe->getValuation().hasSatValue( feasible_guard, value ) ) {
    priority = 0;
    return feasible_guard;
  }else{
    if( value ){  
      // the conjecture is feasible
      if( options::sygusStream() ){
        Assert( !isSingleInvocation() );
        // if we are in sygus streaming mode, then get the "next guard" 
        // which denotes "we have not yet generated the next solution to the conjecture"
        Node curr_stream_guard = getCurrentStreamGuard();
        bool needs_new_stream_guard = false;
        if( curr_stream_guard.isNull() ){
          needs_new_stream_guard = true;
        }else{
          // check the polarity of the guard
          if( !d_qe->getValuation().hasSatValue( curr_stream_guard, value ) ) {
            priority = 0;
            return curr_stream_guard;
          }else{
            if( !value ){
              Trace("cegqi-debug") << "getNextDecision : we have a new solution since stream guard was propagated false: " << curr_stream_guard << std::endl;
              // we have generated a solution, print it
              // get the current output stream
              // this output stream should coincide with wherever --dump-synth is output on
              Options& nodeManagerOptions = NodeManager::currentNM()->getOptions();
              printSynthSolution( *nodeManagerOptions.getOut(), false );
              // need to make the next stream guard
              needs_new_stream_guard = true;
              
              // We will not refine the current candidate solution since it is a solution
              // thus, we clear information regarding the current refinement
              d_ce_sk.clear();
              // However, we need to exclude the current solution using an explicit refinement 
              // so that we proceed to the next solution. 
              std::vector< Node > clist;
              getCandidateList( clist );
              Trace("cegqi-debug") << "getNextDecision : solution was : " << std::endl;
              std::vector< Node > exp;
              for( unsigned i=0; i<clist.size(); i++ ){
                Node cprog = clist[i];
                Node sol = cprog;
                if( !d_cinfo[cprog].d_inst.empty() ){
                  sol = d_cinfo[cprog].d_inst.back();
                  // add to explanation of exclusion
                  d_qe->getTermDatabaseSygus()
                      ->getExplain()
                      ->getExplanationForConstantEquality(cprog, sol, exp);
                }
                Trace("cegqi-debug") << "  " << cprog << " -> " << sol << std::endl;
              }
              Assert( !exp.empty() );
              Node exc_lem = exp.size()==1 ? exp[0] : NodeManager::currentNM()->mkNode( kind::AND, exp );
              exc_lem = exc_lem.negate();
              Trace("cegqi-lemma") << "Cegqi::Lemma : stream exclude current solution : " << exc_lem << std::endl;
              d_qe->getOutputChannel().lemma( exc_lem );
            }
          }
        }
        if( needs_new_stream_guard ){
          // generate a new stream guard
          curr_stream_guard = Rewriter::rewrite( NodeManager::currentNM()->mkSkolem( "G_Stream", NodeManager::currentNM()->booleanType() ) );
          curr_stream_guard = d_qe->getValuation().ensureLiteral( curr_stream_guard );
          AlwaysAssert( !curr_stream_guard.isNull() );
          d_qe->getOutputChannel().requirePhase( curr_stream_guard, true );
          d_stream_guards.push_back( curr_stream_guard );
          Trace("cegqi-debug") << "getNextDecision : allocate new stream guard : " << curr_stream_guard << std::endl;
          // return it as a decision
          priority = 0;
          return curr_stream_guard;
        }
      }
    }else{
      Trace("cegqi-debug") << "getNextDecision : conjecture is infeasible." << std::endl;
    } 
  }
  return Node::null();
}

void CegConjecture::printSynthSolution( std::ostream& out, bool singleInvocation ) {
  Trace("cegqi-debug") << "Printing synth solution..." << std::endl;
  Assert( d_quant[0].getNumChildren()==d_embed_quant[0].getNumChildren() );
  std::vector<Node> sols;
  std::vector<int> statuses;
  getSynthSolutionsInternal(sols, statuses, singleInvocation);
  for (unsigned i = 0, size = d_embed_quant[0].getNumChildren(); i < size; i++)
  {
    Node sol = sols[i];
    if (!sol.isNull())
    {
      Node prog = d_embed_quant[0][i];
      int status = statuses[i];
      TypeNode tn = prog.getType();
      const Datatype& dt = static_cast<DatatypeType>(tn.toType()).getDatatype();
      std::stringstream ss;
      ss << prog;
      std::string f(ss.str());
      f.erase(f.begin());
      out << "(define-fun " << f << " ";
      if( dt.getSygusVarList().isNull() ){
        out << "() ";
      }else{
        out << dt.getSygusVarList() << " ";
      }
      out << dt.getSygusType() << " ";
      if( status==0 ){
        out << sol;
      }else{
        Printer::getPrinter(options::outputLanguage())->toStreamSygus(out, sol);
      }
      out << ")" << std::endl;

      if (status != 0 && options::sygusRewSynth())
      {
        TermDbSygus* sygusDb = d_qe->getTermDatabaseSygus();
        std::map<Node, SygusSamplerExt>::iterator its = d_sampler.find(prog);
        if (its == d_sampler.end())
        {
          d_sampler[prog].initializeSygus(
              sygusDb, prog, options::sygusSamples());
          its = d_sampler.find(prog);
        }
        Node solb = sygusDb->sygusToBuiltin(sol, prog.getType());
        Node eq_sol = its->second.registerTerm(solb);
        // eq_sol is a candidate solution that is equivalent to sol
        if (eq_sol != solb)
        {
          // Terms solb and eq_sol are equivalent under sample points but do
          // not rewrite to the same term. Hence, this indicates a candidate
          // rewrite.
          out << "(candidate-rewrite " << solb << " " << eq_sol << ")"
              << std::endl;
          // debugging information
          if (Trace.isOn("sygus-rr-debug"))
          {
<<<<<<< HEAD
            outputRewrite = true;
            // if only one is ordered, then the ordered one must contain the
            // free variables of the other
            if (!eqor)
            {
              outputRewrite = its->second.containsFreeVariables(solb, eq_sol);
            }
            else if (!sor)
            {
              outputRewrite = its->second.containsFreeVariables(eq_sol, solb);
            }
          }

          if (outputRewrite)
          {
            // Terms solb and eq_sol are equivalent under sample points but do
            // not rewrite to the same term. Hence, this indicates a candidate
            // rewrite.
            out << "(candidate-rewrite " << solb << " " << eq_sol << ")"
                << std::endl;
            ExtendedRewriter* er = sygusDb->getExtRewriter();
            //Node solbr = Rewriter::rewrite( solb );
            //Node eq_solr = Rewriter::rewrite( eq_sol );
            Node solbr = er->extendedRewrite( solb );
            Node eq_solr = er->extendedRewrite( eq_sol );
            out << "; candidate #1 ext-rewrites to: " << solbr << std::endl;
            out << "; candidate #2 ext-rewrites to: " << eq_solr << std::endl;
            // if the previous value stored was unordered, but this is
            // ordered, we prefer this one. Thus, we force its addition to the
            // sampler database.
            if (!eqor)
            {
              its->second.registerTerm(solb, true);
            }
          }
          else
          {
            Trace("sygus-synth-rr")
                << "Alpha equivalent candidate rewrite : " << eq_sol << " "
                << solb << std::endl;
=======
            ExtendedRewriter* er = sygusDb->getExtRewriter();
            Node solbr = er->extendedRewrite(solb);
            Node eq_solr = er->extendedRewrite(eq_sol);
            Trace("sygus-rr-debug")
                << "; candidate #1 ext-rewrites to: " << solbr << std::endl;
            Trace("sygus-rr-debug")
                << "; candidate #2 ext-rewrites to: " << eq_solr << std::endl;
>>>>>>> 2d42e020
          }
        }
      }
    }
  }
}

void CegConjecture::getSynthSolutions(std::map<Node, Node>& sol_map,
                                      bool singleInvocation)
{
  NodeManager* nm = NodeManager::currentNM();
  TermDbSygus* sygusDb = d_qe->getTermDatabaseSygus();
  std::vector<Node> sols;
  std::vector<int> statuses;
  getSynthSolutionsInternal(sols, statuses, singleInvocation);
  for (unsigned i = 0, size = d_embed_quant[0].getNumChildren(); i < size; i++)
  {
    Node sol = sols[i];
    int status = statuses[i];
    // get the builtin solution
    Node bsol = sol;
    if (status != 0)
    {
      // convert sygus to builtin here
      bsol = sygusDb->sygusToBuiltin(sol, sol.getType());
    }
    // convert to lambda
    TypeNode tn = d_embed_quant[0][i].getType();
    const Datatype& dt = static_cast<DatatypeType>(tn.toType()).getDatatype();
    Node bvl = Node::fromExpr(dt.getSygusVarList());
    if (!bvl.isNull())
    {
      bsol = nm->mkNode(LAMBDA, bvl, bsol);
    }
    // store in map
    Node fvar = d_quant[0][i];
    Assert(fvar.getType() == bsol.getType());
    sol_map[fvar] = bsol;
  }
}

void CegConjecture::getSynthSolutionsInternal(std::vector<Node>& sols,
                                              std::vector<int>& statuses,
                                              bool singleInvocation)
{
  for (unsigned i = 0, size = d_embed_quant[0].getNumChildren(); i < size; i++)
  {
    Node prog = d_embed_quant[0][i];
    Trace("cegqi-debug") << "  get solution for " << prog << std::endl;
    TypeNode tn = prog.getType();
    Assert(tn.isDatatype());
    // get the solution
    Node sol;
    int status = -1;
    if (singleInvocation)
    {
      Assert(d_ceg_si != NULL);
      sol = d_ceg_si->getSolution(i, tn, status, true);
      if (!sol.isNull())
      {
        sol = sol.getKind() == LAMBDA ? sol[1] : sol;
      }
    }
    else
    {
      Node cprog = getCandidate(i);
      if (!d_cinfo[cprog].d_inst.empty())
      {
        // the solution is just the last instantiated term
        sol = d_cinfo[cprog].d_inst.back();
        status = 1;

        // check if there was a template
        Node sf = d_quant[0][i];
        Node templ = d_ceg_si->getTemplate(sf);
        if (!templ.isNull())
        {
          Trace("cegqi-inv-debug")
              << sf << " used template : " << templ << std::endl;
          // if it was not embedded into the grammar
          if (!options::sygusTemplEmbedGrammar())
          {
            TNode templa = d_ceg_si->getTemplateArg(sf);
            // make the builtin version of the full solution
            TermDbSygus* sygusDb = d_qe->getTermDatabaseSygus();
            sol = sygusDb->sygusToBuiltin(sol, sol.getType());
            Trace("cegqi-inv") << "Builtin version of solution is : " << sol
                               << ", type : " << sol.getType() << std::endl;
            TNode tsol = sol;
            sol = templ.substitute(templa, tsol);
            Trace("cegqi-inv-debug") << "With template : " << sol << std::endl;
            sol = Rewriter::rewrite(sol);
            Trace("cegqi-inv-debug") << "Simplified : " << sol << std::endl;
            // now, reconstruct to the syntax
            sol = d_ceg_si->reconstructToSyntax(sol, tn, status, true);
            sol = sol.getKind() == LAMBDA ? sol[1] : sol;
            Trace("cegqi-inv-debug")
                << "Reconstructed to syntax : " << sol << std::endl;
          }
          else
          {
            Trace("cegqi-inv-debug")
                << "...was embedding into grammar." << std::endl;
          }
        }
        else
        {
          Trace("cegqi-inv-debug")
              << sf << " did not use template" << std::endl;
        }
      }
      else
      {
        Trace("cegqi-warn") << "WARNING : No recorded instantiations for "
                               "syntax-guided solution!"
                            << std::endl;
      }
    }
    sols.push_back(sol);
    statuses.push_back(status);
  }
}

Node CegConjecture::getSymmetryBreakingPredicate(
    Node x, Node e, TypeNode tn, unsigned tindex, unsigned depth)
{
  std::vector<Node> sb_lemmas;

  // based on simple preprocessing
  Node ppred =
      d_ceg_proc->getSymmetryBreakingPredicate(x, e, tn, tindex, depth);
  if (!ppred.isNull())
  {
    sb_lemmas.push_back(ppred);
  }

  // other static conjecture-dependent symmetry breaking goes here

  if (!sb_lemmas.empty())
  {
    return sb_lemmas.size() == 1
               ? sb_lemmas[0]
               : NodeManager::currentNM()->mkNode(kind::AND, sb_lemmas);
  }
  else
  {
    return Node::null();
  }
}

bool CegConjecture::sampleAddRefinementLemma(std::vector<Node>& vals,
                                             std::vector<Node>& lems)
{
  if (Trace.isOn("cegis-sample"))
  {
    Trace("cegis-sample") << "Check sampling for candidate solution"
                          << std::endl;
    for (unsigned i = 0, size = vals.size(); i < size; i++)
    {
      Trace("cegis-sample")
          << "  " << d_candidates[i] << " -> " << vals[i] << std::endl;
    }
  }
  Assert(vals.size() == d_candidates.size());
  Node sbody = d_base_body.substitute(
      d_candidates.begin(), d_candidates.end(), vals.begin(), vals.end());
  Trace("cegis-sample-debug") << "Sample " << sbody << std::endl;
  // do eager unfolding
  std::map<Node, Node> visited_n;
  sbody = d_qe->getTermDatabaseSygus()->getEagerUnfold(sbody, visited_n);
  Trace("cegis-sample") << "Sample (after unfolding): " << sbody << std::endl;

  NodeManager* nm = NodeManager::currentNM();
  for (unsigned i = 0, size = d_cegis_sampler.getNumSamplePoints(); i < size;
       i++)
  {
    if (d_cegis_sample_refine.find(i) == d_cegis_sample_refine.end())
    {
      Node ev = d_cegis_sampler.evaluate(sbody, i);
      Trace("cegis-sample-debug")
          << "...evaluate point #" << i << " to " << ev << std::endl;
      Assert(ev.isConst());
      Assert(ev.getType().isBoolean());
      if (!ev.getConst<bool>())
      {
        Trace("cegis-sample-debug") << "...false for point #" << i << std::endl;
        // mark this as a CEGIS point (no longer sampled)
        d_cegis_sample_refine.insert(i);
        std::vector<Node> vars;
        std::vector<Node> pt;
        d_cegis_sampler.getSamplePoint(i, vars, pt);
        Assert(d_base_vars.size() == pt.size());
        Node rlem = d_base_body.substitute(
            d_base_vars.begin(), d_base_vars.end(), pt.begin(), pt.end());
        rlem = Rewriter::rewrite(rlem);
        if (std::find(
                d_refinement_lemmas.begin(), d_refinement_lemmas.end(), rlem)
            == d_refinement_lemmas.end())
        {
          if (Trace.isOn("cegis-sample"))
          {
            Trace("cegis-sample") << "   false for point #" << i << " : ";
            for (const Node& cn : pt)
            {
              Trace("cegis-sample") << cn << " ";
            }
            Trace("cegis-sample") << std::endl;
          }
          Trace("cegqi-engine") << "  *** Refine by sampling" << std::endl;
          d_refinement_lemmas.push_back(rlem);
          // if trust, we are not interested in sending out refinement lemmas
          if (options::cegisSample() != CEGIS_SAMPLE_TRUST)
          {
            Node lem = nm->mkNode(OR, getGuard().negate(), rlem);
            lems.push_back(lem);
          }
          return true;
        }
        else
        {
          Trace("cegis-sample-debug") << "...duplicate." << std::endl;
        }
      }
    }
  }
  return false;
}

}/* namespace CVC4::theory::quantifiers */
}/* namespace CVC4::theory */
}/* namespace CVC4 */<|MERGE_RESOLUTION|>--- conflicted
+++ resolved
@@ -646,48 +646,6 @@
           // debugging information
           if (Trace.isOn("sygus-rr-debug"))
           {
-<<<<<<< HEAD
-            outputRewrite = true;
-            // if only one is ordered, then the ordered one must contain the
-            // free variables of the other
-            if (!eqor)
-            {
-              outputRewrite = its->second.containsFreeVariables(solb, eq_sol);
-            }
-            else if (!sor)
-            {
-              outputRewrite = its->second.containsFreeVariables(eq_sol, solb);
-            }
-          }
-
-          if (outputRewrite)
-          {
-            // Terms solb and eq_sol are equivalent under sample points but do
-            // not rewrite to the same term. Hence, this indicates a candidate
-            // rewrite.
-            out << "(candidate-rewrite " << solb << " " << eq_sol << ")"
-                << std::endl;
-            ExtendedRewriter* er = sygusDb->getExtRewriter();
-            //Node solbr = Rewriter::rewrite( solb );
-            //Node eq_solr = Rewriter::rewrite( eq_sol );
-            Node solbr = er->extendedRewrite( solb );
-            Node eq_solr = er->extendedRewrite( eq_sol );
-            out << "; candidate #1 ext-rewrites to: " << solbr << std::endl;
-            out << "; candidate #2 ext-rewrites to: " << eq_solr << std::endl;
-            // if the previous value stored was unordered, but this is
-            // ordered, we prefer this one. Thus, we force its addition to the
-            // sampler database.
-            if (!eqor)
-            {
-              its->second.registerTerm(solb, true);
-            }
-          }
-          else
-          {
-            Trace("sygus-synth-rr")
-                << "Alpha equivalent candidate rewrite : " << eq_sol << " "
-                << solb << std::endl;
-=======
             ExtendedRewriter* er = sygusDb->getExtRewriter();
             Node solbr = er->extendedRewrite(solb);
             Node eq_solr = er->extendedRewrite(eq_sol);
@@ -695,7 +653,6 @@
                 << "; candidate #1 ext-rewrites to: " << solbr << std::endl;
             Trace("sygus-rr-debug")
                 << "; candidate #2 ext-rewrites to: " << eq_solr << std::endl;
->>>>>>> 2d42e020
           }
         }
       }
