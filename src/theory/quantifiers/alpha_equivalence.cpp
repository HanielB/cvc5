/******************************************************************************
 * Top contributors (to current version):
 *   Andrew Reynolds, Mathias Preiner, Gereon Kremer
 *
 * This file is part of the cvc5 project.
 *
 * Copyright (c) 2009-2022 by the authors listed in the file AUTHORS
 * in the top-level source directory and their institutional affiliations.
 * All rights reserved.  See the file COPYING in the top-level source
 * directory for licensing information.
 * ****************************************************************************
 *
 * Alpha equivalence checking.
 */

#include "theory/quantifiers/alpha_equivalence.h"

<<<<<<< HEAD
#include "proof/proof.h"

using namespace cvc5::kind;
=======
#include "proof/method_id.h"
#include "proof/proof.h"
#include "proof/proof_node.h"
>>>>>>> dad5fa36

using namespace cvc5::internal::kind;

namespace cvc5::internal {
namespace theory {
namespace quantifiers {

struct sortTypeOrder {
  expr::TermCanonize* d_tu;
  bool operator() (TypeNode i, TypeNode j) {
    return d_tu->getIdForType( i )<d_tu->getIdForType( j );
  }
};

AlphaEquivalenceTypeNode::AlphaEquivalenceTypeNode(context::Context* c)
    : d_quant(c)
{
}

Node AlphaEquivalenceTypeNode::registerNode(
    context::Context* c,
    Node q,
    Node t,
    std::vector<TypeNode>& typs,
    std::map<TypeNode, size_t>& typCount)
{
  AlphaEquivalenceTypeNode* aetn = this;
  size_t index = 0;
  std::map<std::pair<TypeNode, size_t>,
           std::unique_ptr<AlphaEquivalenceTypeNode>>::iterator itc;
  while (index < typs.size())
  {
    TypeNode curr = typs[index];
    Assert(typCount.find(curr) != typCount.end());
    Trace("aeq-debug") << "[" << curr << " " << typCount[curr] << "] ";
    std::pair<TypeNode, size_t> key(curr, typCount[curr]);
    itc = aetn->d_children.find(key);
    if (itc == aetn->d_children.end())
    {
      aetn->d_children[key] = std::make_unique<AlphaEquivalenceTypeNode>(c);
      aetn = aetn->d_children[key].get();
    }
    else
    {
      aetn = itc->second.get();
    }
    index = index + 1;
  }
  Trace("aeq-debug") << " : ";
  NodeMap::iterator it = aetn->d_quant.find(t);
  if (it != aetn->d_quant.end() && !it->second.isNull())
  {
    Trace("aeq-debug") << it->second << std::endl;
    return it->second;
  }
  Trace("aeq-debug") << "(new)" << std::endl;
  aetn->d_quant[t] = q;
  return q;
}

AlphaEquivalenceDb::AlphaEquivalenceDb(context::Context* c,
                                       expr::TermCanonize* tc,
                                       bool sortCommChildren)
    : d_context(c),
      d_ae_typ_trie(c),
      d_tc(tc),
      d_sortCommutativeOpChildren(sortCommChildren)
{
}
Node AlphaEquivalenceDb::addTerm(Node q)
{
  Assert(q.getKind() == FORALL);
  Trace("aeq") << "Alpha equivalence : register " << q << std::endl;
  //construct canonical quantified formula
  Node t = d_tc->getCanonicalTerm(q[1], d_sortCommutativeOpChildren);
  Trace("aeq") << "  canonical form: " << t << std::endl;
  return addTermToTypeTrie(t, q);
}

Node AlphaEquivalenceDb::addTermWithSubstitution(Node q,
                                                 std::vector<Node>& vars,
                                                 std::vector<Node>& subs)
{
  Trace("aeq") << "Alpha equivalence : register " << q << std::endl;
  // construct canonical quantified formula with visited cache
  std::map<TNode, Node> visited;
  Node t = d_tc->getCanonicalTerm(q[1], visited, d_sortCommutativeOpChildren);
  // only need to store BOUND_VARIABLE in substitution
  std::map<Node, TNode>& bm = d_bvmap[q];
  for (const std::pair<const TNode, Node>& b : visited)
  {
    if (b.first.getKind() == BOUND_VARIABLE)
    {
      Assert(b.second.getKind() == BOUND_VARIABLE);
      bm[b.second] = b.first;
    }
  }
  Node qret = addTermToTypeTrie(t, q);
  if (qret != q)
  {
    Assert(d_bvmap.find(qret) != d_bvmap.end());
    std::map<Node, TNode>& bmr = d_bvmap[qret];
    std::map<Node, TNode>::iterator itb;
    for (const std::pair<const Node, TNode>& b : bmr)
    {
      itb = bm.find(b.first);
      if (itb == bm.end())
      {
        // didn't use the same variables, fail
        vars.clear();
        subs.clear();
        break;
      }
      // otherwise, we map the variable in the returned quantified formula
      // to the variable that used the same canonical variable
      vars.push_back(b.second);
      subs.push_back(itb->second);
    }
  }
  return qret;
}

Node AlphaEquivalenceDb::addTermToTypeTrie(Node t, Node q)
{
  //compute variable type counts
  std::map<TypeNode, size_t> typCount;
  std::vector< TypeNode > typs;
  for (const Node& v : q[0])
  {
    TypeNode tn = v.getType();
    typCount[tn]++;
    if( std::find( typs.begin(), typs.end(), tn )==typs.end() ){
      typs.push_back( tn );
    }
  }
  sortTypeOrder sto;
  sto.d_tu = d_tc;
  std::sort( typs.begin(), typs.end(), sto );
  Trace("aeq-debug") << "  ";
  Node ret = d_ae_typ_trie.registerNode(d_context, q, t, typs, typCount);
  Trace("aeq") << "  ...result : " << ret << std::endl;
  return ret;
}

<<<<<<< HEAD
AlphaEquivalence::AlphaEquivalence(ProofNodeManager* pnm)
    : d_termCanon(),
      d_aedb(&d_termCanon, !pnm),
      d_pnm(pnm),
      d_pfAlpha(pnm ? new CDProof(pnm) : nullptr)
=======
AlphaEquivalence::AlphaEquivalence(Env& env)
    : EnvObj(env),
      d_termCanon(),
      d_aedb(userContext(), &d_termCanon, true),
      d_pfAlpha(env.isTheoryProofProducing() ? new EagerProofGenerator(env)
                                             : nullptr)
>>>>>>> dad5fa36
{
}

TrustNode AlphaEquivalence::reduceQuantifier(Node q)
{
  Assert(q.getKind() == FORALL);
<<<<<<< HEAD
  Node ret = d_aedb.addTerm(q);
=======
  Node ret;
  std::vector<Node> vars;
  std::vector<Node> subs;
  if (isProofEnabled())
  {
    ret = d_aedb.addTermWithSubstitution(q, vars, subs);
  }
  else
  {
    ret = d_aedb.addTerm(q);
  }
>>>>>>> dad5fa36
  if (ret == q)
  {
    return TrustNode::null();
  }
  Node lem;
  ProofGenerator* pg = nullptr;
  // lemma ( q <=> d_quant )
  // Notice that we infer this equivalence regardless of whether q or ret
  // have annotations (e.g. user patterns, names, etc.).
  Trace("alpha-eq") << "Alpha equivalent : " << std::endl;
  Trace("alpha-eq") << "  " << q << std::endl;
  Trace("alpha-eq") << "  " << ret << std::endl;
<<<<<<< HEAD
  lem = q.eqNode(ret);
  if (q.getNumChildren() == 3)
  {
    Notice() << "Ignoring annotated quantified formula based on alpha "
                "equivalence: "
             << q << std::endl;
  }
  // disabling temporarily
  if (false && isProofEnabled())
  {
    // arguments are the original formula and the renaming
    std::vector<Node> args{q};
    args.insert(args.end(), ret[0].begin(), ret[0].end());
    d_pfAlpha->addStep(lem, PfRule::ALPHA_EQUIV, {}, args);
    pg = d_pfAlpha.get();
  }
=======
  lem = ret.eqNode(q);
  if (q.getNumChildren() == 3)
  {
    verbose(1) << "Ignoring annotated quantified formula based on alpha "
                  "equivalence: "
               << q << std::endl;
  }
  // if successfully computed the substitution above
  if (isProofEnabled() && !vars.empty())
  {
    std::vector<Node> pfArgs;
    pfArgs.push_back(ret);
    for (size_t i = 0, nvars = vars.size(); i < nvars; i++)
    {
      pfArgs.push_back(vars[i].eqNode(subs[i]));
      Trace("alpha-eq") << "subs: " << vars[i] << " -> " << subs[i]
                        << std::endl;
    }
    CDProof cdp(d_env);
    Node sret =
        ret.substitute(vars.begin(), vars.end(), subs.begin(), subs.end());
    std::vector<Node> transEq;
    Node eq = ret.eqNode(sret);
    transEq.push_back(eq);
    // ---------- ALPHA_EQUIV
    // ret = sret
    cdp.addStep(eq, PfRule::ALPHA_EQUIV, {}, pfArgs);
    // if not syntactically equal, maybe it can be transformed
    bool success = false;
    if (sret == q)
    {
      success = true;
    }
    else
    {
      Node eq2 = sret.eqNode(q);
      transEq.push_back(eq2);
      Node eq2r = extendedRewrite(eq2);
      if (eq2r.isConst() && eq2r.getConst<bool>())
      {
        // ---------- MACRO_SR_PRED_INTRO
        // sret = q
        std::vector<Node> pfArgs2;
        pfArgs2.push_back(eq2);
        addMethodIds(pfArgs2,
                     MethodId::SB_DEFAULT,
                     MethodId::SBA_SEQUENTIAL,
                     MethodId::RW_EXT_REWRITE);
        cdp.addStep(eq2, PfRule::MACRO_SR_PRED_INTRO, {}, pfArgs2);
        success = true;
      }
    }
    // if successful, store the proof and remember the proof generator
    if (success)
    {
      if (transEq.size() > 1)
      {
        // TRANS of ALPHA_EQ and MACRO_SR_PRED_INTRO steps from above
        cdp.addStep(lem, PfRule::TRANS, transEq, {});
      }
      std::shared_ptr<ProofNode> pn = cdp.getProofFor(lem);
      Trace("alpha-eq") << "Proof is " << *pn.get() << std::endl;
      d_pfAlpha->setProofFor(lem, pn);
      pg = d_pfAlpha.get();
    }
  }
>>>>>>> dad5fa36
  return TrustNode::mkTrustLemma(lem, pg);
}

bool AlphaEquivalence::isProofEnabled() const { return d_pfAlpha != nullptr; }

}  // namespace quantifiers
}  // namespace theory
}  // namespace cvc5::internal<|MERGE_RESOLUTION|>--- conflicted
+++ resolved
@@ -15,15 +15,9 @@
 
 #include "theory/quantifiers/alpha_equivalence.h"
 
-<<<<<<< HEAD
-#include "proof/proof.h"
-
-using namespace cvc5::kind;
-=======
 #include "proof/method_id.h"
 #include "proof/proof.h"
 #include "proof/proof_node.h"
->>>>>>> dad5fa36
 
 using namespace cvc5::internal::kind;
 
@@ -168,29 +162,18 @@
   return ret;
 }
 
-<<<<<<< HEAD
-AlphaEquivalence::AlphaEquivalence(ProofNodeManager* pnm)
-    : d_termCanon(),
-      d_aedb(&d_termCanon, !pnm),
-      d_pnm(pnm),
-      d_pfAlpha(pnm ? new CDProof(pnm) : nullptr)
-=======
 AlphaEquivalence::AlphaEquivalence(Env& env)
     : EnvObj(env),
       d_termCanon(),
       d_aedb(userContext(), &d_termCanon, true),
       d_pfAlpha(env.isTheoryProofProducing() ? new EagerProofGenerator(env)
                                              : nullptr)
->>>>>>> dad5fa36
 {
 }
 
 TrustNode AlphaEquivalence::reduceQuantifier(Node q)
 {
   Assert(q.getKind() == FORALL);
-<<<<<<< HEAD
-  Node ret = d_aedb.addTerm(q);
-=======
   Node ret;
   std::vector<Node> vars;
   std::vector<Node> subs;
@@ -202,7 +185,6 @@
   {
     ret = d_aedb.addTerm(q);
   }
->>>>>>> dad5fa36
   if (ret == q)
   {
     return TrustNode::null();
@@ -215,25 +197,6 @@
   Trace("alpha-eq") << "Alpha equivalent : " << std::endl;
   Trace("alpha-eq") << "  " << q << std::endl;
   Trace("alpha-eq") << "  " << ret << std::endl;
-<<<<<<< HEAD
-  lem = q.eqNode(ret);
-  if (q.getNumChildren() == 3)
-  {
-    Notice() << "Ignoring annotated quantified formula based on alpha "
-                "equivalence: "
-             << q << std::endl;
-  }
-  // disabling temporarily
-  if (false && isProofEnabled())
-  {
-    // arguments are the original formula and the renaming
-    std::vector<Node> args{q};
-    args.insert(args.end(), ret[0].begin(), ret[0].end());
-    d_pfAlpha->addStep(lem, PfRule::ALPHA_EQUIV, {}, args);
-    pg = d_pfAlpha.get();
-  }
-=======
-  lem = ret.eqNode(q);
   if (q.getNumChildren() == 3)
   {
     verbose(1) << "Ignoring annotated quantified formula based on alpha "
@@ -299,7 +262,6 @@
       pg = d_pfAlpha.get();
     }
   }
->>>>>>> dad5fa36
   return TrustNode::mkTrustLemma(lem, pg);
 }
 
