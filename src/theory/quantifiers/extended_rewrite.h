/*********************                                                        */
/*! \file extended_rewrite.h
 ** \verbatim
 ** Top contributors (to current version):
 **   Andrew Reynolds
 ** This file is part of the CVC4 project.
 ** Copyright (c) 2009-2017 by the authors listed in the file AUTHORS
 ** in the top-level source directory) and their institutional affiliations.
 ** All rights reserved.  See the file COPYING in the top-level source
 ** directory for licensing information.\endverbatim
 **
 ** \brief extended rewriting class
 **/

#include "cvc4_private.h"

#ifndef __CVC4__THEORY__QUANTIFIERS__EXTENDED_REWRITE_H
#define __CVC4__THEORY__QUANTIFIERS__EXTENDED_REWRITE_H

#include <unordered_map>

#include "expr/node.h"

namespace CVC4 {
namespace theory {
namespace quantifiers {

/** Extended rewriter
 *
 * This class is used for all rewriting that is not necessarily
 * helpful for quantifier-free solving, but is helpful
 * in other use cases. An example of this is SyGuS, where rewriting
 * can be used for generalizing refinement lemmas, and hence
 * should be highly aggressive.
 *
 * This class extended the standard techniques for rewriting
 * with techniques, including but not limited to:
 * - ITE branch merging,
 * - ITE conditional variable elimination,
 * - ITE condition subsumption, and
 * - Aggressive rewriting for string equalities.
 */
class ExtendedRewriter
{
 public:
<<<<<<< HEAD
  ExtendedRewriter( bool aggr = true );
=======
  ExtendedRewriter(bool aggr = true);
>>>>>>> 1b0aa1c3
  ~ExtendedRewriter() {}
  /** return the extended rewritten form of n */
  Node extendedRewrite(Node n);

 private:
<<<<<<< HEAD
  /** whether this extended rewriter is aggressive */
=======
  /**
   * Whether this extended rewriter applies aggressive rewriting techniques,
   * which are more expensive. Examples of aggressive rewriting include:
   * - conditional rewriting,
   * - condition merging,
   * - sorting childing of commutative operators with more than 5 children.
   *
   * Aggressive rewriting is applied for SyGuS, whereas non-aggressive rewriting
   * may be applied as a preprocessing step.
   */
>>>>>>> 1b0aa1c3
  bool d_aggr;
  /** true and false nodes */
  Node d_true;
  Node d_false;
  /** cache for extendedRewrite */
  std::unordered_map<Node, Node, NodeHashFunction> d_ext_rewrite_cache;
  /** pull ITE
   * Do simple ITE pulling, e.g.:
   *   C2 --->^E false
   * implies:
   *  ite( C, C1, C2 ) --->^E  C ^ C1
   * where ---->^E denotes extended rewriting.
   */
  Node extendedRewritePullIte(Node n);
<<<<<<< HEAD
  /** bitvector subsume 
   * 
   * Returns true if a's 1 bits are a superset of b's 1 bits.
   * That is, if this function returns true, then 
   *   (bvand (bvnot a) b) = 0.
   * If strict is true, then it must be the case that at least one bit of a
   * is 1 that is 0 in bit, that is:
   *   (bvand a (bvnot b)) != 0.
   */
  bool bitVectorSubsume( Node a, Node b, bool strict=false );
  /** bitvector arithmetic compare 
   * 
   * Returns true if bvugt( a, b ) is entailed, or bvuge( a, b ) if strict is
   * false.
   */
  bool bitVectorArithComp( Node a, Node b, bool strict=false );
  /** bitvector disjoint
   * 
   * Returns true if there are no bits where a and b are both 1.
   * That is, if this function returns true, then
   *   (bvand a b) = 0.
   */
  bool bitvectorDisjoint( Node a, Node b );
  /** extended rewrite 
   * 
   * Prints debug information, indicating the rewrite n ---> ret was found.
   */
  void debugExtendedRewrite( Node n, Node ret, const char * c );
  /** decompose chain */
  Node decomposeChain( Kind k, Node n, std::vector< Node >& children );
  /** chain */
  Node mkChain( Kind k, Node base, std::vector< Node >& children );
  
  
  /** extended rewrite arith */
  Node extendedRewriteArith( Node ret );
  /** extended rewrite bv */
  Node extendedRewriteBv( Node ret );
  
  
  /** mk const as the same type as n, 0 if !isNot, 1s if isNot */
  Node mkConstBv( Node n, bool isNot );
  /** is const bv zero */
  bool isConstBv( Node n, bool isNot );
  /** get const child */
  Node getConstBvChild( Node n, std::vector< Node >& nconst );
  /** */
  Node rewriteBvArith( Node ret );
  /** */
  Node rewriteBvShift( Node ret );
  
  
  /** */
  Node normalizeBvMonomial( Node n );
  
  /** get monomial sum */
  void getBvMonomialSum( Node n, std::map< Node, Node >& msum );
  
  /** mkNode */
  Node mkNodeFromBvMonomial( Node n, std::map< Node, Node >& msum );
  
  /** has const child */
  bool hasConstBvChild( Node n );
=======
  /** extended rewrite aggressive */
  Node extendedRewriteAggr(Node n);
>>>>>>> 1b0aa1c3
};

} /* CVC4::theory::quantifiers namespace */
} /* CVC4::theory namespace */
} /* CVC4 namespace */

#endif /* __CVC4__THEORY__QUANTIFIERS__EXTENDED_REWRITE_H */<|MERGE_RESOLUTION|>--- conflicted
+++ resolved
@@ -43,19 +43,12 @@
 class ExtendedRewriter
 {
  public:
-<<<<<<< HEAD
-  ExtendedRewriter( bool aggr = true );
-=======
   ExtendedRewriter(bool aggr = true);
->>>>>>> 1b0aa1c3
   ~ExtendedRewriter() {}
   /** return the extended rewritten form of n */
   Node extendedRewrite(Node n);
 
  private:
-<<<<<<< HEAD
-  /** whether this extended rewriter is aggressive */
-=======
   /**
    * Whether this extended rewriter applies aggressive rewriting techniques,
    * which are more expensive. Examples of aggressive rewriting include:
@@ -66,7 +59,6 @@
    * Aggressive rewriting is applied for SyGuS, whereas non-aggressive rewriting
    * may be applied as a preprocessing step.
    */
->>>>>>> 1b0aa1c3
   bool d_aggr;
   /** true and false nodes */
   Node d_true;
@@ -81,7 +73,6 @@
    * where ---->^E denotes extended rewriting.
    */
   Node extendedRewritePullIte(Node n);
-<<<<<<< HEAD
   /** bitvector subsume 
    * 
    * Returns true if a's 1 bits are a superset of b's 1 bits.
@@ -145,10 +136,9 @@
   
   /** has const child */
   bool hasConstBvChild( Node n );
-=======
+  
   /** extended rewrite aggressive */
   Node extendedRewriteAggr(Node n);
->>>>>>> 1b0aa1c3
 };
 
 } /* CVC4::theory::quantifiers namespace */
