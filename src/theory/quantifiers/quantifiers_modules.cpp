--- conflicted
+++ resolved
@@ -99,11 +99,7 @@
   }
   if (options.quantifiers.quantAlphaEquiv)
   {
-<<<<<<< HEAD
-    d_alpha_equiv.reset(new AlphaEquivalence(pnm));
-=======
     d_alpha_equiv.reset(new AlphaEquivalence(env));
->>>>>>> dad5fa36
   }
   // full saturation : instantiate from relevant domain, then arbitrary terms
   if (options.quantifiers.enumInst || options.quantifiers.enumInstInterleave)
