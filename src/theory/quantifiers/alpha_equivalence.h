/*********************                                                        */
/*! \file alpha_equivalence.h
 ** \verbatim
 ** Top contributors (to current version):
 **   Andrew Reynolds, Mathias Preiner, Paul Meng
 ** This file is part of the CVC4 project.
 ** Copyright (c) 2009-2021 by the authors listed in the file AUTHORS
 ** in the top-level source directory and their institutional affiliations.
 ** All rights reserved.  See the file COPYING in the top-level source
 ** directory for licensing information.\endverbatim
 **
 ** \brief Alpha equivalence checking
 **/

#include "cvc4_private.h"

#ifndef CVC4__ALPHA_EQUIVALENCE_H
#define CVC4__ALPHA_EQUIVALENCE_H

#include "theory/quantifiers/quant_util.h"

#include "expr/term_canonize.h"

<<<<<<< HEAD
namespace CVC5 {

class CDProof;

=======
namespace cvc5 {
>>>>>>> 3f4b3352
namespace theory {
namespace quantifiers {

/**
 * This trie stores a trie for each multi-set of types. For each term t
 * registered to this node, we store t in the appropriate
 * AlphaEquivalenceTypeNode trie. For example, if t contains 2 free variables of
 * type T1 and 3 free variables of type T2, then it is stored at
 * d_children[T1][2].d_children[T2][3].
 */
class AlphaEquivalenceTypeNode {
public:
 /** children of this node */
 std::map<std::pair<TypeNode, size_t>, AlphaEquivalenceTypeNode> d_children;
 /**
  * map from canonized quantifier bodies to a quantified formula whose
  * canonized body is that term.
  */
 std::map<Node, Node> d_quant;
 /** register node
  *
  * This registers term q to this trie. The term t is the canonical form of
  * q, typs/typCount represent a multi-set of types of free variables in t.
  */
 Node registerNode(Node q,
                   Node t,
                   std::vector<TypeNode>& typs,
                   std::map<TypeNode, size_t>& typCount);
};

/**
 * Stores a database of quantified formulas, which computes alpha-equivalence.
 */
class AlphaEquivalenceDb
{
 public:
  AlphaEquivalenceDb(expr::TermCanonize* tc, bool sortCommChildren)
      : d_tc(tc), d_sortCommutativeOpChildren(sortCommChildren)
  {
  }
  /** adds quantified formula q to this database
   *
   * This function returns a quantified formula q' that is alpha-equivalent to
   * q. If q' != q, then q' was previously added to this database via a call
   * to addTerm.
   */
  Node addTerm(Node q);

 private:
  /** a trie per # of variables per type */
  AlphaEquivalenceTypeNode d_ae_typ_trie;
  /** pointer to the term canonize utility */
  expr::TermCanonize* d_tc;
  /** whether to sort children of commutative operators during canonization. */
  bool d_sortCommutativeOpChildren;
};

/**
 * A quantifiers module that computes reductions based on alpha-equivalence,
 * using the above utilities.
 */
class AlphaEquivalence
{
 public:
  AlphaEquivalence(ProofNodeManager* pnm = nullptr);
  ~AlphaEquivalence(){}
  /** reduce quantifier
   *
   * If non-null, its return value is a trust node containing the lemma
   * justifying why q is reducible.  This lemma is of the form ( q = q' ) where
   * q' is a quantified formula that was previously registered to this class via
   * a call to reduceQuantifier, and q and q' are alpha-equivalent.
   */
  TrustNode reduceQuantifier(Node q);

 private:
  /** a term canonizer */
  expr::TermCanonize d_termCanon;
  /** the database of quantified formulas registered to this class */
  AlphaEquivalenceDb d_aedb;
  /** Pointer to the proof node manager */
  ProofNodeManager* d_pnm;
  /**
   * A CDProof storing alpha equivalence steps.
   */
  std::unique_ptr<CDProof> d_pfAlpha;
  /** Are proofs enabled for this object? */
  bool isProofEnabled() const;
};

}
}
}  // namespace cvc5

#endif<|MERGE_RESOLUTION|>--- conflicted
+++ resolved
@@ -21,14 +21,10 @@
 
 #include "expr/term_canonize.h"
 
-<<<<<<< HEAD
-namespace CVC5 {
-
+namespace cvc5 {
+  
 class CDProof;
 
-=======
-namespace cvc5 {
->>>>>>> 3f4b3352
 namespace theory {
 namespace quantifiers {
 
