--- conflicted
+++ resolved
@@ -102,11 +102,7 @@
   {
     for (const Node& nc : n)
     {
-<<<<<<< HEAD
-      if (nc.getKind() != kind::BOUND_VARIABLE)
-=======
-      if (n[i].getKind() != Kind::BOUND_VARIABLE)
->>>>>>> 3d8ce5a1
+      if (nc.getKind() != Kind::BOUND_VARIABLE)
       {
         if (errOut)
         {
