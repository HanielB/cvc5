/*********************                                                        */
/*! \file extended_rewrite.cpp
 ** \verbatim
 ** Top contributors (to current version):
 **   Andrew Reynolds
 ** This file is part of the CVC4 project.
 ** Copyright (c) 2009-2018 by the authors listed in the file AUTHORS
 ** in the top-level source directory) and their institutional affiliations.
 ** All rights reserved.  See the file COPYING in the top-level source
 ** directory for licensing information.\endverbatim
 **
 ** \brief Implementation of extended rewriting techniques
 **/

#include "theory/quantifiers/extended_rewrite.h"

#include "options/quantifiers_options.h"
#include "theory/arith/arith_msum.h"
#include "theory/bv/theory_bv_utils.h"
#include "theory/datatypes/datatypes_rewriter.h"
#include "theory/quantifiers/term_util.h"
#include "theory/rewriter.h"

using namespace CVC4::kind;
using namespace std;

namespace CVC4 {
namespace theory {
namespace quantifiers {

struct ExtRewriteAttributeId
{
};
typedef expr::Attribute<ExtRewriteAttributeId, Node> ExtRewriteAttribute;

ExtendedRewriter::ExtendedRewriter(bool aggr) : d_aggr(aggr)
{
}

void ExtendedRewriter::setCache(Node n, Node ret)
{
  ExtRewriteAttribute era;
  n.setAttribute(era, ret);
}

bool ExtendedRewriter::addToChildren(Node nc,
                                     std::vector<Node>& children,
                                     bool dropDup)
{
  // If the operator is non-additive, do not consider duplicates
  if (dropDup
      && std::find(children.begin(), children.end(), nc) != children.end())
  {
    return false;
  }
  children.push_back(nc);
  return true;
}

Node ExtendedRewriter::extendedRewrite(Node n)
{
  n = Rewriter::rewrite(n);
  if (!options::sygusExtRew())
  {
    return n;
  }

  // has it already been computed?
  if (n.hasAttribute(ExtRewriteAttribute()))
  {
    return n.getAttribute(ExtRewriteAttribute());
  }

  Node ret = n;
  NodeManager* nm = NodeManager::currentNM();

  //--------------------pre-rewrite
  Node pre_new_ret;
  if (ret.getKind() == IMPLIES)
  {
    pre_new_ret = nm->mkNode(OR, ret[0].negate(), ret[1]);
    debugExtendedRewrite(ret, pre_new_ret, "IMPLIES elim");
  }
  else if (ret.getKind() == XOR)
  {
    pre_new_ret = nm->mkNode(EQUAL, ret[0].negate(), ret[1]);
    debugExtendedRewrite(ret, pre_new_ret, "XOR elim");
  }
  else if (ret.getKind() == NOT)
  {
    pre_new_ret = extendedRewriteNnf(ret);
    debugExtendedRewrite(ret, pre_new_ret, "NNF");
  }
  if (!pre_new_ret.isNull())
  {
    ret = extendedRewrite(pre_new_ret);

    Trace("q-ext-rewrite-debug") << "...ext-pre-rewrite : " << n << " -> "
                                 << pre_new_ret << std::endl;
    setCache(n, ret);
    return ret;
  }
  //--------------------end pre-rewrite

  //--------------------rewrite children
  if (n.getNumChildren() > 0)
  {
    std::vector<Node> children;
    if (n.getMetaKind() == metakind::PARAMETERIZED)
    {
      children.push_back(n.getOperator());
    }
    Kind k = n.getKind();
    bool childChanged = false;
    bool isNonAdditive = TermUtil::isNonAdditive(k);
    bool isAssoc = TermUtil::isAssoc(k);
    for (unsigned i = 0; i < n.getNumChildren(); i++)
    {
      Node nc = extendedRewrite(n[i]);
      childChanged = nc != n[i] || childChanged;
      if (isAssoc && nc.getKind() == n.getKind())
      {
        for (const Node& ncc : nc)
        {
          if (!addToChildren(ncc, children, isNonAdditive))
          {
            childChanged = true;
          }
        }
      }
      else if (!addToChildren(nc, children, isNonAdditive))
      {
        childChanged = true;
      }
    }
    Assert(!children.empty());
    // Some commutative operators have rewriters that are agnostic to order,
    // thus, we sort here.
    if (TermUtil::isComm(k) && (d_aggr || children.size() <= 5))
    {
      childChanged = true;
      std::sort(children.begin(), children.end());
    }
    if (childChanged)
    {
      if (isNonAdditive && children.size() == 1)
      {
        // we may have subsumed children down to one
        ret = children[0];
      }
      else
      {
        ret = nm->mkNode(k, children);
      }
    }
  }
  ret = Rewriter::rewrite(ret);
  //--------------------end rewrite children

  // now, do extended rewrite
  Trace("q-ext-rewrite-debug") << "Do extended rewrite on : " << ret
                               << " (from " << n << ")" << std::endl;
  Node new_ret;

  //---------------------- theory-independent post-rewriting
  if (ret.getKind() == ITE)
  {
    new_ret = extendedRewriteIte(ITE, ret);
  }
  else if (ret.getKind() == AND || ret.getKind() == OR)
  {
    new_ret = extendedRewriteAndOr(ret);
  }
  else if (ret.getKind() == EQUAL)
  {
    new_ret = extendedRewriteEqChain(EQUAL, AND, OR, NOT, ret);
    debugExtendedRewrite(ret, new_ret, "Bool eq-chain simplify");
  }
  if (new_ret.isNull() && ret.getKind() != ITE)
  {
    // simple ITE pulling
    new_ret = extendedRewritePullIte(ITE, ret);
  }
  //----------------------end theory-independent post-rewriting

  //----------------------theory-specific post-rewriting
  if (new_ret.isNull())
  {
    TheoryId tid;
    if (ret.getKind() == ITE)
<<<<<<< HEAD
    {
      tid = Theory::theoryOf(ret.getType());
    }
    else
    {
      tid = Theory::theoryOf(ret);
    }
    Trace("q-ext-rewrite-debug")
        << "theoryOf( " << ret << " )= " << tid << std::endl;
    if (tid == THEORY_ARITH)
    {
      new_ret = extendedRewriteArith(ret);
    }
    else if (tid == THEORY_BV)
    {
      new_ret = extendedRewriteBv(ret);
=======
    {
      tid = Theory::theoryOf(ret.getType());
    }
    else
    {
      tid = Theory::theoryOf(ret);
    }
    Trace("q-ext-rewrite-debug") << "theoryOf( " << ret << " )= " << tid
                                 << std::endl;
    if (tid == THEORY_ARITH)
    {
      new_ret = extendedRewriteArith(ret);
>>>>>>> 86d9ba44
    }
  }
  //----------------------end theory-specific post-rewriting

  //----------------------aggressive rewrites
  if (new_ret.isNull() && d_aggr)
  {
    new_ret = extendedRewriteAggr(ret);
  }
  //----------------------end aggressive rewrites

  setCache(n, ret);
  if (!new_ret.isNull())
  {
    ret = extendedRewrite(new_ret);
  }
  Trace("q-ext-rewrite-debug") << "...ext-rewrite : " << n << " -> " << ret
                               << std::endl;
  setCache(n, ret);
  return ret;
}

Node ExtendedRewriter::extendedRewriteAggr(Node n)
{
  Node new_ret;
  Trace("q-ext-rewrite-debug2")
      << "Do aggressive rewrites on " << n << std::endl;
  bool polarity = n.getKind() != NOT;
  Node ret_atom = n.getKind() == NOT ? n[0] : n;
  if ((ret_atom.getKind() == EQUAL && ret_atom[0].getType().isReal())
      || ret_atom.getKind() == GEQ)
  {
    // ITE term removal in polynomials
    // e.g. ite( x=0, x, y ) = x+1 ---> ( x=0 ^ y = x+1 )
    Trace("q-ext-rewrite-debug2")
        << "Compute monomial sum " << ret_atom << std::endl;
    // compute monomial sum
    std::map<Node, Node> msum;
    if (ArithMSum::getMonomialSumLit(ret_atom, msum))
    {
      for (std::map<Node, Node>::iterator itm = msum.begin(); itm != msum.end();
           ++itm)
      {
        Node v = itm->first;
        Trace("q-ext-rewrite-debug2")
            << itm->first << " * " << itm->second << std::endl;
        if (v.getKind() == ITE)
        {
          Node veq;
          int res = ArithMSum::isolate(v, msum, veq, ret_atom.getKind());
          if (res != 0)
          {
            Trace("q-ext-rewrite-debug")
                << "  have ITE relation, solved form : " << veq << std::endl;
            // try pulling ITE
            new_ret = extendedRewritePullIte(ITE, veq);
            if (!new_ret.isNull())
            {
              if (!polarity)
              {
                new_ret = new_ret.negate();
              }
              break;
            }
          }
          else
          {
            Trace("q-ext-rewrite-debug")
                << "  failed to isolate " << v << " in " << n << std::endl;
          }
        }
      }
    }
    else
    {
      Trace("q-ext-rewrite-debug")
          << "  failed to get monomial sum of " << n << std::endl;
    }
  }
  // TODO (#1706) : conditional rewriting, condition merging
  return new_ret;
}

Node ExtendedRewriter::extendedRewriteIte(Kind itek, Node n, bool full)
{
  Assert(n.getKind() == itek);
  Assert(n[1] != n[2]);

  NodeManager* nm = NodeManager::currentNM();

  Trace("ext-rew-ite") << "Rewrite ITE : " << n << std::endl;

  Node flip_cond;
  if (n[0].getKind() == NOT)
  {
    flip_cond = n[0][0];
  }
  else if (n[0].getKind() == OR)
  {
    // a | b ---> ~( ~a & ~b )
    flip_cond = TermUtil::simpleNegate(n[0]);
  }
  if (!flip_cond.isNull())
  {
    Node new_ret = nm->mkNode(ITE, flip_cond, n[2], n[1]);
    // only print debug trace if full=true
    if (full)
    {
      debugExtendedRewrite(n, new_ret, "ITE flip");
    }
    return new_ret;
  }
  // Boolean true/false return
  TypeNode tn = n.getType();
  if (tn.isBoolean())
  {
    for (unsigned i = 1; i <= 2; i++)
    {
      if (n[i].isConst())
      {
        Node cond = i == 1 ? n[0] : n[0].negate();
        Node other = n[i == 1 ? 2 : 1];
        Kind retk = AND;
        if (n[i].getConst<bool>())
        {
          retk = OR;
        }
        else
        {
          cond = cond.negate();
        }
        Node new_ret = nm->mkNode(retk, cond, other);
        if (full)
        {
          // ite( A, true, B ) ---> A V B
          // ite( A, false, B ) ---> ~A /\ B
          // ite( A, B,  true ) ---> ~A V B
          // ite( A, B, false ) ---> A /\ B
          debugExtendedRewrite(n, new_ret, "ITE const return");
        }
        return new_ret;
      }
    }
  }

  // get entailed equalities in the condition
  std::vector<Node> eq_conds;
  Kind ck = n[0].getKind();
  if (ck == EQUAL)
  {
    eq_conds.push_back(n[0]);
  }
  else if (ck == AND)
  {
    for (const Node& cn : n[0])
    {
      if (cn.getKind() == EQUAL)
      {
        eq_conds.push_back(cn);
      }
    }
  }

  Node new_ret;
  Node b;
  Node e;
  Node t1 = n[1];
  Node t2 = n[2];
  std::stringstream ss_reason;

  for (const Node& eq : eq_conds)
  {
    // simple invariant ITE
    for (unsigned i = 0; i <= 1; i++)
    {
      // ite( x = y ^ C, y, x ) ---> x
      // this is subsumed by the rewrites below
      if (t2 == eq[i] && t1 == eq[1 - i])
      {
        new_ret = t2;
        ss_reason << "ITE simple rev subs";
        break;
      }
    }
    if (!new_ret.isNull())
    {
      break;
    }
  }

  if (new_ret.isNull() && d_aggr)
  {
    // If x is less than t based on an ordering, then we use { x -> t } as a
    // substitution to the children of ite( x = t ^ C, s, t ) below.
    std::vector<Node> vars;
    std::vector<Node> subs;
    for (const Node& eq : eq_conds)
    {
      inferSubstitution(eq, vars, subs);
    }

    if (!vars.empty())
    {
      // reverse substitution to opposite child
      // r{ x -> t } = s  implies  ite( x=t ^ C, s, r ) ---> r
      Node nn =
          t2.substitute(vars.begin(), vars.end(), subs.begin(), subs.end());
      if (nn != t2)
      {
        nn = Rewriter::rewrite(nn);
        if (nn == t1)
        {
          new_ret = t2;
          ss_reason << "ITE rev subs";
        }
      }

      // ite( x=t ^ C, s, r ) ---> ite( x=t ^ C, s{ x -> t }, r )
      nn = t1.substitute(vars.begin(), vars.end(), subs.begin(), subs.end());
      if (nn != t1)
      {
        // If full=false, then we've duplicated a term u in the children of n.
        // For example, when ITE pulling, we have n is of the form:
        //   ite( C, f( u, t1 ), f( u, t2 ) )
        // We must show that at least one copy of u dissappears in this case.
        nn = Rewriter::rewrite(nn);
        if (nn == t2)
        {
          new_ret = nn;
          ss_reason << "ITE subs invariant";
        }
        else if (full || nn.isConst())
        {
          new_ret = nm->mkNode(itek, n[0], nn, t2);
          ss_reason << "ITE subs";
        }
      }
    }
  }

  // only print debug trace if full=true
  if (!new_ret.isNull() && full)
  {
    debugExtendedRewrite(n, new_ret, ss_reason.str().c_str());
  }

  return new_ret;
}

Node ExtendedRewriter::extendedRewriteAndOr(Node n)
{
  Node new_ret;
  // all kinds are legal to substitute over : hence we give the empty map
  std::map<Kind, bool> bcp_kinds;
  new_ret = extendedRewriteBcp(AND, OR, NOT, bcp_kinds, n);
  if (!new_ret.isNull())
  {
    debugExtendedRewrite(n, new_ret, "Bool bcp");
    return new_ret;
  }
  // factoring
  new_ret = extendedRewriteFactoring(AND, OR, NOT, n);
  if (!new_ret.isNull())
  {
    debugExtendedRewrite(n, new_ret, "Bool factoring");
    return new_ret;
  }

  // equality resolution
  new_ret = extendedRewriteEqRes(AND, OR, EQUAL, NOT, bcp_kinds, n, false);
  debugExtendedRewrite(n, new_ret, "Bool eq res");
  return new_ret;
}

Node ExtendedRewriter::extendedRewritePullIte(Kind itek, Node n)
{
  NodeManager* nm = NodeManager::currentNM();
  TypeNode tn = n.getType();
  std::vector<Node> children;
  bool hasOp = (n.getMetaKind() == metakind::PARAMETERIZED);
  if (hasOp)
  {
    children.push_back(n.getOperator());
  }
  unsigned nchildren = n.getNumChildren();
  for (unsigned i = 0; i < nchildren; i++)
  {
    children.push_back(n[i]);
  }
  std::map<unsigned, std::map<unsigned, Node> > ite_c;
  for (unsigned i = 0; i < nchildren; i++)
  {
    if (n[i].getKind() == itek)
    {
      unsigned ii = hasOp ? i + 1 : i;
      for (unsigned j = 0; j < 2; j++)
      {
        children[ii] = n[i][j + 1];
        Node pull = nm->mkNode(n.getKind(), children);
        Node pullr = Rewriter::rewrite(pull);
        children[ii] = n[i];
        ite_c[i][j] = pullr;
      }
      if (ite_c[i][0] == ite_c[i][1])
      {
        // ITE dual invariance
        // f( t1..s1..tn ) ---> t  and  f( t1..s2..tn ) ---> t implies
        // f( t1..ite( A, s1, s2 )..tn ) ---> t
        debugExtendedRewrite(n, ite_c[i][0], "ITE dual invariant");
        return ite_c[i][0];
      }
      else if (d_aggr)
      {
        for (unsigned j = 0; j < 2; j++)
        {
          Node pullr = ite_c[i][j];
          if (pullr.isConst() || pullr == n[i][j + 1])
          {
            // ITE single child elimination
            // f( t1..s1..tn ) ---> t  where t is a constant or s1 itself
            // implies
            // f( t1..ite( A, s1, s2 )..tn ) ---> ite( A, t, f( t1..s2..tn ) )
            Node new_ret;
            if (tn.isBoolean())
            {
              // remove false/true child immediately
              bool pol = pullr.getConst<bool>();
              std::vector<Node> new_children;
              new_children.push_back((j == 0) == pol ? n[i][0]
                                                     : n[i][0].negate());
              new_children.push_back(ite_c[i][1 - j]);
              new_ret = nm->mkNode(pol ? OR : AND, new_children);
              debugExtendedRewrite(n, new_ret, "ITE Bool single elim");
            }
            else
            {
              new_ret = nm->mkNode(itek, n[i][0], ite_c[i][0], ite_c[i][1]);
              debugExtendedRewrite(n, new_ret, "ITE single elim");
            }
            return new_ret;
          }
        }
      }
    }
  }

  for (std::pair<const unsigned, std::map<unsigned, Node> >& ip : ite_c)
  {
    Node nite = n[ip.first];
    Assert(nite.getKind() == itek);
    // now, simply pull the ITE and try ITE rewrites
    Node pull_ite = nm->mkNode(itek, nite[0], ip.second[0], ip.second[1]);
    pull_ite = Rewriter::rewrite(pull_ite);
    if (pull_ite.getKind() == ITE)
    {
      Node new_pull_ite = extendedRewriteIte(itek, pull_ite, false);
      if (!new_pull_ite.isNull())
      {
        debugExtendedRewrite(n, new_pull_ite, "ITE pull rewrite");
        return new_pull_ite;
      }
    }
    else
    {
      // A general rewrite could eliminate the ITE by pulling.
      // An example is:
      //   ~( ite( C, ~x, ~ite( C, y, x ) ) ) --->
      //   ite( C, ~~x, ite( C, y, x ) ) --->
      //   x
      // where ~ is bitvector negation.
      debugExtendedRewrite(n, pull_ite, "ITE pull basic elim");
      return pull_ite;
    }
  }

  return Node::null();
}

Node ExtendedRewriter::extendedRewriteNnf(Node ret)
{
  Assert(ret.getKind() == NOT);

  Kind nk = ret[0].getKind();
  bool neg_ch = false;
  bool neg_ch_1 = false;
  if (nk == AND || nk == OR)
  {
    neg_ch = true;
    nk = nk == AND ? OR : AND;
  }
  else if (nk == IMPLIES)
  {
    neg_ch = true;
    neg_ch_1 = true;
    nk = AND;
  }
  else if (nk == ITE)
  {
    neg_ch = true;
    neg_ch_1 = true;
  }
  else if (nk == XOR)
  {
    nk = EQUAL;
  }
  else if (nk == EQUAL && ret[0][0].getType().isBoolean())
  {
    neg_ch_1 = true;
  }
  else
  {
    return Node::null();
  }

  std::vector<Node> new_children;
  for (unsigned i = 0, nchild = ret[0].getNumChildren(); i < nchild; i++)
  {
    Node c = ret[0][i];
    c = (i == 0 ? neg_ch_1 : false) != neg_ch ? c.negate() : c;
    new_children.push_back(c);
  }
  return NodeManager::currentNM()->mkNode(nk, new_children);
}

Node ExtendedRewriter::extendedRewriteBcp(
    Kind andk, Kind ork, Kind notk, std::map<Kind, bool>& bcp_kinds, Node ret)
{
  Kind k = ret.getKind();
  Assert(k == andk || k == ork);
  Trace("ext-rew-bcp") << "BCP: **** INPUT: " << ret << std::endl;

  NodeManager* nm = NodeManager::currentNM();

  TypeNode tn = ret.getType();
  Node truen = TermUtil::mkTypeMaxValue(tn);
  Node falsen = TermUtil::mkTypeValue(tn, 0);

  // terms to process
  std::vector<Node> to_process;
  for (const Node& cn : ret)
  {
    to_process.push_back(cn);
  }
  // the processing terms
  std::vector<Node> clauses;
  // the terms we have propagated information to
  std::unordered_set<Node, NodeHashFunction> prop_clauses;
  // the assignment
  std::map<Node, Node> assign;
  std::vector<Node> avars;
  std::vector<Node> asubs;

  Kind ok = k == andk ? ork : andk;
  // global polarity : when k=ork, everything is negated
  bool gpol = k == andk;

  do
  {
    // process the current nodes
    while (!to_process.empty())
    {
      std::vector<Node> new_to_process;
      for (const Node& cn : to_process)
      {
        Trace("ext-rew-bcp-debug") << "process " << cn << std::endl;
        Kind cnk = cn.getKind();
        bool pol = cnk != notk;
        Node cln = cnk == notk ? cn[0] : cn;
        Assert(cln.getKind() != notk);
        if ((pol && cln.getKind() == k) || (!pol && cln.getKind() == ok))
        {
          // flatten
          for (const Node& ccln : cln)
          {
            Node lccln = pol ? ccln : TermUtil::mkNegate(notk, ccln);
            new_to_process.push_back(lccln);
          }
        }
        else
        {
          // add it to the assignment
          Node val = gpol == pol ? truen : falsen;
          std::map<Node, Node>::iterator it = assign.find(cln);
          Trace("ext-rew-bcp") << "BCP: assign " << cln << " -> " << val
                               << std::endl;
          if (it != assign.end())
          {
            if (val != it->second)
            {
              Trace("ext-rew-bcp") << "BCP: conflict!" << std::endl;
              // a conflicting assignment: we are done
              return gpol ? falsen : truen;
            }
          }
          else
          {
            assign[cln] = val;
            avars.push_back(cln);
            asubs.push_back(val);
          }

          // also, treat it as clause if possible
          if (cln.getNumChildren() > 0
              & (bcp_kinds.empty()
                 || bcp_kinds.find(cln.getKind()) != bcp_kinds.end()))
          {
            if (std::find(clauses.begin(), clauses.end(), cn) == clauses.end()
                && prop_clauses.find(cn) == prop_clauses.end())
            {
              Trace("ext-rew-bcp") << "BCP: new clause: " << cn << std::endl;
              clauses.push_back(cn);
            }
          }
        }
      }
      to_process.clear();
      to_process.insert(
          to_process.end(), new_to_process.begin(), new_to_process.end());
    }

    // apply substitution to all subterms of clauses
    std::vector<Node> new_clauses;
    for (const Node& c : clauses)
    {
      bool cpol = c.getKind() != notk;
      Node ca = c.getKind() == notk ? c[0] : c;
      bool childChanged = false;
      std::vector<Node> ccs_children;
      for (const Node& cc : ca)
      {
        Node ccs = cc;
        if (bcp_kinds.empty())
        {
          Trace("ext-rew-bcp-debug") << "...do ordinary substitute"
                                     << std::endl;
          ccs = cc.substitute(
              avars.begin(), avars.end(), asubs.begin(), asubs.end());
        }
        else
        {
          Trace("ext-rew-bcp-debug") << "...do partial substitute" << std::endl;
          // substitution is only applicable to compatible kinds
          ccs = partialSubstitute(ccs, assign, bcp_kinds);
        }
        childChanged = childChanged || ccs != cc;
        ccs_children.push_back(ccs);
      }
      if (childChanged)
      {
        if (ca.getMetaKind() == metakind::PARAMETERIZED)
        {
          ccs_children.insert(ccs_children.begin(), ca.getOperator());
        }
        Node ccs = nm->mkNode(ca.getKind(), ccs_children);
        ccs = cpol ? ccs : TermUtil::mkNegate(notk, ccs);
        Trace("ext-rew-bcp") << "BCP: propagated " << c << " -> " << ccs
                             << std::endl;
        ccs = Rewriter::rewrite(ccs);
        Trace("ext-rew-bcp") << "BCP: rewritten to " << ccs << std::endl;
        to_process.push_back(ccs);
        // store this as a node that propagation touched. This marks c so that
        // it will not be included in the final construction.
        prop_clauses.insert(ca);
      }
      else
      {
        new_clauses.push_back(c);
      }
    }
    clauses.clear();
    clauses.insert(clauses.end(), new_clauses.begin(), new_clauses.end());
  } while (!to_process.empty());

  // remake the node
  if (!prop_clauses.empty())
  {
    std::vector<Node> children;
    for (std::pair<const Node, Node>& l : assign)
    {
      Node a = l.first;
      // if propagation did not touch a
      if (prop_clauses.find(a) == prop_clauses.end())
      {
        Assert(l.second == truen || l.second == falsen);
        Node ln = (l.second == truen) == gpol ? a : TermUtil::mkNegate(notk, a);
        children.push_back(ln);
      }
    }
    Node new_ret = children.size() == 1 ? children[0] : nm->mkNode(k, children);
    Trace("ext-rew-bcp") << "BCP: **** OUTPUT: " << new_ret << std::endl;
    return new_ret;
  }

  return Node::null();
}

Node ExtendedRewriter::extendedRewriteFactoring(Kind andk,
                                                Kind ork,
                                                Kind notk,
                                                Node n)
{
  Trace("ext-rew-factoring") << "Factoring: *** INPUT: " << n << std::endl;
  NodeManager* nm = NodeManager::currentNM();

  Kind nk = n.getKind();
  Assert(nk == andk || nk == ork);
  Kind onk = nk == andk ? ork : andk;
  // count the number of times atoms occur
  std::map<Node, std::vector<Node> > lit_to_cl;
  std::map<Node, std::vector<Node> > cl_to_lits;
  for (const Node& nc : n)
  {
    Kind nck = nc.getKind();
    if (nck == onk)
    {
      for (const Node& ncl : nc)
      {
        if (std::find(lit_to_cl[ncl].begin(), lit_to_cl[ncl].end(), nc)
            == lit_to_cl[ncl].end())
        {
          lit_to_cl[ncl].push_back(nc);
          cl_to_lits[nc].push_back(ncl);
        }
      }
    }
    else
    {
      lit_to_cl[nc].push_back(nc);
      cl_to_lits[nc].push_back(nc);
    }
  }
  // get the maximum shared literal to factor
  unsigned max_size = 0;
  Node flit;
  for (const std::pair<const Node, std::vector<Node> >& ltc : lit_to_cl)
  {
    if (ltc.second.size() > max_size)
    {
      max_size = ltc.second.size();
      flit = ltc.first;
    }
  }
  if (max_size > 1)
  {
    // do the factoring
    std::vector<Node> children;
    std::vector<Node> fchildren;
    std::map<Node, std::vector<Node> >::iterator itl = lit_to_cl.find(flit);
    std::vector<Node>& cls = itl->second;
    for (const Node& nc : n)
    {
      if (std::find(cls.begin(), cls.end(), nc) == cls.end())
      {
        children.push_back(nc);
      }
      else
      {
        // rebuild
        std::vector<Node>& lits = cl_to_lits[nc];
        std::vector<Node>::iterator itlfl =
            std::find(lits.begin(), lits.end(), flit);
        Assert(itlfl != lits.end());
        lits.erase(itlfl);
        // rebuild
        if (!lits.empty())
        {
          Node new_cl = lits.size() == 1 ? lits[0] : nm->mkNode(onk, lits);
          fchildren.push_back(new_cl);
        }
      }
    }
    // rebuild the factored children
    Assert(!fchildren.empty());
    Node fcn = fchildren.size() == 1 ? fchildren[0] : nm->mkNode(nk, fchildren);
    children.push_back(nm->mkNode(onk, flit, fcn));
    Node ret = children.size() == 1 ? children[0] : nm->mkNode(nk, children);
    Trace("ext-rew-factoring") << "Factoring: *** OUTPUT: " << ret << std::endl;
    return ret;
  }
  else
  {
    Trace("ext-rew-factoring") << "Factoring: no change" << std::endl;
  }
  return Node::null();
}

Node ExtendedRewriter::extendedRewriteEqRes(Kind andk,
                                            Kind ork,
                                            Kind eqk,
                                            Kind notk,
                                            std::map<Kind, bool>& bcp_kinds,
                                            Node n,
                                            bool isXor)
{
  Assert(n.getKind() == andk || n.getKind() == ork);
  Trace("ext-rew-eqres") << "Eq res: **** INPUT: " << n << std::endl;

  NodeManager* nm = NodeManager::currentNM();
  Kind nk = n.getKind();
  bool gpol = (nk == andk);
  for (unsigned i = 0, nchild = n.getNumChildren(); i < nchild; i++)
  {
    Node lit = n[i];
    if (lit.getKind() == eqk)
    {
      // eq is the equality we are basing a substitution on
      Node eq;
      if (gpol == isXor)
      {
        // can only turn disequality into equality if types are the same
        if (lit[1].getType() == lit.getType())
        {
          // t != s ---> ~t = s
          if (lit[1].getKind() == notk && lit[0].getKind() != notk)
          {
            eq = nm->mkNode(EQUAL, lit[0], TermUtil::mkNegate(notk, lit[1]));
          }
          else
          {
            eq = nm->mkNode(EQUAL, TermUtil::mkNegate(notk, lit[0]), lit[1]);
          }
        }
      }
      else
      {
        eq = eqk == EQUAL ? lit : nm->mkNode(EQUAL, lit[0], lit[1]);
      }
      if (!eq.isNull())
      {
        // see if it corresponds to a substitution
        std::vector<Node> vars;
        std::vector<Node> subs;
        if (inferSubstitution(eq, vars, subs))
        {
          Assert(vars.size() == 1);
          std::vector<Node> children;
          bool childrenChanged = false;
          // apply to all other children
          for (unsigned j = 0; j < nchild; j++)
          {
            Node ccs = n[j];
            if (i != j)
            {
              if (bcp_kinds.empty())
              {
                ccs = ccs.substitute(
                    vars.begin(), vars.end(), subs.begin(), subs.end());
              }
              else
              {
                std::map<Node, Node> assign;
                // vars.size()==subs.size()==1
                assign[vars[0]] = subs[0];
                // substitution is only applicable to compatible kinds
                ccs = partialSubstitute(ccs, assign, bcp_kinds);
              }
              childrenChanged = childrenChanged || n[j] != ccs;
            }
            children.push_back(ccs);
          }
          if (childrenChanged)
          {
            return nm->mkNode(nk, children);
          }
        }
      }
    }
  }

  return Node::null();
}

/** sort pairs by their second (unsigned) argument */
static bool sortPairSecond(const std::pair<Node, unsigned>& a,
                           const std::pair<Node, unsigned>& b)
{
  return (a.second < b.second);
}

/** A simple subsumption trie used to compute pairwise list subsets */
class SimpSubsumeTrie
{
 public:
  /** the children of this node */
  std::map<Node, SimpSubsumeTrie> d_children;
  /** the term at this node */
  Node d_data;
  /** add term to the trie
   *
   * This adds term c to this trie, whose atom list is alist. This adds terms
   * s to subsumes such that the atom list of s is a subset of the atom list
   * of c. For example, say:
   *   c1.alist = { A }
   *   c2.alist = { C }
   *   c3.alist = { B, C }
   *   c4.alist = { A, B, D }
   *   c5.alist = { A, B, C }
   * If these terms are added in the order c1, c2, c3, c4, c5, then:
   *   addTerm c1 results in subsumes = {}
   *   addTerm c2 results in subsumes = {}
   *   addTerm c3 results in subsumes = { c2 }
   *   addTerm c4 results in subsumes = { c1 }
   *   addTerm c5 results in subsumes = { c1, c2, c3 }
   * Notice that the intended use case of this trie is to add term t before t'
   * only when size( t.alist ) <= size( t'.alist ).
   *
   * The last two arguments describe the state of the path [t0...tn] we
   * have followed in the trie during the recursive call.
   * If doAdd = true,
   *   then n+1 = index and alist[1]...alist[n] = t1...tn. If index=alist.size()
   *   we add c as the current node of this trie.
   * If doAdd = false,
   *   then t1...tn occur in alist.
   */
  void addTerm(Node c,
               std::vector<Node>& alist,
               std::vector<Node>& subsumes,
               unsigned index = 0,
               bool doAdd = true)
  {
    if (!d_data.isNull())
    {
      subsumes.push_back(d_data);
    }
    if (doAdd)
    {
      if (index == alist.size())
      {
        d_data = c;
        return;
      }
    }
    // try all children where we have this atom
    for (std::pair<const Node, SimpSubsumeTrie>& cp : d_children)
    {
      if (std::find(alist.begin(), alist.end(), cp.first) != alist.end())
      {
        cp.second.addTerm(c, alist, subsumes, 0, false);
      }
    }
    if (doAdd)
    {
      d_children[alist[index]].addTerm(c, alist, subsumes, index + 1, doAdd);
    }
  }
};

Node ExtendedRewriter::extendedRewriteEqChain(
    Kind eqk, Kind andk, Kind ork, Kind notk, Node ret, bool isXor)
{
  Assert(ret.getKind() == eqk);

  NodeManager* nm = NodeManager::currentNM();

  TypeNode tn = ret[0].getType();

  // sort/cancelling for Boolean EQUAL/XOR-chains
  Trace("ext-rew-eqchain") << "Eq-Chain : " << ret << std::endl;

  // get the children on either side
  bool gpol = true;
  std::vector<Node> children;
  for (unsigned r = 0, size = ret.getNumChildren(); r < size; r++)
  {
    Node curr = ret[r];
    // assume, if necessary, right associative
    while (curr.getKind() == eqk && curr[0].getType() == tn)
    {
      children.push_back(curr[0]);
      curr = curr[1];
    }
    children.push_back(curr);
  }

  std::map<Node, bool> cstatus;
  // add children to status
  for (const Node& c : children)
  {
    Node a = c;
    if (a.getKind() == notk)
    {
      gpol = !gpol;
      a = a[0];
    }
    Trace("ext-rew-eqchain") << "...child : " << a << std::endl;
    std::map<Node, bool>::iterator itc = cstatus.find(a);
    if (itc == cstatus.end())
    {
      cstatus[a] = true;
    }
    else
    {
      // cancels
      cstatus.erase(a);
      if (isXor)
      {
        gpol = !gpol;
      }
    }
  }
  Trace("ext-rew-eqchain") << "Global polarity : " << gpol << std::endl;

  if (cstatus.empty())
  {
    return TermUtil::mkTypeConst(tn, gpol);
  }

  children.clear();

  // compute the atoms of each child
  Trace("ext-rew-eqchain") << "eqchain-simplify: begin\n";
  Trace("ext-rew-eqchain") << "  eqchain-simplify: get atoms...\n";
  std::map<Node, std::map<Node, bool> > atoms;
  std::map<Node, std::vector<Node> > alist;
  std::vector<std::pair<Node, unsigned> > atom_count;
  for (std::pair<const Node, bool>& cp : cstatus)
  {
    if (!cp.second)
    {
      // already eliminated
      continue;
    }
    Node c = cp.first;
    Kind ck = c.getKind();
    if (ck == andk || ck == ork)
    {
      for (unsigned j = 0, nchild = c.getNumChildren(); j < nchild; j++)
      {
        Node cl = c[j];
        bool pol = cl.getKind() != notk;
        Node ca = pol ? cl : cl[0];
        Assert(atoms[c].find(ca) == atoms[c].end());
        // polarity is flipped when we are AND
        atoms[c][ca] = (ck == andk ? !pol : pol);
        alist[c].push_back(ca);

        // if this already exists as a child of the equality chain, eliminate.
        // this catches cases like ( x & y ) = ( ( x & y ) | z ), where we
        // consider ( x & y ) a unit, whereas below it is expanded to
        // ~( ~x | ~y ).
        std::map<Node, bool>::iterator itc = cstatus.find(ca);
        if (itc != cstatus.end() && itc->second)
        {
          // cancel it
          cstatus[ca] = false;
          cstatus[c] = false;
          // make new child
          // x = ( y | ~x ) ---> y & x
          // x = ( y | x ) ---> ~y | x
          // x = ( y & x ) ---> y | ~x
          // x = ( y & ~x ) ---> ~y & ~x
          std::vector<Node> new_children;
          for (unsigned k = 0, nchild = c.getNumChildren(); k < nchild; k++)
          {
            if (j != k)
            {
              new_children.push_back(c[k]);
            }
          }
          Node nc[2];
          nc[0] = c[j];
          nc[1] = new_children.size() == 1 ? new_children[0]
                                           : nm->mkNode(ck, new_children);
          // negate the proper child
          unsigned nindex = (ck == andk) == pol ? 0 : 1;
          nc[nindex] = TermUtil::mkNegate(notk, nc[nindex]);
          Kind nk = pol ? ork : andk;
          // store as new child
          children.push_back(nm->mkNode(nk, nc[0], nc[1]));
          if (isXor)
          {
            gpol = !gpol;
          }
          break;
        }
      }
    }
    else
    {
      bool pol = ck != notk;
      Node ca = pol ? c : c[0];
      atoms[c][ca] = pol;
      alist[c].push_back(ca);
    }
    atom_count.push_back(std::pair<Node, unsigned>(c, alist[c].size()));
  }
  // sort the atoms in each atom list
  for (std::map<Node, std::vector<Node> >::iterator it = alist.begin();
       it != alist.end();
       ++it)
  {
    std::sort(it->second.begin(), it->second.end());
  }
  // check subsumptions
  // sort by #atoms
  std::sort(atom_count.begin(), atom_count.end(), sortPairSecond);
  if (Trace.isOn("ext-rew-eqchain"))
  {
    for (const std::pair<Node, unsigned>& ac : atom_count)
    {
      Trace("ext-rew-eqchain") << "  eqchain-simplify: " << ac.first << " has "
                               << ac.second << " atoms." << std::endl;
    }
    Trace("ext-rew-eqchain") << "  eqchain-simplify: compute subsumptions...\n";
  }
  SimpSubsumeTrie sst;
  for (std::pair<const Node, bool>& cp : cstatus)
  {
    if (!cp.second)
    {
      // already eliminated
      continue;
    }
    Node c = cp.first;
    std::map<Node, std::map<Node, bool> >::iterator itc = atoms.find(c);
    Assert(itc != atoms.end());
    Trace("ext-rew-eqchain") << "  - add term " << c << " with atom list "
                             << alist[c] << "...\n";
    std::vector<Node> subsumes;
    sst.addTerm(c, alist[c], subsumes);
    for (const Node& cc : subsumes)
    {
      if (!cstatus[cc])
      {
        // subsumes a child that was already eliminated
        continue;
      }
      Trace("ext-rew-eqchain") << "  eqchain-simplify: " << c << " subsumes "
                               << cc << std::endl;
      // for each of the atoms in cc
      std::map<Node, std::map<Node, bool> >::iterator itcc = atoms.find(cc);
      Assert(itcc != atoms.end());
      std::vector<Node> common_children;
      std::vector<Node> diff_children;
      for (const std::pair<const Node, bool>& ap : itcc->second)
      {
        // compare the polarity
        Node a = ap.first;
        bool polcc = ap.second;
        Assert(itc->second.find(a) != itc->second.end());
        bool polc = itc->second[a];
        Trace("ext-rew-eqchain") << "    eqchain-simplify: atom " << a
                                 << " has polarities : " << polc << " " << polcc
                                 << "\n";
        Node lit = polc ? a : TermUtil::mkNegate(notk, a);
        if (polc != polcc)
        {
          diff_children.push_back(lit);
        }
        else
        {
          common_children.push_back(lit);
        }
      }
      std::vector<Node> rem_children;
      for (const std::pair<const Node, bool>& ap : itc->second)
      {
        Node a = ap.first;
        if (atoms[cc].find(a) == atoms[cc].end())
        {
          bool polc = ap.second;
          rem_children.push_back(polc ? a : TermUtil::mkNegate(notk, a));
        }
      }
      Trace("ext-rew-eqchain")
          << "    #common/diff/rem: " << common_children.size() << "/"
          << diff_children.size() << "/" << rem_children.size() << "\n";
      bool do_rewrite = false;
      if (common_children.empty() && itc->second.size() == itcc->second.size()
          && itcc->second.size() == 2)
      {
        // x | y = ~x | ~y ---> ~( x = y )
        do_rewrite = true;
        children.push_back(diff_children[0]);
        children.push_back(diff_children[1]);
        gpol = !gpol;
        Trace("ext-rew-eqchain") << "    apply 2-child all-diff\n";
      }
      else if (common_children.empty() && diff_children.size() == 1)
      {
        do_rewrite = true;
        // x = ( ~x | y ) ---> ~( ~x | ~y )
        Node remn = rem_children.size() == 1 ? rem_children[0]
                                             : nm->mkNode(ork, rem_children);
        remn = TermUtil::mkNegate(notk, remn);
        children.push_back(nm->mkNode(ork, diff_children[0], remn));
        if (!isXor)
        {
          gpol = !gpol;
        }
        Trace("ext-rew-eqchain") << "    apply unit resolution\n";
      }
      else if (diff_children.size() == 1
               && itc->second.size() == itcc->second.size())
      {
        // ( x | y | z ) = ( x | ~y | z ) ---> ( x | z )
        do_rewrite = true;
        Assert(!common_children.empty());
        Node comn = common_children.size() == 1
                        ? common_children[0]
                        : nm->mkNode(ork, common_children);
        children.push_back(comn);
        if (isXor)
        {
          gpol = !gpol;
        }
        Trace("ext-rew-eqchain") << "    apply resolution\n";
      }
      else if (diff_children.empty())
      {
        do_rewrite = true;
        if (rem_children.empty())
        {
          // x | y = x | y ---> true
          // this can happen if we have ( ~x & ~y ) = ( x | y )
          children.push_back(TermUtil::mkTypeMaxValue(tn));
          if (isXor)
          {
            gpol = !gpol;
          }
          Trace("ext-rew-eqchain") << "    apply cancel\n";
        }
        else
        {
          // x | y = ( x | y | z ) ---> ( x | y | ~z )
          Node remn = rem_children.size() == 1 ? rem_children[0]
                                               : nm->mkNode(ork, rem_children);
          remn = TermUtil::mkNegate(notk, remn);
          Node comn = common_children.size() == 1
                          ? common_children[0]
                          : nm->mkNode(ork, common_children);
          children.push_back(nm->mkNode(ork, comn, remn));
          if (isXor)
          {
            gpol = !gpol;
          }
          Trace("ext-rew-eqchain") << "    apply subsume\n";
        }
      }
      if (do_rewrite)
      {
        // eliminate the children, reverse polarity as needed
        for (unsigned r = 0; r < 2; r++)
        {
          Node c_rem = r == 0 ? c : cc;
          cstatus[c_rem] = false;
          if (c_rem.getKind() == andk)
          {
            gpol = !gpol;
          }
        }
        break;
      }
    }
  }
  Trace("ext-rew-eqchain") << "eqchain-simplify: finish" << std::endl;

  // sorted right associative chain
  bool has_nvar = false;
  unsigned nvar_index = 0;
  for (std::pair<const Node, bool>& cp : cstatus)
  {
    if (cp.second)
    {
      if (!cp.first.isVar())
      {
        has_nvar = true;
        nvar_index = children.size();
      }
      children.push_back(cp.first);
    }
  }
  std::sort(children.begin(), children.end());

  Node new_ret;
  if (!gpol)
  {
    // negate the constant child if it exists
    unsigned nindex = has_nvar ? nvar_index : 0;
    children[nindex] = TermUtil::mkNegate(notk, children[nindex]);
  }
  new_ret = children.back();
  unsigned index = children.size() - 1;
  while (index > 0)
  {
    index--;
    new_ret = nm->mkNode(eqk, children[index], new_ret);
  }
  new_ret = Rewriter::rewrite(new_ret);
  if (new_ret != ret)
  {
    return new_ret;
  }
  return Node::null();
}

Node ExtendedRewriter::partialSubstitute(Node n,
                                         std::map<Node, Node>& assign,
                                         std::map<Kind, bool>& rkinds)
{
  std::unordered_map<TNode, Node, TNodeHashFunction> visited;
  std::unordered_map<TNode, Node, TNodeHashFunction>::iterator it;
  std::vector<TNode> visit;
  TNode cur;
  visit.push_back(n);
  do
  {
    cur = visit.back();
    visit.pop_back();
    it = visited.find(cur);

    if (it == visited.end())
    {
      std::map<Node, Node>::iterator it = assign.find(cur);
      if (it != assign.end())
      {
        visited[cur] = it->second;
      }
      else
      {
        // can only recurse on these kinds
        Kind k = cur.getKind();
        if (rkinds.find(k) != rkinds.end())
        {
          visited[cur] = Node::null();
          visit.push_back(cur);
          for (const Node& cn : cur)
          {
            visit.push_back(cn);
          }
        }
        else
        {
          visited[cur] = cur;
        }
      }
    }
    else if (it->second.isNull())
    {
      Node ret = cur;
      bool childChanged = false;
      std::vector<Node> children;
      if (cur.getMetaKind() == metakind::PARAMETERIZED)
      {
        children.push_back(cur.getOperator());
      }
      for (const Node& cn : cur)
      {
        it = visited.find(cn);
        Assert(it != visited.end());
        Assert(!it->second.isNull());
        childChanged = childChanged || cn != it->second;
        children.push_back(it->second);
      }
      if (childChanged)
      {
        ret = NodeManager::currentNM()->mkNode(cur.getKind(), children);
      }
      visited[cur] = ret;
    }
  } while (!visit.empty());
  Assert(visited.find(n) != visited.end());
  Assert(!visited.find(n)->second.isNull());
  return visited[n];
}

Node ExtendedRewriter::solveEquality(Node n)
{
  Assert(n.getKind() == EQUAL);

  if (n[0].getType().isBitVector())
  {
    for (unsigned i = 0; i < 2; i++)
    {
      if (isConstBv(n[1 - i], false))
      {
        // (bvadd x (bvneg y)) = 0 ---> x = y
        if (n[i].getKind() == BITVECTOR_PLUS && n[i].getNumChildren() == 2)
        {
          for (unsigned j = 0; j < 2; j++)
          {
            if (n[i][j].isVar() && n[i][1 - j].getKind() == BITVECTOR_NEG
                && n[i][1 - j][0].isVar())
            {
              return n[i][j].eqNode(n[i][1 - j][0]);
            }
          }
        }
      }
    }
  }

  return Node::null();
}

bool ExtendedRewriter::inferSubstitution(Node n,
                                         std::vector<Node>& vars,
                                         std::vector<Node>& subs)
{
  if (n.getKind() == EQUAL)
  {
    // see if it can be put into form x = y
    Node slv_eq = solveEquality(n);
    if (!slv_eq.isNull())
    {
      n = slv_eq;
    }
    Node v[2];
    for (unsigned i = 0; i < 2; i++)
    {
      if (n[i].isConst())
      {
        vars.push_back(n[1 - i]);
        subs.push_back(n[i]);
        return true;
      }
      if (n[i].isVar())
      {
        v[i] = n[i];
      }
      else if (TermUtil::isNegate(n[i].getKind()) && n[i][0].isVar())
      {
        v[i] = n[i][0];
      }
    }
    for (unsigned i = 0; i < 2; i++)
    {
      TNode r1 = v[i];
      Node r2 = v[1 - i];
      if (r1.isVar() && ((r2.isVar() && r1 < r2) || r2.isConst()))
      {
        r2 = n[1 - i];
        if (v[i] != n[i])
        {
          Assert(TermUtil::isNegate(n[i].getKind()));
          r2 = TermUtil::mkNegate(n[i].getKind(), r2);
        }
        // TODO (#1706) : union find
        if (std::find(vars.begin(), vars.end(), r1) == vars.end())
        {
          vars.push_back(r1);
          subs.push_back(r2);
          return true;
        }
      }
    }
  }
  return false;
}

Node ExtendedRewriter::extendedRewriteArith(Node ret)
{
  Kind k = ret.getKind();
  NodeManager* nm = NodeManager::currentNM();
  Node new_ret;
  if (k == DIVISION || k == INTS_DIVISION || k == INTS_MODULUS)
  {
    // rewrite as though total
    std::vector<Node> children;
    bool all_const = true;
    for (unsigned i = 0, size = ret.getNumChildren(); i < size; i++)
    {
      if (ret[i].isConst())
      {
        children.push_back(ret[i]);
      }
      else
      {
        all_const = false;
        break;
      }
    }
    if (all_const)
    {
      Kind new_k = (ret.getKind() == DIVISION ? DIVISION_TOTAL
                                              : (ret.getKind() == INTS_DIVISION
                                                     ? INTS_DIVISION_TOTAL
                                                     : INTS_MODULUS_TOTAL));
      new_ret = nm->mkNode(new_k, children);
      debugExtendedRewrite(ret, new_ret, "total-interpretation");
    }
  }
  return new_ret;
}

Node ExtendedRewriter::extendedRewriteBv(Node ret)
{
  if (Trace.isOn("q-ext-rewrite-bv"))
  {
    Trace("q-ext-rewrite-bv") << "Extended rewrite bv : ";
    Trace("q-ext-rewrite-bv") << ret << std::endl;
  }
  Kind k = ret.getKind();
  NodeManager* nm = NodeManager::currentNM();
  Node new_ret;
  if (k == EQUAL)
  {
    // splicing
    if (ret[0].getKind() == BITVECTOR_CONCAT
        || ret[1].getKind() == BITVECTOR_CONCAT)
    {
      // get spliced forms
      std::vector<Node> v1;
      std::vector<Node> v2;
      spliceBv(ret[0], ret[1], v1, v2);
      Assert(v1.size() > 1);
      Assert(v1.size() == v2.size());
      unsigned nconst_count = 0;
      int nconst_index = -1;
      bool vs_changed = false;
      for (unsigned i = 0, size = v1.size(); i < size; i++)
      {
        Node eeq = v1[i].eqNode(v2[i]);
        eeq = Rewriter::rewrite(eeq);
        if (eeq.isConst())
        {
          if (!eeq.getConst<bool>())
          {
            new_ret = eeq;
            debugExtendedRewrite(ret, new_ret, "CONCAT eq false");
            return new_ret;
          }
        }
        else
        {
          nconst_count++;
          nconst_index = i;
        }
        for (unsigned j = 0; j < 2; j++)
        {
          Node v = j == 0 ? v1[i] : v2[i];
          Node vo = j == 0 ? v2[i] : v1[i];
          // should we negate both?
          if (v.getKind() == BITVECTOR_NOT && vo.isConst())
          {
            v = v[0];
            vo = TermUtil::mkNegate(BITVECTOR_NOT, vo);
            vo = Rewriter::rewrite(vo);
            vs_changed = true;
          }
          v1[i] = j == 0 ? v : vo;
          v2[i] = j == 0 ? vo : v;
        }
      }
      if (nconst_count == 1)
      {
        new_ret = v1[nconst_index].eqNode(v2[nconst_index]);
        debugExtendedRewrite(ret, new_ret, "CONCAT eq true");
        return new_ret;
      }
      if (vs_changed)
      {
        Node v1n = nm->mkNode(BITVECTOR_CONCAT, v1);
        Node v2n = nm->mkNode(BITVECTOR_CONCAT, v2);
        new_ret = v1n.eqNode(v2n);
        debugExtendedRewrite(ret, new_ret, "CONCAT mod component");
        return new_ret;
      }
    }

    Assert(ret[0].getType().isBitVector());
    bool hasZero = false;
    bool hasConst = false;
    unsigned cindex = 0;
    for (unsigned i = 0; i < 2; i++)
    {
      if (ret[i].isConst())
      {
        hasConst = true;
        cindex = i;
        if (isConstBv(ret[i], false))
        {
          hasZero = true;
          break;
        }
      }
    }
    if (hasConst)
    {
      // these can be flipped
      Kind nck = ret[1 - cindex].getKind();
      if (nck == BITVECTOR_NOT || nck == BITVECTOR_NEG)
      {
        new_ret = ret[1 - cindex][0].eqNode(nm->mkNode(nck, ret[cindex]));
        debugExtendedRewrite(ret, new_ret, "EQUAL const");
        return new_ret;
      }
    }
    new_ret = ret;
    Node bv_zero = mkConstBv(ret[0], false);
    for (unsigned i = 0; i < 2; i++)
    {
      if (ret[1 - i] != bv_zero)
      {
        Node slv_ret = TermUtil::mkNegate(BITVECTOR_NEG, ret[1 - i]);
        if (ret[i] != bv_zero)
        {
          slv_ret = nm->mkNode(BITVECTOR_PLUS, ret[i], slv_ret);
        }
        // FIXME : avoid this call?
        slv_ret = extendedRewrite(slv_ret);
        slv_ret = slv_ret.eqNode(bv_zero);
        slv_ret = Rewriter::rewrite(slv_ret);
        if (slv_ret.isConst())
        {
          new_ret = slv_ret;
          break;
        }
        if (d_aggr)
        {
          if ((!hasZero && i == 0) || slv_ret < new_ret)
          {
            new_ret = slv_ret;
          }
        }
      }
    }
    if (new_ret == ret)
    {
      new_ret = Node::null();
    }
    debugExtendedRewrite(ret, new_ret, "BV-eq-solve");
  }
  else if (k == ITE)
  {
    if (ret[0].getKind() == EQUAL && ret[0][0].getType().isBitVector())
    {
      for (unsigned i = 0; i < 2; i++)
      {
        Node ct = ret[0][i];
        Node cto = ret[0][1 - i];
        if (ct.isConst() && bv::utils::getSize(ct) == 1)
        {
          // do they differ by exactly one bit?
          std::vector<Node> rcc;
          int diff_index = spliceBvConstBit(ret[1], ret[2], rcc);
          if (diff_index >= 0)
          {
            Node rpl = rcc[diff_index] == ct
                           ? cto
                           : TermUtil::mkNegate(BITVECTOR_NOT, cto);
            rcc[diff_index] = rpl;
            new_ret =
                rcc.size() == 1 ? rcc[0] : nm->mkNode(BITVECTOR_CONCAT, rcc);
            debugExtendedRewrite(ret, new_ret, "BV 1bit ITE");
          }
        }
        else if (ct.getKind() == BITVECTOR_EXTRACT)
        {
          Node cte = ct[0];
          if (cte == ret[1] || cte == ret[2])
          {
            // get the other branch
            Node ob = ret[cte == ret[1] ? 2 : 1];
            // get the extension of the extract
            std::vector<Node> exs;
            exs.push_back(ct);
            Node ext = extendBv(cte, exs);
            Assert(ext.getType() == ob.getType());
            // now, splice the other branch
            std::vector<Node> extc;
            std::vector<Node> obc;
            spliceBv(ext, ob, extc, obc);
            if (obc.size() == 2 && (cto == obc[0] || cto == obc[1]))
            {
              unsigned cflip_index = cto == obc[0] ? 1 : 0;
              if (obc[cflip_index].isConst()
                  && bv::utils::getSize(obc[cflip_index]) == 1)
              {
                obc[cflip_index] =
                    TermUtil::mkNegate(BITVECTOR_NOT, obc[cflip_index]);
                Node new_eq = cte.eqNode(nm->mkNode(BITVECTOR_CONCAT, obc));
                new_ret = nm->mkNode(ITE, new_eq, ret[1], ret[2]);
                debugExtendedRewrite(ret, new_ret, "BV 1bit exrem ITE");
              }
            }
          }
        }
      }
    }
  }
  else if (k == BITVECTOR_AND || k == BITVECTOR_OR)
  {
    new_ret = rewriteBvBool(ret);
  }
  else if (k == BITVECTOR_XOR)
  {
    new_ret = extendedRewriteEqChain(
        BITVECTOR_XOR, BITVECTOR_AND, BITVECTOR_OR, BITVECTOR_NOT, ret, true);
    debugExtendedRewrite(ret, new_ret, "XOR chain simplify");
  }
  else if (k == BITVECTOR_ULT || k == BITVECTOR_SLT)
  {
    Node zero = mkConstBv(ret[0], false);
    if (ret[0] == TermUtil::mkNegate(BITVECTOR_NEG, ret[1]))
    {
      // t <_u -t ---> 0 <_s t
      // t <_s -t ---> 0 <_s -t
      new_ret =
          nm->mkNode(BITVECTOR_SLT, zero, ret[k == BITVECTOR_ULT ? 0 : 1]);
      debugExtendedRewrite(ret, new_ret, "Ineq-self-neg");
      return new_ret;
    }
    else if (ret[0] == TermUtil::mkNegate(BITVECTOR_NOT, ret[1]))
    {
      // t <_u ~t ---> ~( t <_s 0 )
      // t <_s ~t ---> ( t <_s 0 )
      new_ret = nm->mkNode(BITVECTOR_SLT, ret[0], zero);
      if (k == BITVECTOR_ULT)
      {
        new_ret = TermUtil::mkNegate(NOT, new_ret);
      }
      debugExtendedRewrite(ret, new_ret, "Ineq-self-not");
      return new_ret;
    }
    if (k == BITVECTOR_ULT)
    {
      if (bitVectorArithComp(ret[0], ret[1]))
      {
        new_ret = nm->mkConst(false);
        debugExtendedRewrite(ret, new_ret, "ULT-arith");
        return new_ret;
      }
      if (d_aggr)
      {
        if (ret[0] == zero || isConstBv(ret[1], true))
        {
          new_ret = ret[0].eqNode(ret[1]);
          new_ret = new_ret.negate();
          debugExtendedRewrite(ret, new_ret, "ULT-neq");
          return new_ret;
        }
      }
    }
    else  // k === BITVECTOR_SLT
    {
      if (ret[0] == ret[1])
      {
        new_ret = nm->mkConst(false);
        debugExtendedRewrite(ret, new_ret, "SLT-id");
        return new_ret;
      }
    }
  }
  else if (k == BITVECTOR_LSHR || k == BITVECTOR_SHL)
  {
    new_ret = rewriteBvShift(ret);
  }
  else if (k == BITVECTOR_PLUS || k == BITVECTOR_MULT)
  {
    new_ret = rewriteBvArith(ret);
  }
  else if (k == BITVECTOR_NEG)
  {
    Kind ck = ret[0].getKind();
    // miniscope
    if (ck == BITVECTOR_SHL)
    {
      new_ret = nm->mkNode(BITVECTOR_SHL,
                           TermUtil::mkNegate(BITVECTOR_NEG, ret[0][0]),
                           ret[0][1]);
      debugExtendedRewrite(ret, new_ret, "NEG-SHL-miniscope");
      return new_ret;
    }
    else if (ck == BITVECTOR_NOT)
    {
      // this should be handled by NOT-plus-miniscope below
      Assert(ret[0][0].getKind() != BITVECTOR_PLUS
             || !hasConstBvChild(ret[0][0]));
    }
    else if (ck == BITVECTOR_AND || ck == BITVECTOR_OR)
    {
      if (ret[0].getNumChildren() == 2)
      {
        std::vector<Node> children;
        for (const Node& cn : ret[0])
        {
          children.push_back(cn);
        }
        Node cplus = nm->mkNode(BITVECTOR_PLUS, children);
        cplus = Rewriter::rewrite(cplus);
        if (isConstBv(cplus, false))
        {
          // if x+y=0, then
          // -( x and y ) ---> ( x or y )
          // -( x or y ) ---> ( x and y )
          new_ret = nm->mkNode(
              ck == BITVECTOR_AND ? BITVECTOR_OR : BITVECTOR_AND, children);
          debugExtendedRewrite(ret, new_ret, "NEG-AND/OR-zero-miniscope");
          return new_ret;
        }
      }
    }
    else if (ck == BITVECTOR_CONCAT)
    {
      // negating odd numbers flips all but the lsb
      // -concat( t, 1 ) ---> concat( ~t, 1 )
      Node last_child = ret[0][ret[0].getNumChildren() - 1];
      if (last_child.isConst())
      {
        if (bv::utils::getBit(last_child, 0))
        {
          std::vector<Node> children;
          for (unsigned j = 0, size = ret[0].getNumChildren(); j < size - 1;
               j++)
          {
            children.push_back(TermUtil::mkNegate(BITVECTOR_NOT, ret[0][j]));
          }
          unsigned csize = bv::utils::getSize(last_child);
          if (csize > 1)
          {
            Node extract = bv::utils::mkExtract(last_child, csize - 1, 1);
            extract = TermUtil::mkNegate(BITVECTOR_NOT, extract);
            children.push_back(extract);
            children.push_back(bv::utils::mkOnes(1));
          }
          else
          {
            children.push_back(last_child);
          }
          new_ret = nm->mkNode(BITVECTOR_CONCAT, children);
          debugExtendedRewrite(ret, new_ret, "NEG-odd");
          return new_ret;
        }
      }
      // negating numbers with msb 1-bits flips all but the last
      // -concat( 1...11, t ) ----> concat( 0...0, -concat(1, t) )
      Node first_child = ret[0][0];
      if (first_child.isConst())
      {
        unsigned csize = bv::utils::getSize(first_child);
        int i = csize - 1;
        while (i >= 0 && bv::utils::getBit(first_child, i))
        {
          i--;
        }
        i = i + 2;
        if (i <= static_cast<int>(csize - 1))
        {
          Assert(i > 0);
          Node extract_flip = bv::utils::mkExtract(first_child, csize - 1, i);
          extract_flip = TermUtil::mkNegate(BITVECTOR_NOT, extract_flip);
          std::vector<Node> nchildren;
          nchildren.push_back(bv::utils::mkExtract(first_child, i - 1, 0));
          for (unsigned j = 1, size = ret[0].getNumChildren(); j < size; j++)
          {
            nchildren.push_back(ret[0][j]);
          }
          new_ret =
              nm->mkNode(BITVECTOR_CONCAT,
                         extract_flip,
                         nm->mkNode(BITVECTOR_NEG,
                                    nm->mkNode(BITVECTOR_CONCAT, nchildren)));
          debugExtendedRewrite(ret, new_ret, "NEG-msb-1");
          return new_ret;
        }
      }
    }
    else
    {
      new_ret = normalizeBvMonomial(ret);
      debugExtendedRewrite(ret, new_ret, "NEG-mnormalize");
    }
  }
  else if (k == BITVECTOR_NOT)
  {
    // ~( x+y ) ----> -(x+y)-1
    Kind ck = ret[0].getKind();
    if (ck == BITVECTOR_PLUS && hasConstBvChild(ret[0]))
    {
      Node max_bv = mkConstBv(ret[0], true);
      Node c = TermUtil::mkNegate(BITVECTOR_NEG, ret[0]);
      new_ret = nm->mkNode(BITVECTOR_PLUS, c, max_bv);
      debugExtendedRewrite(ret, new_ret, "NOT-plus-miniscope");
      return new_ret;
    }

    // NNF
    Kind nnfk = UNDEFINED_KIND;
    bool neg_ch = true;
    bool neg_ch_1 = false;
    if (ck == BITVECTOR_CONCAT)
    {
      nnfk = ck;
    }
    else if (ck == BITVECTOR_AND)
    {
      nnfk = BITVECTOR_OR;
    }
    else if (ck == BITVECTOR_OR)
    {
      nnfk = BITVECTOR_AND;
    }
    else if (ck == BITVECTOR_XOR)
    {
      neg_ch_1 = true;
      nnfk = ck;
    }
    if (nnfk != UNDEFINED_KIND)
    {
      std::vector<Node> nnfc;
      if (ret[0].getMetaKind() == kind::metakind::PARAMETERIZED)
      {
        nnfc.push_back(ret[0].getOperator());
      }
      for (unsigned i = 0, size = ret[0].getNumChildren(); i < size; i++)
      {
        Node c = ret[0][i];
        c = (i == 0 ? neg_ch_1 : false) != neg_ch
                ? TermUtil::mkNegate(BITVECTOR_NOT, c)
                : c;
        nnfc.push_back(c);
      }
      new_ret = nm->mkNode(nnfk, nnfc);
      debugExtendedRewrite(ret, new_ret, "NNF bv");
      return new_ret;
    }
  }
  else if (k == BITVECTOR_CONCAT)
  {
    new_ret = normalizeBvMonomial(ret);
    debugExtendedRewrite(ret, new_ret, "CONCAT-mnormalize");
  }
  else if (k == BITVECTOR_EXTRACT)
  {
    // miniscoping
    if (ret[0].getKind() == ITE)
    {
      std::vector<Node> new_children;
      for (unsigned i = 0; i < 3; i++)
      {
        Node c = i == 0 ? ret[0][i] : nm->mkNode(ret.getOperator(), ret[0][i]);
        new_children.push_back(c);
      }
      new_ret = nm->mkNode(ITE, new_children);
      debugExtendedRewrite(ret, new_ret, "EXTRACT-miniscope");
      return new_ret;
    }
    else if (ret[0].getKind() == BITVECTOR_NEG)
    {
      if (bv::utils::getExtractHigh(ret) == 0
          && bv::utils::getExtractLow(ret) == 0)
      {
        new_ret = nm->mkNode(ret.getOperator(), ret[0][0]);
        debugExtendedRewrite(ret, new_ret, "EXTRACT-NEG-0bit");
        return new_ret;
      }
    }
  }

  if (!new_ret.isNull())
  {
    return new_ret;
  }

  // all kinds k that are bitwise go here
  // k is bitwise if <k>( x, y )[n:m] = <k>( x[n:m], y[n:m] )
  if (k == BITVECTOR_AND || k == BITVECTOR_OR || k == BITVECTOR_XOR)
  {
    // concat child pulling
    unsigned nchild = ret.getNumChildren();
    std::vector<Node> children;
    children.resize(nchild);
    for (unsigned i = 0; i < nchild; i++)
    {
      if (ret[i].getKind() == BITVECTOR_CONCAT)
      {
        Trace("q-ext-rewrite-debug")
            << "Try concat pull " << i << " of " << ret << std::endl;
        std::vector<Node> new_children;
        int copy_count = 0;
        unsigned last = bv::utils::getSize(ret[i]) - 1;
        for (unsigned j = 0, sizei = ret[i].getNumChildren(); j < sizei; j++)
        {
          unsigned csize = bv::utils::getSize(ret[i][j]);
          Assert((last + 1) >= csize);
          Node eop = nm->mkConst<BitVectorExtract>(
              BitVectorExtract(last, (last + 1) - csize));
          for (unsigned l = 0; l < nchild; l++)
          {
            children[l] = l == i ? ret[i][j] : nm->mkNode(eop, ret[l]);
          }
          Node cc = nm->mkNode(k, children);
          cc = extendedRewrite(cc);
          // check if cc copies children of ret
          if (!cc.isConst() && cc != ret[i][j])
          {
            Trace("q-ext-rewrite-debug") << "...copy : " << cc << std::endl;
            copy_count++;
            if (copy_count > 1)
            {
              // do not permit more than one copy
              break;
            }
          }
          new_children.push_back(cc);
          // decrement last if not the last child
          if ((j + 1) < sizei)
          {
            Assert(last >= csize);
            last = last - csize;
          }
        }
        if (copy_count <= 1)
        {
          new_ret = nm->mkNode(BITVECTOR_CONCAT, new_children);
          debugExtendedRewrite(ret, new_ret, "CONCAT pull");
          return new_ret;
        }
        Trace("q-ext-rewrite-debug")
            << "Failed concat pull " << i << " of " << ret << std::endl;
      }
    }
  }

  return new_ret;
}

Node ExtendedRewriter::rewriteBvArith(Node ret)
{
  Trace("q-ext-rewrite-debug") << "Rewrite bv arith " << ret << std::endl;
  Kind k = ret.getKind();
  Assert(k == BITVECTOR_PLUS || k == BITVECTOR_MULT);
  NodeManager* nm = NodeManager::currentNM();
  Node new_ret;
  unsigned size = bv::utils::getSize(ret);
  Node bv_one = bv::utils::mkOne(size);
  Node bv_neg_one = bv::utils::mkOnes(size);
  if (d_aggr)
  {
    if (k == BITVECTOR_PLUS)
    {
      std::vector<Node> nconst;
      Node cc = getConstBvChild(ret, nconst);
      if (!cc.isNull() && (cc == bv_one || cc == bv_neg_one))
      {
        Node rem = nconst.size() == 1 ? nconst[0] : nm->mkNode(k, nconst);
        if (cc == bv_one)
        {
          // x+1 ---> -( ~x )
          new_ret =
              nm->mkNode(BITVECTOR_NEG, TermUtil::mkNegate(BITVECTOR_NOT, rem));
        }
        else if (cc == bv_neg_one)
        {
          // x-1 ---> ~( -x )
          new_ret =
              nm->mkNode(BITVECTOR_NOT, TermUtil::mkNegate(BITVECTOR_NEG, rem));
        }
      }
      if (!new_ret.isNull())
      {
        debugExtendedRewrite(ret, new_ret, "arith-plus-elim");
        return new_ret;
      }
    }
  }

  std::vector<Node> rchildren;
  bool rchildrenChanged = false;
  for (const Node& rc : ret)
  {
    bool isNeg = rc.getKind() == BITVECTOR_NEG;
    Node rcc = isNeg ? rc[0] : rc;
    if (rcc.getKind() == BITVECTOR_NOT)
    {
      // ~x----> -(x+1)
      rcc = nm->mkNode(BITVECTOR_PLUS, rcc[0], bv_one);
      isNeg = !isNeg;
      rchildrenChanged = true;
    }
    if (isNeg)
    {
      // negate it
      rcc = TermUtil::mkNegate(BITVECTOR_NEG, rcc);
    }
    rchildren.push_back(rcc);
  }
  if (rchildrenChanged)
  {
    new_ret = nm->mkNode(k, rchildren);
    debugExtendedRewrite(ret, new_ret, "arith-not-child");
    return new_ret;
  }

  // general monomial normalization
  new_ret = normalizeBvMonomial(ret);
  if (!new_ret.isNull())
  {
    debugExtendedRewrite(ret, new_ret, "arith-mnormalize");
    return new_ret;
  }

  if (k == BITVECTOR_PLUS)
  {
    unsigned size = ret.getNumChildren();
    for (unsigned i = 0; i < size; i++)
    {
      for (unsigned j = (i + 1); j < size; j++)
      {
        if (bitVectorDisjoint(ret[i], ret[j]))
        {
          // if we prove disjointness, PLUS turns into OR
          // ( ( x ^ y ) ---> 0 ) => ( x+y ----> x V y )
          std::vector<Node> children;
          children.push_back(nm->mkNode(BITVECTOR_OR, ret[i], ret[j]));
          for (unsigned k = 0; k < size; k++)
          {
            if (k != i && k != j)
            {
              children.push_back(ret[k]);
            }
          }
          new_ret = children.size() == 1 ? children[0]
                                         : nm->mkNode(BITVECTOR_PLUS, children);
          debugExtendedRewrite(ret, new_ret, "PLUS-disjoint");
          return new_ret;
        }
      }
    }

    // cancelling of AND/OR children, handles these cases:
    // s - ( s & t )  ---->  s & ~t
    // s - ( s | t )  ---->  -( ~s & t )
    // ( s & t ) - s  ---->  -( s & ~t )
    // ( s | t ) - s  ---->  ~s & t

    // TODO :
    // s + ( ~s | t ) = ~( -( s & t ) )
    // s + ( t | -s ) = ( s & ~-t )

    std::map<Node, bool> retc;
    for (const Node& rc : ret)
    {
      bool pol = rc.getKind() != BITVECTOR_NEG;
      Node rca = rc.getKind() == BITVECTOR_NEG ? rc[0] : rc;
      Assert(rca.getKind() != BITVECTOR_NOT);
      Assert(retc.find(rca) == retc.end());
      retc[rca] = pol;
    }
    for (std::pair<const Node, bool>& rcp : retc)
    {
      // does AND/OR occur as child of PLUS?
      Node rc = rcp.first;
      Kind rck = rc.getKind();
      if (rck == BITVECTOR_AND || rck == BITVECTOR_OR)
      {
        bool rcpol = rcp.second;
        // is there a child that cancels?
        unsigned nchild = rc.getNumChildren();
        for (unsigned j = 0; j < nchild; j++)
        {
          Node rcc = rc[j];
          // check if it occurs under ret
          std::map<Node, bool>::iterator itr = retc.find(rcc);
          if (itr != retc.end())
          {
            // with opposite polarity?
            if (rcpol != itr->second)
            {
              // collect remainder
              std::vector<Node> new_children;
              for (unsigned k = 0; k < nchild; k++)
              {
                if (k != j)
                {
                  new_children.push_back(rc[k]);
                }
              }
              Node nc[2];
              nc[0] = rc[j];
              nc[1] = new_children.size() == 1 ? new_children[0]
                                               : nm->mkNode(rck, new_children);
              // determine the index to negate
              unsigned nindex = rck == BITVECTOR_AND ? 1 : 0;
              nc[nindex] = TermUtil::mkNegate(BITVECTOR_NOT, nc[nindex]);
              // combine the children
              Node new_c = nm->mkNode(BITVECTOR_AND, nc[0], nc[1]);
              new_c = rcpol == (rck == BITVECTOR_AND)
                          ? TermUtil::mkNegate(BITVECTOR_NEG, new_c)
                          : new_c;
              retc.erase(rc);
              retc.erase(rcc);
              std::vector<Node> sum;
              for (std::pair<const Node, bool>& rcnp : retc)
              {
                Node rcn = rcnp.first;
                Node rcnn =
                    rcnp.second ? rcn : TermUtil::mkNegate(BITVECTOR_NEG, rcn);
                sum.push_back(rcnn);
              }
              sum.push_back(new_c);
              new_ret =
                  sum.size() == 1 ? sum[0] : nm->mkNode(BITVECTOR_PLUS, sum);
              debugExtendedRewrite(ret, new_ret, "PLUS-AND/OR cancel");
              return new_ret;
            }
          }
        }
      }
    }
  }
  return Node::null();
}

Node ExtendedRewriter::rewriteBvShift(Node ret)
{
  Kind k = ret.getKind();
  Assert(k == BITVECTOR_LSHR || k == BITVECTOR_SHL);
  NodeManager* nm = NodeManager::currentNM();
  Node new_ret;

  std::vector<Node> cchildren;
  Node base = decomposeRightAssocChain(k, ret, cchildren);

  if (k == BITVECTOR_LSHR)
  {
    std::vector<Node> bchildren;
    Kind bk = base.getKind();
    if (bk == BITVECTOR_OR || bk == BITVECTOR_XOR)
    {
      for (const Node& cr : base)
      {
        bchildren.push_back(cr);
      }
    }
    else
    {
      bchildren.push_back(base);
    }
    std::vector<Node> bctemp;
    bctemp.insert(bctemp.end(), bchildren.begin(), bchildren.end());
    bchildren.clear();
    bool childChanged = false;
    for (const Node& bc : bctemp)
    {
      // take into account NOT
      Node bca = bc.getKind() == BITVECTOR_NOT ? bc[0] : bc;
      bool shifted = false;
      for (const Node& cc : cchildren)
      {
        if (bitVectorArithComp(cc, bca))
        {
          shifted = true;
          break;
        }
      }
      // we are not able to shift away its 1-bits
      if (shifted)
      {
        // rewrite rule #20
        // if we shifted it away, then it might has well have been all 0's.
        Node const_bv = mkConstBv(bc, bc.getKind() == BITVECTOR_NOT);
        bchildren.push_back(const_bv);
        childChanged = true;
      }
      else
      {
        bchildren.push_back(bc);
      }
    }
    if (childChanged)
    {
      base = bchildren.size() == 1 ? bchildren[0] : nm->mkNode(bk, bchildren);
    }
  }
  new_ret = mkRightAssocChain(k, base, cchildren);
  if (new_ret != ret)
  {
    debugExtendedRewrite(ret, new_ret, "shift-sort-arith");
    return new_ret;
  }

  if (k == BITVECTOR_SHL)
  {
    new_ret = normalizeBvMonomial(ret);
    if (!new_ret.isNull())
    {
      debugExtendedRewrite(ret, new_ret, "SHL-mnormalize");
      return new_ret;
    }
  }

  return Node::null();
}

Node ExtendedRewriter::rewriteBvBool(Node ret)
{
  Kind k = ret.getKind();
  Assert(k == BITVECTOR_AND || k == BITVECTOR_OR);
  NodeManager* nm = NodeManager::currentNM();
  Node new_ret;

  bool isAnd = (k == BITVECTOR_AND);
  std::unordered_set<unsigned> drops;
  std::vector<Node> children;
  unsigned size = ret.getNumChildren();
  for (unsigned i = 0; i < size; i++)
  {
    Node cmpi = isAnd ? ret[i] : TermUtil::mkNegate(BITVECTOR_NOT, ret[i]);
    bool success = true;
    for (unsigned j = 0; j < size; j++)
    {
      if (i != j && drops.find(j) == drops.end())
      {
        if (bitVectorSubsume(ret[isAnd ? i : j], ret[isAnd ? j : i]) != 0)
        {
          drops.insert(i);
          success = false;
        }
        Node cmpj = isAnd ? ret[j] : TermUtil::mkNegate(BITVECTOR_NOT, ret[j]);
        if (i < j && bitVectorDisjoint(cmpi, cmpj))
        {
          new_ret = mkConstBv(ret, !isAnd);
          debugExtendedRewrite(ret, new_ret, "AND/OR-disjoint");
          return new_ret;
        }
      }
    }
    if (success)
    {
      children.push_back(ret[i]);
    }
  }
  Assert(!children.empty());
  if (children.size() < size)
  {
    new_ret = children.size() == 1 ? children[0] : nm->mkNode(k, children);
    debugExtendedRewrite(ret, new_ret, "AND/OR subsume");
    return new_ret;
  }

  // Boolean constraint propagation
  if (d_aggr)
  {
    // specify legal BCP kinds
    std::map<Kind, bool> bcp_kinds;
    bcp_kinds[BITVECTOR_AND] = true;
    bcp_kinds[BITVECTOR_OR] = true;
    bcp_kinds[BITVECTOR_NOT] = true;
    bcp_kinds[BITVECTOR_XOR] = true;
    new_ret = extendedRewriteBcp(
        BITVECTOR_AND, BITVECTOR_OR, BITVECTOR_NOT, bcp_kinds, ret);
    if (!new_ret.isNull())
    {
      debugExtendedRewrite(ret, new_ret, "BV bcp");
      return new_ret;
    }
    new_ret = extendedRewriteEqRes(BITVECTOR_AND,
                                   BITVECTOR_OR,
                                   BITVECTOR_XOR,
                                   BITVECTOR_NOT,
                                   bcp_kinds,
                                   ret,
                                   true);
    if (!new_ret.isNull())
    {
      debugExtendedRewrite(ret, new_ret, "BV eq res");
      return new_ret;
    }
  }

  return Node::null();
}

int ExtendedRewriter::bitVectorSubsume(Node a, Node b, bool strict, bool tryNot)
{
  Assert(a.getType() == b.getType());
  int max_ret = strict ? 2 : 1;
  int curr_ret = 0;
  Trace("q-ext-rewrite-debug2")
      << "Subsume " << a << " " << b << "?" << std::endl;
  // simple cases : a=b, a=max, b=0
  if (a == b || isConstBv(a, true) || isConstBv(b, false))
  {
    curr_ret = 1;
  }
  else if (a.isConst() && b.isConst())
  {
    // TODO
  }

  if (curr_ret == max_ret)
  {
    return max_ret;
  }

  Kind ak = a.getKind();
  Kind bk = b.getKind();

  //------------------recurse on CONCAT
  if (ak == BITVECTOR_CONCAT || bk == BITVECTOR_CONCAT)
  {
    unsigned counter = bv::utils::getSize(a) - 1;
    bool reca = ak == BITVECTOR_CONCAT;
    Node cterm = reca ? a : b;
    Node oterm = reca ? b : a;
    int ccurr = 1;
    // each piece must subsume
    for (const Node& ctermc : cterm)
    {
      unsigned csize = bv::utils::getSize(ctermc);
      Assert((counter + 1) >= csize);
      Node extract =
          bv::utils::mkExtract(oterm, counter, (counter + 1) - csize);
      extract = Rewriter::rewrite(extract);

      // check subsume
      int cret = bitVectorSubsume(
          reca ? ctermc : extract, reca ? extract : ctermc, strict);
      if (cret == 0)
      {
        ccurr = 0;
        break;
      }
      else if (cret > ccurr)
      {
        ccurr = cret;
      }
      if (counter >= csize)
      {
        counter = counter - csize;
      }
    }
    // if all pieces subsume, then we take the max and update the return value
    if (ccurr == max_ret)
    {
      return max_ret;
    }
    else if (ccurr > curr_ret)
    {
      curr_ret = ccurr;
    }
  }

  //---------------recurse BITVECTOR_NOT
  if (ak == BITVECTOR_NOT && bk == BITVECTOR_NOT)
  {
    return bitVectorSubsume(b[0], a[0], strict);
  }

  //--------------recurse extract
  if (ak == BITVECTOR_EXTRACT && bk == BITVECTOR_EXTRACT
      && a.getOperator() == b.getOperator())
  {
    return bitVectorSubsume(a[0], b[0], strict);
  }

  //---------------recurse BITVECTOR_AND/OR
  bool reca = false;
  Node rec;
  if (ak == BITVECTOR_OR)
  {
    rec = a;
    reca = true;
  }
  else if (bk == BITVECTOR_AND)
  {
    rec = b;
  }
  if (!rec.isNull())
  {
    for (const Node& rc : rec)
    {
      int cret = bitVectorSubsume(reca ? rc : a, reca ? b : rc, strict);
      if (cret == max_ret)
      {
        return max_ret;
      }
      else if (cret > curr_ret)
      {
        curr_ret = cret;
      }
    }
    rec = Node::null();
  }

  //---------------recurse ITE
  if (ak == ITE)
  {
    rec = a;
    reca = true;
  }
  else if (bk == ITE)
  {
    rec = b;
    reca = false;
  }
  if (!rec.isNull())
  {
    int r1 = bitVectorSubsume(reca ? a[1] : a, reca ? b : b[1], strict);
    if (r1 > curr_ret)
    {
      int r2 = bitVectorSubsume(reca ? a[2] : a, reca ? b : b[2], strict);
      if (r2 > curr_ret)
      {
        curr_ret = r2 > r1 ? r1 : r2;
        if (curr_ret = max_ret)
        {
          return max_ret;
        }
      }
    }
    rec = Node::null();
  }

  //-----------------cases for b
  if (bk == BITVECTOR_SHL)
  {
    if (b[0].getKind() == BITVECTOR_LSHR)
    {
      if (b[0][0] == a && b[0][1] == b[1])
      {
        // x subsumes bvshl( bvlshr( x, y ), y )
        curr_ret = 1;
      }
    }
    Node anot = TermUtil::mkNegate(BITVECTOR_NOT, a);
    // x subsumes bvshl( y, z ) if z>=(~x).
    if (bitVectorArithComp(b[1], anot))
    {
      curr_ret = 1;
    }
  }
  else if (bk == BITVECTOR_LSHR)
  {
    if (b[0].getKind() == BITVECTOR_SHL)
    {
      if (b[0][0] == a && b[0][1] == b[1])
      {
        // x subsumes bvlshr( bvshl( x, y ), y )
        curr_ret = 1;
      }
    }
  }
  else if (bk == BITVECTOR_NEG)
  {
    if (b[0].getKind() == BITVECTOR_SHL)
    {
      Node anot = TermUtil::mkNegate(BITVECTOR_NOT, a);
      // x subsumes -bvshl( y, z ) if z>=(~x).
      if (bitVectorArithComp(b[0][1], anot))
      {
        curr_ret = 1;
      }
    }
  }

  if (curr_ret == max_ret)
  {
    return max_ret;
  }

  if (tryNot)
  {
    if (ak == BITVECTOR_NOT || bk == BITVECTOR_NOT)
    {
      int ret = bitVectorSubsume(TermUtil::mkNegate(BITVECTOR_NOT, b),
                                 TermUtil::mkNegate(BITVECTOR_NOT, a),
                                 strict,
                                 false);
      if (ret > curr_ret)
      {
        curr_ret = ret;
      }
    }
  }

  return curr_ret;
}

int ExtendedRewriter::bitVectorArithComp(Node a, Node b, bool strict)
{
  Assert(a.getType() == b.getType());
  int max_ret = strict ? 2 : 1;
  Trace("q-ext-rewrite-debug2")
      << "Arith comp " << a << " " << b << "?" << std::endl;
  int curr_ret = bitVectorSubsume(a, b, strict);
  if (curr_ret == max_ret)
  {
    return max_ret;
  }
  if (a.isConst() && b.isConst())
  {
    // TODO
  }

  // flip
  if (a.getKind() == BITVECTOR_NEG && b.getKind() == BITVECTOR_NEG)
  {
    return bitVectorArithComp(b[0], a[0], strict);
  }

  // shifting right always shrinks
  if (b.getKind() == BITVECTOR_LSHR)
  {
    if (bitVectorArithComp(a, b[0], strict) == max_ret)
    {
      curr_ret = 1;
      // if strict, also must be greater than zero shift
      if (strict)
      {
        Node zero = mkConstBv(b[1], false);
        if (bitVectorArithComp(b[1], zero, strict))
        {
          return max_ret;
        }
      }
    }
  }
  else if (b.getKind() == BITVECTOR_NOT)
  {
    if (a.getKind() == BITVECTOR_NOT)
    {
      // flipped?
    }
  }

  return curr_ret;
}

bool ExtendedRewriter::bitVectorDisjoint(Node a, Node b)
{
  Assert(a.getType() == b.getType());
  if (a.isConst() && b.isConst())
  {
    // TODO
  }
  // must be dually subsuming
  bool dualSubsumeSuccess = true;
  for (unsigned r = 0; r < 2; r++)
  {
    Node x = r == 0 ? a : b;
    Node y = r == 0 ? b : a;
    x = TermUtil::mkNegate(BITVECTOR_NOT, x);
    if (bitVectorSubsume(x, y) == 0)
    {
      dualSubsumeSuccess = false;
      break;
    }
  }
  if (dualSubsumeSuccess)
  {
    return true;
  }
  // infer the minimal and maximal indices
  /*
  unsigned min_a;
  unsigned max_a;
  bitVectorIntervalSetIndices(a, min_a, max_a );
  unsigned min_b;
  unsigned max_b;
  bitVectorIntervalSetIndices(a, min_b, max_b );
  if( min_b>max_a || min_a>max_b )
  {
    return true;
  }
  */
  return false;
}

void bitVectorIntervalSetIndices(Node a, unsigned& min_i, unsigned& max_i)
{
  unsigned size = bv::utils::getSize(a);
  Assert(size > 0);
  min_i = 0;
  max_i = size - 1;
  if (a.isConst())
  {
    for (unsigned i = 0; i < size; i++)
    {
    }
  }
  Kind ak = a.getKind();
  if (ak == BITVECTOR_SHL || ak == BITVECTOR_LSHR)
  {
    // constant shift
    if (a[1].isConst())
    {
    }
  }
  else if (ak == BITVECTOR_AND || ak == BITVECTOR_OR)
  {
  }
  else if (ak == MULT)
  {
    // powers of two combine
  }
}

Node ExtendedRewriter::decomposeRightAssocChain(Kind k,
                                                Node n,
                                                std::vector<Node>& children)
{
  Node curr = n;
  while (curr.getKind() == k)
  {
    children.push_back(curr[1]);
    curr = curr[0];
  }
  return curr;
}

Node ExtendedRewriter::mkRightAssocChain(Kind k,
                                         Node base,
                                         std::vector<Node>& children)
{
  NodeManager* nm = NodeManager::currentNM();
  Node curr = base;
  if (!children.empty())
  {
    // always sort
    std::sort(children.begin(), children.end());
    for (const Node& c : children)
    {
      curr = nm->mkNode(k, curr, c);
    }
  }
  return curr;
}

Node ExtendedRewriter::mkConstBv(Node n, bool isNot)
{
  unsigned size = bv::utils::getSize(n);
  return isNot ? bv::utils::mkOnes(size) : bv::utils::mkZero(size);
}

bool ExtendedRewriter::isConstBv(Node n, bool isNot)
{
  if (n.isConst())
  {
    Node const_n = mkConstBv(n, isNot);
    return n == const_n;
  }
  return false;
}

Node ExtendedRewriter::getConstBvChild(Node n, std::vector<Node>& nconst)
{
  Node ret;
  for (const Node& cn : n)
  {
    if (cn.isConst())
    {
      Assert(ret.isNull());
      ret = cn;
    }
    else
    {
      nconst.push_back(cn);
    }
  }
  return ret;
}

bool ExtendedRewriter::hasConstBvChild(Node n)
{
  for (const Node& cn : n)
  {
    if (cn.isConst())
    {
      return true;
    }
  }
  return false;
}

Node ExtendedRewriter::normalizeBvMonomial(Node n)
{
  // general monomial normalization
  std::map<Node, Node> msum;
  getBvMonomialSum(n, msum);

  if (Trace.isOn("q-ext-rewrite-bvarith"))
  {
    Trace("q-ext-rewrite-bvarith")
        << "Monomial representation of " << n << " : " << std::endl;
    for (std::pair<const Node, Node>& m : msum)
    {
      Assert(!m.second.isNull());
      Assert(m.second.getType() == m.first.getType());
      Node c = Rewriter::rewrite(m.second);
      Trace("q-ext-rewrite-bvarith") << "  " << m.first << " * " << c;
      Trace("q-ext-rewrite-bvarith") << std::endl;
    }
  }

  // monomial normalization technqiues

  NodeManager* nm = NodeManager::currentNM();

  // group terms that have the same factors
  for (unsigned r = 0; r < 2; r++)
  {
    // the kind we are factoring
    Kind fk = r == 0 ? BITVECTOR_SHL : BITVECTOR_MULT;
    std::vector<Node> fcts;
    std::map<Node, std::unordered_set<Node, NodeHashFunction> > fct_ms;
    std::map<Node, std::vector<Node> > ms_to_fct;
    std::map<Node, Node> ms_to_base;
    for (std::pair<const Node, Node>& m : msum)
    {
      Node v = m.first;
      bool success = false;
      if (r == 0)
      {
        // BITVECTOR_SHL is decomposed as right-associative chain
        if (v.getKind() == fk)
        {
          ms_to_base[v] = decomposeRightAssocChain(fk, v, ms_to_fct[v]);
          success = true;
        }
      }
      else if (r == 1)
      {
        success = true;
        // BITVECTOR_MULT is decomposed as children or self
        if (v.getKind() == fk)
        {
          for (const Node& vc : v)
          {
            ms_to_fct[v].push_back(vc);
          }
        }
        else
        {
          ms_to_fct[v].push_back(v);
        }
      }
      if (success)
      {
        std::vector<Node>& mts = ms_to_fct[v];
        for (const Node& sl : mts)
        {
          fct_ms[sl].insert(v);
          if (std::find(fcts.begin(), fcts.end(), sl) == fcts.end())
          {
            fcts.push_back(sl);
          }
        }
      }
    }
    if (!fcts.empty())
    {
      unsigned size = bv::utils::getSize(n);
      Node bvone = bv::utils::mkOne(size);
      std::sort(fcts.begin(), fcts.end());
      for (const Node& sl : fcts)
      {
        std::unordered_set<Node, NodeHashFunction>& sms = fct_ms[sl];
        if (sms.size() > 1)
        {
          Trace("q-ext-rewrite-bvarith-debug")
              << "Factoring " << sl << std::endl;
          // reconsturct the monomial
          std::map<Node, Node> msum_new;
          std::vector<Node> group_children;
          for (std::pair<const Node, Node>& m : msum)
          {
            Node v = m.first;
            if (sms.find(v) == sms.end())
            {
              msum_new[v] = m.second;
            }
            else
            {
              // remove a factor (make a copy of vector here)
              std::vector<Node> mts = ms_to_fct[v];
              std::vector<Node>::iterator it =
                  std::find(mts.begin(), mts.end(), sl);
              Assert(it != mts.end());
              mts.erase(it);
              Node gc;
              if (r == 0)
              {
                gc = mkRightAssocChain(fk, ms_to_base[v], mts);
              }
              else
              {
                gc = mts.empty()
                         ? bvone
                         : (mts.size() == 1 ? mts[0]
                                            : nm->mkNode(BITVECTOR_MULT, mts));
              }
              gc = nm->mkNode(BITVECTOR_MULT, gc, m.second);
              Trace("q-ext-rewrite-bvarith-debug")
                  << "...group child : " << gc << std::endl;
              group_children.push_back(gc);
            }
          }
          Assert(group_children.size() > 1);
          Node sgc = nm->mkNode(BITVECTOR_PLUS, group_children);
          // FIXME : avoid this call?
          sgc = extendedRewrite(sgc);
          sgc = nm->mkNode(fk, sgc, sl);
          msum_new[sgc] = bvone;
          Node new_ret = mkNodeFromBvMonomial(n, msum_new);
          new_ret = Rewriter::rewrite(new_ret);
          if (new_ret != n)
          {
            Trace("q-ext-rewrite-bvarith")
                << "Factored " << sl << " " << fk << " : " << n << " -> "
                << new_ret << std::endl;
            return new_ret;
          }
        }
      }
    }
  }

  Node new_ret = mkNodeFromBvMonomial(n, msum);
  Trace("q-ext-rewrite-bvarith")
      << "...got (pre-rewrite) : " << new_ret << std::endl;
  new_ret = Rewriter::rewrite(new_ret);
  if (new_ret != n)
  {
    return new_ret;
  }
  Trace("q-ext-rewrite-bvarith")
      << "Monomial " << n << " did not normalize." << std::endl;
  return Node::null();
}

void ExtendedRewriter::getBvMonomialSum(Node n, std::map<Node, Node>& msum)
{
  Trace("q-ext-rewrite-debug2") << "get bv monomial sum " << n << std::endl;
  NodeManager* nm = NodeManager::currentNM();
  unsigned size = bv::utils::getSize(n);
  Node bv_one = bv::utils::mkOne(size);
  std::map<Node, Node> n_msum;
  if (n.isConst())
  {
    n_msum[bv_one] = n;
  }
  else
  {
    Kind k = n.getKind();
    if (k == BITVECTOR_PLUS)
    {
      for (const Node& cn : n)
      {
        getBvMonomialSum(cn, msum);
      }
    }
    else if (k == BITVECTOR_NEG)
    {
      getBvMonomialSum(n[0], n_msum);
      for (std::map<Node, Node>::iterator it = n_msum.begin();
           it != n_msum.end();
           ++it)
      {
        Node coeff = it->second;
        n_msum[it->first] = TermUtil::mkNegate(BITVECTOR_NEG, coeff);
      }
    }
    else if (k == BITVECTOR_NOT)
    {
      Node rec =
          nm->mkNode(BITVECTOR_NEG, nm->mkNode(BITVECTOR_PLUS, n[0], bv_one));
      getBvMonomialSum(rec, msum);
    }
    else if (k == BITVECTOR_CONCAT)
    {
      unsigned nchildren = n.getNumChildren();
      // if the last child is zero
      if (isConstBv(n[nchildren - 1], false))
      {
        Node rec;
        if (nchildren == 2 && n[0].getKind() == BITVECTOR_EXTRACT
            && bv::utils::getExtractLow(n[0]) == 0)
        {
          rec = n[0][0];
        }
        else
        {
          std::vector<Node> rchildren;
          for (unsigned j = 0; j < nchildren - 1; j++)
          {
            rchildren.push_back(n[j]);
          }
          rec = rchildren.size() == 1 ? rchildren[0]
                                      : nm->mkNode(BITVECTOR_CONCAT, rchildren);
        }
        unsigned size_rec = bv::utils::getSize(rec);
        // must ensure the same type
        if (size_rec > size)
        {
          rec = bv::utils::mkExtract(rec, size - 1, 0);
          rec = Rewriter::rewrite(rec);
        }
        else if (size_rec < size)
        {
          unsigned diff = size - size_rec;
          Node bzero = bv::utils::mkZero(diff);
          rec = nm->mkNode(BITVECTOR_CONCAT, bzero, rec);
          rec = Rewriter::rewrite(rec);
        }
        Assert(rec.getType() == n.getType());

        unsigned sizez = bv::utils::getSize(n[nchildren - 1]);
        Integer powsizez = Integer(1).multiplyByPow2(sizez);
        Node ccoeff = bv::utils::mkConst(size, powsizez);

        getBvMonomialSum(rec, n_msum);
        for (std::map<Node, Node>::iterator it = n_msum.begin();
             it != n_msum.end();
             ++it)
        {
          Node coeff = it->second;
          Assert(coeff.getType() == ccoeff.getType());
          n_msum[it->first] = nm->mkNode(BITVECTOR_MULT, coeff, ccoeff);
        }
      }
      else
      {
        n_msum[n] = bv_one;
      }
    }
    else if (k == BITVECTOR_MULT)
    {
      std::vector<Node> shls;
      std::vector<Node> children;
      Node coeff = bv_one;
      for (const Node& cn : n)
      {
        Node cnb = cn;
        if (cnb.getKind() == BITVECTOR_SHL)
        {
          cnb = decomposeRightAssocChain(BITVECTOR_SHL, cnb, shls);
        }
        std::map<Node, Node> cn_msum;
        getBvMonomialSum(cnb, cn_msum);
        if (cn_msum.size() == 1)
        {
          for (std::pair<const Node, Node>& mc : cn_msum)
          {
            Trace("q-ext-rewrite-debug2") << ".....factor : ";
            if (!mc.first.isConst())
            {
              Trace("q-ext-rewrite-debug2") << mc.first << " * ";
              children.push_back(mc.first);
            }
            Trace("q-ext-rewrite-debug2") << mc.second << std::endl;
            if (mc.second != bv_one)
            {
              coeff = nm->mkNode(BITVECTOR_MULT, coeff, mc.second);
            }
          }
        }
        else
        {
          // don't distribute
          children.push_back(cnb);
          Trace("q-ext-rewrite-debug2") << ".....factor : " << cnb << std::endl;
        }
      }
      Node v = bv_one;
      if (children.size() == 1)
      {
        v = children[0];
      }
      else if (children.size() > 1)
      {
        v = nm->mkNode(BITVECTOR_MULT, children);
      }
      if (!shls.empty())
      {
        v = mkRightAssocChain(BITVECTOR_SHL, v, shls);
      }
      Trace("q-ext-rewrite-debug2")
          << "...got " << v << " * " << coeff << std::endl;
      n_msum[v] = coeff;
    }
    else if (k == BITVECTOR_SHL)
    {
      std::vector<Node> shls;
      Node nn = decomposeRightAssocChain(BITVECTOR_SHL, n, shls);
      std::map<Node, Node> nn_msum;
      getBvMonomialSum(nn, nn_msum);
      if (nn_msum.size() == 1)
      {
        for (std::pair<const Node, Node>& nnc : nn_msum)
        {
          Node v = mkRightAssocChain(BITVECTOR_SHL, nnc.first, shls);
          n_msum[v] = nnc.second;
        }
      }
      else
      {
        // do not distribute
        n_msum[n] = bv_one;
      }
    }
    else
    {
      n_msum[n] = bv_one;
    }
  }
  // add the monomial sum for this node if we generated one
  if (!n_msum.empty())
  {
    for (std::pair<const Node, Node>& m : n_msum)
    {
      Node v = m.first;
      Node coeff = m.second;
      std::map<Node, Node>::iterator itm = msum.find(v);
      if (itm == msum.end())
      {
        msum[v] = coeff;
      }
      else
      {
        msum[v] = nm->mkNode(BITVECTOR_PLUS, coeff, itm->second);
      }
    }
  }
}

Node ExtendedRewriter::mkNodeFromBvMonomial(Node n, std::map<Node, Node>& msum)
{
  NodeManager* nm = NodeManager::currentNM();
  std::vector<Node> sum;
  for (std::pair<const Node, Node>& m : msum)
  {
    Node v = m.first;
    Node c = Rewriter::rewrite(m.second);
    Node mm = nm->mkNode(BITVECTOR_MULT, c, v);
    mm = Rewriter::rewrite(mm);
    sum.push_back(mm);
  }
  if (sum.empty())
  {
    return mkConstBv(n, false);
  }
  else if (sum.size() == 1)
  {
    return sum[0];
  }
  return nm->mkNode(BITVECTOR_PLUS, sum);
}

void ExtendedRewriter::spliceBv(Node a,
                                Node b,
                                std::vector<Node>& av,
                                std::vector<Node>& bv)
{
  Assert(a.getType() == b.getType());
  if (a.getKind() == BITVECTOR_CONCAT || b.getKind() == BITVECTOR_CONCAT)
  {
    unsigned counter = bv::utils::getSize(a) - 1;
    bool reca = a.getKind() == BITVECTOR_CONCAT;
    Node cterm = reca ? a : b;
    Node oterm = reca ? b : a;
    for (const Node& ctermc : cterm)
    {
      // extract relevant portion of other child
      unsigned csize = bv::utils::getSize(ctermc);
      Assert((counter + 1) >= csize);
      Node extract =
          bv::utils::mkExtract(oterm, counter, (counter + 1) - csize);
      extract = Rewriter::rewrite(extract);
      // recurse
      Node c1 = reca ? ctermc : extract;
      Node c2 = reca ? extract : ctermc, strict;
      spliceBv(c1, c2, av, bv);
      // decrement counter
      if (counter >= csize)
      {
        counter = counter - csize;
      }
    }
  }
  else
  {
    av.push_back(a);
    bv.push_back(b);
  }
}

int ExtendedRewriter::spliceBvConstBit(Node n1, Node n2, std::vector<Node>& nv)
{
  if (n1 == n2)
  {
    return -1;
  }
  Trace("q-ext-rewrite-debug")
      << "Splice constant bv bit " << n1 << " " << n2 << std::endl;
  // splice the children
  std::vector<Node> rc1;
  std::vector<Node> rc2;
  spliceBv(n1, n2, rc1, rc2);
  Assert(rc1.size() == rc2.size());
  int diff_index = -1;
  for (unsigned r = 0; r < rc1.size(); r++)
  {
    if (rc1[r] != rc2[r])
    {
      if (diff_index >= 0)
      {
        // differ at more than one index
        Trace("q-ext-rewrite-debug")
            << "...more than one diff component." << std::endl;
        return -1;
      }
      diff_index = r;
    }
  }
  Assert(diff_index >= 0);
  if (!rc1[diff_index].isConst() || !rc2[diff_index].isConst())
  {
    Trace("q-ext-rewrite-debug")
        << "...non-constant diff components." << std::endl;
    return -1;
  }
  // insert prefix
  if (diff_index > 0)
  {
    nv.insert(nv.end(), rc1.begin(), rc1.begin() + diff_index);
  }
  Assert(rc1[diff_index] != rc2[diff_index]);
  Node c1 = rc1[diff_index];
  Node c2 = rc2[diff_index];
  // do they differ by exactly one bit?
  int bit_diff_index = -1;
  unsigned csize = bv::utils::getSize(c1);
  for (unsigned i = 0; i < csize; i++)
  {
    if (bv::utils::getBit(c1, i) != bv::utils::getBit(c2, i))
    {
      if (bit_diff_index >= 0)
      {
        // differ by more than one bit
        nv.clear();
        Trace("q-ext-rewrite-debug")
            << "...more than one bit diff." << std::endl;
        return -1;
      }
      bit_diff_index = i;
    }
  }
  if (bit_diff_index >= 0)
  {
    std::vector<Node> split;
    if (bit_diff_index + 1 < static_cast<int>(csize))
    {
      Node extract = bv::utils::mkExtract(c1, csize - 1, bit_diff_index + 1);
      nv.push_back(Rewriter::rewrite(extract));
    }
    Node bit = bv::utils::getBit(c1, bit_diff_index) ? bv::utils::mkOnes(1)
                                                     : bv::utils::mkZero(1);
    diff_index = nv.size();
    nv.push_back(bit);
    // remainder
    if (bit_diff_index > 0)
    {
      Node extract = bv::utils::mkExtract(c1, bit_diff_index - 1, 0);
      nv.push_back(Rewriter::rewrite(extract));
    }
    // insert suffix
    if (diff_index < static_cast<int>(rc1.size()))
    {
      nv.insert(nv.end(), rc1.begin() + diff_index + 1, rc1.end());
    }
    return diff_index;
  }
  return -1;
}

Node ExtendedRewriter::extendBv(Node n, std::vector<Node>& exs)
{
  std::map<unsigned, Node> ex_map;
  for (const Node& e : exs)
  {
    ex_map[bv::utils::getExtractHigh(e)] = e;
  }
  return extendBv(n, ex_map);
}

Node ExtendedRewriter::extendBv(Node n, std::map<unsigned, Node>& ex_map)
{
  Trace("q-ext-rewrite-debug") << "extendBv " << n << std::endl;
  std::vector<Node> children;
  int counter = bv::utils::getSize(n) - 1;
  for (const std::pair<const unsigned, Node>& ep : ex_map)
  {
    Trace("q-ext-rewrite-debug")
        << "  process " << ep.first << " : " << ep.second
        << ", counter=" << counter << std::endl;
    unsigned start = ep.first;
    Assert(static_cast<int>(start) <= counter);
    if (static_cast<int>(start) < counter)
    {
      children.push_back(bv::utils::mkExtract(n, counter, start + 1));
    }
    Node ex = ep.second;
    children.push_back(ex);
    // update the counter
    unsigned esize = bv::utils::getSize(ex);
    counter = start - esize;
    Assert(counter + 1 >= 0);
  }
  if (counter >= 0)
  {
    children.push_back(bv::utils::mkExtract(n, counter, 0));
  }
  Trace("q-ext-rewrite-debug")
      << "extendBv finish, children = " << children << std::endl;
  if (children.empty())
  {
    return n;
  }
  return children.size() == 1
             ? children[0]
             : NodeManager::currentNM()->mkNode(BITVECTOR_CONCAT, children);
}

void ExtendedRewriter::debugExtendedRewrite(Node n,
                                            Node ret,
                                            const char* c) const
{
  if (Trace.isOn("q-ext-rewrite"))
  {
    if (!ret.isNull())
    {
      Trace("q-ext-rewrite-apply") << "sygus-extr : apply " << c << std::endl;
      Trace("q-ext-rewrite") << "sygus-extr : " << c << " : " << n
                             << " rewrites to " << ret << std::endl;
    }
  }
}

} /* CVC4::theory::quantifiers namespace */
} /* CVC4::theory namespace */
} /* CVC4 namespace */<|MERGE_RESOLUTION|>--- conflicted
+++ resolved
@@ -188,7 +188,6 @@
   {
     TheoryId tid;
     if (ret.getKind() == ITE)
-<<<<<<< HEAD
     {
       tid = Theory::theoryOf(ret.getType());
     }
@@ -205,20 +204,6 @@
     else if (tid == THEORY_BV)
     {
       new_ret = extendedRewriteBv(ret);
-=======
-    {
-      tid = Theory::theoryOf(ret.getType());
-    }
-    else
-    {
-      tid = Theory::theoryOf(ret);
-    }
-    Trace("q-ext-rewrite-debug") << "theoryOf( " << ret << " )= " << tid
-                                 << std::endl;
-    if (tid == THEORY_ARITH)
-    {
-      new_ret = extendedRewriteArith(ret);
->>>>>>> 86d9ba44
     }
   }
   //----------------------end theory-specific post-rewriting
