--- conflicted
+++ resolved
@@ -238,27 +238,6 @@
     {
       TypeNode tret = ret[0].getType();
       if (tret.isInteger())
-<<<<<<< HEAD
-      {
-        theory::strings::ArithEntail ae(&d_rew);
-        new_ret = ae.rewritePredViaEntailment(ret);
-        if (!new_ret.isNull())
-        {
-          debugExtendedRewrite(ret, new_ret, "String EQUAL len entailment");
-        }
-      }
-      else if (tret.isStringLike())
-      {
-        Node len0 = d_nm->mkNode(Kind::STRING_LENGTH, ret[0]);
-        Node len1 = d_nm->mkNode(Kind::STRING_LENGTH, ret[1]);
-        Node len_eq = len0.eqNode(len1);
-        len_eq = d_rew.rewrite(len_eq);
-        if (len_eq.isConst() && !len_eq.getConst<bool>())
-        {
-          new_ret = len_eq;
-          debugExtendedRewrite(ret, new_ret, "String EQUAL len entailment");
-        }
-=======
       {
         strings::ArithEntail ae(&d_rew);
         new_ret = ae.rewritePredViaEntailment(ret);
@@ -270,7 +249,6 @@
       else if (tret.isStringLike())
       {
         new_ret = extendedRewriteStrings(ret);
->>>>>>> a69fba76
       }
     }
   }
@@ -1943,11 +1921,6 @@
   {
     if (node[0] == node[2])
     {
-<<<<<<< HEAD
-      theory::strings::ArithEntail ae(&d_rew);
-      theory::strings::StringsEntail se(&d_rew, ae, nullptr);
-=======
->>>>>>> a69fba76
       // (str.replace x y x) ---> (str.replace x (str.++ y1 ... yn) x)
       // if 1 >= (str.len x) and (= y "") ---> (= y1 "") ... (= yn "")
       if (se.checkLengthOne(node[0]))
@@ -1976,13 +1949,9 @@
       }
     }
     Node cmp_con = d_nm->mkNode(Kind::STRING_CONTAINS, node[0], node[1]);
-<<<<<<< HEAD
-    Node cmp_conr = d_rew.rewrite(cmp_con);
-=======
     // note we make a full recursive call to extended rewrite here, which should
     // be fine since the term we are rewriting is simpler than the current one.
     Node cmp_conr = extendedRewrite(cmp_con);
->>>>>>> a69fba76
     if (cmp_conr.getKind() == Kind::EQUAL || cmp_conr.getKind() == Kind::AND)
     {
       TypeNode stype = node.getType();
@@ -2037,8 +2006,6 @@
       }
     }
   }
-<<<<<<< HEAD
-=======
   else if (k == Kind::STRING_CONTAINS)
   {
     if (node[0].getKind() == Kind::STRING_REPLACE)
@@ -2111,7 +2078,6 @@
   {
     return rr.d_node;
   }
->>>>>>> a69fba76
 
   return Node::null();
 }
