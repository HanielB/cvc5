/*********************                                                        */
/*! \file relevant_domain.cpp
 ** \verbatim
 ** Top contributors (to current version):
 **   Andrew Reynolds
 ** This file is part of the CVC4 project.
 ** Copyright (c) 2009-2018 by the authors listed in the file AUTHORS
 ** in the top-level source directory) and their institutional affiliations.
 ** All rights reserved.  See the file COPYING in the top-level source
 ** directory for licensing information.\endverbatim
 **
 ** \brief Implementation of relevant domain class
 **/

#include "theory/quantifiers/relevant_domain.h"
#include "theory/arith/arith_msum.h"
#include "theory/quantifiers/first_order_model.h"
#include "theory/quantifiers/term_database.h"
#include "theory/quantifiers/term_util.h"
#include "theory/quantifiers_engine.h"

using namespace std;
using namespace CVC4;
using namespace CVC4::kind;
using namespace CVC4::context;
using namespace CVC4::theory;
using namespace CVC4::theory::quantifiers;

void RelevantDomain::RDomain::merge( RDomain * r ) {
  Assert( !d_parent );
  Assert( !r->d_parent );
  d_parent = r;
  for( unsigned i=0; i<d_terms.size(); i++ ){
    r->addTerm( d_terms[i] );
  }
  d_terms.clear();
}

void RelevantDomain::RDomain::addTerm( Node t ) {
  if( std::find( d_terms.begin(), d_terms.end(), t )==d_terms.end() ){
    d_terms.push_back( t );
  }
}

RelevantDomain::RDomain * RelevantDomain::RDomain::getParent() {
  if( !d_parent ){
    return this;
  }else{
    RDomain * p = d_parent->getParent();
    d_parent = p;
    return p;
  }
}

void RelevantDomain::RDomain::removeRedundantTerms( QuantifiersEngine * qe ) {
  std::map< Node, Node > rterms;
  for( unsigned i=0; i<d_terms.size(); i++ ){
    Node r = d_terms[i];
    if( !TermUtil::hasInstConstAttr( d_terms[i] ) ){
      r = qe->getEqualityQuery()->getRepresentative( d_terms[i] );
    }
    if( rterms.find( r )==rterms.end() ){
      rterms[r] = d_terms[i];
    }
  }
  d_terms.clear();
  for( std::map< Node, Node >::iterator it = rterms.begin(); it != rterms.end(); ++it ){
    d_terms.push_back( it->second );
  }
}



RelevantDomain::RelevantDomain( QuantifiersEngine* qe ) : d_qe( qe ){
   d_is_computed = false;
}

RelevantDomain::~RelevantDomain() {
  for( std::map< Node, std::map< int, RDomain * > >::iterator itr = d_rel_doms.begin(); itr != d_rel_doms.end(); ++itr ){
    for( std::map< int, RDomain * >::iterator itr2 = itr->second.begin(); itr2 != itr->second.end(); ++itr2 ){
      RDomain * current = (*itr2).second;
      Assert( current != NULL );
      delete current;
    }
  }
}

RelevantDomain::RDomain * RelevantDomain::getRDomain( Node n, int i, bool getParent ) {
  if( d_rel_doms.find( n )==d_rel_doms.end() || d_rel_doms[n].find( i )==d_rel_doms[n].end() ){
    d_rel_doms[n][i] = new RDomain;
    d_rn_map[d_rel_doms[n][i]] = n;
    d_ri_map[d_rel_doms[n][i]] = i;
  }
  return getParent ? d_rel_doms[n][i]->getParent() : d_rel_doms[n][i];
}

bool RelevantDomain::reset( Theory::Effort e ) {
  d_is_computed = false;
  return true;
}

void RelevantDomain::registerQuantifier(Node q) {}
void RelevantDomain::compute(){
  if( !d_is_computed ){
    d_is_computed = true;
    for( std::map< Node, std::map< int, RDomain * > >::iterator it = d_rel_doms.begin(); it != d_rel_doms.end(); ++it ){
      for( std::map< int, RDomain * >::iterator it2 = it->second.begin(); it2 != it->second.end(); ++it2 ){
        it2->second->reset();
      }
    }
    FirstOrderModel* fm = d_qe->getModel();
    for( unsigned i=0; i<fm->getNumAssertedQuantifiers(); i++ ){
      Node q = fm->getAssertedQuantifier( i );
      Node icf = d_qe->getTermUtil()->getInstConstantBody( q );
      Trace("rel-dom-debug") << "compute relevant domain for " << icf << std::endl;
      computeRelevantDomain( q, icf, true, true );
    }

    Trace("rel-dom-debug") << "account for ground terms" << std::endl;
    TermDb * db = d_qe->getTermDatabase();
    for (unsigned k = 0; k < db->getNumOperators(); k++)
    {
      Node op = db->getOperator(k);
      unsigned sz = db->getNumGroundTerms( op );
      for( unsigned i=0; i<sz; i++ ){
        Node n = db->getGroundTerm(op, i);
        //if it is a non-redundant term
        if( db->isTermActive( n ) ){
          for( unsigned j=0; j<n.getNumChildren(); j++ ){
            RDomain * rf = getRDomain( op, j );
            rf->addTerm( n[j] );
            Trace("rel-dom-debug") << "...add ground term " << n[j] << " to rel dom " << op << "[" << j << "]" << std::endl;
          }
        }
      }
    }
    //print debug
    for( std::map< Node, std::map< int, RDomain * > >::iterator it = d_rel_doms.begin(); it != d_rel_doms.end(); ++it ){
      Trace("rel-dom") << "Relevant domain for " << it->first << " : " << std::endl;
      for( std::map< int, RDomain * >::iterator it2 = it->second.begin(); it2 != it->second.end(); ++it2 ){
        Trace("rel-dom") << "   " << it2->first << " : ";
        RDomain * r = it2->second;
        RDomain * rp = r->getParent();
        if( r==rp ){
          r->removeRedundantTerms( d_qe );
          for( unsigned i=0; i<r->d_terms.size(); i++ ){
            Trace("rel-dom") << r->d_terms[i] << " ";
          }
        }else{
          Trace("rel-dom") << "Dom( " << d_rn_map[rp] << ", " << d_ri_map[rp] << " ) ";
        }
        Trace("rel-dom") << std::endl;
      }
    }
  }
}

void RelevantDomain::computeRelevantDomain( Node q, Node n, bool hasPol, bool pol ) {
  Trace("rel-dom-debug") << "Compute relevant domain " << n << "..." << std::endl;
  Node op = d_qe->getTermDatabase()->getMatchOperator( n );
  for( unsigned i=0; i<n.getNumChildren(); i++ ){
    if( !op.isNull() ){
      RDomain * rf = getRDomain( op, i );
      if( n[i].getKind()==ITE ){
        for( unsigned j=1; j<=2; j++ ){
          computeRelevantDomainOpCh( rf, n[i][j] );
        }
      }else{
        computeRelevantDomainOpCh( rf, n[i] );
      }
    }
<<<<<<< HEAD
    // do not recurse under nested quantifiers/lambdas
    if( n[i].getKind()!=FORALL && n[i].getKind()!=LAMBDA ){
=======
    // do not recurse under nested closures
    if (!n[i].isClosure())
    {
>>>>>>> 4ec3afd8
      bool newHasPol;
      bool newPol;
      QuantPhaseReq::getPolarity( n, i, hasPol, pol, newHasPol, newPol );
      computeRelevantDomain( q, n[i], newHasPol, newPol );
    }
  }

  if( ( ( n.getKind()==EQUAL && !n[0].getType().isBoolean() ) || n.getKind()==GEQ ) && TermUtil::hasInstConstAttr( n ) ){
    //compute the information for what this literal does
    computeRelevantDomainLit( q, hasPol, pol, n );
    if( d_rel_dom_lit[hasPol][pol][n].d_merge ){
      Assert( d_rel_dom_lit[hasPol][pol][n].d_rd[0]!=NULL && d_rel_dom_lit[hasPol][pol][n].d_rd[1]!=NULL );
      RDomain * rd1 = d_rel_dom_lit[hasPol][pol][n].d_rd[0]->getParent();
      RDomain * rd2 = d_rel_dom_lit[hasPol][pol][n].d_rd[1]->getParent();
      if( rd1!=rd2 ){
        rd1->merge( rd2 );
      }
    }else{
      if( d_rel_dom_lit[hasPol][pol][n].d_rd[0]!=NULL ){
        RDomain * rd = d_rel_dom_lit[hasPol][pol][n].d_rd[0]->getParent();
        for( unsigned i=0; i<d_rel_dom_lit[hasPol][pol][n].d_val.size(); i++ ){
          rd->addTerm( d_rel_dom_lit[hasPol][pol][n].d_val[i] );
        }
      }
    }
  }
  Trace("rel-dom-debug") << "...finished Compute relevant domain " << n << std::endl;
}

void RelevantDomain::computeRelevantDomainOpCh( RDomain * rf, Node n ) {
  if( n.getKind()==INST_CONSTANT ){
    Node q = d_qe->getTermUtil()->getInstConstAttr( n );
    //merge the RDomains
    unsigned id = n.getAttribute(InstVarNumAttribute());
    Trace("rel-dom-debug") << n << " is variable # " << id << " for " << q;
    Trace("rel-dom-debug") << " with body : " << d_qe->getTermUtil()->getInstConstantBody( q ) << std::endl;
    RDomain * rq = getRDomain( q, id );
    if( rf!=rq ){
      rq->merge( rf );
    }
  }else if( !TermUtil::hasInstConstAttr( n ) ){
    Trace("rel-dom-debug") << "...add ground term to rel dom " << n << std::endl;
    //term to add
    rf->addTerm( n );
  }
}

void RelevantDomain::computeRelevantDomainLit( Node q, bool hasPol, bool pol, Node n ) {
  if( d_rel_dom_lit[hasPol][pol].find( n )==d_rel_dom_lit[hasPol][pol].end() ){
    d_rel_dom_lit[hasPol][pol][n].d_merge = false;
    int varCount = 0;
    int varCh = -1;
    for( unsigned i=0; i<n.getNumChildren(); i++ ){
      if( n[i].getKind()==INST_CONSTANT ){
        d_rel_dom_lit[hasPol][pol][n].d_rd[i] = getRDomain( q, n[i].getAttribute(InstVarNumAttribute()), false );
        varCount++;
        varCh = i;
      }else{
        d_rel_dom_lit[hasPol][pol][n].d_rd[i] = NULL;
      }
    }
    
    Node r_add;
    bool varLhs = true;
    if( varCount==2 ){
      d_rel_dom_lit[hasPol][pol][n].d_merge = true;
    }else{
      if( varCount==1 ){
        r_add = n[1-varCh];
        varLhs = (varCh==0);
        d_rel_dom_lit[hasPol][pol][n].d_rd[0] = d_rel_dom_lit[hasPol][pol][n].d_rd[varCh];
        d_rel_dom_lit[hasPol][pol][n].d_rd[1] = NULL;
      }else{
        //solve the inequality for one/two variables, if possible
        if( n[0].getType().isReal() ){
          std::map< Node, Node > msum;
          if (ArithMSum::getMonomialSumLit(n, msum))
          {
            Node var;
            Node var2;
            bool hasNonVar = false;
            for( std::map< Node, Node >::iterator it = msum.begin(); it != msum.end(); ++it ){
              if( !it->first.isNull() && it->first.getKind()==INST_CONSTANT ){
                if( var.isNull() ){
                  var = it->first;
                }else if( var2.isNull() ){
                  var2 = it->first;
                }else{
                  hasNonVar = true;
                }
              }else{
                hasNonVar = true;
              }
            }
            if( !var.isNull() ){
              if( var2.isNull() ){
                //single variable solve
                Node veq_c;
                Node val;
                int ires =
                    ArithMSum::isolate(var, msum, veq_c, val, n.getKind());
                if( ires!=0 ){
                  if( veq_c.isNull() ){
                    r_add = val;
                    varLhs = (ires==1);
                    d_rel_dom_lit[hasPol][pol][n].d_rd[0] = getRDomain( q, var.getAttribute(InstVarNumAttribute()), false );
                    d_rel_dom_lit[hasPol][pol][n].d_rd[1] = NULL;
                  }
                }
              }else if( !hasNonVar ){
                //merge the domains
                d_rel_dom_lit[hasPol][pol][n].d_rd[0] = getRDomain( q, var.getAttribute(InstVarNumAttribute()), false );
                d_rel_dom_lit[hasPol][pol][n].d_rd[1] = getRDomain( q, var2.getAttribute(InstVarNumAttribute()), false );
                d_rel_dom_lit[hasPol][pol][n].d_merge = true;
              }
            }
          }
        }
      }
    }
    if( d_rel_dom_lit[hasPol][pol][n].d_merge ){
      //do not merge if constant negative polarity
      if( hasPol && !pol ){
        d_rel_dom_lit[hasPol][pol][n].d_merge = false;
      }
    }else if( !r_add.isNull() && !TermUtil::hasInstConstAttr( r_add ) ){
      Trace("rel-dom-debug") << "...add term " << r_add << ", pol = " << pol << ", kind = " << n.getKind() << std::endl;
      //the negative occurrence adds the term to the domain
      if( !hasPol || !pol ){
        d_rel_dom_lit[hasPol][pol][n].d_val.push_back( r_add );
      }
      //the positive occurence adds other terms
      if( ( !hasPol || pol ) && n[0].getType().isInteger() ){
        if( n.getKind()==EQUAL ){
          for( unsigned i=0; i<2; i++ ){
            d_rel_dom_lit[hasPol][pol][n].d_val.push_back(
                ArithMSum::offset(r_add, i == 0 ? 1 : -1));
          }
        }else if( n.getKind()==GEQ ){
          d_rel_dom_lit[hasPol][pol][n].d_val.push_back(
              ArithMSum::offset(r_add, varLhs ? 1 : -1));
        }
      }
    }else{
      d_rel_dom_lit[hasPol][pol][n].d_rd[0] = NULL;
      d_rel_dom_lit[hasPol][pol][n].d_rd[1] = NULL;
    }
  }
}
<|MERGE_RESOLUTION|>--- conflicted
+++ resolved
@@ -169,14 +169,9 @@
         computeRelevantDomainOpCh( rf, n[i] );
       }
     }
-<<<<<<< HEAD
-    // do not recurse under nested quantifiers/lambdas
-    if( n[i].getKind()!=FORALL && n[i].getKind()!=LAMBDA ){
-=======
     // do not recurse under nested closures
     if (!n[i].isClosure())
     {
->>>>>>> 4ec3afd8
       bool newHasPol;
       bool newPol;
       QuantPhaseReq::getPolarity( n, i, hasPol, pol, newHasPol, newPol );
@@ -238,7 +233,7 @@
         d_rel_dom_lit[hasPol][pol][n].d_rd[i] = NULL;
       }
     }
-    
+
     Node r_add;
     bool varLhs = true;
     if( varCount==2 ){
@@ -325,4 +320,4 @@
       d_rel_dom_lit[hasPol][pol][n].d_rd[1] = NULL;
     }
   }
-}
+}