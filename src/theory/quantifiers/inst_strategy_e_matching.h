--- conflicted
+++ resolved
@@ -93,13 +93,8 @@
   int process( Node q, Theory::Effort effort, int e );
   /** generate triggers */
   void generateTriggers( Node q );
-<<<<<<< HEAD
-  void addPatternToPool( Node q, Node pat, unsigned num_fv );
-  //bool addTrigger( inst::Trigger * tr, Node f, unsigned r );
-=======
   void addPatternToPool( Node q, Node pat, unsigned num_fv, Node mpat );
   void addTrigger( inst::Trigger * tr, Node f );
->>>>>>> a58abbe7
   /** has user patterns */
   bool hasUserPatterns( Node q );
   /** has user patterns */
