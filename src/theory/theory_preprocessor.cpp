/*********************                                                        */
/*! \file theory_preprocessor.cpp
 ** \verbatim
 ** Top contributors (to current version):
 **   Andrew Reynolds, Dejan Jovanovic, Morgan Deters
 ** This file is part of the CVC4 project.
 ** Copyright (c) 2009-2020 by the authors listed in the file AUTHORS
 ** in the top-level source directory and their institutional affiliations.
 ** All rights reserved.  See the file COPYING in the top-level source
 ** directory for licensing information.\endverbatim
 **
 ** \brief The theory preprocessor
 **/

#include "theory/theory_preprocessor.h"

#include "expr/lazy_proof.h"
#include "expr/skolem_manager.h"
#include "theory/logic_info.h"
#include "theory/rewriter.h"
#include "theory/theory_engine.h"

using namespace std;

namespace CVC4 {
namespace theory {

TheoryPreprocessor::TheoryPreprocessor(TheoryEngine& engine,
                                       context::UserContext* userContext,
                                       ProofNodeManager* pnm)
    : d_engine(engine),
      d_logicInfo(engine.getLogicInfo()),
      d_ppCache(userContext),
      d_rtfCache(userContext),
      d_tfr(userContext, pnm),
      d_tpg(pnm ? new TConvProofGenerator(
                      pnm,
                      userContext,
                      TConvPolicy::FIXPOINT,
                      TConvCachePolicy::NEVER,
                      "TheoryPreprocessor::preprocess_rewrite",
                      &d_iqtc)
                : nullptr),
      d_tpgRtf(pnm ? new TConvProofGenerator(pnm,
                                             userContext,
                                             TConvPolicy::FIXPOINT,
                                             TConvCachePolicy::NEVER,
                                             "TheoryPreprocessor::rtf",
                                             &d_iqtc)
                   : nullptr),
      d_tpgRew(pnm ? new TConvProofGenerator(pnm,
                                             userContext,
                                             TConvPolicy::ONCE,
                                             TConvCachePolicy::NEVER,
                                             "TheoryPreprocessor::pprew")
                   : nullptr),
      d_tspg(nullptr),
      d_lp(pnm ? new LazyCDProof(pnm,
                                 nullptr,
                                 userContext,
                                 "TheoryPreprocessor::LazyCDProof")
               : nullptr)
{
  if (isProofEnabled())
  {
    // Make the main term conversion sequence generator, which tracks up to
    // three conversions made in succession:
    // (1) rewriting
    // (2) (theory preprocessing+rewriting until fixed point)+term formula
    // removal+rewriting.
    std::vector<ProofGenerator*> ts;
    ts.push_back(d_tpgRew.get());
    ts.push_back(d_tpgRtf.get());
    d_tspg.reset(new TConvSeqProofGenerator(
        pnm, ts, userContext, "TheoryPreprocessor::sequence"));
  }
}

TheoryPreprocessor::~TheoryPreprocessor() {}

TrustNode TheoryPreprocessor::preprocess(TNode node,
                                         std::vector<TrustNode>& newLemmas,
                                         std::vector<Node>& newSkolems)
{
  return preprocessInternal(node, newLemmas, newSkolems, true);
}

TrustNode TheoryPreprocessor::preprocessInternal(
    TNode node,
    std::vector<TrustNode>& newLemmas,
    std::vector<Node>& newSkolems,
    bool procLemmas)
{
  // In this method, all rewriting steps of node are stored in d_tpg.

  Trace("tpp") << "TheoryPreprocessor::preprocess: start " << node << std::endl;

  // We must rewrite before preprocessing, because some terms when rewritten
  // may introduce new terms that are not top-level and require preprocessing.
  // An example of this is (forall ((x Int)) (and (tail L) (P x))) which
  // rewrites to (and (tail L) (forall ((x Int)) (P x))). The subterm (tail L)
  // must be preprocessed as a child here.
  Node irNode = rewriteWithProof(node, d_tpgRew.get(), true);

  // run theory preprocessing
  TrustNode tpp = theoryPreprocess(irNode, newLemmas, newSkolems);
  Node ppNode = tpp.getNode();

  if (Trace.isOn("tpp-debug"))
  {
    if (node != irNode)
    {
      Trace("tpp-debug") << "after initial rewriting : " << irNode << std::endl;
    }
    if (irNode != ppNode)
    {
      Trace("tpp-debug")
          << "after preprocessing + rewriting and term formula removal : "
          << ppNode << std::endl;
    }
    Trace("tpp-debug") << "TheoryPreprocessor::preprocess: finish" << std::endl;
  }

  if (procLemmas)
  {
    // Also must preprocess the new lemmas. This is especially important for
    // formulas containing witness terms whose bodies are not in preprocessed
    // form, as term formula removal introduces new lemmas for these that
    // require theory-preprocessing.
    size_t i = 0;
    while (i < newLemmas.size())
    {
      TrustNode cur = newLemmas[i];
      newLemmas[i] = preprocessLemmaInternal(cur, newLemmas, newSkolems, false);
      Trace("tpp") << "Final lemma : " << newLemmas[i].getProven() << std::endl;
      i++;
    }
  }

  if (node == ppNode)
  {
    Trace("tpp-debug") << "...TheoryPreprocessor::preprocess returned no change"
                       << std::endl;
    // no change
    return TrustNode::null();
  }

  // Now, sequence the conversion steps if proofs are enabled.
  TrustNode tret;
  if (isProofEnabled())
  {
    std::vector<Node> cterms;
    cterms.push_back(node);
    cterms.push_back(irNode);
    cterms.push_back(ppNode);
    // We have that:
    // node -> irNode via rewriting
    // irNode -> ppNode via theory-preprocessing + rewriting + tf removal
    tret = d_tspg->mkTrustRewriteSequence(cterms);
    tret.debugCheckClosed("tpp-debug", "TheoryPreprocessor::lemma_ret");
  }
  else
  {
    tret = TrustNode::mkTrustRewrite(node, ppNode, nullptr);
  }
<<<<<<< HEAD
=======

>>>>>>> 10ddb10f
  Trace("tpp-debug") << "...TheoryPreprocessor::preprocess returned "
                     << tret.getNode() << std::endl;
  Trace("tpp") << "TheoryPreprocessor::preprocess: return " << tret.getNode()
               << ", procLemmas=" << procLemmas
               << ", # lemmas = " << newLemmas.size() << std::endl;
  return tret;
}

TrustNode TheoryPreprocessor::preprocessLemma(TrustNode node,
                                              std::vector<TrustNode>& newLemmas,
                                              std::vector<Node>& newSkolems)
{
  return preprocessLemmaInternal(node, newLemmas, newSkolems, true);
}

TrustNode TheoryPreprocessor::preprocessLemmaInternal(
    TrustNode node,
    std::vector<TrustNode>& newLemmas,
    std::vector<Node>& newSkolems,
    bool procLemmas)
{
  // what was originally proven
  Node lemma = node.getProven();
  TrustNode tplemma =
      preprocessInternal(lemma, newLemmas, newSkolems, procLemmas);
  if (tplemma.isNull())
  {
    // no change needed
    return node;
  }
  Assert(tplemma.getKind() == TrustNodeKind::REWRITE);
  // what it was preprocessed to
  Node lemmap = tplemma.getNode();
  Assert(lemmap != node.getProven());
  // process the preprocessing
  if (isProofEnabled())
  {
    Assert(d_lp != nullptr);
    // add the original proof to the lazy proof
    d_lp->addLazyStep(node.getProven(), node.getGenerator());
    // only need to do anything if lemmap changed in a non-trivial way
    if (!CDProof::isSame(lemmap, lemma))
    {
      d_lp->addLazyStep(tplemma.getProven(),
                        tplemma.getGenerator(),
                        PfRule::PREPROCESS_LEMMA,
                        true,
                        "TheoryEngine::lemma_pp");
      // ---------- from node -------------- from theory preprocess
      // lemma                lemma = lemmap
      // ------------------------------------------ EQ_RESOLVE
      // lemmap
      std::vector<Node> pfChildren;
      pfChildren.push_back(lemma);
      pfChildren.push_back(tplemma.getProven());
      d_lp->addStep(lemmap, PfRule::EQ_RESOLVE, pfChildren, {});
    }
  }
  return TrustNode::mkTrustLemma(lemmap, d_lp.get());
}

RemoveTermFormulas& TheoryPreprocessor::getRemoveTermFormulas()
{
  return d_tfr;
}

struct preprocess_stack_element
{
  TNode node;
  bool children_added;
  preprocess_stack_element(TNode n) : node(n), children_added(false) {}
};

TrustNode TheoryPreprocessor::theoryPreprocess(
    TNode assertion,
    std::vector<TrustNode>& newLemmas,
    std::vector<Node>& newSkolems)
{
  Trace("theory::preprocess")
      << "TheoryPreprocessor::theoryPreprocess(" << assertion << ")" << endl;
  // spendResource();

  // Do a topological sort of the subexpressions and substitute them
  vector<preprocess_stack_element> toVisit;
  toVisit.push_back(assertion);

  while (!toVisit.empty())
  {
    // The current node we are processing
    preprocess_stack_element& stackHead = toVisit.back();
    TNode current = stackHead.node;

    Trace("theory::preprocess-debug")
        << "TheoryPreprocessor::theoryPreprocess processing " << current
        << endl;

    // If node already in the cache we're done, pop from the stack
    if (d_rtfCache.find(current) != d_rtfCache.end())
    {
      toVisit.pop_back();
      continue;
    }

    TheoryId tid = Theory::theoryOf(current);

    if (!d_logicInfo.isTheoryEnabled(tid) && tid != THEORY_SAT_SOLVER)
    {
      stringstream ss;
      ss << "The logic was specified as " << d_logicInfo.getLogicString()
         << ", which doesn't include " << tid
         << ", but got a preprocessing-time fact for that theory." << endl
         << "The fact:" << endl
         << current;
      throw LogicException(ss.str());
    }
    // If this is an atom, we preprocess its terms with the theory ppRewriter
    if (tid != THEORY_BOOL)
    {
      std::vector<SkolemLemma> lems;
      Node ppRewritten = ppTheoryRewrite(current, lems);
      for (const SkolemLemma& lem : lems)
      {
        newLemmas.push_back(lem.d_lemma);
        newSkolems.push_back(lem.d_skolem);
      }
      Assert(Rewriter::rewrite(ppRewritten) == ppRewritten);
      if (isProofEnabled() && ppRewritten != current)
      {
        TrustNode trn =
            TrustNode::mkTrustRewrite(current, ppRewritten, d_tpg.get());
        registerTrustedRewrite(trn, d_tpgRtf.get(), true);
      }

      // Term formula removal without fixed point. We do not need to do fixed
      // point since newLemmas are theory-preprocessed until fixed point in
      // preprocessInternal (at top-level, when procLemmas=true).
      TrustNode ttfr = d_tfr.run(ppRewritten, newLemmas, newSkolems, false);
      Node rtfNode = ppRewritten;
      if (!ttfr.isNull())
      {
        rtfNode = ttfr.getNode();
        registerTrustedRewrite(ttfr, d_tpgRtf.get(), true);
      }
      // Finish the conversion by rewriting. This is registered as a
      // post-rewrite, since it is the last step applied for theory atoms.
      Node retNode = rewriteWithProof(rtfNode, d_tpgRtf.get(), false);
      d_rtfCache[current] = retNode;
      continue;
    }

    // Not yet substituted, so process
    if (stackHead.children_added)
    {
      // Children have been processed, so substitute
      NodeBuilder<> builder(current.getKind());
      if (current.getMetaKind() == kind::metakind::PARAMETERIZED)
      {
        builder << current.getOperator();
      }
      for (unsigned i = 0; i < current.getNumChildren(); ++i)
      {
        Assert(d_rtfCache.find(current[i]) != d_rtfCache.end());
        builder << d_rtfCache[current[i]].get();
      }
      // Mark the substitution and continue
      Node result = builder;
      // always rewrite here, since current may not be in rewritten form after
      // reconstruction
      result = rewriteWithProof(result, d_tpgRtf.get(), false);
      Trace("theory::preprocess-debug")
          << "TheoryPreprocessor::theoryPreprocess setting " << current
          << " -> " << result << endl;
      d_rtfCache[current] = result;
      toVisit.pop_back();
    }
    else
    {
      // Mark that we have added the children if any
      if (current.getNumChildren() > 0)
      {
        stackHead.children_added = true;
        // We need to add the children
        for (TNode::iterator child_it = current.begin();
             child_it != current.end();
             ++child_it)
        {
          TNode childNode = *child_it;
          if (d_rtfCache.find(childNode) == d_rtfCache.end())
          {
            toVisit.push_back(childNode);
          }
        }
      }
      else
      {
        // No children, so we're done
        Trace("theory::preprocess-debug")
            << "SubstitutionMap::internalSubstitute setting " << current
            << " -> " << current << endl;
        d_rtfCache[current] = current;
        toVisit.pop_back();
      }
    }
  }
  Assert(d_rtfCache.find(assertion) != d_rtfCache.end());
  // Return the substituted version
  Node res = d_rtfCache[assertion];
  return TrustNode::mkTrustRewrite(assertion, res, d_tpg.get());
}

// Recursively traverse a term and call the theory rewriter on its sub-terms
Node TheoryPreprocessor::ppTheoryRewrite(TNode term,
                                         std::vector<SkolemLemma>& lems)
{
  NodeMap::iterator find = d_ppCache.find(term);
  if (find != d_ppCache.end())
  {
    return (*find).second;
  }
  if (term.getNumChildren() == 0)
  {
    return preprocessWithProof(term, lems);
  }
  // should be in rewritten form here
  Assert(term == Rewriter::rewrite(term));
  Trace("theory-pp") << "ppTheoryRewrite { " << term << endl;
  // do not rewrite inside quantifiers
  Node newTerm = term;
  if (!term.isClosure())
  {
    NodeBuilder<> newNode(term.getKind());
    if (term.getMetaKind() == kind::metakind::PARAMETERIZED)
    {
      newNode << term.getOperator();
    }
    for (const Node& nt : term)
    {
      newNode << ppTheoryRewrite(nt, lems);
    }
    newTerm = Node(newNode);
    newTerm = rewriteWithProof(newTerm, d_tpg.get(), false);
  }
  newTerm = preprocessWithProof(newTerm, lems);
  d_ppCache[term] = newTerm;
  Trace("theory-pp") << "ppTheoryRewrite returning " << newTerm << "}" << endl;
  return newTerm;
}

Node TheoryPreprocessor::rewriteWithProof(Node term,
                                          TConvProofGenerator* pg,
                                          bool isPre)
{
  Node termr = Rewriter::rewrite(term);
  // store rewrite step if tracking proofs and it rewrites
  if (isProofEnabled())
  {
    // may rewrite the same term more than once, thus check hasRewriteStep
    if (termr != term)
    {
      Trace("tpp-debug") << "TheoryPreprocessor: addRewriteStep (rewriting) "
                         << term << " -> " << termr << std::endl;
      // always use term context hash 0 (default)
      pg->addRewriteStep(term, termr, PfRule::REWRITE, {}, {term}, isPre);
    }
  }
  return termr;
}

Node TheoryPreprocessor::preprocessWithProof(Node term,
                                             std::vector<SkolemLemma>& lems)
{
  // Important that it is in rewritten form, to ensure that the rewrite steps
  // recorded in d_tpg are functional. In other words, there should not
  // be steps from the same term to multiple rewritten forms, which would be
  // the case if we registered a preprocessing step for a non-rewritten term.
  Assert(term == Rewriter::rewrite(term));
  Trace("tpp-debug2") << "preprocessWithProof " << term
                      << ", #lems = " << lems.size() << std::endl;
  // We never call ppRewrite on equalities here, since equalities have a
  // special status. In particular, notice that theory preprocessing can be
  // called on all formulas asserted to theory engine, including those generated
  // as new literals appearing in lemmas. Calling ppRewrite on equalities is
  // incompatible with theory combination where a split on equality requested
  // by a theory could be preprocessed to something else, thus making theory
  // combination either non-terminating or result in solution soundness.
  // Notice that an alternative solution is to ensure that certain lemmas
  // (e.g. splits from theory combination) can never have theory preprocessing
  // applied to them. However, it is more uniform to say that theory
  // preprocessing is applied to all formulas. This makes it so that e.g.
  // theory solvers do not need to specify whether they want their lemmas to
  // be theory-preprocessed or not.
  if (term.getKind() == kind::EQUAL)
  {
    return term;
  }
  // call ppRewrite for the given theory
  TrustNode trn = d_engine.theoryOf(term)->ppRewrite(term, lems);
  Trace("tpp-debug2") << "preprocessWithProof returned " << trn
                      << ", #lems = " << lems.size() << std::endl;
  if (trn.isNull())
  {
    // no change, return
    return term;
  }
  Node termr = trn.getNode();
  Assert(term != termr);
  if (isProofEnabled())
  {
    registerTrustedRewrite(trn, d_tpg.get(), false);
  }
  // Rewrite again here, which notice is a *pre* rewrite.
  termr = rewriteWithProof(termr, d_tpg.get(), true);
  return ppTheoryRewrite(termr, lems);
}

bool TheoryPreprocessor::isProofEnabled() const { return d_tpg != nullptr; }

void TheoryPreprocessor::registerTrustedRewrite(TrustNode trn,
                                                TConvProofGenerator* pg,
                                                bool isPre)
{
  if (!isProofEnabled() || trn.isNull())
  {
    return;
  }
  Assert(trn.getKind() == TrustNodeKind::REWRITE);
  Node eq = trn.getProven();
  Node term = eq[0];
  Node termr = eq[1];
  if (trn.getGenerator() != nullptr)
  {
    Trace("tpp-debug") << "TheoryPreprocessor: addRewriteStep (generator) "
                       << term << " -> " << termr << std::endl;
    trn.debugCheckClosed("tpp-debug",
                         "TheoryPreprocessor::preprocessWithProof");
    // always use term context hash 0 (default)
    pg->addRewriteStep(
        term, termr, trn.getGenerator(), isPre, PfRule::ASSUME, true);
  }
  else
  {
    Trace("tpp-debug") << "TheoryPreprocessor: addRewriteStep (trusted) "
                       << term << " -> " << termr << std::endl;
    // small step trust
    pg->addRewriteStep(term,
                       termr,
                       PfRule::THEORY_PREPROCESS,
                       {},
                       {term.eqNode(termr)},
                       isPre);
  }
}

}  // namespace theory
}  // namespace CVC4<|MERGE_RESOLUTION|>--- conflicted
+++ resolved
@@ -163,10 +163,7 @@
   {
     tret = TrustNode::mkTrustRewrite(node, ppNode, nullptr);
   }
-<<<<<<< HEAD
-=======
-
->>>>>>> 10ddb10f
+
   Trace("tpp-debug") << "...TheoryPreprocessor::preprocess returned "
                      << tret.getNode() << std::endl;
   Trace("tpp") << "TheoryPreprocessor::preprocess: return " << tret.getNode()
