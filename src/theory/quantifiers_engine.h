--- conflicted
+++ resolved
@@ -206,11 +206,6 @@
   NodeSet d_quants_prereg;
   /** quantifiers reduced */
   BoolMap d_quants_red;
-<<<<<<< HEAD
-  std::map<Node, TrustNode> d_quantsRedTrustLem;
-  std::map<Node, Node> d_quants_red_lem;
-=======
->>>>>>> dad5fa36
   /** Number of rounds we have instantiated */
   uint32_t d_numInstRoundsLemma;
 }; /* class QuantifiersEngine */
