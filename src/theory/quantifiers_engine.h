/*********************                                                        */
/*! \file quantifiers_engine.h
 ** \verbatim
 ** Top contributors (to current version):
 **   Andrew Reynolds, Morgan Deters, Haniel Barbosa
 ** This file is part of the CVC4 project.
 ** Copyright (c) 2009-2018 by the authors listed in the file AUTHORS
 ** in the top-level source directory) and their institutional affiliations.
 ** All rights reserved.  See the file COPYING in the top-level source
 ** directory for licensing information.\endverbatim
 **
 ** \brief Theory instantiator, Instantiation Engine classes
 **/

#include "cvc4_private.h"

#ifndef __CVC4__THEORY__QUANTIFIERS_ENGINE_H
#define __CVC4__THEORY__QUANTIFIERS_ENGINE_H

#include <iostream>
#include <map>
#include <memory>
#include <unordered_map>

#include "context/cdhashset.h"
#include "context/cdlist.h"
#include "expr/attribute.h"
#include "options/quantifiers_modes.h"
#include "theory/quantifiers/inst_match.h"
#include "theory/quantifiers/quant_util.h"
#include "theory/theory.h"
#include "util/hash.h"
#include "util/statistics_registry.h"

namespace CVC4 {

class TheoryEngine;

namespace theory {

class QuantifiersEngine;

namespace quantifiers {
  //TODO: organize this more/review this, github issue #1163
  //TODO: include these instead of doing forward declarations? #1307
  //utilities
  class TermDb;
  class TermDbSygus;
  class TermUtil;
  class TermCanonize;
  class Instantiate;
  class Skolemize;
  class TermEnumeration;
  class FirstOrderModel;
  class QuantAttributes;
  class QuantEPR;
  class QuantRelevance;
  class RelevantDomain;
  class BvInverter;
  class InstPropagator;
  class EqualityInference;
  class EqualityQueryQuantifiersEngine;
  //modules, these are "subsolvers" of the quantifiers theory.
  class InstantiationEngine;
  class ModelEngine;
  class BoundedIntegers;
  class QuantConflictFind;
  class InstArraysEqrange;
  class RewriteEngine;
  class QModelBuilder;
  class ConjectureGenerator;
  class CegInstantiation;
  class LtePartialInst;
  class AlphaEquivalence;
  class InstStrategyEnum;
  class InstStrategyCbqi;
  class InstStrategyCegqi;
  class QuantDSplit;
  class QuantAntiSkolem;
  class EqualityInference;
}/* CVC4::theory::quantifiers */

namespace inst {
  class TriggerTrie;
}/* CVC4::theory::inst */


class QuantifiersEngine {
  typedef context::CDHashMap< Node, bool, NodeHashFunction > BoolMap;
  typedef context::CDList<Node> NodeList;
  typedef context::CDList<bool> BoolList;
  typedef context::CDHashSet<Node, NodeHashFunction> NodeSet;
<<<<<<< HEAD
private:
  /** reference to theory engine object */
  TheoryEngine* d_te;
  /** vector of utilities for quantifiers */
  std::vector< QuantifiersUtil* > d_util;
  /** vector of modules for quantifiers */
  std::vector< QuantifiersModule* > d_modules;
  /** equality query class */
  quantifiers::EqualityQueryQuantifiersEngine* d_eq_query;
  /** equality inference class */
  quantifiers::EqualityInference* d_eq_inference;
  /** for computing relevance of quantifiers */
  quantifiers::QuantRelevance* d_quant_rel;
  /** relevant domain */
  quantifiers::RelevantDomain* d_rel_dom;
  /** inversion utility for BV instantiation */
  quantifiers::BvInverter * d_bv_invert;
  /** alpha equivalence */
  quantifiers::AlphaEquivalence * d_alpha_equiv;
  /** model builder */
  quantifiers::QModelBuilder* d_builder;
  /** utility for effectively propositional logic */
  quantifiers::QuantEPR* d_qepr;
  /** term database */
  quantifiers::TermDb* d_term_db;
  /** sygus term database */
  quantifiers::TermDbSygus* d_sygus_tdb;
  /** term utilities */
  quantifiers::TermUtil* d_term_util;
  /** quantifiers attributes */
  std::unique_ptr<quantifiers::QuantAttributes> d_quant_attr;
  /** instantiate utility */
  std::unique_ptr<quantifiers::Instantiate> d_instantiate;
  /** skolemize utility */
  std::unique_ptr<quantifiers::Skolemize> d_skolemize;
  /** term enumeration utility */
  std::unique_ptr<quantifiers::TermEnumeration> d_term_enum;
  /** instantiation engine */
  quantifiers::InstantiationEngine* d_inst_engine;
  /** model engine */
  quantifiers::ModelEngine* d_model_engine;
  /** bounded integers utility */
  quantifiers::BoundedIntegers * d_bint;
  /** Conflict find mechanism for quantifiers */
  quantifiers::QuantConflictFind* d_qcf;
  /** Arrays equality range through instantitaion */
  quantifiers::InstArraysEqrange* d_eqrange;
  /** rewrite rules utility */
  quantifiers::RewriteEngine * d_rr_engine;
  /** subgoal generator */
  quantifiers::ConjectureGenerator * d_sg_gen;
  /** ceg instantiation */
  quantifiers::CegInstantiation * d_ceg_inst;
  /** lte partial instantiation */
  quantifiers::LtePartialInst * d_lte_part_inst;
  /** full saturation */
  quantifiers::InstStrategyEnum* d_fs;
  /** counterexample-based quantifier instantiation */
  quantifiers::InstStrategyCbqi * d_i_cbqi;
  /** quantifiers splitting */
  quantifiers::QuantDSplit * d_qsplit;
  /** quantifiers anti-skolemization */
  quantifiers::QuantAntiSkolem * d_anti_skolem;
  /** quantifiers instantiation propagtor */
  quantifiers::InstPropagator * d_inst_prop;

 private:  //this information is reset during check
    /** current effort level */
  QuantifiersModule::QEffort d_curr_effort_level;
  /** are we in conflict */
  bool d_conflict;
  context::CDO<bool> d_conflict_c;
  /** has added lemma this round */
  bool d_hasAddedLemma;
  /** whether to use model equality engine */
  bool d_useModelEe;
 private:
  /** list of all quantifiers seen */
  std::map< Node, bool > d_quants;
  /** quantifiers pre-registered */
  NodeSet d_quants_prereg;
  /** quantifiers reduced */
  BoolMap d_quants_red;
  std::map< Node, Node > d_quants_red_lem;
  /** list of all lemmas produced */
  //std::map< Node, bool > d_lemmas_produced;
  BoolMap d_lemmas_produced_c;
  /** lemmas waiting */
  std::vector< Node > d_lemmas_waiting;
  /** phase requirements waiting */
  std::map< Node, bool > d_phase_req_waiting;
  /** all triggers will be stored in this trie */
  inst::TriggerTrie* d_tr_trie;
  /** extended model object */
  quantifiers::FirstOrderModel* d_model;
  /** inst round counters TODO: make context-dependent? */
  context::CDO< int > d_ierCounter_c;
  int d_ierCounter;
  int d_ierCounter_lc;
  int d_ierCounterLastLc;
  int d_inst_when_phase;
  /** has presolve been called */
  context::CDO< bool > d_presolve;
  /** presolve cache */
  NodeSet d_presolve_in;
  NodeList d_presolve_cache;
  BoolList d_presolve_cache_wq;
  BoolList d_presolve_cache_wic;
=======
>>>>>>> 3115a76e

public:
  QuantifiersEngine(context::Context* c, context::UserContext* u, TheoryEngine* te);
  ~QuantifiersEngine();
  //---------------------- external interface
  /** get theory engine */
  TheoryEngine* getTheoryEngine() const { return d_te; }
  /** get default sat context for quantifiers engine */
  context::Context* getSatContext();
  /** get default sat context for quantifiers engine */
  context::UserContext* getUserContext();
  /** get default output channel for the quantifiers engine */
  OutputChannel& getOutputChannel();
  /** get default valuation for the quantifiers engine */
  Valuation& getValuation();
  /** get the logic info for the quantifiers engine */
  const LogicInfo& getLogicInfo() const;
  //---------------------- end external interface
  //---------------------- utilities
  /** get equality query */
  EqualityQuery* getEqualityQuery() const;
  /** get the equality inference */
  quantifiers::EqualityInference* getEqualityInference() const;
  /** get relevant domain */
  quantifiers::RelevantDomain* getRelevantDomain() const;
  /** get the BV inverter utility */
  quantifiers::BvInverter* getBvInverter() const;
  /** get quantifier relevance */
  quantifiers::QuantRelevance* getQuantifierRelevance() const;
  /** get the model builder */
  quantifiers::QModelBuilder* getModelBuilder() const;
  /** get utility for EPR */
  quantifiers::QuantEPR* getQuantEPR() const;
  /** get model */
  quantifiers::FirstOrderModel* getModel() const;
  /** get term database */
  quantifiers::TermDb* getTermDatabase() const;
  /** get term database sygus */
  quantifiers::TermDbSygus* getTermDatabaseSygus() const;
  /** get term utilities */
  quantifiers::TermUtil* getTermUtil() const;
  /** get term canonizer */
  quantifiers::TermCanonize* getTermCanonize() const;
  /** get quantifiers attributes */
  quantifiers::QuantAttributes* getQuantAttributes() const;
  /** get instantiate utility */
  quantifiers::Instantiate* getInstantiate() const;
  /** get skolemize utility */
  quantifiers::Skolemize* getSkolemize() const;
  /** get term enumeration utility */
  quantifiers::TermEnumeration* getTermEnumeration() const;
  /** get trigger database */
  inst::TriggerTrie* getTriggerDatabase() const;
  //---------------------- end utilities
  //---------------------- modules
  /** get bounded integers utility */
  quantifiers::BoundedIntegers* getBoundedIntegers() const;
  /** Conflict find mechanism for quantifiers */
  quantifiers::QuantConflictFind* getConflictFind() const;
  /** rewrite rules utility */
  quantifiers::RewriteEngine* getRewriteEngine() const;
  /** ceg instantiation */
  quantifiers::CegInstantiation* getCegInstantiation() const;
  /** get full saturation */
  quantifiers::InstStrategyEnum* getInstStrategyEnum() const;
  /** get inst strategy cbqi */
  quantifiers::InstStrategyCbqi* getInstStrategyCbqi() const;
  //---------------------- end modules
 private:
  /** owner of quantified formulas */
  std::map< Node, QuantifiersModule * > d_owner;
  std::map< Node, int > d_owner_priority;
public:
  /** get owner */
  QuantifiersModule * getOwner( Node q );
  /** set owner */
  void setOwner( Node q, QuantifiersModule * m, int priority = 0 );
  /** considers */
  bool hasOwnership( Node q, QuantifiersModule * m = NULL );
  /** is finite bound */
  bool isFiniteBound( Node q, Node v );
public:
  /** presolve */
  void presolve();
  /** notify preprocessed assertion */
  void ppNotifyAssertions(const std::vector<Node>& assertions);
  /** check at level */
  void check( Theory::Effort e );
  /** notify that theories were combined */
  void notifyCombineTheories();
  /** preRegister quantifier
   *
   * This function is called after registerQuantifier for quantified formulas
   * that are pre-registered to the quantifiers theory.
   */
  void preRegisterQuantifier(Node q);
  /** register quantifier */
  void registerPattern( std::vector<Node> & pattern);
  /** assert universal quantifier */
  void assertQuantifier( Node q, bool pol );
  /** get next decision request */
  Node getNextDecisionRequest( unsigned& priority );
private:
 /** (context-indepentent) register quantifier internal
  *
  * This is called when a quantified formula q is pre-registered to the
  * quantifiers theory, and updates the modules in this class with
  * context-independent information about how to handle q. This includes basic
  * information such as which module owns q.
  */
 void registerQuantifierInternal(Node q);
 /** reduceQuantifier, return true if reduced */
 bool reduceQuantifier(Node q);
 /** flush lemmas */
 void flushLemmas();

public:
  /** add lemma lem */
  bool addLemma( Node lem, bool doCache = true, bool doRewrite = true );
  /** remove pending lemma */
  bool removeLemma( Node lem );
  /** add require phase */
  void addRequirePhase( Node lit, bool req );
  /** add EPR axiom */
  bool addEPRAxiom( TypeNode tn );
  /** mark relevant quantified formula, this will indicate it should be checked before the others */
  void markRelevant( Node q );
  /** has added lemma */
  bool hasAddedLemma() { return !d_lemmas_waiting.empty() || d_hasAddedLemma; }
  /** is in conflict */
  bool inConflict() { return d_conflict; }
  /** set conflict */
  void setConflict();
  /** get current q effort */
  QuantifiersModule::QEffort getCurrentQEffort() { return d_curr_effort_level; }
  /** get number of waiting lemmas */
  unsigned getNumLemmasWaiting() { return d_lemmas_waiting.size(); }
  /** get needs check */
  bool getInstWhenNeedsCheck( Theory::Effort e );
  /** get user pat mode */
  quantifiers::UserPatMode getInstUserPatMode();
public:
  /** add term to database */
  void addTermToDatabase( Node n, bool withinQuant = false, bool withinInstClosure = false );
  /** notification when master equality engine is updated */
  void eqNotifyNewClass(TNode t);
  void eqNotifyPreMerge(TNode t1, TNode t2);
  void eqNotifyPostMerge(TNode t1, TNode t2);
  void eqNotifyDisequal(TNode t1, TNode t2, TNode reason);
  /** get the master equality engine */
  eq::EqualityEngine* getMasterEqualityEngine();
  /** get the active equality engine */
  eq::EqualityEngine* getActiveEqualityEngine();
  /** use model equality engine */
  bool usingModelEqualityEngine() const { return d_useModelEe; }
  /** debug print equality engine */
  void debugPrintEqualityEngine( const char * c );
  /** get internal representative */
  Node getInternalRepresentative( Node a, Node q, int index );

 public:
  //----------user interface for instantiations (see quantifiers/instantiate.h)
  /** print instantiations */
  void printInstantiations(std::ostream& out);
  /** print solution for synthesis conjectures */
  void printSynthSolution(std::ostream& out);
  /** get list of quantified formulas that were instantiated */
  void getInstantiatedQuantifiedFormulas(std::vector<Node>& qs);
  /** get instantiations */
  void getInstantiations(Node q, std::vector<Node>& insts);
  void getInstantiations(std::map<Node, std::vector<Node> >& insts);
  /** get instantiation term vectors */
  void getInstantiationTermVectors(Node q,
                                   std::vector<std::vector<Node> >& tvecs);
  void getInstantiationTermVectors(
      std::map<Node, std::vector<std::vector<Node> > >& insts);
  /** get instantiated conjunction */
  Node getInstantiatedConjunction(Node q);
  /** get unsat core lemmas */
  bool getUnsatCoreLemmas(std::vector<Node>& active_lemmas);
  bool getUnsatCoreLemmas(std::vector<Node>& active_lemmas,
                          std::map<Node, Node>& weak_imp);
  /** get explanation for instantiation lemmas */
  void getExplanationForInstLemmas(const std::vector<Node>& lems,
                                   std::map<Node, Node>& quant,
                                   std::map<Node, std::vector<Node> >& tvec);

  /** get synth solutions
   *
   * This function adds entries to sol_map that map functions-to-synthesize with
   * their solutions, for all active conjectures. This should be called
   * immediately after the solver answers unsat for sygus input.
   *
   * For details on what is added to sol_map, see
   * CegConjecture::getSynthSolutions.
   */
  void getSynthSolutions(std::map<Node, Node>& sol_map);

  //----------end user interface for instantiations

  /** statistics class */
  class Statistics {
  public:
    TimerStat d_time;
    TimerStat d_qcf_time;
    TimerStat d_ematching_time;
    IntStat d_num_quant;
    IntStat d_instantiation_rounds;
    IntStat d_instantiation_rounds_lc;
    IntStat d_triggers;
    IntStat d_simple_triggers;
    IntStat d_multi_triggers;
    IntStat d_multi_trigger_instantiations;
    IntStat d_red_alpha_equiv;
    IntStat d_instantiations_user_patterns;
    IntStat d_instantiations_auto_gen;
    IntStat d_instantiations_guess;
    IntStat d_instantiations_qcf;
    IntStat d_instantiations_qcf_prop;
    IntStat d_instantiations_fmf_exh;
    IntStat d_instantiations_fmf_mbqi;
    IntStat d_instantiations_cbqi;
    IntStat d_instantiations_rr;
    Statistics();
    ~Statistics();
  };/* class QuantifiersEngine::Statistics */
  Statistics d_statistics;
  
 private:
  /** reference to theory engine object */
  TheoryEngine* d_te;
  /** vector of utilities for quantifiers */
  std::vector<QuantifiersUtil*> d_util;
  /** vector of modules for quantifiers */
  std::vector<QuantifiersModule*> d_modules;
  //------------- quantifiers utilities
  /** equality query class */
  std::unique_ptr<quantifiers::EqualityQueryQuantifiersEngine> d_eq_query;
  /** equality inference class */
  std::unique_ptr<quantifiers::EqualityInference> d_eq_inference;
  /** quantifiers instantiation propagtor */
  std::unique_ptr<quantifiers::InstPropagator> d_inst_prop;
  /** all triggers will be stored in this trie */
  std::unique_ptr<inst::TriggerTrie> d_tr_trie;
  /** extended model object */
  std::unique_ptr<quantifiers::FirstOrderModel> d_model;
  /** for computing relevance of quantifiers */
  std::unique_ptr<quantifiers::QuantRelevance> d_quant_rel;
  /** relevant domain */
  std::unique_ptr<quantifiers::RelevantDomain> d_rel_dom;
  /** inversion utility for BV instantiation */
  std::unique_ptr<quantifiers::BvInverter> d_bv_invert;
  /** model builder */
  std::unique_ptr<quantifiers::QModelBuilder> d_builder;
  /** utility for effectively propositional logic */
  std::unique_ptr<quantifiers::QuantEPR> d_qepr;
  /** term utilities */
  std::unique_ptr<quantifiers::TermUtil> d_term_util;
  /** term utilities */
  std::unique_ptr<quantifiers::TermCanonize> d_term_canon;
  /** term database */
  std::unique_ptr<quantifiers::TermDb> d_term_db;
  /** sygus term database */
  std::unique_ptr<quantifiers::TermDbSygus> d_sygus_tdb;
  /** quantifiers attributes */
  std::unique_ptr<quantifiers::QuantAttributes> d_quant_attr;
  /** instantiate utility */
  std::unique_ptr<quantifiers::Instantiate> d_instantiate;
  /** skolemize utility */
  std::unique_ptr<quantifiers::Skolemize> d_skolemize;
  /** term enumeration utility */
  std::unique_ptr<quantifiers::TermEnumeration> d_term_enum;
  //------------- end quantifiers utilities
  //------------- quantifiers modules
  /** alpha equivalence */
  std::unique_ptr<quantifiers::AlphaEquivalence> d_alpha_equiv;
  /** instantiation engine */
  std::unique_ptr<quantifiers::InstantiationEngine> d_inst_engine;
  /** model engine */
  std::unique_ptr<quantifiers::ModelEngine> d_model_engine;
  /** bounded integers utility */
  std::unique_ptr<quantifiers::BoundedIntegers> d_bint;
  /** Conflict find mechanism for quantifiers */
  std::unique_ptr<quantifiers::QuantConflictFind> d_qcf;
  /** rewrite rules utility */
  std::unique_ptr<quantifiers::RewriteEngine> d_rr_engine;
  /** subgoal generator */
  std::unique_ptr<quantifiers::ConjectureGenerator> d_sg_gen;
  /** ceg instantiation */
  std::unique_ptr<quantifiers::CegInstantiation> d_ceg_inst;
  /** lte partial instantiation */
  std::unique_ptr<quantifiers::LtePartialInst> d_lte_part_inst;
  /** full saturation */
  std::unique_ptr<quantifiers::InstStrategyEnum> d_fs;
  /** counterexample-based quantifier instantiation */
  std::unique_ptr<quantifiers::InstStrategyCbqi> d_i_cbqi;
  /** quantifiers splitting */
  std::unique_ptr<quantifiers::QuantDSplit> d_qsplit;
  /** quantifiers anti-skolemization */
  std::unique_ptr<quantifiers::QuantAntiSkolem> d_anti_skolem;
  //------------- end quantifiers modules
  //------------- temporary information during check
  /** current effort level */
  QuantifiersModule::QEffort d_curr_effort_level;
  /** are we in conflict */
  bool d_conflict;
  context::CDO<bool> d_conflict_c;
  /** has added lemma this round */
  bool d_hasAddedLemma;
  /** whether to use model equality engine */
  bool d_useModelEe;
  //------------- end temporary information during check
 private:
  /** list of all quantifiers seen */
  std::map<Node, bool> d_quants;
  /** quantifiers pre-registered */
  NodeSet d_quants_prereg;
  /** quantifiers reduced */
  BoolMap d_quants_red;
  std::map<Node, Node> d_quants_red_lem;
  /** list of all lemmas produced */
  // std::map< Node, bool > d_lemmas_produced;
  BoolMap d_lemmas_produced_c;
  /** lemmas waiting */
  std::vector<Node> d_lemmas_waiting;
  /** phase requirements waiting */
  std::map<Node, bool> d_phase_req_waiting;
  /** inst round counters TODO: make context-dependent? */
  context::CDO<int> d_ierCounter_c;
  int d_ierCounter;
  int d_ierCounter_lc;
  int d_ierCounterLastLc;
  int d_inst_when_phase;
  /** has presolve been called */
  context::CDO<bool> d_presolve;
  /** presolve cache */
  NodeSet d_presolve_in;
  NodeList d_presolve_cache;
  BoolList d_presolve_cache_wq;
  BoolList d_presolve_cache_wic;
};/* class QuantifiersEngine */

}/* CVC4::theory namespace */
}/* CVC4 namespace */

#endif /* __CVC4__THEORY__QUANTIFIERS_ENGINE_H */<|MERGE_RESOLUTION|>--- conflicted
+++ resolved
@@ -90,118 +90,6 @@
   typedef context::CDList<Node> NodeList;
   typedef context::CDList<bool> BoolList;
   typedef context::CDHashSet<Node, NodeHashFunction> NodeSet;
-<<<<<<< HEAD
-private:
-  /** reference to theory engine object */
-  TheoryEngine* d_te;
-  /** vector of utilities for quantifiers */
-  std::vector< QuantifiersUtil* > d_util;
-  /** vector of modules for quantifiers */
-  std::vector< QuantifiersModule* > d_modules;
-  /** equality query class */
-  quantifiers::EqualityQueryQuantifiersEngine* d_eq_query;
-  /** equality inference class */
-  quantifiers::EqualityInference* d_eq_inference;
-  /** for computing relevance of quantifiers */
-  quantifiers::QuantRelevance* d_quant_rel;
-  /** relevant domain */
-  quantifiers::RelevantDomain* d_rel_dom;
-  /** inversion utility for BV instantiation */
-  quantifiers::BvInverter * d_bv_invert;
-  /** alpha equivalence */
-  quantifiers::AlphaEquivalence * d_alpha_equiv;
-  /** model builder */
-  quantifiers::QModelBuilder* d_builder;
-  /** utility for effectively propositional logic */
-  quantifiers::QuantEPR* d_qepr;
-  /** term database */
-  quantifiers::TermDb* d_term_db;
-  /** sygus term database */
-  quantifiers::TermDbSygus* d_sygus_tdb;
-  /** term utilities */
-  quantifiers::TermUtil* d_term_util;
-  /** quantifiers attributes */
-  std::unique_ptr<quantifiers::QuantAttributes> d_quant_attr;
-  /** instantiate utility */
-  std::unique_ptr<quantifiers::Instantiate> d_instantiate;
-  /** skolemize utility */
-  std::unique_ptr<quantifiers::Skolemize> d_skolemize;
-  /** term enumeration utility */
-  std::unique_ptr<quantifiers::TermEnumeration> d_term_enum;
-  /** instantiation engine */
-  quantifiers::InstantiationEngine* d_inst_engine;
-  /** model engine */
-  quantifiers::ModelEngine* d_model_engine;
-  /** bounded integers utility */
-  quantifiers::BoundedIntegers * d_bint;
-  /** Conflict find mechanism for quantifiers */
-  quantifiers::QuantConflictFind* d_qcf;
-  /** Arrays equality range through instantitaion */
-  quantifiers::InstArraysEqrange* d_eqrange;
-  /** rewrite rules utility */
-  quantifiers::RewriteEngine * d_rr_engine;
-  /** subgoal generator */
-  quantifiers::ConjectureGenerator * d_sg_gen;
-  /** ceg instantiation */
-  quantifiers::CegInstantiation * d_ceg_inst;
-  /** lte partial instantiation */
-  quantifiers::LtePartialInst * d_lte_part_inst;
-  /** full saturation */
-  quantifiers::InstStrategyEnum* d_fs;
-  /** counterexample-based quantifier instantiation */
-  quantifiers::InstStrategyCbqi * d_i_cbqi;
-  /** quantifiers splitting */
-  quantifiers::QuantDSplit * d_qsplit;
-  /** quantifiers anti-skolemization */
-  quantifiers::QuantAntiSkolem * d_anti_skolem;
-  /** quantifiers instantiation propagtor */
-  quantifiers::InstPropagator * d_inst_prop;
-
- private:  //this information is reset during check
-    /** current effort level */
-  QuantifiersModule::QEffort d_curr_effort_level;
-  /** are we in conflict */
-  bool d_conflict;
-  context::CDO<bool> d_conflict_c;
-  /** has added lemma this round */
-  bool d_hasAddedLemma;
-  /** whether to use model equality engine */
-  bool d_useModelEe;
- private:
-  /** list of all quantifiers seen */
-  std::map< Node, bool > d_quants;
-  /** quantifiers pre-registered */
-  NodeSet d_quants_prereg;
-  /** quantifiers reduced */
-  BoolMap d_quants_red;
-  std::map< Node, Node > d_quants_red_lem;
-  /** list of all lemmas produced */
-  //std::map< Node, bool > d_lemmas_produced;
-  BoolMap d_lemmas_produced_c;
-  /** lemmas waiting */
-  std::vector< Node > d_lemmas_waiting;
-  /** phase requirements waiting */
-  std::map< Node, bool > d_phase_req_waiting;
-  /** all triggers will be stored in this trie */
-  inst::TriggerTrie* d_tr_trie;
-  /** extended model object */
-  quantifiers::FirstOrderModel* d_model;
-  /** inst round counters TODO: make context-dependent? */
-  context::CDO< int > d_ierCounter_c;
-  int d_ierCounter;
-  int d_ierCounter_lc;
-  int d_ierCounterLastLc;
-  int d_inst_when_phase;
-  /** has presolve been called */
-  context::CDO< bool > d_presolve;
-  /** presolve cache */
-  NodeSet d_presolve_in;
-  NodeList d_presolve_cache;
-  BoolList d_presolve_cache_wq;
-  BoolList d_presolve_cache_wic;
-=======
->>>>>>> 3115a76e
-
 public:
   QuantifiersEngine(context::Context* c, context::UserContext* u, TheoryEngine* te);
   ~QuantifiersEngine();
@@ -428,7 +316,7 @@
     ~Statistics();
   };/* class QuantifiersEngine::Statistics */
   Statistics d_statistics;
-  
+
  private:
   /** reference to theory engine object */
   TheoryEngine* d_te;
@@ -475,6 +363,8 @@
   std::unique_ptr<quantifiers::TermEnumeration> d_term_enum;
   //------------- end quantifiers utilities
   //------------- quantifiers modules
+  /** Bounded arrays equality */
+  std::unique_ptr<quantifiers::InstArraysEqrange> d_eqrange;
   /** alpha equivalence */
   std::unique_ptr<quantifiers::AlphaEquivalence> d_alpha_equiv;
   /** instantiation engine */
