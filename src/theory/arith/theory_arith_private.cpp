/*********************                                                        */
/*! \file theory_arith_private.cpp
 ** \verbatim
 ** Top contributors (to current version):
 **   Tim King, Andrew Reynolds, Alex Ozdemir
 ** This file is part of the CVC4 project.
 ** Copyright (c) 2009-2020 by the authors listed in the file AUTHORS
 ** in the top-level source directory) and their institutional affiliations.
 ** All rights reserved.  See the file COPYING in the top-level source
 ** directory for licensing information.\endverbatim
 **
 ** \brief [[ Add one-line brief description here ]]
 **
 ** [[ Add lengthier description here ]]
 ** \todo document this file
 **/

#include "theory/arith/theory_arith_private.h"

#include <stdint.h>

#include <map>
#include <queue>
#include <vector>

#include "base/output.h"
#include "context/cdhashset.h"
#include "context/cdinsert_hashmap.h"
#include "context/cdlist.h"
#include "context/cdqueue.h"
#include "context/context.h"
#include "expr/kind.h"
#include "expr/metakind.h"
#include "expr/node.h"
#include "expr/node_algorithm.h"
#include "expr/node_builder.h"
#include "expr/proof_generator.h"
#include "expr/proof_node_manager.h"
#include "expr/skolem_manager.h"
#include "options/arith_options.h"
#include "options/smt_options.h"  // for incrementalSolving()
#include "preprocessing/util/ite_utilities.h"
#include "smt/logic_exception.h"
#include "smt/logic_request.h"
#include "smt/smt_statistics_registry.h"
#include "smt_util/boolean_simplification.h"
#include "theory/arith/approx_simplex.h"
#include "theory/arith/arith_ite_utils.h"
#include "theory/arith/arith_rewriter.h"
#include "theory/arith/arith_static_learner.h"
#include "theory/arith/arith_utilities.h"
#include "theory/arith/arithvar.h"
#include "theory/arith/congruence_manager.h"
#include "theory/arith/constraint.h"
#include "theory/arith/cut_log.h"
#include "theory/arith/delta_rational.h"
#include "theory/arith/dio_solver.h"
#include "theory/arith/linear_equality.h"
#include "theory/arith/matrix.h"
#include "theory/arith/nl/nonlinear_extension.h"
#include "theory/arith/normal_form.h"
#include "theory/arith/partial_model.h"
#include "theory/arith/proof_macros.h"
#include "theory/arith/simplex.h"
#include "theory/arith/theory_arith.h"
#include "theory/ext_theory.h"
#include "theory/quantifiers/fmf/bounded_integers.h"
#include "theory/rewriter.h"
#include "theory/theory_model.h"
#include "theory/valuation.h"
#include "util/dense_map.h"
#include "util/integer.h"
#include "util/random.h"
#include "util/rational.h"
#include "util/result.h"
#include "util/statistics_registry.h"

using namespace std;
using namespace CVC4::kind;

namespace CVC4 {
namespace theory {
namespace arith {

static Node toSumNode(const ArithVariables& vars, const DenseMap<Rational>& sum);
static bool complexityBelow(const DenseMap<Rational>& row, uint32_t cap);

TheoryArithPrivate::TheoryArithPrivate(TheoryArith& containing,
                                       context::Context* c,
                                       context::UserContext* u,
                                       OutputChannel& out,
                                       Valuation valuation,
                                       const LogicInfo& logicInfo,
                                       ProofNodeManager* pnm)
    : d_containing(containing),
      d_nlIncomplete(false),
      d_rowTracking(),
      d_pnm(pnm),
      d_checker(),
      d_pfGen(new EagerProofGenerator(d_pnm, u)),
      d_constraintDatabase(c,
                           u,
                           d_partialModel,
                           d_congruenceManager,
                           RaiseConflict(*this),
                           d_pfGen.get(),
                           d_pnm),
      d_qflraStatus(Result::SAT_UNKNOWN),
      d_unknownsInARow(0),
      d_hasDoneWorkSinceCut(false),
      d_learner(u),
      d_assertionsThatDoNotMatchTheirLiterals(c),
      d_nextIntegerCheckVar(0),
      d_constantIntegerVariables(c),
      d_diseqQueue(c, false),
      d_currentPropagationList(),
      d_learnedBounds(c),
      d_partialModel(c, DeltaComputeCallback(*this)),
      d_errorSet(
          d_partialModel, TableauSizes(&d_tableau), BoundCountingLookup(*this)),
      d_tableau(),
      d_linEq(d_partialModel,
              d_tableau,
              d_rowTracking,
              BasicVarModelUpdateCallBack(*this)),
      d_diosolver(c),
      d_restartsCounter(0),
      d_tableauSizeHasBeenModified(false),
      d_tableauResetDensity(1.6),
      d_tableauResetPeriod(10),
      d_conflicts(c),
      d_blackBoxConflict(c, Node::null()),
      d_blackBoxConflictPf(c, std::shared_ptr<ProofNode>(nullptr)),
      d_congruenceManager(c,
                          u,
                          d_constraintDatabase,
                          SetupLiteralCallBack(*this),
                          d_partialModel,
                          RaiseEqualityEngineConflict(*this),
                          d_pnm),
      d_cmEnabled(c, true),

      d_dualSimplex(
          d_linEq, d_errorSet, RaiseConflict(*this), TempVarMalloc(*this)),
      d_fcSimplex(
          d_linEq, d_errorSet, RaiseConflict(*this), TempVarMalloc(*this)),
      d_soiSimplex(
          d_linEq, d_errorSet, RaiseConflict(*this), TempVarMalloc(*this)),
      d_attemptSolSimplex(
          d_linEq, d_errorSet, RaiseConflict(*this), TempVarMalloc(*this)),
      d_nonlinearExtension(nullptr),
      d_pass1SDP(NULL),
      d_otherSDP(NULL),
      d_lastContextIntegerAttempted(c, -1),

      d_DELTA_ZERO(0),
      d_approxCuts(c),
      d_fullCheckCounter(0),
      d_cutCount(c, 0),
      d_cutInContext(c),
      d_likelyIntegerInfeasible(c, false),
      d_guessedCoeffSet(c, false),
      d_guessedCoeffs(),
      d_treeLog(NULL),
      d_replayVariables(),
      d_replayConstraints(),
      d_lhsTmp(),
      d_approxStats(NULL),
      d_attemptSolveIntTurnedOff(u, 0),
      d_dioSolveResources(0),
      d_solveIntMaybeHelp(0u),
      d_solveIntAttempts(0u),
      d_statistics(),
      d_opElim(pnm, logicInfo)
{
  ProofChecker* pc = pnm != nullptr ? pnm->getChecker() : nullptr;
  if (pc != nullptr)
  {
    d_checker.registerTo(pc);
  }
}

TheoryArithPrivate::~TheoryArithPrivate(){
  if(d_treeLog != NULL){ delete d_treeLog; }
  if(d_approxStats != NULL) { delete d_approxStats; }
}

TheoryRewriter* TheoryArithPrivate::getTheoryRewriter() { return &d_rewriter; }
bool TheoryArithPrivate::needsEqualityEngine(EeSetupInfo& esi)
{
  return d_congruenceManager.needsEqualityEngine(esi);
}
void TheoryArithPrivate::finishInit()
{
  eq::EqualityEngine* ee = d_containing.getEqualityEngine();
  eq::ProofEqEngine* pfee = d_containing.getProofEqEngine();
  Assert(ee != nullptr);
<<<<<<< HEAD
  d_congruenceManager.finishInit(ee, pfee);
  const LogicInfo& logicInfo = getLogicInfo();
  // only need to create nonlinear extension if non-linear logic
  if (logicInfo.isTheoryEnabled(THEORY_ARITH) && !logicInfo.isLinear())
  {
    d_nonlinearExtension = new nl::NonlinearExtension(d_containing, ee);
  }
=======
  d_congruenceManager.finishInit(ee);
  d_nonlinearExtension = d_containing.d_nonlinearExtension.get();
>>>>>>> 2c2f05c9
}

static bool contains(const ConstraintCPVec& v, ConstraintP con){
  for(unsigned i = 0, N = v.size(); i < N; ++i){
    if(v[i] == con){
      return true;
    }
  }
  return false;
}
static void drop( ConstraintCPVec& v, ConstraintP con){
  size_t readPos, writePos, N;
  for(readPos = 0, writePos = 0, N = v.size(); readPos < N; ++readPos){
    ConstraintCP curr = v[readPos];
    if(curr != con){
      v[writePos] = curr;
      writePos++;
    }
  }
  v.resize(writePos);
}


static void resolve(ConstraintCPVec& buf, ConstraintP c, const ConstraintCPVec& pos, const ConstraintCPVec& neg){
  unsigned posPos CVC4_UNUSED = pos.size();
  for(unsigned i = 0, N = pos.size(); i < N; ++i){
    if(pos[i] == c){
      posPos = i;
    }else{
      buf.push_back(pos[i]);
    }
  }
  Assert(posPos < pos.size());
  ConstraintP negc = c->getNegation();
  unsigned negPos CVC4_UNUSED = neg.size();
  for(unsigned i = 0, N = neg.size(); i < N; ++i){
    if(neg[i] == negc){
      negPos = i;
    }else{
      buf.push_back(neg[i]);
    }
  }
  Assert(negPos < neg.size());

  // Assert(dnconf.getKind() == kind::AND);
  // Assert(upconf.getKind() == kind::AND);
  // Assert(dnpos < dnconf.getNumChildren());
  // Assert(uppos < upconf.getNumChildren());
  // Assert(equalUpToNegation(dnconf[dnpos], upconf[uppos]));

  // NodeBuilder<> nb(kind::AND);
  // dropPosition(nb, dnconf, dnpos);
  // dropPosition(nb, upconf, uppos);
  // return safeConstructNary(nb);
}

TheoryArithPrivate::ModelException::ModelException(TNode n, const char* msg)
{
  stringstream ss;
  ss << "Cannot construct a model for " << n << " as " << endl << msg;
  setMessage(ss.str());
}
TheoryArithPrivate::ModelException::~ModelException() {}

TheoryArithPrivate::Statistics::Statistics()
  : d_statAssertUpperConflicts("theory::arith::AssertUpperConflicts", 0)
  , d_statAssertLowerConflicts("theory::arith::AssertLowerConflicts", 0)
  , d_statUserVariables("theory::arith::UserVariables", 0)
  , d_statAuxiliaryVariables("theory::arith::AuxiliaryVariables", 0)
  , d_statDisequalitySplits("theory::arith::DisequalitySplits", 0)
  , d_statDisequalityConflicts("theory::arith::DisequalityConflicts", 0)
  , d_simplifyTimer("theory::arith::simplifyTimer")
  , d_staticLearningTimer("theory::arith::staticLearningTimer")
  , d_presolveTime("theory::arith::presolveTime")
  , d_newPropTime("theory::arith::newPropTimer")
  , d_externalBranchAndBounds("theory::arith::externalBranchAndBounds",0)
  , d_initialTableauSize("theory::arith::initialTableauSize", 0)
  , d_currSetToSmaller("theory::arith::currSetToSmaller", 0)
  , d_smallerSetToCurr("theory::arith::smallerSetToCurr", 0)
  , d_restartTimer("theory::arith::restartTimer")
  , d_boundComputationTime("theory::arith::bound::time")
  , d_boundComputations("theory::arith::bound::boundComputations",0)
  , d_boundPropagations("theory::arith::bound::boundPropagations",0)
  , d_unknownChecks("theory::arith::status::unknowns", 0)
  , d_maxUnknownsInARow("theory::arith::status::maxUnknownsInARow", 0)
  , d_avgUnknownsInARow("theory::arith::status::avgUnknownsInARow")
  , d_revertsOnConflicts("theory::arith::status::revertsOnConflicts",0)
  , d_commitsOnConflicts("theory::arith::status::commitsOnConflicts",0)
  , d_nontrivialSatChecks("theory::arith::status::nontrivialSatChecks",0)
  , d_replayLogRecCount("theory::arith::z::approx::replay::rec",0)
  , d_replayLogRecConflictEscalation("theory::arith::z::approx::replay::rec::escalation",0)
  , d_replayLogRecEarlyExit("theory::arith::z::approx::replay::rec::earlyexit",0)
  , d_replayBranchCloseFailures("theory::arith::z::approx::replay::rec::branch::closefailures",0)
  , d_replayLeafCloseFailures("theory::arith::z::approx::replay::rec::leaf::closefailures",0)
  , d_replayBranchSkips("theory::arith::z::approx::replay::rec::branch::skips",0)
  , d_mirCutsAttempted("theory::arith::z::approx::cuts::mir::attempted",0)
  , d_gmiCutsAttempted("theory::arith::z::approx::cuts::gmi::attempted",0)
  , d_branchCutsAttempted("theory::arith::z::approx::cuts::branch::attempted",0)
  , d_cutsReconstructed("theory::arith::z::approx::cuts::reconstructed",0)
  , d_cutsReconstructionFailed("theory::arith::z::approx::cuts::reconstructed::failed",0)
  , d_cutsProven("theory::arith::z::approx::cuts::proofs",0)
  , d_cutsProofFailed("theory::arith::z::approx::cuts::proofs::failed",0)
  , d_mipReplayLemmaCalls("theory::arith::z::approx::external::calls",0)
  , d_mipExternalCuts("theory::arith::z::approx::external::cuts",0)
  , d_mipExternalBranch("theory::arith::z::approx::external::branches",0)
  , d_inSolveInteger("theory::arith::z::approx::inSolverInteger",0)
  , d_branchesExhausted("theory::arith::z::approx::exhausted::branches",0)
  , d_execExhausted("theory::arith::z::approx::exhausted::exec",0)
  , d_pivotsExhausted("theory::arith::z::approx::exhausted::pivots",0)
  , d_panicBranches("theory::arith::z::arith::paniclemmas",0)
  , d_relaxCalls("theory::arith::z::arith::relax::calls",0)
  , d_relaxLinFeas("theory::arith::z::arith::relax::feasible::res",0)
  , d_relaxLinFeasFailures("theory::arith::z::arith::relax::feasible::failures",0)
  , d_relaxLinInfeas("theory::arith::z::arith::relax::infeasible",0)
  , d_relaxLinInfeasFailures("theory::arith::z::arith::relax::infeasible::failures",0)
  , d_relaxLinExhausted("theory::arith::z::arith::relax::exhausted",0)
  , d_relaxOthers("theory::arith::z::arith::relax::other",0)
  , d_applyRowsDeleted("theory::arith::z::arith::cuts::applyRowsDeleted",0)
  , d_replaySimplexTimer("theory::arith::z::approx::replay::simplex::timer")
  , d_replayLogTimer("theory::arith::z::approx::replay::log::timer")
  , d_solveIntTimer("theory::arith::z::solveInt::timer")
  , d_solveRealRelaxTimer("theory::arith::z::solveRealRelax::timer")
  , d_solveIntCalls("theory::arith::z::solveInt::calls", 0)
  , d_solveStandardEffort("theory::arith::z::solveInt::calls::standardEffort", 0)
  , d_approxDisabled("theory::arith::z::approxDisabled", 0)
  , d_replayAttemptFailed("theory::arith::z::replayAttemptFailed",0)
  , d_cutsRejectedDuringReplay("theory::arith::z::approx::replay::cuts::rejected", 0)
  , d_cutsRejectedDuringLemmas("theory::arith::z::approx::external::cuts::rejected", 0)
  , d_satPivots("theory::arith::pivots::sat")
  , d_unsatPivots("theory::arith::pivots::unsat")
  , d_unknownPivots("theory::arith::pivots::unknown")
  , d_solveIntModelsAttempts("theory::arith::z::solveInt::models::attempts", 0)
  , d_solveIntModelsSuccessful("theory::arith::zzz::solveInt::models::successful", 0)
  , d_mipTimer("theory::arith::z::approx::mip::timer")
  , d_lpTimer("theory::arith::z::approx::lp::timer")
  , d_mipProofsAttempted("theory::arith::z::mip::proofs::attempted", 0)
  , d_mipProofsSuccessful("theory::arith::z::mip::proofs::successful", 0)
  , d_numBranchesFailed("theory::arith::z::mip::branch::proof::failed", 0)
{
  smtStatisticsRegistry()->registerStat(&d_statAssertUpperConflicts);
  smtStatisticsRegistry()->registerStat(&d_statAssertLowerConflicts);

  smtStatisticsRegistry()->registerStat(&d_statUserVariables);
  smtStatisticsRegistry()->registerStat(&d_statAuxiliaryVariables);
  smtStatisticsRegistry()->registerStat(&d_statDisequalitySplits);
  smtStatisticsRegistry()->registerStat(&d_statDisequalityConflicts);
  smtStatisticsRegistry()->registerStat(&d_simplifyTimer);
  smtStatisticsRegistry()->registerStat(&d_staticLearningTimer);

  smtStatisticsRegistry()->registerStat(&d_presolveTime);
  smtStatisticsRegistry()->registerStat(&d_newPropTime);

  smtStatisticsRegistry()->registerStat(&d_externalBranchAndBounds);

  smtStatisticsRegistry()->registerStat(&d_initialTableauSize);
  smtStatisticsRegistry()->registerStat(&d_currSetToSmaller);
  smtStatisticsRegistry()->registerStat(&d_smallerSetToCurr);
  smtStatisticsRegistry()->registerStat(&d_restartTimer);

  smtStatisticsRegistry()->registerStat(&d_boundComputationTime);
  smtStatisticsRegistry()->registerStat(&d_boundComputations);
  smtStatisticsRegistry()->registerStat(&d_boundPropagations);

  smtStatisticsRegistry()->registerStat(&d_unknownChecks);
  smtStatisticsRegistry()->registerStat(&d_maxUnknownsInARow);
  smtStatisticsRegistry()->registerStat(&d_avgUnknownsInARow);
  smtStatisticsRegistry()->registerStat(&d_revertsOnConflicts);
  smtStatisticsRegistry()->registerStat(&d_commitsOnConflicts);
  smtStatisticsRegistry()->registerStat(&d_nontrivialSatChecks);


  smtStatisticsRegistry()->registerStat(&d_satPivots);
  smtStatisticsRegistry()->registerStat(&d_unsatPivots);
  smtStatisticsRegistry()->registerStat(&d_unknownPivots);

  smtStatisticsRegistry()->registerStat(&d_replayLogRecCount);
  smtStatisticsRegistry()->registerStat(&d_replayLogRecConflictEscalation);
  smtStatisticsRegistry()->registerStat(&d_replayLogRecEarlyExit);
  smtStatisticsRegistry()->registerStat(&d_replayBranchCloseFailures);
  smtStatisticsRegistry()->registerStat(&d_replayLeafCloseFailures);
  smtStatisticsRegistry()->registerStat(&d_replayBranchSkips);
  smtStatisticsRegistry()->registerStat(&d_mirCutsAttempted);
  smtStatisticsRegistry()->registerStat(&d_gmiCutsAttempted);
  smtStatisticsRegistry()->registerStat(&d_branchCutsAttempted);
  smtStatisticsRegistry()->registerStat(&d_cutsReconstructed);
  smtStatisticsRegistry()->registerStat(&d_cutsProven);
  smtStatisticsRegistry()->registerStat(&d_cutsProofFailed);
  smtStatisticsRegistry()->registerStat(&d_cutsReconstructionFailed);
  smtStatisticsRegistry()->registerStat(&d_mipReplayLemmaCalls);
  smtStatisticsRegistry()->registerStat(&d_mipExternalCuts);
  smtStatisticsRegistry()->registerStat(&d_mipExternalBranch);

  smtStatisticsRegistry()->registerStat(&d_inSolveInteger);
  smtStatisticsRegistry()->registerStat(&d_branchesExhausted);
  smtStatisticsRegistry()->registerStat(&d_execExhausted);
  smtStatisticsRegistry()->registerStat(&d_pivotsExhausted);
  smtStatisticsRegistry()->registerStat(&d_panicBranches);
  smtStatisticsRegistry()->registerStat(&d_relaxCalls);
  smtStatisticsRegistry()->registerStat(&d_relaxLinFeas);
  smtStatisticsRegistry()->registerStat(&d_relaxLinFeasFailures);
  smtStatisticsRegistry()->registerStat(&d_relaxLinInfeas);
  smtStatisticsRegistry()->registerStat(&d_relaxLinInfeasFailures);
  smtStatisticsRegistry()->registerStat(&d_relaxLinExhausted);
  smtStatisticsRegistry()->registerStat(&d_relaxOthers);

  smtStatisticsRegistry()->registerStat(&d_applyRowsDeleted);

  smtStatisticsRegistry()->registerStat(&d_replaySimplexTimer);
  smtStatisticsRegistry()->registerStat(&d_replayLogTimer);
  smtStatisticsRegistry()->registerStat(&d_solveIntTimer);
  smtStatisticsRegistry()->registerStat(&d_solveRealRelaxTimer);

  smtStatisticsRegistry()->registerStat(&d_solveIntCalls);
  smtStatisticsRegistry()->registerStat(&d_solveStandardEffort);

  smtStatisticsRegistry()->registerStat(&d_approxDisabled);

  smtStatisticsRegistry()->registerStat(&d_replayAttemptFailed);

  smtStatisticsRegistry()->registerStat(&d_cutsRejectedDuringReplay);
  smtStatisticsRegistry()->registerStat(&d_cutsRejectedDuringLemmas);

  smtStatisticsRegistry()->registerStat(&d_solveIntModelsAttempts);
  smtStatisticsRegistry()->registerStat(&d_solveIntModelsSuccessful);
  smtStatisticsRegistry()->registerStat(&d_mipTimer);
  smtStatisticsRegistry()->registerStat(&d_lpTimer);
  smtStatisticsRegistry()->registerStat(&d_mipProofsAttempted);
  smtStatisticsRegistry()->registerStat(&d_mipProofsSuccessful);
  smtStatisticsRegistry()->registerStat(&d_numBranchesFailed);
}

TheoryArithPrivate::Statistics::~Statistics(){
  smtStatisticsRegistry()->unregisterStat(&d_statAssertUpperConflicts);
  smtStatisticsRegistry()->unregisterStat(&d_statAssertLowerConflicts);

  smtStatisticsRegistry()->unregisterStat(&d_statUserVariables);
  smtStatisticsRegistry()->unregisterStat(&d_statAuxiliaryVariables);
  smtStatisticsRegistry()->unregisterStat(&d_statDisequalitySplits);
  smtStatisticsRegistry()->unregisterStat(&d_statDisequalityConflicts);
  smtStatisticsRegistry()->unregisterStat(&d_simplifyTimer);
  smtStatisticsRegistry()->unregisterStat(&d_staticLearningTimer);

  smtStatisticsRegistry()->unregisterStat(&d_presolveTime);
  smtStatisticsRegistry()->unregisterStat(&d_newPropTime);

  smtStatisticsRegistry()->unregisterStat(&d_externalBranchAndBounds);

  smtStatisticsRegistry()->unregisterStat(&d_initialTableauSize);
  smtStatisticsRegistry()->unregisterStat(&d_currSetToSmaller);
  smtStatisticsRegistry()->unregisterStat(&d_smallerSetToCurr);
  smtStatisticsRegistry()->unregisterStat(&d_restartTimer);

  smtStatisticsRegistry()->unregisterStat(&d_boundComputationTime);
  smtStatisticsRegistry()->unregisterStat(&d_boundComputations);
  smtStatisticsRegistry()->unregisterStat(&d_boundPropagations);

  smtStatisticsRegistry()->unregisterStat(&d_unknownChecks);
  smtStatisticsRegistry()->unregisterStat(&d_maxUnknownsInARow);
  smtStatisticsRegistry()->unregisterStat(&d_avgUnknownsInARow);
  smtStatisticsRegistry()->unregisterStat(&d_revertsOnConflicts);
  smtStatisticsRegistry()->unregisterStat(&d_commitsOnConflicts);
  smtStatisticsRegistry()->unregisterStat(&d_nontrivialSatChecks);

  smtStatisticsRegistry()->unregisterStat(&d_satPivots);
  smtStatisticsRegistry()->unregisterStat(&d_unsatPivots);
  smtStatisticsRegistry()->unregisterStat(&d_unknownPivots);

  smtStatisticsRegistry()->unregisterStat(&d_replayLogRecCount);
  smtStatisticsRegistry()->unregisterStat(&d_replayLogRecConflictEscalation);
  smtStatisticsRegistry()->unregisterStat(&d_replayLogRecEarlyExit);
  smtStatisticsRegistry()->unregisterStat(&d_replayBranchCloseFailures);
  smtStatisticsRegistry()->unregisterStat(&d_replayLeafCloseFailures);
  smtStatisticsRegistry()->unregisterStat(&d_replayBranchSkips);
  smtStatisticsRegistry()->unregisterStat(&d_mirCutsAttempted);
  smtStatisticsRegistry()->unregisterStat(&d_gmiCutsAttempted);
  smtStatisticsRegistry()->unregisterStat(&d_branchCutsAttempted);
  smtStatisticsRegistry()->unregisterStat(&d_cutsReconstructed);
  smtStatisticsRegistry()->unregisterStat(&d_cutsProven);
  smtStatisticsRegistry()->unregisterStat(&d_cutsProofFailed);
  smtStatisticsRegistry()->unregisterStat(&d_cutsReconstructionFailed);
  smtStatisticsRegistry()->unregisterStat(&d_mipReplayLemmaCalls);
  smtStatisticsRegistry()->unregisterStat(&d_mipExternalCuts);
  smtStatisticsRegistry()->unregisterStat(&d_mipExternalBranch);


  smtStatisticsRegistry()->unregisterStat(&d_inSolveInteger);
  smtStatisticsRegistry()->unregisterStat(&d_branchesExhausted);
  smtStatisticsRegistry()->unregisterStat(&d_execExhausted);
  smtStatisticsRegistry()->unregisterStat(&d_pivotsExhausted);
  smtStatisticsRegistry()->unregisterStat(&d_panicBranches);
  smtStatisticsRegistry()->unregisterStat(&d_relaxCalls);
  smtStatisticsRegistry()->unregisterStat(&d_relaxLinFeas);
  smtStatisticsRegistry()->unregisterStat(&d_relaxLinFeasFailures);
  smtStatisticsRegistry()->unregisterStat(&d_relaxLinInfeas);
  smtStatisticsRegistry()->unregisterStat(&d_relaxLinInfeasFailures);
  smtStatisticsRegistry()->unregisterStat(&d_relaxLinExhausted);
  smtStatisticsRegistry()->unregisterStat(&d_relaxOthers);

  smtStatisticsRegistry()->unregisterStat(&d_applyRowsDeleted);

  smtStatisticsRegistry()->unregisterStat(&d_replaySimplexTimer);
  smtStatisticsRegistry()->unregisterStat(&d_replayLogTimer);
  smtStatisticsRegistry()->unregisterStat(&d_solveIntTimer);
  smtStatisticsRegistry()->unregisterStat(&d_solveRealRelaxTimer);

  smtStatisticsRegistry()->unregisterStat(&d_solveIntCalls);
  smtStatisticsRegistry()->unregisterStat(&d_solveStandardEffort);

  smtStatisticsRegistry()->unregisterStat(&d_approxDisabled);

  smtStatisticsRegistry()->unregisterStat(&d_replayAttemptFailed);

  smtStatisticsRegistry()->unregisterStat(&d_cutsRejectedDuringReplay);
  smtStatisticsRegistry()->unregisterStat(&d_cutsRejectedDuringLemmas);


  smtStatisticsRegistry()->unregisterStat(&d_solveIntModelsAttempts);
  smtStatisticsRegistry()->unregisterStat(&d_solveIntModelsSuccessful);
  smtStatisticsRegistry()->unregisterStat(&d_mipTimer);
  smtStatisticsRegistry()->unregisterStat(&d_lpTimer);
  smtStatisticsRegistry()->unregisterStat(&d_mipProofsAttempted);
  smtStatisticsRegistry()->unregisterStat(&d_mipProofsSuccessful);
  smtStatisticsRegistry()->unregisterStat(&d_numBranchesFailed);
}

bool complexityBelow(const DenseMap<Rational>& row, uint32_t cap){
  DenseMap<Rational>::const_iterator riter, rend;
  for(riter=row.begin(), rend=row.end(); riter != rend; ++riter){
    ArithVar v = *riter;
    const Rational& q = row[v];
    if(q.complexity() > cap){
      return false;
    }
  }
  return true;
}

void TheoryArithPrivate::raiseConflict(ConstraintCP a){
  Assert(a->inConflict());
  d_conflicts.push_back(a);
}

void TheoryArithPrivate::raiseBlackBoxConflict(Node bb,
                                               std::shared_ptr<ProofNode> pf)
{
  Debug("arith::bb") << "raiseBlackBoxConflict: " << bb << std::endl;
  if (d_blackBoxConflict.get().isNull())
  {
    if (options::proofNew())
    {
      Debug("arith::bb") << "  with proof " << pf << std::endl;
      d_blackBoxConflictPf.set(pf);
    }
    d_blackBoxConflict = bb;
  }
}

void TheoryArithPrivate::revertOutOfConflict(){
  d_partialModel.revertAssignmentChanges();
  clearUpdates();
  d_currentPropagationList.clear();
}

void TheoryArithPrivate::clearUpdates(){
  d_updatedBounds.purge();
}

// void TheoryArithPrivate::raiseConflict(ConstraintCP a, ConstraintCP b){
//   ConstraintCPVec v;
//   v.push_back(a);
//   v.push_back(b);
//   d_conflicts.push_back(v);
// }

// void TheoryArithPrivate::raiseConflict(ConstraintCP a, ConstraintCP b, ConstraintCP c){
//   ConstraintCPVec v;
//   v.push_back(a);
//   v.push_back(b);
//   v.push_back(c);
//   d_conflicts.push_back(v);
// }

void TheoryArithPrivate::zeroDifferenceDetected(ArithVar x){
  if(d_cmEnabled){
    Assert(d_congruenceManager.isWatchedVariable(x));
    Assert(d_partialModel.upperBoundIsZero(x));
    Assert(d_partialModel.lowerBoundIsZero(x));

    ConstraintP lb = d_partialModel.getLowerBoundConstraint(x);
    ConstraintP ub = d_partialModel.getUpperBoundConstraint(x);

    if(lb->isEquality()){
      d_congruenceManager.watchedVariableIsZero(lb);
    }else if(ub->isEquality()){
      d_congruenceManager.watchedVariableIsZero(ub);
    }else{
      d_congruenceManager.watchedVariableIsZero(lb, ub);
    }
  }
}

bool TheoryArithPrivate::getSolveIntegerResource(){
  if(d_attemptSolveIntTurnedOff > 0){
    d_attemptSolveIntTurnedOff = d_attemptSolveIntTurnedOff - 1;
    return false;
  }else{
    return true;
  }
}

bool TheoryArithPrivate::getDioCuttingResource(){
  if(d_dioSolveResources > 0){
    d_dioSolveResources--;
    if(d_dioSolveResources == 0){
      d_dioSolveResources = -options::rrTurns();
    }
    return true;
  }else{
    d_dioSolveResources++;
    if(d_dioSolveResources >= 0){
      d_dioSolveResources = options::dioSolverTurns();
    }
    return false;
  }
}

/* procedure AssertLower( x_i >= c_i ) */
bool TheoryArithPrivate::AssertLower(ConstraintP constraint){
  Assert(constraint != NullConstraint);
  Assert(constraint->isLowerBound());
  Assert(constraint->isTrue());
  Assert(!constraint->negationHasProof());

  ArithVar x_i = constraint->getVariable();
  const DeltaRational& c_i = constraint->getValue();

  Debug("arith") << "AssertLower(" << x_i << " " << c_i << ")"<< std::endl;

  Assert(!isInteger(x_i) || c_i.isIntegral());

  //TODO Relax to less than?
  if(d_partialModel.lessThanLowerBound(x_i, c_i)){
    return false; //sat
  }

  int cmpToUB = d_partialModel.cmpToUpperBound(x_i, c_i);
  if(cmpToUB > 0){ //  c_i < \lowerbound(x_i)
    ConstraintP ubc = d_partialModel.getUpperBoundConstraint(x_i);
    ConstraintP negation = constraint->getNegation();
    negation->impliedByUnate(ubc, true);

    raiseConflict(constraint);

    ++(d_statistics.d_statAssertLowerConflicts);
    return true;
  }else if(cmpToUB == 0){
    if(isInteger(x_i)){
      d_constantIntegerVariables.push_back(x_i);
      Debug("dio::push") << "dio::push " << x_i << endl;
    }
    ConstraintP ub = d_partialModel.getUpperBoundConstraint(x_i);

    if(d_cmEnabled){
      if(!d_congruenceManager.isWatchedVariable(x_i) || c_i.sgn() != 0){
        // if it is not a watched variable report it
        // if it is is a watched variable and c_i == 0,
        // let zeroDifferenceDetected(x_i) catch this
        d_congruenceManager.equalsConstant(constraint, ub);
      }
    }

    const ValueCollection& vc = constraint->getValueCollection();
    if(vc.hasEquality()){
      Assert(vc.hasDisequality());
      ConstraintP eq = vc.getEquality();
      ConstraintP diseq = vc.getDisequality();
      // x <= b, x >= b |= x = b
      // (x > b or x < b or x = b)
      Debug("arith::eq") << "lb == ub, propagate eq" << eq << endl;
      bool triConflict = diseq->isTrue();

      if(!eq->isTrue()){
        eq->impliedByTrichotomy(constraint, ub, triConflict);
        eq->tryToPropagate();
      }
      if(triConflict){
        ++(d_statistics.d_statDisequalityConflicts);
        raiseConflict(eq);
        return true;
      }
    }
  }else{
    // l <= x <= u and l < u
    Assert(cmpToUB < 0);
    const ValueCollection& vc = constraint->getValueCollection();

    if(vc.hasDisequality()){
      const ConstraintP diseq = vc.getDisequality();
      if(diseq->isTrue()){
        const ConstraintP ub = d_constraintDatabase.ensureConstraint(const_cast<ValueCollection&>(vc), UpperBound);
        ConstraintP negUb = ub->getNegation();

        // l <= x, l != x |= l < x
        // |= not (l >= x)
        bool ubInConflict = ub->hasProof();
        bool learnNegUb = !(negUb->hasProof());
        if(learnNegUb){
          negUb->impliedByTrichotomy(constraint, diseq, ubInConflict);
          negUb->tryToPropagate();
        }
        if(ubInConflict){
          raiseConflict(ub);
          return true;
        }else if(learnNegUb){
          d_learnedBounds.push_back(negUb);
        }
      }
    }
  }

  d_currentPropagationList.push_back(constraint);
  d_currentPropagationList.push_back(d_partialModel.getLowerBoundConstraint(x_i));

  d_partialModel.setLowerBoundConstraint(constraint);

  if(d_cmEnabled){
    if(d_congruenceManager.isWatchedVariable(x_i)){
      int sgn = c_i.sgn();
      if(sgn > 0){
        // Follows from a two-constraint FARKAS
        d_congruenceManager.watchedVariableCannotBeZero(constraint);
      }else if(sgn == 0 && d_partialModel.upperBoundIsZero(x_i)){
        zeroDifferenceDetected(x_i);
      }
    }
  }

  d_updatedBounds.softAdd(x_i);

  if(Debug.isOn("model")) {
    Debug("model") << "before" << endl;
    d_partialModel.printModel(x_i);
    d_tableau.debugPrintIsBasic(x_i);
  }

  if(!d_tableau.isBasic(x_i)){
    if(d_partialModel.getAssignment(x_i) < c_i){
      d_linEq.update(x_i, c_i);
    }
  }else{
    d_errorSet.signalVariable(x_i);
  }

  if(Debug.isOn("model")) {
    Debug("model") << "after" << endl;
    d_partialModel.printModel(x_i);
    d_tableau.debugPrintIsBasic(x_i);
 }

  return false; //sat
}

/* procedure AssertUpper( x_i <= c_i) */
bool TheoryArithPrivate::AssertUpper(ConstraintP constraint){
  Assert(constraint != NullConstraint);
  Assert(constraint->isUpperBound());
  Assert(constraint->isTrue());
  Assert(!constraint->negationHasProof());

  ArithVar x_i = constraint->getVariable();
  const DeltaRational& c_i = constraint->getValue();

  Debug("arith") << "AssertUpper(" << x_i << " " << c_i << ")"<< std::endl;


  //Too strong because of rounding with integers
  //Assert(!constraint->hasLiteral() || original == constraint->getLiteral());
  Assert(!isInteger(x_i) || c_i.isIntegral());

  Debug("arith") << "AssertUpper(" << x_i << " " << c_i << ")"<< std::endl;

  if(d_partialModel.greaterThanUpperBound(x_i, c_i) ){ // \upperbound(x_i) <= c_i
    return false; //sat
  }

  // cmpToLb =  \lowerbound(x_i).cmp(c_i)
  int cmpToLB = d_partialModel.cmpToLowerBound(x_i, c_i);
  if( cmpToLB < 0 ){ //  \upperbound(x_i) < \lowerbound(x_i)
    // l_i <= x_i and c_i < l_i |= c_i < x_i
    // or ... |= not (x_i <= c_i)
    ConstraintP lbc = d_partialModel.getLowerBoundConstraint(x_i);
    ConstraintP negConstraint = constraint->getNegation();
    negConstraint->impliedByUnate(lbc, true);
    raiseConflict(constraint);
    ++(d_statistics.d_statAssertUpperConflicts);
    return true;
  }else if(cmpToLB == 0){ // \lowerBound(x_i) == \upperbound(x_i)
    if(isInteger(x_i)){
      d_constantIntegerVariables.push_back(x_i);
      Debug("dio::push") << "dio::push " << x_i << endl;
    }

    const ValueCollection& vc = constraint->getValueCollection();
    ConstraintP lb = d_partialModel.getLowerBoundConstraint(x_i);
    if(d_cmEnabled){
      if(!d_congruenceManager.isWatchedVariable(x_i) || c_i.sgn() != 0){
        // if it is not a watched variable report it
        // if it is is a watched variable and c_i == 0,
        // let zeroDifferenceDetected(x_i) catch this
        d_congruenceManager.equalsConstant(lb, constraint);
      }
    }

    if(vc.hasDisequality()){
      Assert(vc.hasDisequality());
      ConstraintP eq = vc.getEquality();
      ConstraintP diseq = vc.getDisequality();
      // x <= b, x >= b |= x = b
      // (x > b or x < b or x = b)
      Debug("arith::eq") << "lb == ub, propagate eq" << eq << endl;
      bool triConflict = diseq->isTrue();
      if(!eq->isTrue()){
        eq->impliedByTrichotomy(constraint, lb, triConflict);
        eq->tryToPropagate();
      }
      if(triConflict){
        ++(d_statistics.d_statDisequalityConflicts);
        raiseConflict(eq);
        return true;
      }
    }
  }else if(cmpToLB > 0){
    // l <= x <= u and l < u
    Assert(cmpToLB > 0);
    const ValueCollection& vc = constraint->getValueCollection();

    if(vc.hasDisequality()){
      const ConstraintP diseq = vc.getDisequality();
      if(diseq->isTrue()){
        const ConstraintP lb = d_constraintDatabase.ensureConstraint(const_cast<ValueCollection&>(vc), LowerBound);
        ConstraintP negLb = lb->getNegation();

        // x <= u, u != x |= u < x
        // |= not (u >= x)
        bool lbInConflict = lb->hasProof();
        bool learnNegLb = !(negLb->hasProof());
        if(learnNegLb){
          negLb->impliedByTrichotomy(constraint, diseq, lbInConflict);
          negLb->tryToPropagate();
        }
        if(lbInConflict){
          raiseConflict(lb);
          return true;
        }else if(learnNegLb){
          d_learnedBounds.push_back(negLb);
        }
      }
    }
  }

  d_currentPropagationList.push_back(constraint);
  d_currentPropagationList.push_back(d_partialModel.getUpperBoundConstraint(x_i));
  //It is fine if this is NullConstraint

  d_partialModel.setUpperBoundConstraint(constraint);

  if(d_cmEnabled){
    if(d_congruenceManager.isWatchedVariable(x_i)){
      int sgn = c_i.sgn();
      if(sgn < 0){
        // Follows from a two-constraint farkas.
        d_congruenceManager.watchedVariableCannotBeZero(constraint);
      }else if(sgn == 0 && d_partialModel.lowerBoundIsZero(x_i)){
        zeroDifferenceDetected(x_i);
      }
    }
  }

  d_updatedBounds.softAdd(x_i);

  if(Debug.isOn("model")) {
    Debug("model") << "before" << endl;
    d_partialModel.printModel(x_i);
    d_tableau.debugPrintIsBasic(x_i);
  }

  if(!d_tableau.isBasic(x_i)){
    if(d_partialModel.getAssignment(x_i) > c_i){
      d_linEq.update(x_i, c_i);
    }
  }else{
    d_errorSet.signalVariable(x_i);
  }

  if(Debug.isOn("model")) {
    Debug("model") << "after" << endl;
    d_partialModel.printModel(x_i);
    d_tableau.debugPrintIsBasic(x_i);
  }

  return false; //sat
}


/* procedure AssertEquality( x_i == c_i ) */
bool TheoryArithPrivate::AssertEquality(ConstraintP constraint){
  Assert(constraint != NullConstraint);
  Assert(constraint->isEquality());
  Assert(constraint->isTrue());
  Assert(!constraint->negationHasProof());

  ArithVar x_i = constraint->getVariable();
  const DeltaRational& c_i = constraint->getValue();

  Debug("arith") << "AssertEquality(" << x_i << " " << c_i << ")"<< std::endl;

  //Should be fine in integers
  Assert(!isInteger(x_i) || c_i.isIntegral());

  int cmpToLB = d_partialModel.cmpToLowerBound(x_i, c_i);
  int cmpToUB = d_partialModel.cmpToUpperBound(x_i, c_i);

  // u_i <= c_i <= l_i
  // This can happen if both c_i <= x_i and x_i <= c_i are in the system.
  if(cmpToUB >= 0 && cmpToLB <= 0){
    return false; //sat
  }

  if(cmpToUB > 0 || cmpToLB < 0){
    ConstraintP cb = (cmpToUB > 0) ?  d_partialModel.getUpperBoundConstraint(x_i) :
      d_partialModel.getLowerBoundConstraint(x_i);
    ConstraintP diseq = constraint->getNegation();
    Assert(!diseq->isTrue());
    diseq->impliedByUnate(cb, true);
    raiseConflict(constraint);
    return true;
  }

  Assert(cmpToUB <= 0);
  Assert(cmpToLB >= 0);
  Assert(cmpToUB < 0 || cmpToLB > 0);

  if(isInteger(x_i)){
    d_constantIntegerVariables.push_back(x_i);
    Debug("dio::push") << "dio::push " << x_i << endl;
  }

  // Don't bother to check whether x_i != c_i is in d_diseq
  // The a and (not a) should never be on the fact queue
  d_currentPropagationList.push_back(constraint);
  d_currentPropagationList.push_back(d_partialModel.getLowerBoundConstraint(x_i));
  d_currentPropagationList.push_back(d_partialModel.getUpperBoundConstraint(x_i));

  d_partialModel.setUpperBoundConstraint(constraint);
  d_partialModel.setLowerBoundConstraint(constraint);

  if(d_cmEnabled){
    if(d_congruenceManager.isWatchedVariable(x_i)){
      int sgn = c_i.sgn();
      if(sgn == 0){
        zeroDifferenceDetected(x_i);
      }else{
        // We're equal to something else, so we can't be equal to zero.
        // True by Farkas.
        d_congruenceManager.watchedVariableCannotBeZero(constraint);
        d_congruenceManager.equalsConstant(constraint);
      }
    }else{
      d_congruenceManager.equalsConstant(constraint);
    }
  }

  d_updatedBounds.softAdd(x_i);

  if(Debug.isOn("model")) {
    Debug("model") << "before" << endl;
    d_partialModel.printModel(x_i);
    d_tableau.debugPrintIsBasic(x_i);
  }

  if(!d_tableau.isBasic(x_i)){
    if(!(d_partialModel.getAssignment(x_i) == c_i)){
      d_linEq.update(x_i, c_i);
    }
  }else{
    d_errorSet.signalVariable(x_i);
  }

  if(Debug.isOn("model")) {
    Debug("model") << "after" << endl;
    d_partialModel.printModel(x_i);
    d_tableau.debugPrintIsBasic(x_i);
  }

  return false;
}


/* procedure AssertDisequality( x_i != c_i ) */
bool TheoryArithPrivate::AssertDisequality(ConstraintP constraint){
  Assert(constraint != NullConstraint);
  Assert(constraint->isDisequality());
  Assert(constraint->isTrue());
  Assert(!constraint->negationHasProof());

  ArithVar x_i = constraint->getVariable();
  const DeltaRational& c_i = constraint->getValue();
  Debug("arith") << "AssertDisequality(" << x_i << " " << c_i << ")"<< std::endl;

  //Should be fine in integers
  Assert(!isInteger(x_i) || c_i.isIntegral());

  if(d_cmEnabled){
    if(d_congruenceManager.isWatchedVariable(x_i)){
      int sgn = c_i.sgn();
      if(sgn == 0){
        // Duh. This is what a disequality means.
        d_congruenceManager.watchedVariableCannotBeZero(constraint);
      }
    }
  }

  const ValueCollection& vc = constraint->getValueCollection();
  if(vc.hasLowerBound() && vc.hasUpperBound()){
    const ConstraintP lb = vc.getLowerBound();
    const ConstraintP ub = vc.getUpperBound();
    if(lb->isTrue() && ub->isTrue()){
      ConstraintP eq = constraint->getNegation();
      eq->impliedByTrichotomy(lb, ub, true);
      raiseConflict(constraint);
      //in conflict
      ++(d_statistics.d_statDisequalityConflicts);
      return true;
    }
  }
  if(vc.hasLowerBound() ){
    const ConstraintP lb = vc.getLowerBound();
    if(lb->isTrue()){
      const ConstraintP ub = d_constraintDatabase.ensureConstraint(const_cast<ValueCollection&>(vc), UpperBound);
      Assert(!ub->isTrue());
      Debug("arith::eq") << "propagate UpperBound " << constraint << lb << ub << endl;
      const ConstraintP negUb = ub->getNegation();
      if(!negUb->isTrue()){
        negUb->impliedByTrichotomy(constraint, lb, false);
        negUb->tryToPropagate();
        d_learnedBounds.push_back(negUb);
      }
    }
  }
  if(vc.hasUpperBound()){
    const ConstraintP ub = vc.getUpperBound();
    if(ub->isTrue()){
      const ConstraintP lb = d_constraintDatabase.ensureConstraint(const_cast<ValueCollection&>(vc), LowerBound);
      Assert(!lb->isTrue());

      Debug("arith::eq") << "propagate LowerBound " << constraint << lb << ub << endl;
      const ConstraintP negLb = lb->getNegation();
      if(!negLb->isTrue()){
        negLb->impliedByTrichotomy(constraint, ub, false);
        negLb->tryToPropagate();
        d_learnedBounds.push_back(negLb);
      }
    }
  }

  bool split = constraint->isSplit();

  if(!split && c_i == d_partialModel.getAssignment(x_i)){
    Debug("arith::eq") << "lemma now! " << constraint << endl;
    outputTrustedLemma(constraint->split());
    return false;
  }else if(d_partialModel.strictlyLessThanLowerBound(x_i, c_i)){
    Debug("arith::eq") << "can drop as less than lb" << constraint << endl;
  }else if(d_partialModel.strictlyGreaterThanUpperBound(x_i, c_i)){
    Debug("arith::eq") << "can drop as less than ub" << constraint << endl;
  }else if(!split){
    Debug("arith::eq") << "push back" << constraint << endl;
    d_diseqQueue.push(constraint);
    d_partialModel.invalidateDelta();
  }else{
    Debug("arith::eq") << "skipping already split " << constraint << endl;
  }
  return false;
}

void TheoryArithPrivate::addSharedTerm(TNode n){
  Debug("arith::addSharedTerm") << "addSharedTerm: " << n << endl;
  if(n.isConst()){
    d_partialModel.invalidateDelta();
  }

  d_congruenceManager.addSharedTerm(n);
  if(!n.isConst() && !isSetup(n)){
    Polynomial poly = Polynomial::parsePolynomial(n);
    Polynomial::iterator it = poly.begin();
    Polynomial::iterator it_end = poly.end();
    for (; it != it_end; ++ it) {
      Monomial m = *it;
      if (!m.isConstant() && !isSetup(m.getVarList().getNode())) {
        setupVariableList(m.getVarList());
      }
    }
  }
}

Node TheoryArithPrivate::getModelValue(TNode term) {
  try{
    const DeltaRational drv = getDeltaValue(term);
    const Rational& delta = d_partialModel.getDelta();
    const Rational qmodel = drv.substituteDelta( delta );
    return mkRationalNode( qmodel );
  } catch (DeltaRationalException& dr) {
    return Node::null();
  } catch (ModelException& me) {
    return Node::null();
  }
}

TrustNode TheoryArithPrivate::ppRewriteTerms(TNode n)
{
  if(Theory::theoryOf(n) != THEORY_ARITH) {
    return TrustNode::null();
  }
  // Eliminate operators recursively. Notice we must do this here since other
  // theories may generate lemmas that involve non-standard operators. For
  // example, quantifier instantiation may use TO_INTEGER terms; SyGuS may
  // introduce non-standard arithmetic terms appearing in grammars.
  // call eliminate operators
  return d_opElim.eliminate(n);
}

TrustNode TheoryArithPrivate::ppRewrite(TNode atom)
{
  Debug("arith::preprocess") << "arith::preprocess() : " << atom << endl;

  if (options::arithRewriteEq())
  {
    if (atom.getKind() == kind::EQUAL && atom[0].getType().isReal())
    {
      Node leq = NodeBuilder<2>(kind::LEQ) << atom[0] << atom[1];
      Node geq = NodeBuilder<2>(kind::GEQ) << atom[0] << atom[1];
      TrustNode tleq = ppRewriteTerms(leq);
      TrustNode tgeq = ppRewriteTerms(geq);
      if (!tleq.isNull())
      {
        leq = tleq.getNode();
      }
      if (!tgeq.isNull())
      {
        geq = tgeq.getNode();
      }
      Node rewritten = Rewriter::rewrite(leq.andNode(geq));
      Debug("arith::preprocess")
          << "arith::preprocess() : returning " << rewritten << endl;
      // don't need to rewrite terms since rewritten is not a non-standard op
      return TrustNode::mkTrustRewrite(atom, rewritten, nullptr);
    }
  }
  return ppRewriteTerms(atom);
}

Theory::PPAssertStatus TheoryArithPrivate::ppAssert(TNode in, SubstitutionMap& outSubstitutions) {
  TimerStat::CodeTimer codeTimer(d_statistics.d_simplifyTimer);
  Debug("simplify") << "TheoryArithPrivate::solve(" << in << ")" << endl;


  // Solve equalities
  Rational minConstant = 0;
  Node minMonomial;
  Node minVar;
  if (in.getKind() == kind::EQUAL &&
      Theory::theoryOf(in[0].getType()) == THEORY_ARITH) {
    Comparison cmp = Comparison::parseNormalForm(in);

    Polynomial left = cmp.getLeft();

    Monomial m = left.getHead();
    if (m.getVarList().singleton()){
      VarList vl = m.getVarList();
      Node var = vl.getNode();
      if (var.isVar())
      {
        // if vl.isIntegral then m.getConstant().isOne()
        if(!vl.isIntegral() || m.getConstant().isOne()){
          minVar = var;
        }
      }
    }

    // Solve for variable
    if (!minVar.isNull()) {
      Polynomial right = cmp.getRight();
      Node elim = right.getNode();
      // ax + p = c -> (ax + p) -ax - c = -ax
      // x = (p - ax - c) * -1/a
      // Add the substitution if not recursive
      Assert(elim == Rewriter::rewrite(elim));

      if (right.size() > options::ppAssertMaxSubSize())
      {
        Debug("simplify")
            << "TheoryArithPrivate::solve(): did not substitute due to the "
               "right hand side containing too many terms: "
            << minVar << ":" << elim << endl;
        Debug("simplify") << right.size() << endl;
      }
      else if (d_containing.isLegalElimination(minVar, elim))
      {
        // cannot eliminate integers here unless we know the resulting
        // substitution is integral
        Debug("simplify") << "TheoryArithPrivate::solve(): substitution "
                          << minVar << " |-> " << elim << endl;

        outSubstitutions.addSubstitution(minVar, elim);
        return Theory::PP_ASSERT_STATUS_SOLVED;
      }
      else
      {
        Debug("simplify") << "TheoryArithPrivate::solve(): can't substitute "
                          << minVar << ":" << minVar.getType() << " |-> "
                          << elim << ":" << elim.getType() << endl;
      }
    }
  }

  // If a relation, remember the bound
  switch(in.getKind()) {
  case kind::LEQ:
  case kind::LT:
  case kind::GEQ:
  case kind::GT:
    if (in[0].isVar()) {
      d_learner.addBound(in);
    }
    break;
  default:
    // Do nothing
    break;
  }

  return Theory::PP_ASSERT_STATUS_UNSOLVED;
}

void TheoryArithPrivate::ppStaticLearn(TNode n, NodeBuilder<>& learned) {
  TimerStat::CodeTimer codeTimer(d_statistics.d_staticLearningTimer);

  d_learner.staticLearning(n, learned);
}



ArithVar TheoryArithPrivate::findShortestBasicRow(ArithVar variable){
  ArithVar bestBasic = ARITHVAR_SENTINEL;
  uint64_t bestRowLength = std::numeric_limits<uint64_t>::max();

  Tableau::ColIterator basicIter = d_tableau.colIterator(variable);
  for(; !basicIter.atEnd(); ++basicIter){
    const Tableau::Entry& entry = *basicIter;
    Assert(entry.getColVar() == variable);
    RowIndex ridx = entry.getRowIndex();
    ArithVar basic = d_tableau.rowIndexToBasic(ridx);
    uint32_t rowLength = d_tableau.getRowLength(ridx);
    if((rowLength < bestRowLength) ||
       (rowLength == bestRowLength && basic < bestBasic)){
      bestBasic = basic;
      bestRowLength = rowLength;
    }
  }
  Assert(bestBasic == ARITHVAR_SENTINEL
         || bestRowLength < std::numeric_limits<uint32_t>::max());
  return bestBasic;
}

void TheoryArithPrivate::setupVariable(const Variable& x){
  Node n = x.getNode();

  Assert(!isSetup(n));

  ++(d_statistics.d_statUserVariables);
  requestArithVar(n, false,  false);
  //ArithVar varN = requestArithVar(n,false);
  //setupInitialValue(varN);

  markSetup(n);
}

void TheoryArithPrivate::setupVariableList(const VarList& vl){
  Assert(!vl.empty());

  TNode vlNode = vl.getNode();
  Assert(!isSetup(vlNode));
  Assert(!d_partialModel.hasArithVar(vlNode));

  for(VarList::iterator i = vl.begin(), end = vl.end(); i != end; ++i){
    Variable var = *i;

    if(!isSetup(var.getNode())){
      setupVariable(var);
    }
  }

  if(!vl.singleton()){
    // vl is the product of at least 2 variables
    // vl : (* v1 v2 ...)
    if(getLogicInfo().isLinear()){
      throw LogicException("A non-linear fact was asserted to arithmetic in a linear logic.");
    }

    if (d_nonlinearExtension == nullptr)
    {
      d_nlIncomplete = true;
    }

    ++(d_statistics.d_statUserVariables);
    requestArithVar(vlNode, false, false);
    //ArithVar av = requestArithVar(vlNode, false);
    //setupInitialValue(av);

    markSetup(vlNode);
  }else{
    if (d_nonlinearExtension == nullptr)
    {
      if (vlNode.getKind() == kind::EXPONENTIAL
          || vlNode.getKind() == kind::SINE || vlNode.getKind() == kind::COSINE
          || vlNode.getKind() == kind::TANGENT)
      {
        d_nlIncomplete = true;
      }
    }
  }

  /* Note:
   * Only call markSetup if the VarList is not a singleton.
   * See the comment in setupPolynomail for more.
   */
}

void TheoryArithPrivate::cautiousSetupPolynomial(const Polynomial& p){
  if(p.containsConstant()){
    if(!p.isConstant()){
      Polynomial noConstant = p.getTail();
      if(!isSetup(noConstant.getNode())){
        setupPolynomial(noConstant);
      }
    }
  }else if(!isSetup(p.getNode())){
    setupPolynomial(p);
  }
}

Node TheoryArithPrivate::axiomIteForTotalDivision(Node div_tot){
  Assert(div_tot.getKind() == DIVISION_TOTAL);

  // Inverse of multiplication axiom:
  //   (for all ((n Real) (d Real))
  //    (ite (= d 0)
  //     (= (DIVISION_TOTAL n d) 0)
  //     (= (* d (DIVISION_TOTAL n d)) n)))


  Polynomial n = Polynomial::parsePolynomial(div_tot[0]);
  Polynomial d = Polynomial::parsePolynomial(div_tot[1]);
  Polynomial div_tot_p = Polynomial::parsePolynomial(div_tot);

  Comparison invEq = Comparison::mkComparison(EQUAL, n, d * div_tot_p);
  Comparison zeroEq = Comparison::mkComparison(EQUAL, div_tot_p, Polynomial::mkZero());
  Node dEq0 = (d.getNode()).eqNode(mkRationalNode(0));
  Node ite = dEq0.iteNode(zeroEq.getNode(), invEq.getNode());

  return ite;
}

Node TheoryArithPrivate::axiomIteForTotalIntDivision(Node int_div_like){
  Kind k = int_div_like.getKind();
  Assert(k == INTS_DIVISION_TOTAL || k == INTS_MODULUS_TOTAL);

  // See the discussion of integer division axioms above.

  Polynomial n = Polynomial::parsePolynomial(int_div_like[0]);
  Polynomial d = Polynomial::parsePolynomial(int_div_like[1]);

  NodeManager* currNM = NodeManager::currentNM();
  Node zero = mkRationalNode(0);

  Node q = (k == INTS_DIVISION_TOTAL) ? int_div_like : currNM->mkNode(INTS_DIVISION_TOTAL, n.getNode(), d.getNode());
  Node r = (k == INTS_MODULUS_TOTAL) ? int_div_like : currNM->mkNode(INTS_MODULUS_TOTAL, n.getNode(), d.getNode());

  Node dEq0 = (d.getNode()).eqNode(zero);
  Node qEq0 = q.eqNode(zero);
  Node rEq0 = r.eqNode(zero);

  Polynomial rp = Polynomial::parsePolynomial(r);
  Polynomial qp = Polynomial::parsePolynomial(q);

  Node abs_d = (d.isConstant()) ?
    d.getHead().getConstant().abs().getNode() : mkIntSkolem("abs");

  Node eq = Comparison::mkComparison(EQUAL, n, d * qp + rp).getNode();
  Node leq0 = currNM->mkNode(LEQ, zero, r);
  Node leq1 = currNM->mkNode(LT, r, abs_d);

  Node andE = currNM->mkNode(AND, eq, leq0, leq1);
  Node defDivMode = dEq0.iteNode(qEq0.andNode(rEq0), andE);
  Node lem = abs_d.getMetaKind () == metakind::VARIABLE ?
    defDivMode.andNode(d.makeAbsCondition(Variable(abs_d))) : defDivMode;

  return lem;
}


void TheoryArithPrivate::setupPolynomial(const Polynomial& poly) {
  Assert(!poly.containsConstant());
  TNode polyNode = poly.getNode();
  Assert(!isSetup(polyNode));
  Assert(!d_partialModel.hasArithVar(polyNode));

  for(Polynomial::iterator i = poly.begin(), end = poly.end(); i != end; ++i){
    Monomial mono = *i;
    const VarList& vl = mono.getVarList();
    if(!isSetup(vl.getNode())){
      setupVariableList(vl);
    }
  }

  if(polyNode.getKind() == PLUS){
    d_tableauSizeHasBeenModified = true;

    vector<ArithVar> variables;
    vector<Rational> coefficients;
    asVectors(poly, coefficients, variables);

    ArithVar varSlack = requestArithVar(polyNode, true, false);
    d_tableau.addRow(varSlack, coefficients, variables);
    setupBasicValue(varSlack);
    d_linEq.trackRowIndex(d_tableau.basicToRowIndex(varSlack));

    //Add differences to the difference manager
    Polynomial::iterator i = poly.begin(), end = poly.end();
    if(i != end){
      Monomial first = *i;
      ++i;
      if(i != end){
        Monomial second = *i;
        ++i;
        if(i == end){
          if(first.getConstant().isOne() && second.getConstant().getValue() == -1){
            VarList vl0 = first.getVarList();
            VarList vl1 = second.getVarList();
            if(vl0.singleton() && vl1.singleton()){
              d_congruenceManager.addWatchedPair(varSlack, vl0.getNode(), vl1.getNode());
            }
          }
        }
      }
    }

    ++(d_statistics.d_statAuxiliaryVariables);
    markSetup(polyNode);
  }

  /* Note:
   * It is worth documenting that polyNode should only be marked as
   * being setup by this function if it has kind PLUS.
   * Other kinds will be marked as being setup by lower levels of setup
   * specifically setupVariableList.
   */
}

void TheoryArithPrivate::setupAtom(TNode atom) {
  Assert(isRelationOperator(atom.getKind()));
  Assert(Comparison::isNormalAtom(atom));
  Assert(!isSetup(atom));
  Assert(!d_constraintDatabase.hasLiteral(atom));

  Comparison cmp = Comparison::parseNormalForm(atom);
  Polynomial nvp = cmp.normalizedVariablePart();
  Assert(!nvp.isZero());

  if(!isSetup(nvp.getNode())){
    setupPolynomial(nvp);
  }

  d_constraintDatabase.addLiteral(atom);

  markSetup(atom);
}

void TheoryArithPrivate::preRegisterTerm(TNode n) {
  Debug("arith::preregister") <<"begin arith::preRegisterTerm("<< n <<")"<< endl;

  if (d_nonlinearExtension != nullptr)
  {
    d_nonlinearExtension->preRegisterTerm(n);
  }

  try {
    if(isRelationOperator(n.getKind())){
      if(!isSetup(n)){
        setupAtom(n);
      }
      ConstraintP c = d_constraintDatabase.lookup(n);
      Assert(c != NullConstraint);

      Debug("arith::preregister") << "setup constraint" << c << endl;
      Assert(!c->canBePropagated());
      c->setPreregistered();
    }
  } catch(LogicException& le) {
    std::stringstream ss;
    ss << le.getMessage() << endl << "The fact in question: " << n << endl;
    throw LogicException(ss.str());
  }

  Debug("arith::preregister") << "end arith::preRegisterTerm("<< n <<")" << endl;
}

void TheoryArithPrivate::releaseArithVar(ArithVar v){
  //Assert(d_partialModel.hasNode(v));

  d_constraintDatabase.removeVariable(v);
  d_partialModel.releaseArithVar(v);
}

ArithVar TheoryArithPrivate::requestArithVar(TNode x, bool aux, bool internal){
  //TODO : The VarList trick is good enough?
  Assert(isLeaf(x) || VarList::isMember(x) || x.getKind() == PLUS || internal);
  if(getLogicInfo().isLinear() && Variable::isDivMember(x)){
    stringstream ss;
    ss << "A non-linear fact (involving div/mod/divisibility) was asserted to arithmetic in a linear logic: " << x << endl
       << "if you only use division (or modulus) by a constant value, or if you only use the divisibility-by-k predicate, try using the --rewrite-divk option.";
    throw LogicException(ss.str());
  }
  Assert(!d_partialModel.hasArithVar(x));
  Assert(x.getType().isReal());  // real or integer

  ArithVar max = d_partialModel.getNumberOfVariables();
  ArithVar varX = d_partialModel.allocate(x, aux);

  bool reclaim =  max >= d_partialModel.getNumberOfVariables();;

  if(!reclaim){
    d_dualSimplex.increaseMax();

    d_tableau.increaseSize();
    d_tableauSizeHasBeenModified = true;
  }
  d_constraintDatabase.addVariable(varX);

  Debug("arith::arithvar") << "@" << getSatContext()->getLevel()
                           << " " << x << " |-> " << varX
                           << "(relaiming " << reclaim << ")" << endl;

  Assert(!d_partialModel.hasUpperBound(varX));
  Assert(!d_partialModel.hasLowerBound(varX));

  return varX;
}

void TheoryArithPrivate::asVectors(const Polynomial& p, std::vector<Rational>& coeffs, std::vector<ArithVar>& variables) {
  for(Polynomial::iterator i = p.begin(), end = p.end(); i != end; ++i){
    const Monomial& mono = *i;
    const Constant& constant = mono.getConstant();
    const VarList& variable = mono.getVarList();

    Node n = variable.getNode();

    Debug("arith::asVectors") << "should be var: " << n << endl;

    // TODO: This VarList::isMember(n) can be stronger
    Assert(isLeaf(n) || VarList::isMember(n));
    Assert(theoryOf(n) != THEORY_ARITH || d_partialModel.hasArithVar(n));

    Assert(d_partialModel.hasArithVar(n));
    ArithVar av = d_partialModel.asArithVar(n);

    coeffs.push_back(constant.getValue());
    variables.push_back(av);
  }
}

/* Requirements:
 * For basic variables the row must have been added to the tableau.
 */
void TheoryArithPrivate::setupBasicValue(ArithVar x){
  Assert(d_tableau.isBasic(x));
  //If the variable is basic, assertions may have already happened and updates
  //may have occured before setting this variable up.

  //This can go away if the tableau creation is done at preregister
  //time instead of register
  DeltaRational safeAssignment = d_linEq.computeRowValue(x, true);
  DeltaRational assignment = d_linEq.computeRowValue(x, false);
  d_partialModel.setAssignment(x,safeAssignment,assignment);

  Debug("arith") << "setupVariable("<<x<<")"<<std::endl;
}

ArithVar TheoryArithPrivate::determineArithVar(const Polynomial& p) const{
  Assert(!p.containsConstant());
  Assert(p.getHead().constantIsPositive());
  TNode n = p.getNode();
  Debug("determineArithVar") << "determineArithVar(" << n << ")" << endl;
  return d_partialModel.asArithVar(n);
}

ArithVar TheoryArithPrivate::determineArithVar(TNode assertion) const{
  Debug("determineArithVar") << "determineArithVar " << assertion << endl;
  Comparison cmp = Comparison::parseNormalForm(assertion);
  Polynomial variablePart = cmp.normalizedVariablePart();
  return determineArithVar(variablePart);
}


bool TheoryArithPrivate::canSafelyAvoidEqualitySetup(TNode equality){
  Assert(equality.getKind() == EQUAL);
  return d_partialModel.hasArithVar(equality[0]);
}

Comparison TheoryArithPrivate::mkIntegerEqualityFromAssignment(ArithVar v){
  const DeltaRational& beta = d_partialModel.getAssignment(v);

  Assert(beta.isIntegral());
  Polynomial betaAsPolynomial = Polynomial::mkPolynomial( Constant::mkConstant(beta.floor()) );

  TNode var = d_partialModel.asNode(v);
  Polynomial varAsPolynomial = Polynomial::parsePolynomial(var);
  return Comparison::mkComparison(EQUAL, varAsPolynomial, betaAsPolynomial);
}

Node TheoryArithPrivate::dioCutting(){
  context::Context::ScopedPush speculativePush(getSatContext());
  //DO NOT TOUCH THE OUTPUTSTREAM

  for(var_iterator vi = var_begin(), vend = var_end(); vi != vend; ++vi){
    ArithVar v = *vi;
    if(isInteger(v)){
      if(d_partialModel.cmpAssignmentUpperBound(v) == 0 ||
         d_partialModel.cmpAssignmentLowerBound(v) == 0){
        if(!d_partialModel.boundsAreEqual(v)){
          // If the bounds are equal this is already in the dioSolver
          //Add v = dr as a speculation.
          Comparison eq = mkIntegerEqualityFromAssignment(v);
          Debug("dio::push") << "dio::push " << v << " " <<  eq.getNode() << endl;
          Assert(!eq.isBoolean());
          d_diosolver.pushInputConstraint(eq, eq.getNode());
          // It does not matter what the explanation of eq is.
          // It cannot be used in a conflict
        }
      }
    }
  }

  SumPair plane = d_diosolver.processEquationsForCut();
  if(plane.isZero()){
    return Node::null();
  }else{
    Polynomial p = plane.getPolynomial();
    Polynomial c = Polynomial::mkPolynomial(plane.getConstant() * Constant::mkConstant(-1));
    Integer gcd = p.gcd();
    Assert(p.isIntegral());
    Assert(c.isIntegral());
    Assert(gcd > 1);
    Assert(!gcd.divides(c.asConstant().getNumerator()));
    Comparison leq = Comparison::mkComparison(LEQ, p, c);
    Comparison geq = Comparison::mkComparison(GEQ, p, c);
    Node lemma = NodeManager::currentNM()->mkNode(OR, leq.getNode(), geq.getNode());
    Node rewrittenLemma = Rewriter::rewrite(lemma);
    Debug("arith::dio::ex") << "dioCutting found the plane: " << plane.getNode() << endl;
    Debug("arith::dio::ex") << "resulting in the cut: " << lemma << endl;
    Debug("arith::dio::ex") << "rewritten " << rewrittenLemma << endl;
    Debug("arith::dio") << "dioCutting found the plane: " << plane.getNode() << endl;
    Debug("arith::dio") << "resulting in the cut: " << lemma << endl;
    Debug("arith::dio") << "rewritten " << rewrittenLemma << endl;
    return rewrittenLemma;
  }
}

Node TheoryArithPrivate::callDioSolver(){
  while(!d_constantIntegerVariables.empty()){
    ArithVar v = d_constantIntegerVariables.front();
    d_constantIntegerVariables.pop();

    Debug("arith::dio")  << "callDioSolver " << v << endl;

    Assert(isInteger(v));
    Assert(d_partialModel.boundsAreEqual(v));

    ConstraintP lb = d_partialModel.getLowerBoundConstraint(v);
    ConstraintP ub = d_partialModel.getUpperBoundConstraint(v);

    Node orig = Node::null();
    if(lb->isEquality()){
      orig = Constraint::externalExplainByAssertions({lb});
    }else if(ub->isEquality()){
      orig = Constraint::externalExplainByAssertions({ub});
    }else {
      orig = Constraint::externalExplainByAssertions(ub, lb);
    }

    Assert(d_partialModel.assignmentIsConsistent(v));

    Comparison eq = mkIntegerEqualityFromAssignment(v);

    if(eq.isBoolean()){
      //This can only be a conflict
      Assert(!eq.getNode().getConst<bool>());

      //This should be handled by the normal form earlier in the case of equality
      Assert(orig.getKind() != EQUAL);
      return orig;
    }else{
      Debug("dio::push") << "dio::push " << v << " " << eq.getNode() << " with reason " << orig << endl;
      d_diosolver.pushInputConstraint(eq, orig);
    }
  }

  return d_diosolver.processEquationsForConflict();
}

ConstraintP TheoryArithPrivate::constraintFromFactQueue(){
  Assert(!done());
  TNode assertion = get();

  Kind simpleKind = Comparison::comparisonKind(assertion);
  ConstraintP constraint = d_constraintDatabase.lookup(assertion);
  if(constraint == NullConstraint){
    Assert(simpleKind == EQUAL || simpleKind == DISTINCT);
    bool isDistinct = simpleKind == DISTINCT;
    Node eq = (simpleKind == DISTINCT) ? assertion[0] : assertion;
    Assert(!isSetup(eq));
    Node reEq = Rewriter::rewrite(eq);
    if(reEq.getKind() == CONST_BOOLEAN){
      if(reEq.getConst<bool>() == isDistinct){
        // if is (not true), or false
        Assert((reEq.getConst<bool>() && isDistinct)
               || (!reEq.getConst<bool>() && !isDistinct));
        raiseBlackBoxConflict(assertion);
      }
      return NullConstraint;
    }
    Assert(reEq.getKind() != CONST_BOOLEAN);
    if(!isSetup(reEq)){
      setupAtom(reEq);
    }
    Node reAssertion = isDistinct ? reEq.notNode() : reEq;
    constraint = d_constraintDatabase.lookup(reAssertion);

    if(assertion != reAssertion){
      Debug("arith::nf") << "getting non-nf assertion " << assertion << " |-> " <<  reAssertion << endl;
      Assert(constraint != NullConstraint);
      d_assertionsThatDoNotMatchTheirLiterals.insert(assertion, constraint);
    }
  }

  Assert(constraint != NullConstraint);

  if(constraint->assertedToTheTheory()){
    //Do nothing
    return NullConstraint;
  }
  Assert(!constraint->assertedToTheTheory());
  bool inConflict = constraint->negationHasProof();
  constraint->setAssertedToTheTheory(assertion, inConflict);

  if(!constraint->hasProof()){
    Debug("arith::constraint") << "marking as constraint as self explaining " << endl;
    constraint->setAssumption(inConflict);
  } else {
    Debug("arith::constraint")
        << "already has proof: "
        << Constraint::externalExplainByAssertions({constraint}) << endl;
  }

  if(Debug.isOn("arith::negatedassumption") && inConflict){
    ConstraintP negation = constraint->getNegation();
    if(Debug.isOn("arith::negatedassumption") && negation->isAssumption()){
      debugPrintFacts();
    }
    Debug("arith::eq") << "negation has proof" << endl;
    Debug("arith::eq") << constraint << endl;
    Debug("arith::eq") << negation << endl;
  }

  if(inConflict){
    ConstraintP negation = constraint->getNegation();
    if(Debug.isOn("arith::negatedassumption") && negation->isAssumption()){
      debugPrintFacts();
    }
    Debug("arith::eq") << "negation has proof" << endl;
    Debug("arith::eq") << constraint << endl;
    Debug("arith::eq") << negation << endl;
    raiseConflict(negation);
    return NullConstraint;
  }else{
    return constraint;
  }
}

bool TheoryArithPrivate::assertionCases(ConstraintP constraint){
  Assert(constraint->hasProof());
  Assert(!constraint->negationHasProof());

  ArithVar x_i = constraint->getVariable();

  switch(constraint->getType()){
  case UpperBound:
    if(isInteger(x_i) && constraint->isStrictUpperBound()){
      ConstraintP floorConstraint = constraint->getFloor();
      if(!floorConstraint->isTrue()){
        bool inConflict = floorConstraint->negationHasProof();
        if (Debug.isOn("arith::intbound")) {
          Debug("arith::intbound") << "literal, before: " << constraint->getLiteral() << std::endl;
          Debug("arith::intbound") << "constraint, after: " << floorConstraint << std::endl;
        }
        floorConstraint->impliedByIntTighten(constraint, inConflict);
        floorConstraint->tryToPropagate();
        if(inConflict){
          raiseConflict(floorConstraint);
          return true;
        }
      }
      return AssertUpper(floorConstraint);
    }else{
      return AssertUpper(constraint);
    }
  case LowerBound:
    if(isInteger(x_i) && constraint->isStrictLowerBound()){
      ConstraintP ceilingConstraint = constraint->getCeiling();
      if(!ceilingConstraint->isTrue()){
        bool inConflict = ceilingConstraint->negationHasProof();
        if (Debug.isOn("arith::intbound")) {
          Debug("arith::intbound") << "literal, before: " << constraint->getLiteral() << std::endl;
          Debug("arith::intbound")
              << "constraint, before: " << *constraint << std::endl;
          Debug("arith::intbound") << "constraint, after: " << ceilingConstraint << std::endl;
        }
        ceilingConstraint->impliedByIntTighten(constraint, inConflict);
        ceilingConstraint->tryToPropagate();
        if(inConflict){
          raiseConflict(ceilingConstraint);
          return true;
        }
      }
      return AssertLower(ceilingConstraint);
    }else{
      return AssertLower(constraint);
    }
  case Equality:
    return AssertEquality(constraint);
  case Disequality:
    return AssertDisequality(constraint);
  default:
    Unreachable();
    return false;
  }
}
/**
 * Looks for through the variables starting at d_nextIntegerCheckVar
 * for the first integer variable that is between its upper and lower bounds
 * that has a non-integer assignment.
 *
 * If assumeBounds is true, skip the check that the variable is in bounds.
 *
 * If there is no such variable, returns ARITHVAR_SENTINEL;
 */
ArithVar TheoryArithPrivate::nextIntegerViolatation(bool assumeBounds) const {
  ArithVar numVars = d_partialModel.getNumberOfVariables();
  ArithVar v = d_nextIntegerCheckVar;
  if(numVars > 0){
    const ArithVar rrEnd = d_nextIntegerCheckVar;
    do {
      if(isIntegerInput(v)){
        if(!d_partialModel.integralAssignment(v)){
          if( assumeBounds || d_partialModel.assignmentIsConsistent(v) ){
            return v;
          }
        }
      }
      v= (1 + v == numVars) ? 0 : (1 + v);
    }while(v != rrEnd);
  }
  return ARITHVAR_SENTINEL;
}

/**
 * Checks the set of integer variables I to see if each variable
 * in I has an integer assignment.
 */
bool TheoryArithPrivate::hasIntegerModel(){
  ArithVar next = nextIntegerViolatation(true);
  if(next != ARITHVAR_SENTINEL){
    d_nextIntegerCheckVar = next;
    if(Debug.isOn("arith::hasIntegerModel")){
      Debug("arith::hasIntegerModel") << "has int model? " << next << endl;
      d_partialModel.printModel(next, Debug("arith::hasIntegerModel"));
    }
    return false;
  }else{
    return true;
  }
}


Node flattenAndSort(Node n){
  Kind k = n.getKind();
  switch(k){
  case kind::OR:
  case kind::AND:
  case kind::PLUS:
  case kind::MULT:
    break;
  default:
    return n;
  }

  std::vector<Node> out;
  std::vector<Node> process;
  process.push_back(n);
  while(!process.empty()){
    Node b = process.back();
    process.pop_back();
    if(b.getKind() == k){
      for(Node::iterator i=b.begin(), end=b.end(); i!=end; ++i){
        process.push_back(*i);
      }
    } else {
      out.push_back(b);
    }
  }
  Assert(out.size() >= 2);
  std::sort(out.begin(), out.end());
  return NodeManager::currentNM()->mkNode(k, out);
}



/** Outputs conflicts to the output channel. */
void TheoryArithPrivate::outputConflicts(){
  Debug("arith::conflict") << "outputting conflicts" << std::endl;
  Assert(anyConflict());
  static unsigned int conflicts = 0;

  if(!conflictQueueEmpty()){
    Assert(!d_conflicts.empty());
    for(size_t i = 0, i_end = d_conflicts.size(); i < i_end; ++i){
      ConstraintCP confConstraint = d_conflicts[i];
      bool hasProof = confConstraint->hasProof();
      Assert(confConstraint->inConflict());
      const ConstraintRule& pf = confConstraint->getConstraintRule();
      if (Debug.isOn("arith::conflict"))
      {
        pf.print(std::cout);
        std::cout << std::endl;
      }
      if (Debug.isOn("arith::pf::tree"))
      {
        Debug("arith::pf::tree") << "\n\nTree:\n";
        confConstraint->printProofTree(Debug("arith::pf::tree"));
        confConstraint->getNegation()->printProofTree(Debug("arith::pf::tree"));
      }

      TrustNode trustedConflict = confConstraint->externalExplainConflict();
      Node conflict = trustedConflict.getNode();

      ++conflicts;
      Debug("arith::conflict") << "d_conflicts[" << i << "] " << conflict
                               << " has proof: " << hasProof << endl;
      if(Debug.isOn("arith::normalize::external")){
        conflict = flattenAndSort(conflict);
        Debug("arith::conflict") << "(normalized to) " << conflict << endl;
      }

      if (options::proofNew())
      {
        outputTrustedConflict(trustedConflict);
      }
      else
      {
        outputConflict(conflict);
      }
    }
  }
  if(!d_blackBoxConflict.get().isNull()){
    Node bb = d_blackBoxConflict.get();
    ++conflicts;
    Debug("arith::conflict") << "black box conflict" << bb
      //<< "("<<conflicts<<")"
                             << endl;
    if(Debug.isOn("arith::normalize::external")){
      bb = flattenAndSort(bb);
      Debug("arith::conflict") << "(normalized to) " << bb << endl;
    }
    if (options::proofNew() && d_blackBoxConflictPf.get())
    {
      auto confPf = d_blackBoxConflictPf.get();
      outputTrustedConflict(d_pfGen->mkTrustNode(bb, confPf, true));
    }
    else
    {
      outputConflict(bb);
    }
  }
}

void TheoryArithPrivate::outputTrustedLemma(TrustNode lemma)
{
  Debug("arith::channel") << "Arith trusted lemma: " << lemma << std::endl;
  (d_containing.d_out)->trustedLemma(lemma);
}

void TheoryArithPrivate::outputLemma(TNode lem) {
  Debug("arith::channel") << "Arith lemma: " << lem << std::endl;
  (d_containing.d_out)->lemma(lem);
}

void TheoryArithPrivate::outputTrustedConflict(TrustNode conf)
{
  Debug("arith::channel") << "Arith trusted conflict: " << conf << std::endl;
  (d_containing.d_out)->trustedConflict(conf);
}

void TheoryArithPrivate::outputConflict(TNode lit) {
  Debug("arith::channel") << "Arith conflict: " << lit << std::endl;
  (d_containing.d_out)->conflict(lit);
}

void TheoryArithPrivate::outputPropagate(TNode lit) {
  Debug("arith::channel") << "Arith propagation: " << lit << std::endl;
  (d_containing.d_out)->propagate(lit);
}

void TheoryArithPrivate::outputRestart() {
  Debug("arith::channel") << "Arith restart!" << std::endl;
  (d_containing.d_out)->demandRestart();
}

// void TheoryArithPrivate::branchVector(const std::vector<ArithVar>& lemmas){
//   //output the lemmas
//   for(vector<ArithVar>::const_iterator i = lemmas.begin(); i != lemmas.end();
//   ++i){
//     ArithVar v = *i;
//     Assert(!d_cutInContext.contains(v));
//     d_cutInContext.insert(v);
//     d_cutCount = d_cutCount + 1;
//     Node lem = branchIntegerVariable(v);
//     outputLemma(lem);
//     ++(d_statistics.d_externalBranchAndBounds);
//   }
// }

bool TheoryArithPrivate::attemptSolveInteger(Theory::Effort effortLevel, bool emmmittedLemmaOrSplit){
  int level = getSatContext()->getLevel();
  Debug("approx")
    << "attemptSolveInteger " << d_qflraStatus
    << " " << emmmittedLemmaOrSplit
    << " " << effortLevel
    << " " << d_lastContextIntegerAttempted
    << " " << level
    << " " << hasIntegerModel()
    << endl;

  if(d_qflraStatus == Result::UNSAT){ return false; }
  if(emmmittedLemmaOrSplit){ return false; }
  if(!options::useApprox()){ return false; }
  if(!ApproximateSimplex::enabled()){ return false; }

  if(Theory::fullEffort(effortLevel)){
    if(hasIntegerModel()){
      return false;
    }else{
      return getSolveIntegerResource();
    }
  }

  if(d_lastContextIntegerAttempted <= 0){
    if(hasIntegerModel()){
      d_lastContextIntegerAttempted = getSatContext()->getLevel();
      return false;
    }else{
      return getSolveIntegerResource();
    }
  }


  if(!options::trySolveIntStandardEffort()){ return false; }

  if (d_lastContextIntegerAttempted <= (level >> 2))
  {
    double d = (double)(d_solveIntMaybeHelp + 1)
               / (d_solveIntAttempts + 1 + level * level);
    if (Random::getRandom().pickWithProb(d))
    {
      return getSolveIntegerResource();
    }
  }
  return false;
}

bool TheoryArithPrivate::replayLog(ApproximateSimplex* approx){
  TimerStat::CodeTimer codeTimer(d_statistics.d_replayLogTimer);

  ++d_statistics.d_mipProofsAttempted;

  Assert(d_replayVariables.empty());
  Assert(d_replayConstraints.empty());

  size_t enteringPropN = d_currentPropagationList.size();
  Assert(conflictQueueEmpty());
  TreeLog& tl = getTreeLog();
  //tl.applySelected(); /* set row ids */

  d_replayedLemmas = false;

  /* use the try block for the purpose of pushing the sat context */
  context::Context::ScopedPush speculativePush(getSatContext());
  d_cmEnabled = false;
  std::vector<ConstraintCPVec> res =
      replayLogRec(approx, tl.getRootId(), NullConstraint, 1);

  if(res.empty()){
    ++d_statistics.d_replayAttemptFailed;
  }else{
    unsigned successes = 0;
    for(size_t i =0, N = res.size(); i < N; ++i){
      ConstraintCPVec& vec = res[i];
      Assert(vec.size() >= 2);
      for(size_t j=0, M = vec.size(); j < M; ++j){
        ConstraintCP at_j = vec[j];
        Assert(at_j->isTrue());
        if(!at_j->negationHasProof()){
          successes++;
          vec[j] = vec.back();
          vec.pop_back();
          ConstraintP neg_at_j = at_j->getNegation();

          Debug("approx::replayLog") << "Setting the proof for the replayLog conflict on:" << endl
                                     << "  (" << neg_at_j->isTrue() <<") " << neg_at_j << endl
                                     << "  (" << at_j->isTrue() <<") " << at_j << endl;
          neg_at_j->impliedByIntHole(vec, true);
          raiseConflict(at_j);
          break;
        }
      }
    }
    if(successes > 0){
      ++d_statistics.d_mipProofsSuccessful;
    }
  }

  if(d_currentPropagationList.size() > enteringPropN){
    d_currentPropagationList.resize(enteringPropN);
  }

  /* It is not clear what the d_qflraStatus is at this point */
  d_qflraStatus = Result::SAT_UNKNOWN;

  Assert(d_replayVariables.empty());
  Assert(d_replayConstraints.empty());

  return !conflictQueueEmpty();
}

std::pair<ConstraintP, ArithVar> TheoryArithPrivate::replayGetConstraint(const DenseMap<Rational>& lhs, Kind k, const Rational& rhs, bool branch)
{
  ArithVar added = ARITHVAR_SENTINEL;
  Node sum = toSumNode(d_partialModel, lhs);
  if(sum.isNull()){ return make_pair(NullConstraint, added); }

  Debug("approx::constraint") << "replayGetConstraint " << sum
                              << " " << k
                              << " " << rhs
                              << endl;

  Assert(k == kind::LEQ || k == kind::GEQ);

  Node comparison = NodeManager::currentNM()->mkNode(k, sum, mkRationalNode(rhs));
  Node rewritten = Rewriter::rewrite(comparison);
  if(!(Comparison::isNormalAtom(rewritten))){
    return make_pair(NullConstraint, added);
  }

  Comparison cmp = Comparison::parseNormalForm(rewritten);
  if(cmp.isBoolean()){ return make_pair(NullConstraint, added); }

  Polynomial nvp =  cmp.normalizedVariablePart();
  if(nvp.isZero()){ return make_pair(NullConstraint, added); }

  Node norm = nvp.getNode();

  ConstraintType t = Constraint::constraintTypeOfComparison(cmp);
  DeltaRational dr = cmp.normalizedDeltaRational();

  Debug("approx::constraint") << "rewriting " << rewritten << endl
                              << " |-> " << norm << " " << t << " " << dr << endl;

  Assert(!branch || d_partialModel.hasArithVar(norm));
  ArithVar v = ARITHVAR_SENTINEL;
  if(d_partialModel.hasArithVar(norm)){

    v = d_partialModel.asArithVar(norm);
    Debug("approx::constraint") << "replayGetConstraint found "
                                << norm << " |-> " << v << " @ " << getSatContext()->getLevel() << endl;
    Assert(!branch || d_partialModel.isIntegerInput(v));
  }else{
    v = requestArithVar(norm, true, true);
    d_replayVariables.push_back(v);

    added = v;

    Debug("approx::constraint") << "replayGetConstraint adding "
                                << norm << " |-> " << v << " @ " << getSatContext()->getLevel() << endl;

    Polynomial poly = Polynomial::parsePolynomial(norm);
    vector<ArithVar> variables;
    vector<Rational> coefficients;
    asVectors(poly, coefficients, variables);
    d_tableau.addRow(v, coefficients, variables);
    setupBasicValue(v);
    d_linEq.trackRowIndex(d_tableau.basicToRowIndex(v));
  }
  Assert(d_partialModel.hasArithVar(norm));
  Assert(d_partialModel.asArithVar(norm) == v);
  Assert(d_constraintDatabase.variableDatabaseIsSetup(v));

  ConstraintP imp = d_constraintDatabase.getBestImpliedBound(v, t, dr);
  if(imp != NullConstraint){
    if(imp->getValue() == dr){
      Assert(added == ARITHVAR_SENTINEL);
      return make_pair(imp, added);
    }
  }

  ConstraintP newc = d_constraintDatabase.getConstraint(v, t, dr);
  d_replayConstraints.push_back(newc);
  return make_pair(newc, added);
}

std::pair<ConstraintP, ArithVar> TheoryArithPrivate::replayGetConstraint(
    ApproximateSimplex* approx, const NodeLog& nl)
{
  Assert(nl.isBranch());
  Assert(d_lhsTmp.empty());

  ArithVar v = approx->getBranchVar(nl);
  if(v != ARITHVAR_SENTINEL && d_partialModel.isIntegerInput(v)){
    if(d_partialModel.hasNode(v)){
      d_lhsTmp.set(v, Rational(1));
      double dval = nl.branchValue();
      Maybe<Rational> maybe_value = ApproximateSimplex::estimateWithCFE(dval);
      if (!maybe_value)
      {
        return make_pair(NullConstraint, ARITHVAR_SENTINEL);
      }
      Rational fl(maybe_value.value().floor());
      pair<ConstraintP, ArithVar> p;
      p = replayGetConstraint(d_lhsTmp, kind::LEQ, fl, true);
      d_lhsTmp.purge();
      return p;
    }
  }
  return make_pair(NullConstraint, ARITHVAR_SENTINEL);
}

std::pair<ConstraintP, ArithVar> TheoryArithPrivate::replayGetConstraint(const CutInfo& ci) {
  Assert(ci.reconstructed());
  const DenseMap<Rational>& lhs = ci.getReconstruction().lhs;
  const Rational& rhs = ci.getReconstruction().rhs;
  Kind k = ci.getKind();

  return replayGetConstraint(lhs, k, rhs, ci.getKlass() == BranchCutKlass);
}

// Node denseVectorToLiteral(const ArithVariables& vars, const DenseVector& dv, Kind k){
//   NodeManager* nm = NodeManager::currentNM();
//   Node sumLhs = toSumNode(vars, dv.lhs);
//   Node ineq = nm->mkNode(k, sumLhs, mkRationalNode(dv.rhs) );
//   Node lit = Rewriter::rewrite(ineq);
//   return lit;
// }

Node toSumNode(const ArithVariables& vars, const DenseMap<Rational>& sum){
  Debug("arith::toSumNode") << "toSumNode() begin" << endl;
  NodeBuilder<> nb(kind::PLUS);
  NodeManager* nm = NodeManager::currentNM();
  DenseMap<Rational>::const_iterator iter, end;
  iter = sum.begin(), end = sum.end();
  for(; iter != end; ++iter){
    ArithVar x = *iter;
    if(!vars.hasNode(x)){ return Node::null(); }
    Node xNode = vars.asNode(x);
    const Rational& q = sum[x];
    Node mult = nm->mkNode(kind::MULT, mkRationalNode(q), xNode);
    Debug("arith::toSumNode") << "toSumNode() " << x << " " << mult << endl;
    nb << mult;
  }
  Debug("arith::toSumNode") << "toSumNode() end" << endl;
  return safeConstructNary(nb);
}

ConstraintCP TheoryArithPrivate::vectorToIntHoleConflict(const ConstraintCPVec& conflict){
  Assert(conflict.size() >= 2);
  ConstraintCPVec exp(conflict.begin(), conflict.end()-1);
  ConstraintCP back = conflict.back();
  Assert(back->hasProof());
  ConstraintP negBack = back->getNegation();
  // This can select negBack multiple times so we need to test if negBack has a proof.
  if(negBack->hasProof()){
    // back is in conflict already
  } else {
    negBack->impliedByIntHole(exp, true);
  }

  return back;
}

void TheoryArithPrivate::intHoleConflictToVector(ConstraintCP conflicting, ConstraintCPVec& conflict){
  ConstraintCP negConflicting = conflicting->getNegation();
  Assert(conflicting->hasProof());
  Assert(negConflicting->hasProof());

  conflict.push_back(conflicting);
  conflict.push_back(negConflicting);

  Constraint::assertionFringe(conflict);
}

void TheoryArithPrivate::tryBranchCut(ApproximateSimplex* approx, int nid, BranchCutInfo& bci){
  Assert(conflictQueueEmpty());
  std::vector< ConstraintCPVec > conflicts;

  approx->tryCut(nid, bci);
  Debug("approx::branch") << "tryBranchCut" << bci << endl;
  Assert(bci.reconstructed());
  Assert(!bci.proven());
  pair<ConstraintP, ArithVar> p = replayGetConstraint(bci);
  Assert(p.second == ARITHVAR_SENTINEL);
  ConstraintP bc = p.first;
  Assert(bc != NullConstraint);
  if(bc->hasProof()){
    return;
  }

  ConstraintP bcneg = bc->getNegation();
  {
    context::Context::ScopedPush speculativePush(getSatContext());
    replayAssert(bcneg);
    if(conflictQueueEmpty()){
      TimerStat::CodeTimer codeTimer(d_statistics.d_replaySimplexTimer);

      //test for linear feasibility
      d_partialModel.stopQueueingBoundCounts();
      UpdateTrackingCallback utcb(&d_linEq);
      d_partialModel.processBoundsQueue(utcb);
      d_linEq.startTrackingBoundCounts();

      SimplexDecisionProcedure& simplex = selectSimplex(true);
      simplex.findModel(false);
      // Can change d_qflraStatus

      d_linEq.stopTrackingBoundCounts();
      d_partialModel.startQueueingBoundCounts();
    }
    for(size_t i = 0, N = d_conflicts.size(); i < N; ++i){

      conflicts.push_back(ConstraintCPVec());
      intHoleConflictToVector(d_conflicts[i], conflicts.back());
      Constraint::assertionFringe(conflicts.back());

      // ConstraintCP conflicting = d_conflicts[i];
      // ConstraintCP negConflicting = conflicting->getNegation();
      // Assert(conflicting->hasProof());
      // Assert(negConflicting->hasProof());

      // conflicts.push_back(ConstraintCPVec());
      // ConstraintCPVec& back = conflicts.back();
      // back.push_back(conflicting);
      // back.push_back(negConflicting);

      // // remove the floor/ceiling contraint implied by bcneg
      // Constraint::assertionFringe(back);
    }

    if(Debug.isOn("approx::branch")){
      if(d_conflicts.empty()){
        entireStateIsConsistent("branchfailure");
      }
    }
  }

  Debug("approx::branch") << "branch constraint " << bc << endl;
  for(size_t i = 0, N = conflicts.size(); i < N; ++i){
    ConstraintCPVec& conf = conflicts[i];

    // make sure to be working on the assertion fringe!
    if(!contains(conf, bcneg)){
      Debug("approx::branch") << "reraise " << conf  << endl;
      ConstraintCP conflicting = vectorToIntHoleConflict(conf);
      raiseConflict(conflicting);
    }else if(!bci.proven()){
      drop(conf, bcneg);
      bci.setExplanation(conf);
      Debug("approx::branch") << "dropped " << bci  << endl;
    }
  }
}

void TheoryArithPrivate::replayAssert(ConstraintP c) {
  if(!c->assertedToTheTheory()){
    bool inConflict = c->negationHasProof();
    if(!c->hasProof()){
      c->setInternalAssumption(inConflict);
      Debug("approx::replayAssert") << "replayAssert " << c << " set internal" << endl;
    }else{
      Debug("approx::replayAssert") << "replayAssert " << c << " has explanation" << endl;
    }
    Debug("approx::replayAssert") << "replayAssertion " << c << endl;
    if(inConflict){
      raiseConflict(c);
    }else{
      assertionCases(c);
    }
  }else{
    Debug("approx::replayAssert")
        << "replayAssert " << c << " already asserted" << endl;
  }
}


void TheoryArithPrivate::resolveOutPropagated(std::vector<ConstraintCPVec>& confs, const std::set<ConstraintCP>& propagated) const {
  Debug("arith::resolveOutPropagated")
    << "starting resolveOutPropagated() " << confs.size() << endl;
  for(size_t i =0, N = confs.size(); i < N; ++i){
    ConstraintCPVec& conf = confs[i];
    size_t orig = conf.size();
    Constraint::assertionFringe(conf);
    Debug("arith::resolveOutPropagated")
      << "  conf["<<i<<"] " << orig << " to " << conf.size() << endl;
  }
  Debug("arith::resolveOutPropagated")
    << "ending resolveOutPropagated() " << confs.size() << endl;
}

struct SizeOrd {
  bool operator()(const ConstraintCPVec& a, const ConstraintCPVec& b) const{
    return a.size() < b.size();
  }
};

void TheoryArithPrivate::subsumption(
    std::vector<ConstraintCPVec> &confs) const {
  int checks CVC4_UNUSED = 0;
  int subsumed CVC4_UNUSED = 0;

  for (size_t i = 0, N = confs.size(); i < N; ++i) {
    ConstraintCPVec &conf = confs[i];
    std::sort(conf.begin(), conf.end());
  }

  std::sort(confs.begin(), confs.end(), SizeOrd());
  for (size_t i = 0; i < confs.size(); i++) {
    // i is not subsumed
    for (size_t j = i + 1; j < confs.size();) {
      ConstraintCPVec& a = confs[i];
      ConstraintCPVec& b = confs[j];
      checks++;
      bool subsumes = std::includes(a.begin(), a.end(), b.begin(), b.end());
      if (subsumes) {
        ConstraintCPVec& back = confs.back();
        b.swap(back);
        confs.pop_back();
        subsumed++;
      } else {
        j++;
      }
    }
  }
  Debug("arith::subsumption") << "subsumed " << subsumed << "/" << checks
                              << endl;
}

std::vector<ConstraintCPVec> TheoryArithPrivate::replayLogRec(ApproximateSimplex* approx, int nid, ConstraintP bc, int depth){
  ++(d_statistics.d_replayLogRecCount);
  Debug("approx::replayLogRec") << "replayLogRec()"
                                << d_statistics.d_replayLogRecCount.getData() << std::endl;

  size_t rpvars_size = d_replayVariables.size();
  size_t rpcons_size = d_replayConstraints.size();
  std::vector<ConstraintCPVec> res;

  { /* create a block for the purpose of pushing the sat context */
    context::Context::ScopedPush speculativePush(getSatContext());
    Assert(!anyConflict());
    Assert(conflictQueueEmpty());
    set<ConstraintCP> propagated;

    TreeLog& tl = getTreeLog();

    if(bc != NullConstraint){
      replayAssert(bc);
    }

    const NodeLog& nl = tl.getNode(nid);
    NodeLog::const_iterator iter = nl.begin(), end = nl.end();
    for(; conflictQueueEmpty() && iter != end; ++iter){
      CutInfo* ci = *iter;
      bool reject = false;
      //cout << "  trying " << *ci << endl;
      if(ci->getKlass() == RowsDeletedKlass){
        RowsDeleted* rd = dynamic_cast<RowsDeleted*>(ci);

        tl.applyRowsDeleted(nid, *rd);
        // The previous line modifies nl

        ++d_statistics.d_applyRowsDeleted;
      }else if(ci->getKlass() == BranchCutKlass){
        BranchCutInfo* bci = dynamic_cast<BranchCutInfo*>(ci);
        Assert(bci != NULL);
        tryBranchCut(approx, nid, *bci);

        ++d_statistics.d_branchCutsAttempted;
        if(!(conflictQueueEmpty() || ci->reconstructed())){
          ++d_statistics.d_numBranchesFailed;
        }
      }else{
        approx->tryCut(nid, *ci);
        if(ci->getKlass() == GmiCutKlass){
          ++d_statistics.d_gmiCutsAttempted;
        }else if(ci->getKlass() == MirCutKlass){
          ++d_statistics.d_mirCutsAttempted;
        }

        if(ci->reconstructed() && ci->proven()){
          const DenseMap<Rational>& row = ci->getReconstruction().lhs;
          reject = !complexityBelow(row, options::replayRejectCutSize());
        }
      }
      if(conflictQueueEmpty()){
        if(reject){
          ++d_statistics.d_cutsRejectedDuringReplay;
        }else if(ci->reconstructed()){
          // success
          ++d_statistics.d_cutsReconstructed;

          pair<ConstraintP, ArithVar> p = replayGetConstraint(*ci);
          if(p.second != ARITHVAR_SENTINEL){
            Assert(ci->getRowId() >= 1);
            tl.mapRowId(nl.getNodeId(), ci->getRowId(), p.second);
          }
          ConstraintP con = p.first;
          if(Debug.isOn("approx::replayLogRec")){
            Debug("approx::replayLogRec") << "cut was remade " << con << " " << *ci << endl;
          }

          if(ci->proven()){
            ++d_statistics.d_cutsProven;

            const ConstraintCPVec& exp = ci->getExplanation();
            // success
            if(con->isTrue()){
              Debug("approx::replayLogRec") << "not asserted?" << endl;
            }else if(!con->negationHasProof()){
              con->impliedByIntHole(exp, false);
              replayAssert(con);
              Debug("approx::replayLogRec") << "cut prop" << endl;
            }else {
              con->impliedByIntHole(exp, true);
              Debug("approx::replayLogRec") << "cut into conflict " << con << endl;
              raiseConflict(con);
            }
          }else{
            ++d_statistics.d_cutsProofFailed;
            Debug("approx::replayLogRec") << "failed to get proof " << *ci << endl;
          }
        }else if(ci->getKlass() != RowsDeletedKlass){
          ++d_statistics.d_cutsReconstructionFailed;
        }
      }
    }

    /* check if the system is feasible under with the cuts */
    if(conflictQueueEmpty()){
      Assert(options::replayEarlyCloseDepths() >= 1);
      if(!nl.isBranch() || depth % options::replayEarlyCloseDepths() == 0 ){
        TimerStat::CodeTimer codeTimer(d_statistics.d_replaySimplexTimer);
        //test for linear feasibility
        d_partialModel.stopQueueingBoundCounts();
        UpdateTrackingCallback utcb(&d_linEq);
        d_partialModel.processBoundsQueue(utcb);
        d_linEq.startTrackingBoundCounts();

        SimplexDecisionProcedure& simplex = selectSimplex(true);
        simplex.findModel(false);
        // can change d_qflraStatus

        d_linEq.stopTrackingBoundCounts();
        d_partialModel.startQueueingBoundCounts();
      }
    }else{
      ++d_statistics.d_replayLogRecConflictEscalation;
    }

    if(!conflictQueueEmpty()){
      /* if a conflict has been found stop */
      for(size_t i = 0, N = d_conflicts.size(); i < N; ++i){
        res.push_back(ConstraintCPVec());
        intHoleConflictToVector(d_conflicts[i], res.back());
      }
      ++d_statistics.d_replayLogRecEarlyExit;
    }else if(nl.isBranch()){
      /* if it is a branch try the branch */
      pair<ConstraintP, ArithVar> p = replayGetConstraint(approx, nl);
      Assert(p.second == ARITHVAR_SENTINEL);
      ConstraintP dnc = p.first;
      if(dnc != NullConstraint){
        ConstraintP upc = dnc->getNegation();

        int dnid = nl.getDownId();
        int upid = nl.getUpId();

        NodeLog& dnlog = tl.getNode(dnid);
        NodeLog& uplog = tl.getNode(upid);
        dnlog.copyParentRowIds();
        uplog.copyParentRowIds();

        std::vector<ConstraintCPVec> dnres;
        std::vector<ConstraintCPVec> upres;
        std::vector<size_t> containsdn;
        std::vector<size_t> containsup;
        if(res.empty()){
          dnres = replayLogRec(approx, dnid, dnc, depth+1);
          for(size_t i = 0, N = dnres.size(); i < N; ++i){
            ConstraintCPVec& conf = dnres[i];
            if(contains(conf, dnc)){
              containsdn.push_back(i);
            }else{
              res.push_back(conf);
            }
          }
        }else{
          Debug("approx::replayLogRec") << "replayLogRec() skipping" << dnlog << std::endl;
          ++d_statistics.d_replayBranchSkips;
        }

        if(res.empty()){
          upres = replayLogRec(approx, upid, upc, depth+1);

          for(size_t i = 0, N = upres.size(); i < N; ++i){
            ConstraintCPVec& conf = upres[i];
            if(contains(conf, upc)){
              containsup.push_back(i);
            }else{
              res.push_back(conf);
            }
          }
        }else{
          Debug("approx::replayLogRec") << "replayLogRec() skipping" << uplog << std::endl;
          ++d_statistics.d_replayBranchSkips;
        }

        if(res.empty()){
          for(size_t i = 0, N = containsdn.size(); i < N; ++i){
            ConstraintCPVec& dnconf = dnres[containsdn[i]];
            for(size_t j = 0, M = containsup.size(); j < M; ++j){
              ConstraintCPVec& upconf = upres[containsup[j]];

              res.push_back(ConstraintCPVec());
              ConstraintCPVec& back = res.back();
              resolve(back, dnc, dnconf, upconf);
            }
          }
          if(res.size() >= 2u){
            subsumption(res);

            if(res.size() > 100u){
              res.resize(100u);
            }
          }
        }else{
          Debug("approx::replayLogRec") << "replayLogRec() skipping resolving" << nl << std::endl;
        }
        Debug("approx::replayLogRec") << "found #"<<res.size()<<" conflicts on branch " << nid << endl;
        if(res.empty()){
          ++d_statistics.d_replayBranchCloseFailures;
        }

      }else{
        Debug("approx::replayLogRec") << "failed to make a branch " << nid << endl;
      }
    }else{
      ++d_statistics.d_replayLeafCloseFailures;
      Debug("approx::replayLogRec") << "failed on node " << nid << endl;
      Assert(res.empty());
    }
    resolveOutPropagated(res, propagated);
    Debug("approx::replayLogRec") << "replayLogRec() ending" << std::endl;


    if(options::replayFailureLemma()){
      // must be done inside the sat context to get things
      // propagated at this level
      if(res.empty() && nid == getTreeLog().getRootId()){
        Assert(!d_replayedLemmas);
        d_replayedLemmas = replayLemmas(approx);
        Assert(d_acTmp.empty());
        while(!d_approxCuts.empty()){
          Node lem = d_approxCuts.front();
          d_approxCuts.pop();
          d_acTmp.push_back(lem);
        }
      }
    }
  } /* pop the sat context */

  /* move into the current context. */
  while(!d_acTmp.empty()){
    Node lem = d_acTmp.back();
    d_acTmp.pop_back();
    d_approxCuts.push_back(lem);
  }
  Assert(d_acTmp.empty());

  /* Garbage collect the constraints from this call */
  while(d_replayConstraints.size() > rpcons_size){
    ConstraintP c = d_replayConstraints.back();
    d_replayConstraints.pop_back();
    d_constraintDatabase.deleteConstraintAndNegation(c);
  }

  /* Garbage collect the ArithVars made by this call */
  if(d_replayVariables.size() > rpvars_size){
    d_partialModel.stopQueueingBoundCounts();
    UpdateTrackingCallback utcb(&d_linEq);
    d_partialModel.processBoundsQueue(utcb);
    d_linEq.startTrackingBoundCounts();
    while(d_replayVariables.size() > rpvars_size){
      ArithVar v = d_replayVariables.back();
      d_replayVariables.pop_back();
      Assert(d_partialModel.canBeReleased(v));
      if(!d_tableau.isBasic(v)){
        /* if it is not basic make it basic. */
        ArithVar b = ARITHVAR_SENTINEL;
        for(Tableau::ColIterator ci = d_tableau.colIterator(v); !ci.atEnd(); ++ci){
          const Tableau::Entry& e = *ci;
          b = d_tableau.rowIndexToBasic(e.getRowIndex());
          break;
        }
        Assert(b != ARITHVAR_SENTINEL);
        DeltaRational cp = d_partialModel.getAssignment(b);
        if(d_partialModel.cmpAssignmentLowerBound(b) < 0){
          cp = d_partialModel.getLowerBound(b);
        }else if(d_partialModel.cmpAssignmentUpperBound(b) > 0){
          cp = d_partialModel.getUpperBound(b);
        }
        d_linEq.pivotAndUpdate(b, v, cp);
      }
      Assert(d_tableau.isBasic(v));
      d_linEq.stopTrackingRowIndex(d_tableau.basicToRowIndex(v));
      d_tableau.removeBasicRow(v);

      releaseArithVar(v);
      Debug("approx::vars") << "releasing " << v << endl;
    }
    d_linEq.stopTrackingBoundCounts();
    d_partialModel.startQueueingBoundCounts();
    d_partialModel.attemptToReclaimReleased();
  }
  return res;
}

TreeLog& TheoryArithPrivate::getTreeLog(){
  if(d_treeLog == NULL){
    d_treeLog = new TreeLog();
  }
  return *d_treeLog;
}

ApproximateStatistics& TheoryArithPrivate::getApproxStats(){
  if(d_approxStats == NULL){
    d_approxStats = new ApproximateStatistics();
  }
  return *d_approxStats;
}

Node TheoryArithPrivate::branchToNode(ApproximateSimplex* approx,
                                      const NodeLog& bn) const
{
  Assert(bn.isBranch());
  ArithVar v = approx->getBranchVar(bn);
  if(v != ARITHVAR_SENTINEL && d_partialModel.isIntegerInput(v)){
    if(d_partialModel.hasNode(v)){
      Node n = d_partialModel.asNode(v);
      double dval = bn.branchValue();
      Maybe<Rational> maybe_value = ApproximateSimplex::estimateWithCFE(dval);
      if (!maybe_value)
      {
        return Node::null();
      }
      Rational fl(maybe_value.value().floor());
      NodeManager* nm = NodeManager::currentNM();
      Node leq = nm->mkNode(kind::LEQ, n, mkRationalNode(fl));
      Node norm = Rewriter::rewrite(leq);
      return norm;
    }
  }
  return Node::null();
}

Node TheoryArithPrivate::cutToLiteral(ApproximateSimplex* approx, const CutInfo& ci) const{
  Assert(ci.reconstructed());

  const DenseMap<Rational>& lhs = ci.getReconstruction().lhs;
  Node sum = toSumNode(d_partialModel, lhs);
  if(!sum.isNull()){
    Kind k = ci.getKind();
    Assert(k == kind::LEQ || k == kind::GEQ);
    Node rhs = mkRationalNode(ci.getReconstruction().rhs);

    NodeManager* nm = NodeManager::currentNM();
    Node ineq = nm->mkNode(k, sum, rhs);
    return Rewriter::rewrite(ineq);
  }
  return Node::null();
}

bool TheoryArithPrivate::replayLemmas(ApproximateSimplex* approx){
    ++(d_statistics.d_mipReplayLemmaCalls);
    bool anythingnew = false;

    TreeLog& tl = getTreeLog();
    NodeLog& root = tl.getRootNode();
    root.applySelected(); /* set row ids */

    vector<const CutInfo*> cuts = approx->getValidCuts(root);
    for(size_t i =0, N =cuts.size(); i < N; ++i){
      const CutInfo* cut = cuts[i];
      Assert(cut->reconstructed());
      Assert(cut->proven());

      const DenseMap<Rational>& row =  cut->getReconstruction().lhs;
      if(!complexityBelow(row, options::lemmaRejectCutSize())){
        ++(d_statistics.d_cutsRejectedDuringLemmas);
        continue;
      }

      Node cutConstraint = cutToLiteral(approx, *cut);
      if(!cutConstraint.isNull()){
        const ConstraintCPVec& exp = cut->getExplanation();
        Node asLemma = Constraint::externalExplainByAssertions(exp);

        Node implied = Rewriter::rewrite(cutConstraint);
        anythingnew = anythingnew || !isSatLiteral(implied);

        Node implication = asLemma.impNode(implied);
        // DO NOT CALL OUTPUT LEMMA!
        d_approxCuts.push_back(implication);
        Debug("approx::lemmas") << "cut["<<i<<"] " << implication << endl;
        ++(d_statistics.d_mipExternalCuts);
      }
    }
    if(root.isBranch()){
      Node lit = branchToNode(approx, root);
      if(!lit.isNull()){
        anythingnew = anythingnew || !isSatLiteral(lit);
        Node branch = lit.orNode(lit.notNode());
        d_approxCuts.push_back(branch);
        ++(d_statistics.d_mipExternalBranch);
        Debug("approx::lemmas") << "branching "<< root <<" as " << branch << endl;
      }
    }
    return anythingnew;
}

void TheoryArithPrivate::turnOffApproxFor(int32_t rounds){
  d_attemptSolveIntTurnedOff = d_attemptSolveIntTurnedOff + rounds;
  ++(d_statistics.d_approxDisabled);
}

bool TheoryArithPrivate::safeToCallApprox() const{
  unsigned numRows = 0;
  unsigned numCols = 0;
  var_iterator vi = var_begin(), vi_end = var_end();
  // Assign each variable to a row and column variable as it appears in the input
  for(; vi != vi_end && !(numRows > 0 && numCols > 0); ++vi){
    ArithVar v = *vi;

    if(d_partialModel.isAuxiliary(v)){
      ++numRows;
    }else{
      ++numCols;
    }
  }
  return (numRows > 0 && numCols > 0);
}

// solve()
//   res = solveRealRelaxation(effortLevel);
//   switch(res){
//   case LinFeas:
//   case LinInfeas:
//     return replay()
//   case Unknown:
//   case Error
//     if()
void TheoryArithPrivate::solveInteger(Theory::Effort effortLevel){
  if(!safeToCallApprox()) { return; }

  Assert(safeToCallApprox());
  TimerStat::CodeTimer codeTimer0(d_statistics.d_solveIntTimer);

  ++(d_statistics.d_solveIntCalls);
  d_statistics.d_inSolveInteger.setData(1);

  if(!Theory::fullEffort(effortLevel)){
    d_solveIntAttempts++;
    ++(d_statistics.d_solveStandardEffort);
  }

  // if integers are attempted,
  Assert(options::useApprox());
  Assert(ApproximateSimplex::enabled());

  int level = getSatContext()->getLevel();
  d_lastContextIntegerAttempted = level;


  static const int32_t mipLimit = 200000;

  TreeLog& tl = getTreeLog();
  ApproximateStatistics& stats = getApproxStats();
  ApproximateSimplex* approx =
    ApproximateSimplex::mkApproximateSimplexSolver(d_partialModel, tl, stats);

    approx->setPivotLimit(mipLimit);
    if(!d_guessedCoeffSet){
      d_guessedCoeffs = approx->heuristicOptCoeffs();
      d_guessedCoeffSet = true;
    }
    if(!d_guessedCoeffs.empty()){
      approx->setOptCoeffs(d_guessedCoeffs);
    }
    static const int32_t depthForLikelyInfeasible = 10;
    int maxDepthPass1 = d_likelyIntegerInfeasible ?
      depthForLikelyInfeasible : options::maxApproxDepth();
    approx->setBranchingDepth(maxDepthPass1);
    approx->setBranchOnVariableLimit(100);
    LinResult relaxRes = approx->solveRelaxation();
    if( relaxRes == LinFeasible ){
      MipResult mipRes = MipUnknown;
      {
        TimerStat::CodeTimer codeTimer1(d_statistics.d_mipTimer);
        mipRes = approx->solveMIP(false);
      }

      Debug("arith::solveInteger") << "mipRes " << mipRes << endl;
      switch(mipRes) {
      case MipBingo:
        // attempt the solution
        {
          ++(d_statistics.d_solveIntModelsAttempts);

          d_partialModel.stopQueueingBoundCounts();
          UpdateTrackingCallback utcb(&d_linEq);
          d_partialModel.processBoundsQueue(utcb);
          d_linEq.startTrackingBoundCounts();

          ApproximateSimplex::Solution mipSolution;
          mipSolution = approx->extractMIP();
          importSolution(mipSolution);
          solveRelaxationOrPanic(effortLevel);

          if(d_qflraStatus == Result::SAT){
            if(!anyConflict()){
              if(ARITHVAR_SENTINEL == nextIntegerViolatation(false)){
                ++(d_statistics.d_solveIntModelsSuccessful);
              }
            }
          }

          // shutdown simplex
          d_linEq.stopTrackingBoundCounts();
          d_partialModel.startQueueingBoundCounts();
        }
        break;
      case MipClosed:
        /* All integer branches closed */
        approx->setPivotLimit(2*mipLimit);
        {
          TimerStat::CodeTimer codeTimer2(d_statistics.d_mipTimer);
          mipRes = approx->solveMIP(true);
        }

        if(mipRes == MipClosed){
          d_likelyIntegerInfeasible = true;
          replayLog(approx);
          AlwaysAssert(anyConflict() || d_qflraStatus != Result::SAT);

          if (!anyConflict())
          {
            solveRealRelaxation(effortLevel);
          }
        }
        if(!(anyConflict() || !d_approxCuts.empty())){
          turnOffApproxFor(options::replayNumericFailurePenalty());
        }
        break;
      case BranchesExhausted:
      case ExecExhausted:
      case PivotsExhauasted:
        if(mipRes == BranchesExhausted){
          ++d_statistics.d_branchesExhausted;
        }else if(mipRes == ExecExhausted){
          ++d_statistics.d_execExhausted;
        }else if(mipRes == PivotsExhauasted){
          ++d_statistics.d_pivotsExhausted;
        }

        approx->setPivotLimit(2*mipLimit);
        approx->setBranchingDepth(2);
        {
          TimerStat::CodeTimer codeTimer3(d_statistics.d_mipTimer);
          mipRes = approx->solveMIP(true);
        }
        replayLemmas(approx);
        break;
      case MipUnknown:
        break;
      }
    }
  delete approx;

  if(!Theory::fullEffort(effortLevel)){
    if(anyConflict() || !d_approxCuts.empty()){
      d_solveIntMaybeHelp++;
    }
  }

  d_statistics.d_inSolveInteger.setData(0);
}

SimplexDecisionProcedure& TheoryArithPrivate::selectSimplex(bool pass1){
  if(pass1){
    if(d_pass1SDP == NULL){
      if(options::useFC()){
        d_pass1SDP = (SimplexDecisionProcedure*)(&d_fcSimplex);
      }else if(options::useSOI()){
        d_pass1SDP = (SimplexDecisionProcedure*)(&d_soiSimplex);
      }else{
        d_pass1SDP = (SimplexDecisionProcedure*)(&d_dualSimplex);
      }
    }
    Assert(d_pass1SDP != NULL);
    return *d_pass1SDP;
  }else{
     if(d_otherSDP == NULL){
      if(options::useFC()){
        d_otherSDP  = (SimplexDecisionProcedure*)(&d_fcSimplex);
      }else if(options::useSOI()){
        d_otherSDP = (SimplexDecisionProcedure*)(&d_soiSimplex);
      }else{
        d_otherSDP = (SimplexDecisionProcedure*)(&d_soiSimplex);
      }
    }
    Assert(d_otherSDP != NULL);
    return *d_otherSDP;
  }
}

void TheoryArithPrivate::importSolution(const ApproximateSimplex::Solution& solution){
  if(Debug.isOn("arith::importSolution")){
    Debug("arith::importSolution") << "importSolution before " << d_qflraStatus << endl;
    d_partialModel.printEntireModel(Debug("arith::importSolution"));
  }

  d_qflraStatus = d_attemptSolSimplex.attempt(solution);

  if(Debug.isOn("arith::importSolution")){
    Debug("arith::importSolution") << "importSolution intermediate " << d_qflraStatus << endl;
    d_partialModel.printEntireModel(Debug("arith::importSolution"));
  }

  if(d_qflraStatus != Result::UNSAT){
    static const int32_t pass2Limit = 20;
    int16_t oldCap = options::arithStandardCheckVarOrderPivots();
    options::arithStandardCheckVarOrderPivots.set(pass2Limit);
    SimplexDecisionProcedure& simplex = selectSimplex(false);
    d_qflraStatus = simplex.findModel(false);
    options::arithStandardCheckVarOrderPivots.set(oldCap);
  }

  if(Debug.isOn("arith::importSolution")){
    Debug("arith::importSolution") << "importSolution after " << d_qflraStatus << endl;
    d_partialModel.printEntireModel(Debug("arith::importSolution"));
  }
}

bool TheoryArithPrivate::solveRelaxationOrPanic(Theory::Effort effortLevel){
  // if at this point the linear relaxation is still unknown,
  //  attempt to branch an integer variable as a last ditch effort on full check
  if(d_qflraStatus == Result::SAT_UNKNOWN){
    d_qflraStatus = selectSimplex(true).findModel(false);
  }

  if(Theory::fullEffort(effortLevel)  && d_qflraStatus == Result::SAT_UNKNOWN){
    ArithVar canBranch = nextIntegerViolatation(false);
    if(canBranch != ARITHVAR_SENTINEL){
      ++d_statistics.d_panicBranches;
      Node branch = branchIntegerVariable(canBranch);
      Assert(branch.getKind() == kind::OR);
      Node rwbranch = Rewriter::rewrite(branch[0]);
      if(!isSatLiteral(rwbranch)){
        d_approxCuts.push_back(branch);
        return true;
      }
    }
    d_qflraStatus = selectSimplex(false).findModel(true);
  }
  return false;
}

bool TheoryArithPrivate::solveRealRelaxation(Theory::Effort effortLevel){
  TimerStat::CodeTimer codeTimer0(d_statistics.d_solveRealRelaxTimer);
  Assert(d_qflraStatus != Result::SAT);

  d_partialModel.stopQueueingBoundCounts();
  UpdateTrackingCallback utcb(&d_linEq);
  d_partialModel.processBoundsQueue(utcb);
  d_linEq.startTrackingBoundCounts();

  bool noPivotLimit = Theory::fullEffort(effortLevel) ||
    !options::restrictedPivots();

  SimplexDecisionProcedure& simplex = selectSimplex(true);

  bool useApprox = options::useApprox() && ApproximateSimplex::enabled() && getSolveIntegerResource();

  Debug("TheoryArithPrivate::solveRealRelaxation")
    << "solveRealRelaxation() approx"
    << " " <<  options::useApprox()
    << " " << ApproximateSimplex::enabled()
    << " " << useApprox
    << " " << safeToCallApprox()
    << endl;

  bool noPivotLimitPass1 = noPivotLimit && !useApprox;
  d_qflraStatus = simplex.findModel(noPivotLimitPass1);

  Debug("TheoryArithPrivate::solveRealRelaxation")
    << "solveRealRelaxation()" << " pass1 " << d_qflraStatus << endl;

  if(d_qflraStatus == Result::SAT_UNKNOWN && useApprox && safeToCallApprox()){
    // pass2: fancy-final
    static const int32_t relaxationLimit = 10000;
    Assert(ApproximateSimplex::enabled());

    TreeLog& tl = getTreeLog();
    ApproximateStatistics& stats = getApproxStats();
    ApproximateSimplex* approxSolver =
      ApproximateSimplex::mkApproximateSimplexSolver(d_partialModel, tl, stats);

    approxSolver->setPivotLimit(relaxationLimit);

    if(!d_guessedCoeffSet){
      d_guessedCoeffs = approxSolver->heuristicOptCoeffs();
      d_guessedCoeffSet = true;
    }
    if(!d_guessedCoeffs.empty()){
      approxSolver->setOptCoeffs(d_guessedCoeffs);
    }

    ++d_statistics.d_relaxCalls;

    ApproximateSimplex::Solution relaxSolution;
    LinResult relaxRes = LinUnknown;
    {
      TimerStat::CodeTimer codeTimer1(d_statistics.d_lpTimer);
      relaxRes = approxSolver->solveRelaxation();
    }
      Debug("solveRealRelaxation") << "solve relaxation? " << endl;
      switch(relaxRes){
      case LinFeasible:
        Debug("solveRealRelaxation") << "lin feasible? " << endl;
        ++d_statistics.d_relaxLinFeas;
        relaxSolution = approxSolver->extractRelaxation();
        importSolution(relaxSolution);
        if(d_qflraStatus != Result::SAT){
          ++d_statistics.d_relaxLinFeasFailures;
        }
        break;
      case LinInfeasible:
        // todo attempt to recreate approximate conflict
        ++d_statistics.d_relaxLinInfeas;
        Debug("solveRealRelaxation") << "lin infeasible " << endl;
        relaxSolution = approxSolver->extractRelaxation();
        importSolution(relaxSolution);
        if(d_qflraStatus != Result::UNSAT){
          ++d_statistics.d_relaxLinInfeasFailures;
        }
        break;
      case LinExhausted:
        ++d_statistics.d_relaxLinExhausted;
        Debug("solveRealRelaxation") << "exhuasted " << endl;
        break;
      case LinUnknown:
      default:
        ++d_statistics.d_relaxOthers;
        break;
      }
    delete approxSolver;

  }

  bool emmittedConflictOrSplit = solveRelaxationOrPanic(effortLevel);

  // TODO Save zeroes with no conflicts
  d_linEq.stopTrackingBoundCounts();
  d_partialModel.startQueueingBoundCounts();

  return emmittedConflictOrSplit;
}

//   LinUnknown,  /* Unknown error */
//   LinFeasible, /* Relaxation is feasible */
//   LinInfeasible,   /* Relaxation is infeasible/all integer branches closed */
//   LinExhausted
//     // Fancy final tries the following strategy
//     // At final check, try the preferred simplex solver with a pivot cap
//     // If that failed, swap the the other simplex solver
//     // If that failed, check if there are integer variables to cut
//     // If that failed, do a simplex without a pivot limit

//     int16_t oldCap = options::arithStandardCheckVarOrderPivots();

//     static const int32_t pass2Limit = 10;
//     static const int32_t relaxationLimit = 10000;
//     static const int32_t mipLimit = 200000;

//     //cout << "start" << endl;
//     d_qflraStatus = simplex.findModel(false);
//     //cout << "end" << endl;
//     if(d_qflraStatus == Result::SAT_UNKNOWN ||
//        (d_qflraStatus == Result::SAT && !hasIntegerModel() && !d_likelyIntegerInfeasible)){

//       ApproximateSimplex* approxSolver = ApproximateSimplex::mkApproximateSimplexSolver(d_partialModel, *(getTreeLog()), *(getApproxStats()));
//       approxSolver->setPivotLimit(relaxationLimit);

//       if(!d_guessedCoeffSet){
//         d_guessedCoeffs = approxSolver->heuristicOptCoeffs();
//         d_guessedCoeffSet = true;
//       }
//       if(!d_guessedCoeffs.empty()){
//         approxSolver->setOptCoeffs(d_guessedCoeffs);
//       }

//       MipResult mipRes;
//       ApproximateSimplex::Solution relaxSolution, mipSolution;
//       LinResult relaxRes = approxSolver->solveRelaxation();
//       switch(relaxRes){
//       case LinFeasible:
//         {
//           relaxSolution = approxSolver->extractRelaxation();

//           /* If the approximate solver  known to be integer infeasible
//            * only redo*/
//           int maxDepth =
//             d_likelyIntegerInfeasible ? 1 : options::arithMaxBranchDepth();


//           if(d_likelyIntegerInfeasible){
//             d_qflraStatus = d_attemptSolSimplex.attempt(relaxSolution);
//           }else{
//             approxSolver->setPivotLimit(mipLimit);
//             mipRes = approxSolver->solveMIP(false);
//             if(mipRes == ApproximateSimplex::ApproxUnsat){
//               mipRes = approxSolver->solveMIP(true);
//             }
//             d_errorSet.reduceToSignals();
//             //Message() << "here" << endl;
//             if(mipRes == ApproximateSimplex::ApproxSat){
//               mipSolution = approxSolver->extractMIP();
//               d_qflraStatus = d_attemptSolSimplex.attempt(mipSolution);
//             }else{
//               if(mipRes == ApproximateSimplex::ApproxUnsat){
//                 d_likelyIntegerInfeasible = true;
//               }
//               vector<Node> lemmas = approxSolver->getValidCuts();
//               for(size_t i = 0; i < lemmas.size(); ++i){
//                 d_approxCuts.pushback(lemmas[i]);
//               }
//               d_qflraStatus = d_attemptSolSimplex.attempt(relaxSolution);
//             }
//           }
//           options::arithStandardCheckVarOrderPivots.set(pass2Limit);
//           if(d_qflraStatus != Result::UNSAT){ d_qflraStatus = simplex.findModel(false); }
//           //Message() << "done" << endl;
//         }
//         break;
//       case ApproximateSimplex::ApproxUnsat:
//         {
//           ApproximateSimplex::Solution sol = approxSolver->extractRelaxation();

//           d_qflraStatus = d_attemptSolSimplex.attempt(sol);
//           options::arithStandardCheckVarOrderPivots.set(pass2Limit);

//           if(d_qflraStatus != Result::UNSAT){ d_qflraStatus = simplex.findModel(false); }
//         }
//         break;
//       default:
//         break;
//       }
//       delete approxSolver;
//     }
//   }

//   if(!useFancyFinal){
//     d_qflraStatus = simplex.findModel(noPivotLimit);
//   }else{

//     if(d_qflraStatus == Result::SAT_UNKNOWN){
//       //Message() << "got sat unknown" << endl;
//       vector<ArithVar> toCut = cutAllBounded();
//       if(toCut.size() > 0){
//         //branchVector(toCut);
//         emmittedConflictOrSplit = true;
//       }else{
//         //Message() << "splitting" << endl;

//         d_qflraStatus = simplex.findModel(noPivotLimit);
//       }
//     }
//     options::arithStandardCheckVarOrderPivots.set(oldCap);
//   }

//   // TODO Save zeroes with no conflicts
//   d_linEq.stopTrackingBoundCounts();
//   d_partialModel.startQueueingBoundCounts();

//   return emmittedConflictOrSplit;
// }

bool TheoryArithPrivate::hasFreshArithLiteral(Node n) const{
  switch(n.getKind()){
  case kind::LEQ:
  case kind::GEQ:
  case kind::GT:
  case kind::LT:
    return !isSatLiteral(n);
  case kind::EQUAL:
    if(n[0].getType().isReal()){
      return !isSatLiteral(n);
    }else if(n[0].getType().isBoolean()){
      return hasFreshArithLiteral(n[0]) ||
        hasFreshArithLiteral(n[1]);
    }else{
      return false;
    }
  case kind::IMPLIES:
    // try the rhs first
    return hasFreshArithLiteral(n[1]) ||
      hasFreshArithLiteral(n[0]);
  default:
    if(n.getType().isBoolean()){
      for(Node::iterator ni=n.begin(), nend=n.end(); ni!=nend; ++ni){
        Node child = *ni;
        if(hasFreshArithLiteral(child)){
          return true;
        }
      }
    }
    return false;
  }
}

void TheoryArithPrivate::check(Theory::Effort effortLevel){
  Assert(d_currentPropagationList.empty());

  if(done() && effortLevel < Theory::EFFORT_FULL && ( d_qflraStatus == Result::SAT) ){
    return;
  }

  if(effortLevel == Theory::EFFORT_LAST_CALL){
    if (d_nonlinearExtension != nullptr)
    {
      d_nonlinearExtension->check(effortLevel);
    }
    return;
  }

  TimerStat::CodeTimer checkTimer(d_containing.d_checkTime);
  //cout << "TheoryArithPrivate::check " << effortLevel << std::endl;
  Debug("effortlevel") << "TheoryArithPrivate::check " << effortLevel << std::endl;
  Debug("arith") << "TheoryArithPrivate::check begun " << effortLevel << std::endl;

  if(Debug.isOn("arith::consistency")){
    Assert(unenqueuedVariablesAreConsistent());
  }

  bool newFacts = !done();
  //If previous == SAT, then reverts on conflicts are safe
  //Otherwise, they are not and must be committed.
  Result::Sat previous = d_qflraStatus;
  if(newFacts){
    d_qflraStatus = Result::SAT_UNKNOWN;
    d_hasDoneWorkSinceCut = true;
  }

  while(!done()){
    ConstraintP curr = constraintFromFactQueue();
    if(curr != NullConstraint){
      bool res CVC4_UNUSED = assertionCases(curr);
      Assert(!res || anyConflict());
    }
    if(anyConflict()){ break; }
  }
  if(!anyConflict()){
    while(!d_learnedBounds.empty()){
      // we may attempt some constraints twice.  this is okay!
      ConstraintP curr = d_learnedBounds.front();
      d_learnedBounds.pop();
      Debug("arith::learned") << curr << endl;

      bool res CVC4_UNUSED = assertionCases(curr);
      Assert(!res || anyConflict());

      if(anyConflict()){ break; }
    }
  }

  if(anyConflict()){
    d_qflraStatus = Result::UNSAT;
    if(options::revertArithModels() && previous == Result::SAT){
      ++d_statistics.d_revertsOnConflicts;
      Debug("arith::bt") << "clearing here " << " " << newFacts << " " << previous << " " << d_qflraStatus  << endl;
      revertOutOfConflict();
      d_errorSet.clear();
    }else{
      ++d_statistics.d_commitsOnConflicts;
      Debug("arith::bt") << "committing here " << " " << newFacts << " " << previous << " " << d_qflraStatus  << endl;
      d_partialModel.commitAssignmentChanges();
      revertOutOfConflict();
    }
    outputConflicts();
    //cout << "unate conflict 1 " << effortLevel << std::endl;
    return;
  }


  if(Debug.isOn("arith::print_assertions")) {
    debugPrintAssertions(Debug("arith::print_assertions"));
  }

  bool emmittedConflictOrSplit = false;
  Assert(d_conflicts.empty());

  bool useSimplex = d_qflraStatus != Result::SAT;
  Debug("arith::ems") << "ems: " << emmittedConflictOrSplit
                      << "pre realRelax" << endl;

  if(useSimplex){
    emmittedConflictOrSplit = solveRealRelaxation(effortLevel);
  }
  Debug("arith::ems") << "ems: " << emmittedConflictOrSplit
                      << "post realRelax" << endl;


  Debug("arith::ems") << "ems: " << emmittedConflictOrSplit
                      << "pre solveInteger" << endl;

  if(attemptSolveInteger(effortLevel, emmittedConflictOrSplit)){
    solveInteger(effortLevel);
    if(anyConflict()){
      ++d_statistics.d_commitsOnConflicts;
      Debug("arith::bt") << "committing here " << " " << newFacts << " " << previous << " " << d_qflraStatus  << endl;
      revertOutOfConflict();
      d_errorSet.clear();
      outputConflicts();
      return;
    }
  }

  Debug("arith::ems") << "ems: " << emmittedConflictOrSplit
                      << "post solveInteger" << endl;

  switch(d_qflraStatus){
  case Result::SAT:
    if(newFacts){
      ++d_statistics.d_nontrivialSatChecks;
    }

    Debug("arith::bt") << "committing sap inConflit"  << " " << newFacts << " " << previous << " " << d_qflraStatus  << endl;
    d_partialModel.commitAssignmentChanges();
    d_unknownsInARow = 0;
    if(Debug.isOn("arith::consistency")){
      Assert(entireStateIsConsistent("sat comit"));
    }
    if(useSimplex && options::collectPivots()){
      if(options::useFC()){
        d_statistics.d_satPivots << d_fcSimplex.getPivots();
      }else{
        d_statistics.d_satPivots << d_dualSimplex.getPivots();
      }
    }
    break;
  case Result::SAT_UNKNOWN:
    ++d_unknownsInARow;
    ++(d_statistics.d_unknownChecks);
    Assert(!Theory::fullEffort(effortLevel));
    Debug("arith::bt") << "committing unknown"  << " " << newFacts << " " << previous << " " << d_qflraStatus  << endl;
    d_partialModel.commitAssignmentChanges();
    d_statistics.d_maxUnknownsInARow.maxAssign(d_unknownsInARow);

    if(useSimplex && options::collectPivots()){
      if(options::useFC()){
        d_statistics.d_unknownPivots << d_fcSimplex.getPivots();
      }else{
        d_statistics.d_unknownPivots << d_dualSimplex.getPivots();
      }
    }
    break;
  case Result::UNSAT:
    d_unknownsInARow = 0;

    ++d_statistics.d_commitsOnConflicts;

    Debug("arith::bt") << "committing on conflict" << " " << newFacts << " " << previous << " " << d_qflraStatus  << endl;
    d_partialModel.commitAssignmentChanges();
    revertOutOfConflict();

    if(Debug.isOn("arith::consistency::comitonconflict")){
      entireStateIsConsistent("commit on conflict");
    }
    outputConflicts();
    emmittedConflictOrSplit = true;
    Debug("arith::conflict") << "simplex conflict" << endl;

    if(useSimplex && options::collectPivots()){
      if(options::useFC()){
        d_statistics.d_unsatPivots << d_fcSimplex.getPivots();
      }else{
        d_statistics.d_unsatPivots << d_dualSimplex.getPivots();
      }
    }
    break;
  default:
    Unimplemented();
  }
  d_statistics.d_avgUnknownsInARow.addEntry(d_unknownsInARow);

  Debug("arith::ems") << "ems: " << emmittedConflictOrSplit
                      << "pre approx cuts" << endl;
  if(!d_approxCuts.empty()){
    bool anyFresh = false;
    while(!d_approxCuts.empty()){
      Node lem = d_approxCuts.front();
      d_approxCuts.pop();
      Debug("arith::approx::cuts") << "approximate cut:" << lem << endl;
      anyFresh = anyFresh || hasFreshArithLiteral(lem);
      Debug("arith::lemma") << "approximate cut:" << lem << endl;
      outputLemma(lem);
    }
    if(anyFresh){
      emmittedConflictOrSplit = true;
    }
  }

  Debug("arith::ems") << "ems: " << emmittedConflictOrSplit
                      << "post approx cuts" << endl;

  // This should be fine if sat or unknown
  if (!emmittedConflictOrSplit
      && (options::arithPropagationMode()
              == options::ArithPropagationMode::UNATE_PROP
          || options::arithPropagationMode()
                 == options::ArithPropagationMode::BOTH_PROP))
  {
    TimerStat::CodeTimer codeTimer0(d_statistics.d_newPropTime);
    Assert(d_qflraStatus != Result::UNSAT);

    while(!d_currentPropagationList.empty()  && !anyConflict()){
      ConstraintP curr = d_currentPropagationList.front();
      d_currentPropagationList.pop_front();

      ConstraintType t = curr->getType();
      Assert(t != Disequality)
          << "Disequalities are not allowed in d_currentPropagation";

      switch(t){
      case LowerBound:
        {
          ConstraintP prev = d_currentPropagationList.front();
          d_currentPropagationList.pop_front();
          d_constraintDatabase.unatePropLowerBound(curr, prev);
          break;
        }
      case UpperBound:
        {
          ConstraintP prev = d_currentPropagationList.front();
          d_currentPropagationList.pop_front();
          d_constraintDatabase.unatePropUpperBound(curr, prev);
          break;
        }
      case Equality:
        {
          ConstraintP prevLB = d_currentPropagationList.front();
          d_currentPropagationList.pop_front();
          ConstraintP prevUB = d_currentPropagationList.front();
          d_currentPropagationList.pop_front();
          d_constraintDatabase.unatePropEquality(curr, prevLB, prevUB);
          break;
        }
        default: Unhandled() << curr->getType();
      }
    }

    if(anyConflict()){
      Debug("arith::unate") << "unate conflict" << endl;
      revertOutOfConflict();
      d_qflraStatus = Result::UNSAT;
      outputConflicts();
      emmittedConflictOrSplit = true;
      //cout << "unate conflict " << endl;
      Debug("arith::bt") << "committing on unate conflict" << " " << newFacts << " " << previous << " " << d_qflraStatus  << endl;

      Debug("arith::conflict") << "unate arith conflict" << endl;
    }
  }
  else
  {
    TimerStat::CodeTimer codeTimer1(d_statistics.d_newPropTime);
    d_currentPropagationList.clear();
  }
  Assert(d_currentPropagationList.empty());

  Debug("arith::ems") << "ems: " << emmittedConflictOrSplit
                      << "post unate" << endl;

  if(!emmittedConflictOrSplit && Theory::fullEffort(effortLevel)){
    ++d_fullCheckCounter;
  }
  if(!emmittedConflictOrSplit && Theory::fullEffort(effortLevel)){
    emmittedConflictOrSplit = splitDisequalities();
  }
  Debug("arith::ems") << "ems: " << emmittedConflictOrSplit
                      << "pos splitting" << endl;


  Debug("arith") << "integer? "
       << " conf/split " << emmittedConflictOrSplit
       << " fulleffort " << Theory::fullEffort(effortLevel)
       << " hasintmodel " << hasIntegerModel() << endl;

  if(!emmittedConflictOrSplit && Theory::fullEffort(effortLevel) && !hasIntegerModel()){
    Node possibleConflict = Node::null();
    if(!emmittedConflictOrSplit && options::arithDioSolver()){
      possibleConflict = callDioSolver();
      if(possibleConflict != Node::null()){
        revertOutOfConflict();
        Debug("arith::conflict") << "dio conflict   " << possibleConflict << endl;
        raiseBlackBoxConflict(possibleConflict);
        outputConflicts();
        emmittedConflictOrSplit = true;
      }
    }

    if(!emmittedConflictOrSplit && d_hasDoneWorkSinceCut && options::arithDioSolver()){
      if(getDioCuttingResource()){
        Node possibleLemma = dioCutting();
        if(!possibleLemma.isNull()){
          emmittedConflictOrSplit = true;
          d_hasDoneWorkSinceCut = false;
          d_cutCount = d_cutCount + 1;
          Debug("arith::lemma") << "dio cut   " << possibleLemma << endl;
          outputLemma(possibleLemma);
        }
      }
    }

    if(!emmittedConflictOrSplit) {
      Node possibleLemma = roundRobinBranch();
      if(!possibleLemma.isNull()){
        ++(d_statistics.d_externalBranchAndBounds);
        d_cutCount = d_cutCount + 1;
        emmittedConflictOrSplit = true;
        Debug("arith::lemma") << "rrbranch lemma"
                              << possibleLemma << endl;
        outputLemma(possibleLemma);

      }
    }

    if(options::maxCutsInContext() <= d_cutCount){
      if(d_diosolver.hasMoreDecompositionLemmas()){
        while(d_diosolver.hasMoreDecompositionLemmas()){
          Node decompositionLemma = d_diosolver.nextDecompositionLemma();
          Debug("arith::lemma") << "dio decomposition lemma "
                                << decompositionLemma << endl;
          outputLemma(decompositionLemma);
        }
      }else{
        Debug("arith::restart") << "arith restart!" << endl;
        outputRestart();
      }
    }
  }//if !emmittedConflictOrSplit && fullEffort(effortLevel) && !hasIntegerModel()

  if(!emmittedConflictOrSplit && effortLevel>=Theory::EFFORT_FULL){
    if (d_nonlinearExtension != nullptr)
    {
      d_nonlinearExtension->check( effortLevel );
    }
  }

  if(Theory::fullEffort(effortLevel) && d_nlIncomplete){
    setIncomplete();
  }

  if(Theory::fullEffort(effortLevel)){
    if(Debug.isOn("arith::consistency::final")){
      entireStateIsConsistent("arith::consistency::final");
    }
    // cout << "fulleffort" << getSatContext()->getLevel() << endl;
    // entireStateIsConsistent("arith::consistency::final");
    // cout << "emmittedConflictOrSplit" << emmittedConflictOrSplit << endl;
  }

  if(Debug.isOn("paranoid:check_tableau")){ d_linEq.debugCheckTableau(); }
  if(Debug.isOn("arith::print_model")) {
    debugPrintModel(Debug("arith::print_model"));
  }
  Debug("arith") << "TheoryArithPrivate::check end" << std::endl;
}

Node TheoryArithPrivate::branchIntegerVariable(ArithVar x) const {
  const DeltaRational& d = d_partialModel.getAssignment(x);
  Assert(!d.isIntegral());
  const Rational& r = d.getNoninfinitesimalPart();
  const Rational& i = d.getInfinitesimalPart();
  Trace("integers") << "integers: assignment to [[" << d_partialModel.asNode(x) << "]] is " << r << "[" << i << "]" << endl;

  Assert(!(r.getDenominator() == 1 && i.getNumerator() == 0));
  Assert(!d.isIntegral());
  TNode var = d_partialModel.asNode(x);
  Integer floor_d = d.floor();

  Node lem;
  NodeManager* nm = NodeManager::currentNM();
  if (options::brabTest())
  {
    Trace("integers") << "branch-round-and-bound enabled" << endl;
    Integer ceil_d = d.ceiling();
    Rational f = r - floor_d;
    // Multiply by -1 to get abs value.
    Rational c = (r - ceil_d) * (-1);
    Integer nearest = (c > f) ? floor_d : ceil_d;

    // Prioritize trying a simple rounding of the real solution first,
    // it that fails, fall back on original branch and bound strategy.
    Node ub = Rewriter::rewrite(
        nm->mkNode(kind::LEQ, var, mkRationalNode(nearest - 1)));
    Node lb = Rewriter::rewrite(
        nm->mkNode(kind::GEQ, var, mkRationalNode(nearest + 1)));
    lem = nm->mkNode(kind::OR, ub, lb);
    Node eq = Rewriter::rewrite(
        nm->mkNode(kind::EQUAL, var, mkRationalNode(nearest)));
    Node literal = d_containing.getValuation().ensureLiteral(eq);
    d_containing.getOutputChannel().requirePhase(literal, true);
    lem = nm->mkNode(kind::OR, literal, lem);
  }
  else
  {
    Node ub =
        Rewriter::rewrite(nm->mkNode(kind::LEQ, var, mkRationalNode(floor_d)));
    Node lb = ub.notNode();
    lem = nm->mkNode(kind::OR, ub, lb);
  }

  Trace("integers") << "integers: branch & bound: " << lem << endl;
  if(isSatLiteral(lem[0])) {
    Debug("integers") << "    " << lem[0] << " == " << getSatValue(lem[0]) << endl;
  } else {
    Debug("integers") << "    " << lem[0] << " is not assigned a SAT literal" << endl;
  }
  if(isSatLiteral(lem[1])) {
    Debug("integers") << "    " << lem[1] << " == " << getSatValue(lem[1]) << endl;
    } else {
    Debug("integers") << "    " << lem[1] << " is not assigned a SAT literal" << endl;
  }
  return lem;
}

std::vector<ArithVar> TheoryArithPrivate::cutAllBounded() const{
  vector<ArithVar> lemmas;
  ArithVar max = d_partialModel.getNumberOfVariables();

  if(options::doCutAllBounded() && max > 0){
    for(ArithVar iter = 0; iter != max; ++iter){
    //Do not include slack variables
      const DeltaRational& d = d_partialModel.getAssignment(iter);
      if(isIntegerInput(iter) &&
         !d_cutInContext.contains(iter) &&
         d_partialModel.hasUpperBound(iter) &&
         d_partialModel.hasLowerBound(iter) &&
         !d.isIntegral()){
        lemmas.push_back(iter);
      }
    }
  }
  return lemmas;
}

/** Returns true if the roundRobinBranching() issues a lemma. */
Node TheoryArithPrivate::roundRobinBranch(){
  if(hasIntegerModel()){
    return Node::null();
  }else{
    ArithVar v = d_nextIntegerCheckVar;

    Assert(isInteger(v));
    Assert(!isAuxiliaryVariable(v));
    return branchIntegerVariable(v);
  }
}

bool TheoryArithPrivate::splitDisequalities(){
  bool splitSomething = false;

  vector<ConstraintP> save;

  while(!d_diseqQueue.empty()){
    ConstraintP front = d_diseqQueue.front();
    d_diseqQueue.pop();

    if(front->isSplit()){
      Debug("arith::eq") << "split already" << endl;
    }else{
      Debug("arith::eq") << "not split already" << endl;

      ArithVar lhsVar = front->getVariable();

      const DeltaRational& lhsValue = d_partialModel.getAssignment(lhsVar);
      const DeltaRational& rhsValue = front->getValue();
      if(lhsValue == rhsValue){
        Debug("arith::lemma") << "Splitting on " << front << endl;
        Debug("arith::lemma") << "LHS value = " << lhsValue << endl;
        Debug("arith::lemma") << "RHS value = " << rhsValue << endl;
        TrustNode lemma = front->split();
        ++(d_statistics.d_statDisequalitySplits);

        Debug("arith::lemma")
            << "Now " << Rewriter::rewrite(lemma.getNode()) << endl;
        outputTrustedLemma(lemma);
        //cout << "Now " << Rewriter::rewrite(lemma) << endl;
        splitSomething = true;
      }else if(d_partialModel.strictlyLessThanLowerBound(lhsVar, rhsValue)){
        Debug("arith::eq") << "can drop as less than lb" << front << endl;
      }else if(d_partialModel.strictlyGreaterThanUpperBound(lhsVar, rhsValue)){
        Debug("arith::eq") << "can drop as greater than ub" << front << endl;
      }else{
        Debug("arith::eq") << "save" << front << ": " <<lhsValue << " != " << rhsValue << endl;
        save.push_back(front);
      }
    }
  }
  vector<ConstraintP>::const_iterator i=save.begin(), i_end = save.end();
  for(; i != i_end; ++i){
    d_diseqQueue.push(*i);
  }
  return splitSomething;
}

/**
 * Should be guarded by at least Debug.isOn("arith::print_assertions").
 * Prints to Debug("arith::print_assertions")
 */
void TheoryArithPrivate::debugPrintAssertions(std::ostream& out) const {
  out << "Assertions:" << endl;
  for (var_iterator vi = var_begin(), vend = var_end(); vi != vend; ++vi){
    ArithVar i = *vi;
    if (d_partialModel.hasLowerBound(i)) {
      ConstraintP lConstr = d_partialModel.getLowerBoundConstraint(i);
      out << lConstr << endl;
    }

    if (d_partialModel.hasUpperBound(i)) {
      ConstraintP uConstr = d_partialModel.getUpperBoundConstraint(i);
      out << uConstr << endl;
    }
  }
  context::CDQueue<ConstraintP>::const_iterator it = d_diseqQueue.begin();
  context::CDQueue<ConstraintP>::const_iterator it_end = d_diseqQueue.end();
  for(; it != it_end; ++ it) {
    out << *it << endl;
  }
}

void TheoryArithPrivate::debugPrintModel(std::ostream& out) const{
  out << "Model:" << endl;
  for (var_iterator vi = var_begin(), vend = var_end(); vi != vend; ++vi){
    ArithVar i = *vi;
    if(d_partialModel.hasNode(i)){
      out << d_partialModel.asNode(i) << " : " <<
        d_partialModel.getAssignment(i);
      if(d_tableau.isBasic(i)){
        out << " (basic)";
      }
      out << endl;
    }
  }
}

bool TheoryArithPrivate::needsCheckLastEffort() {
  if (d_nonlinearExtension != nullptr)
  {
    return d_nonlinearExtension->needsCheckLastEffort();
  }else{
    return false;
  }
}

TrustNode TheoryArithPrivate::explain(TNode n)
{
  Debug("arith::explain") << "explain @" << getSatContext()->getLevel() << ": " << n << endl;

  ConstraintP c = d_constraintDatabase.lookup(n);
  TrustNode exp;
  if(c != NullConstraint){
    Assert(!c->isAssumption());
    exp = c->externalExplainForPropagation();
    Debug("arith::explain") << "constraint explanation" << n << ":" << exp << endl;
  }else if(d_assertionsThatDoNotMatchTheirLiterals.find(n) != d_assertionsThatDoNotMatchTheirLiterals.end()){
    c = d_assertionsThatDoNotMatchTheirLiterals[n];
    if(!c->isAssumption()){
      exp = c->externalExplainForPropagation();
      Debug("arith::explain") << "assertions explanation" << n << ":" << exp << endl;
    }else{
      Debug("arith::explain") << "this is a strange mismatch" << n << endl;
      Assert(d_congruenceManager.canExplain(n));
      exp = d_congruenceManager.explain(n);
    }
  }else{
    Assert(d_congruenceManager.canExplain(n));
    Debug("arith::explain") << "dm explanation" << n << endl;
    exp = d_congruenceManager.explain(n);
  }
  return exp;
}

void TheoryArithPrivate::propagate(Theory::Effort e) {
  // This uses model values for safety. Disable for now.
  if (d_qflraStatus == Result::SAT
      && (options::arithPropagationMode()
              == options::ArithPropagationMode::BOUND_INFERENCE_PROP
          || options::arithPropagationMode()
                 == options::ArithPropagationMode::BOTH_PROP)
      && hasAnyUpdates())
  {
    if(options::newProp()){
      propagateCandidatesNew();
    }else{
      propagateCandidates();
    }
  }
  else
  {
    clearUpdates();
  }

  while(d_constraintDatabase.hasMorePropagations()){
    ConstraintCP c = d_constraintDatabase.nextPropagation();
    Debug("arith::prop") << "next prop" << getSatContext()->getLevel() << ": " << c << endl;

    if(c->negationHasProof()){
      Debug("arith::prop") << "negation has proof " << c->getNegation() << endl;
      Debug("arith::prop") << c->getNegation()->externalExplainByAssertions()
                           << endl;
    }
    Assert(!c->negationHasProof())
        << "A constraint has been propagated on the constraint propagation "
           "queue, but the negation has been set to true.  Contact Tim now!";

    if(!c->assertedToTheTheory()){
      Node literal = c->getLiteral();
      Debug("arith::prop") << "propagating @" << getSatContext()->getLevel() << " " << literal << endl;

      outputPropagate(literal);
    }else{
      Debug("arith::prop") << "already asserted to the theory " <<  c->getLiteral() << endl;
    }
  }

  while(d_congruenceManager.hasMorePropagations()){
    TNode toProp = d_congruenceManager.getNextPropagation();

    //Currently if the flag is set this came from an equality detected by the
    //equality engine in the the difference manager.
    Node normalized = Rewriter::rewrite(toProp);

    ConstraintP constraint = d_constraintDatabase.lookup(normalized);
    if(constraint == NullConstraint){
      Debug("arith::prop") << "propagating on non-constraint? "  << toProp << endl;

      outputPropagate(toProp);
    }else if(constraint->negationHasProof()){
      TrustNode texp = d_congruenceManager.explain(toProp);
      Node exp = texp.getNode();
      Node notNormalized = normalized.getKind() == NOT ?
        normalized[0] : normalized.notNode();
      Node lp = flattenAnd(exp.andNode(notNormalized));
      Debug("arith::prop") << "propagate conflict" <<  lp << endl;
      raiseBlackBoxConflict(lp);
      outputConflicts();
      return;
    }else{
      Debug("arith::prop") << "propagating still?" <<  toProp << endl;
      outputPropagate(toProp);
    }
  }
}

DeltaRational TheoryArithPrivate::getDeltaValue(TNode term) const
{
  AlwaysAssert(d_qflraStatus != Result::SAT_UNKNOWN);
  Debug("arith::value") << term << std::endl;

  if (d_partialModel.hasArithVar(term)) {
    ArithVar var = d_partialModel.asArithVar(term);
    return d_partialModel.getAssignment(var);
  }

  switch (Kind kind = term.getKind()) {
    case kind::CONST_RATIONAL:
      return term.getConst<Rational>();

    case kind::PLUS: {  // 2+ args
      DeltaRational value(0);
      for (TNode::iterator i = term.begin(), iend = term.end(); i != iend;
           ++i) {
        value = value + getDeltaValue(*i);
      }
      return value;
    }

    case kind::NONLINEAR_MULT:
    case kind::MULT: {  // 2+ args
      Assert(!isSetup(term));
      DeltaRational value(1);
      for (TNode::iterator i = term.begin(), iend = term.end(); i != iend;
           ++i) {
        value = value * getDeltaValue(*i);
      }
      return value;
    }
    case kind::MINUS: {  // 2 args
      return getDeltaValue(term[0]) - getDeltaValue(term[1]);
    }
    case kind::UMINUS: {  // 1 arg
      return (-getDeltaValue(term[0]));
    }

    case kind::DIVISION: {  // 2 args
      Assert(!isSetup(term));
      return getDeltaValue(term[0]) / getDeltaValue(term[1]);
    }
    case kind::DIVISION_TOTAL:
    case kind::INTS_DIVISION_TOTAL:
    case kind::INTS_MODULUS_TOTAL: {  // 2 args
      Assert(!isSetup(term));
      DeltaRational denominator = getDeltaValue(term[1]);
      if (denominator.isZero()) {
        return DeltaRational(0, 0);
      }
      DeltaRational numerator = getDeltaValue(term[0]);
      if (kind == kind::DIVISION_TOTAL) {
        return numerator / denominator;
      } else if (kind == kind::INTS_DIVISION_TOTAL) {
        return Rational(numerator.euclidianDivideQuotient(denominator));
      } else {
        Assert(kind == kind::INTS_MODULUS_TOTAL);
        return Rational(numerator.euclidianDivideRemainder(denominator));
      }
    }

    default:
      throw ModelException(term, "No model assignment.");
  }
}

Rational TheoryArithPrivate::deltaValueForTotalOrder() const{
  Rational min(2);
  std::set<DeltaRational> relevantDeltaValues;
  context::CDQueue<ConstraintP>::const_iterator qiter = d_diseqQueue.begin();
  context::CDQueue<ConstraintP>::const_iterator qiter_end = d_diseqQueue.end();

  for(; qiter != qiter_end; ++qiter){
    ConstraintP curr = *qiter;

    const DeltaRational& rhsValue = curr->getValue();
    relevantDeltaValues.insert(rhsValue);
  }

  Theory::shared_terms_iterator shared_iter = d_containing.shared_terms_begin();
  Theory::shared_terms_iterator shared_end = d_containing.shared_terms_end();
  for(; shared_iter != shared_end; ++shared_iter){
    Node sharedCurr = *shared_iter;

    // ModelException is fatal as this point. Don't catch!
    // DeltaRationalException is fatal as this point. Don't catch!
    DeltaRational val = getDeltaValue(sharedCurr);
    relevantDeltaValues.insert(val);
  }

  for(var_iterator vi = var_begin(), vend = var_end(); vi != vend; ++vi){
    ArithVar v = *vi;
    const DeltaRational& value = d_partialModel.getAssignment(v);
    relevantDeltaValues.insert(value);
    if( d_partialModel.hasLowerBound(v)){
      const DeltaRational& lb = d_partialModel.getLowerBound(v);
      relevantDeltaValues.insert(lb);
    }
    if( d_partialModel.hasUpperBound(v)){
      const DeltaRational& ub = d_partialModel.getUpperBound(v);
      relevantDeltaValues.insert(ub);
    }
  }

  if(relevantDeltaValues.size() >= 2){
    std::set<DeltaRational>::const_iterator iter = relevantDeltaValues.begin();
    std::set<DeltaRational>::const_iterator iter_end = relevantDeltaValues.end();
    DeltaRational prev = *iter;
    ++iter;
    for(; iter != iter_end; ++iter){
      const DeltaRational& curr = *iter;

      Assert(prev < curr);

      DeltaRational::seperatingDelta(min, prev, curr);
      prev = curr;
    }
  }

  Assert(min.sgn() > 0);
  Rational belowMin = min/Rational(2);
  return belowMin;
}

void TheoryArithPrivate::collectModelValues(const std::set<Node>& termSet,
                                            std::map<Node, Node>& arithModel)
{
  AlwaysAssert(d_qflraStatus == Result::SAT);
  //AlwaysAssert(!d_nlIncomplete, "Arithmetic solver cannot currently produce models for input with nonlinear arithmetic constraints");

  if(Debug.isOn("arith::collectModelInfo")){
    debugPrintFacts();
  }

  Debug("arith::collectModelInfo") << "collectModelInfo() begin " << endl;

  // Delta lasts at least the duration of the function call
  const Rational& delta = d_partialModel.getDelta();
  std::unordered_set<TNode, TNodeHashFunction> shared = d_containing.currentlySharedTerms();

  // TODO:
  // This is not very good for user push/pop....
  // Revisit when implementing push/pop
  for(var_iterator vi = var_begin(), vend = var_end(); vi != vend; ++vi){
    ArithVar v = *vi;

    if(!isAuxiliaryVariable(v)){
      Node term = d_partialModel.asNode(v);

      if((theoryOf(term) == THEORY_ARITH || shared.find(term) != shared.end())
         && termSet.find(term) != termSet.end()){

        const DeltaRational& mod = d_partialModel.getAssignment(v);
        Rational qmodel = mod.substituteDelta(delta);

        Node qNode = mkRationalNode(qmodel);
        Debug("arith::collectModelInfo") << "m->assertEquality(" << term << ", " << qmodel << ", true)" << endl;
        // Add to the map
        arithModel[term] = qNode;
      }else{
        Debug("arith::collectModelInfo") << "Skipping m->assertEquality(" << term << ", true)" << endl;

      }
    }
  }

  // Iterate over equivalence classes in LinearEqualityModule
  // const eq::EqualityEngine& ee = d_congruenceManager.getEqualityEngine();
  // m->assertEqualityEngine(&ee);

  Debug("arith::collectModelInfo") << "collectModelInfo() end " << endl;
}

bool TheoryArithPrivate::safeToReset() const {
  Assert(!d_tableauSizeHasBeenModified);
  Assert(d_errorSet.noSignals());

  ErrorSet::error_iterator error_iter = d_errorSet.errorBegin();
  ErrorSet::error_iterator error_end = d_errorSet.errorEnd();
  for(; error_iter != error_end; ++error_iter){
    ArithVar basic = *error_iter;
    if(!d_smallTableauCopy.isBasic(basic)){
      return false;
    }
  }

  return true;
}

void TheoryArithPrivate::notifyRestart(){
  TimerStat::CodeTimer codeTimer(d_statistics.d_restartTimer);

  if(Debug.isOn("paranoid:check_tableau")){ d_linEq.debugCheckTableau(); }

  ++d_restartsCounter;
  d_solveIntMaybeHelp = 0;
  d_solveIntAttempts = 0;
}

bool TheoryArithPrivate::entireStateIsConsistent(const string& s){
  bool result = true;
  for(var_iterator vi = var_begin(), vend = var_end(); vi != vend; ++vi){
    ArithVar var = *vi;
    //ArithVar var = d_partialModel.asArithVar(*i);
    if(!d_partialModel.assignmentIsConsistent(var)){
      d_partialModel.printModel(var);
      Warning() << s << ":" << "Assignment is not consistent for " << var << d_partialModel.asNode(var);
      if(d_tableau.isBasic(var)){
        Warning() << " (basic)";
      }
      Warning() << endl;
      result = false;
    }else if(d_partialModel.isInteger(var) && !d_partialModel.integralAssignment(var)){
      d_partialModel.printModel(var);
      Warning() << s << ":" << "Assignment is not integer for integer variable " << var << d_partialModel.asNode(var);
      if(d_tableau.isBasic(var)){
        Warning() << " (basic)";
      }
      Warning() << endl;
      result = false;
    }
  }
  return result;
}

bool TheoryArithPrivate::unenqueuedVariablesAreConsistent(){
  bool result = true;
  for(var_iterator vi = var_begin(), vend = var_end(); vi != vend; ++vi){
    ArithVar var = *vi;
    if(!d_partialModel.assignmentIsConsistent(var)){
      if(!d_errorSet.inError(var)){

        d_partialModel.printModel(var);
        Warning() << "Unenqueued var is not consistent for " << var <<  d_partialModel.asNode(var);
        if(d_tableau.isBasic(var)){
          Warning() << " (basic)";
        }
        Warning() << endl;
        result = false;
      } else if(Debug.isOn("arith::consistency::initial")){
        d_partialModel.printModel(var);
        Warning() << "Initial var is not consistent for " << var <<  d_partialModel.asNode(var);
        if(d_tableau.isBasic(var)){
          Warning() << " (basic)";
        }
        Warning() << endl;
      }
     }
  }
  return result;
}

void TheoryArithPrivate::presolve(){
  TimerStat::CodeTimer codeTimer(d_statistics.d_presolveTime);

  d_statistics.d_initialTableauSize.setData(d_tableau.size());

  if(Debug.isOn("paranoid:check_tableau")){ d_linEq.debugCheckTableau(); }

  static thread_local unsigned callCount = 0;
  if(Debug.isOn("arith::presolve")) {
    Debug("arith::presolve") << "TheoryArithPrivate::presolve #" << callCount << endl;
    callCount = callCount + 1;
  }

  vector<TrustNode> lemmas;
  if(!options::incrementalSolving()) {
    switch(options::arithUnateLemmaMode()){
      case options::ArithUnateLemmaMode::NO: break;
      case options::ArithUnateLemmaMode::INEQUALITY:
        d_constraintDatabase.outputUnateInequalityLemmas(lemmas);
        break;
      case options::ArithUnateLemmaMode::EQUALITY:
        d_constraintDatabase.outputUnateEqualityLemmas(lemmas);
        break;
      case options::ArithUnateLemmaMode::ALL:
        d_constraintDatabase.outputUnateInequalityLemmas(lemmas);
        d_constraintDatabase.outputUnateEqualityLemmas(lemmas);
        break;
      default: Unhandled() << options::arithUnateLemmaMode();
    }
  }

  vector<TrustNode>::const_iterator i = lemmas.begin(), i_end = lemmas.end();
  for(; i != i_end; ++i){
    TrustNode lem = *i;
    Debug("arith::oldprop") << " lemma lemma duck " <<lem << endl;
    outputTrustedLemma(lem);
  }

  if (d_nonlinearExtension != nullptr)
  {
    d_nonlinearExtension->presolve();
  }
}

EqualityStatus TheoryArithPrivate::getEqualityStatus(TNode a, TNode b) {
  if(d_qflraStatus == Result::SAT_UNKNOWN){
    return EQUALITY_UNKNOWN;
  }else{
    try {
      if (getDeltaValue(a) == getDeltaValue(b)) {
        return EQUALITY_TRUE_IN_MODEL;
      } else {
        return EQUALITY_FALSE_IN_MODEL;
      }
    } catch (DeltaRationalException& dr) {
      return EQUALITY_UNKNOWN;
    } catch (ModelException& me) {
      return EQUALITY_UNKNOWN;
    }
  }
}

bool TheoryArithPrivate::propagateCandidateBound(ArithVar basic, bool upperBound){
  ++d_statistics.d_boundComputations;

  RowIndex ridx = d_tableau.basicToRowIndex(basic);
  DeltaRational bound = d_linEq.computeRowBound(ridx, upperBound, basic);

  if((upperBound && d_partialModel.strictlyLessThanUpperBound(basic, bound)) ||
     (!upperBound && d_partialModel.strictlyGreaterThanLowerBound(basic, bound))){

    // TODO: "Policy point"
    //We are only going to recreate the functionality for now.
    //In the future this can be improved to generate a temporary constraint
    //if none exists.
    //Experiment with doing this every time or only when the new constraint
    //implies an unknown fact.

    ConstraintType t = upperBound ? UpperBound : LowerBound;
    ConstraintP bestImplied = d_constraintDatabase.getBestImpliedBound(basic, t, bound);

    // Node bestImplied = upperBound ?
    //   d_apm.getBestImpliedUpperBound(basic, bound):
    //   d_apm.getBestImpliedLowerBound(basic, bound);

    if(bestImplied != NullConstraint){
      //This should be stronger
      Assert(!upperBound || bound <= bestImplied->getValue());
      Assert(
          !upperBound
          || d_partialModel.lessThanUpperBound(basic, bestImplied->getValue()));

      Assert(upperBound || bound >= bestImplied->getValue());
      Assert(upperBound
             || d_partialModel.greaterThanLowerBound(basic,
                                                     bestImplied->getValue()));
      //slightly changed

      // ConstraintP c = d_constraintDatabase.lookup(bestImplied);
      // Assert(c != NullConstraint);

      bool assertedToTheTheory = bestImplied->assertedToTheTheory();
      bool canBePropagated = bestImplied->canBePropagated();
      bool hasProof = bestImplied->hasProof();

      Debug("arith::prop") << "arith::prop" << basic
                           << " " << assertedToTheTheory
                           << " " << canBePropagated
                           << " " << hasProof
                           << endl;

      if(bestImplied->negationHasProof()){
        Warning() << "the negation of " <<  bestImplied << " : " << endl
                  << "has proof " << bestImplied->getNegation() << endl
                  << bestImplied->getNegation()->externalExplainByAssertions()
                  << endl;
      }

      if(!assertedToTheTheory && canBePropagated && !hasProof ){
        d_linEq.propagateBasicFromRow(bestImplied);
        // I think this can be skipped if canBePropagated is true
        //d_learnedBounds.push(bestImplied);
        if(Debug.isOn("arith::prop")){
          Debug("arith::prop") << "success " << bestImplied << endl;
          d_partialModel.printModel(basic, Debug("arith::prop"));
        }
        return true;
      }
      if(Debug.isOn("arith::prop")){
        Debug("arith::prop") << "failed " << basic
                             << " " << bound
                             << " " << assertedToTheTheory
                             << " " << canBePropagated
                             << " " << hasProof << endl;
        d_partialModel.printModel(basic, Debug("arith::prop"));
      }
    }
  }else if(Debug.isOn("arith::prop")){
    Debug("arith::prop") << "false " << bound << " ";
    d_partialModel.printModel(basic, Debug("arith::prop"));
  }
  return false;
}

void TheoryArithPrivate::propagateCandidate(ArithVar basic){
  bool success = false;
  RowIndex ridx = d_tableau.basicToRowIndex(basic);

  bool tryLowerBound =
    d_partialModel.strictlyAboveLowerBound(basic) &&
    d_linEq.rowLacksBound(ridx, false, basic) == NULL;

  bool tryUpperBound =
    d_partialModel.strictlyBelowUpperBound(basic) &&
    d_linEq.rowLacksBound(ridx, true, basic) == NULL;

  if(tryLowerBound){
    success |= propagateCandidateLowerBound(basic);
  }
  if(tryUpperBound){
    success |= propagateCandidateUpperBound(basic);
  }
  if(success){
    ++d_statistics.d_boundPropagations;
  }
}

void TheoryArithPrivate::propagateCandidates(){
  TimerStat::CodeTimer codeTimer(d_statistics.d_boundComputationTime);

  Debug("arith::prop") << "propagateCandidates begin" << endl;

  Assert(d_candidateBasics.empty());

  if(d_updatedBounds.empty()){ return; }

  DenseSet::const_iterator i = d_updatedBounds.begin();
  DenseSet::const_iterator end = d_updatedBounds.end();
  for(; i != end; ++i){
    ArithVar var = *i;
    if(d_tableau.isBasic(var) &&
       d_tableau.basicRowLength(var) <= options::arithPropagateMaxLength()){
      d_candidateBasics.softAdd(var);
    }else{
      Tableau::ColIterator basicIter = d_tableau.colIterator(var);
      for(; !basicIter.atEnd(); ++basicIter){
        const Tableau::Entry& entry = *basicIter;
        RowIndex ridx = entry.getRowIndex();
        ArithVar rowVar = d_tableau.rowIndexToBasic(ridx);
        Assert(entry.getColVar() == var);
        Assert(d_tableau.isBasic(rowVar));
        if(d_tableau.getRowLength(ridx) <= options::arithPropagateMaxLength()){
          d_candidateBasics.softAdd(rowVar);
        }
      }
    }
  }
  d_updatedBounds.purge();

  while(!d_candidateBasics.empty()){
    ArithVar candidate = d_candidateBasics.back();
    d_candidateBasics.pop_back();
    Assert(d_tableau.isBasic(candidate));
    propagateCandidate(candidate);
  }
  Debug("arith::prop") << "propagateCandidates end" << endl << endl << endl;
}

void TheoryArithPrivate::propagateCandidatesNew(){
  /* Four criteria must be met for progagation on a variable to happen using a row:
   * 0: A new bound has to have been added to the row.
   * 1: The hasBoundsCount for the row must be "full" or be full minus one variable
   *    (This is O(1) to check, but requires book keeping.)
   * 2: The current assignment must be strictly smaller/greater than the current bound.
   *    assign(x) < upper(x)
   *    (This is O(1) to compute.)
   * 3: There is a bound that is strictly smaller/greater than the current assignment.
   *    assign(x) < c for some x <= c literal
   *    (This is O(log n) to compute.)
   * 4: The implied bound on x is strictly smaller/greater than the current bound.
   *    (This is O(n) to compute.)
   */

  TimerStat::CodeTimer codeTimer(d_statistics.d_boundComputationTime);
  Debug("arith::prop") << "propagateCandidatesNew begin" << endl;

  Assert(d_qflraStatus == Result::SAT);
  if(d_updatedBounds.empty()){ return; }
  dumpUpdatedBoundsToRows();
  Assert(d_updatedBounds.empty());

  if(!d_candidateRows.empty()){
    UpdateTrackingCallback utcb(&d_linEq);
    d_partialModel.processBoundsQueue(utcb);
  }

  while(!d_candidateRows.empty()){
    RowIndex candidate = d_candidateRows.back();
    d_candidateRows.pop_back();
    propagateCandidateRow(candidate);
  }
  Debug("arith::prop") << "propagateCandidatesNew end" << endl << endl << endl;
}

bool TheoryArithPrivate::propagateMightSucceed(ArithVar v, bool ub) const{
  int cmp = ub ? d_partialModel.cmpAssignmentUpperBound(v)
    : d_partialModel.cmpAssignmentLowerBound(v);
  bool hasSlack = ub ? cmp < 0 : cmp > 0;
  if(hasSlack){
    ConstraintType t = ub ? UpperBound : LowerBound;
    const DeltaRational& a = d_partialModel.getAssignment(v);

    if(isInteger(v) && !a.isIntegral()){
      return true;
    }

    ConstraintP strongestPossible = d_constraintDatabase.getBestImpliedBound(v, t, a);
    if(strongestPossible == NullConstraint){
      return false;
    }else{
      bool assertedToTheTheory = strongestPossible->assertedToTheTheory();
      bool canBePropagated = strongestPossible->canBePropagated();
      bool hasProof = strongestPossible->hasProof();

      return !assertedToTheTheory && canBePropagated && !hasProof;
    }
  }else{
    return false;
  }
}

bool TheoryArithPrivate::attemptSingleton(RowIndex ridx, bool rowUp){
  Debug("arith::prop") << "  attemptSingleton" << ridx;

  const Tableau::Entry* ep;
  ep = d_linEq.rowLacksBound(ridx, rowUp, ARITHVAR_SENTINEL);
  Assert(ep != NULL);

  ArithVar v = ep->getColVar();
  const Rational& coeff = ep->getCoefficient();

  // 0 = c * v + \sum rest
  // Suppose rowUp
  // - c * v = \sum rest \leq D
  // if c > 0, v \geq -D/c so !vUp
  // if c < 0, v \leq -D/c so  vUp
  // Suppose not rowUp
  // - c * v = \sum rest \geq D
  // if c > 0, v \leq -D/c so  vUp
  // if c < 0, v \geq -D/c so !vUp
  bool vUp = (rowUp == ( coeff.sgn() < 0));

  Debug("arith::prop") << "  " << rowUp << " " << v << " " << coeff << " " << vUp << endl;
  Debug("arith::prop") << "  " << propagateMightSucceed(v, vUp) << endl;

  if(propagateMightSucceed(v, vUp)){
    DeltaRational dr = d_linEq.computeRowBound(ridx, rowUp, v);
    DeltaRational bound = dr / (- coeff);
    return tryToPropagate(ridx, rowUp, v, vUp, bound);
  }
  return false;
}

bool TheoryArithPrivate::attemptFull(RowIndex ridx, bool rowUp){
  Debug("arith::prop") << "  attemptFull" << ridx << endl;

  vector<const Tableau::Entry*> candidates;

  for(Tableau::RowIterator i = d_tableau.ridRowIterator(ridx); !i.atEnd(); ++i){
    const Tableau::Entry& e =*i;
    const Rational& c = e.getCoefficient();
    ArithVar v = e.getColVar();
    bool vUp = (rowUp == (c.sgn() < 0));
    if(propagateMightSucceed(v, vUp)){
      candidates.push_back(&e);
    }
  }
  if(candidates.empty()){ return false; }

  const DeltaRational slack =
    d_linEq.computeRowBound(ridx, rowUp, ARITHVAR_SENTINEL);
  bool any = false;
  vector<const Tableau::Entry*>::const_iterator i, iend;
  for(i = candidates.begin(), iend = candidates.end(); i != iend; ++i){
    const Tableau::Entry* ep = *i;
    const Rational& c = ep->getCoefficient();
    ArithVar v = ep->getColVar();

    // See the comment for attemptSingleton()
    bool activeUp = (rowUp == (c.sgn() > 0));
    bool vUb = (rowUp == (c.sgn() < 0));

    const DeltaRational& activeBound = activeUp ?
      d_partialModel.getUpperBound(v):
      d_partialModel.getLowerBound(v);

    DeltaRational contribution = activeBound * c;
    DeltaRational impliedBound = (slack - contribution)/(-c);

    bool success = tryToPropagate(ridx, rowUp, v, vUb, impliedBound);
    any |= success;
  }
  return any;
}

bool TheoryArithPrivate::tryToPropagate(RowIndex ridx, bool rowUp, ArithVar v, bool vUb, const DeltaRational& bound){

  bool weaker = vUb ? d_partialModel.strictlyLessThanUpperBound(v, bound):
    d_partialModel.strictlyGreaterThanLowerBound(v, bound);
  if(weaker){
    ConstraintType t = vUb ? UpperBound : LowerBound;

    ConstraintP implied = d_constraintDatabase.getBestImpliedBound(v, t, bound);
    if(implied != NullConstraint){
      return rowImplicationCanBeApplied(ridx, rowUp, implied);
    }
  }
  return false;
}

Node flattenImplication(Node imp){
  NodeBuilder<> nb(kind::OR);
  std::unordered_set<Node, NodeHashFunction> included;
  Node left = imp[0];
  Node right = imp[1];

  if(left.getKind() == kind::AND){
    for(Node::iterator i = left.begin(), iend = left.end(); i != iend; ++i) {
      if (!included.count((*i).negate()))
      {
        nb << (*i).negate();
        included.insert((*i).negate());
      }
    }
  }else{
    if (!included.count(left.negate()))
    {
      nb << left.negate();
      included.insert(left.negate());
    }
  }

  if(right.getKind() == kind::OR){
    for(Node::iterator i = right.begin(), iend = right.end(); i != iend; ++i) {
      if (!included.count(*i))
      {
        nb << *i;
        included.insert(*i);
      }
    }
  }else{
    if (!included.count(right))
    {
      nb << right;
      included.insert(right);
    }
  }

  return nb;
}

bool TheoryArithPrivate::rowImplicationCanBeApplied(RowIndex ridx, bool rowUp, ConstraintP implied){
  Assert(implied != NullConstraint);
  ArithVar v = implied->getVariable();

  bool assertedToTheTheory = implied->assertedToTheTheory();
  bool canBePropagated = implied->canBePropagated();
  bool hasProof = implied->hasProof();

  Debug("arith::prop") << "arith::prop" << v
                       << " " << assertedToTheTheory
                       << " " << canBePropagated
                       << " " << hasProof
                       << endl;


  if( !assertedToTheTheory && canBePropagated && !hasProof ){
    ConstraintCPVec explain;
    ARITH_PROOF(d_farkasBuffer.clear());
    RationalVectorP coeffs = ARITH_NULLPROOF(&d_farkasBuffer);

    // After invoking `propegateRow`:
    //   * coeffs[0] is for implied
    //   * coeffs[i+1] is for explain[i]
    d_linEq.propagateRow(explain, ridx, rowUp, implied, coeffs);
    if(d_tableau.getRowLength(ridx) <= options::arithPropAsLemmaLength()){
      if (Debug.isOn("arith::pf::tree"))
      {
        for (const auto & constraint : explain) {
          Assert(constraint->hasProof());
          constraint->printProofTree(Debug("arith::pf::tree"));
        }
      }
      Node implication = implied->externalImplication(explain);
      Node clause = flattenImplication(implication);
      std::shared_ptr<ProofNode> clausePf{nullptr};

      if (options::proofNew())
      {
        // We can prove this lemma from Farkas...
        std::vector<std::shared_ptr<ProofNode>> conflictPfs;
        // Assume the negated getLiteral version of the implied constaint
        // then rewrite it into proof normal form.
        conflictPfs.push_back(
            d_pnm->mkNode(PfRule::MACRO_SR_PRED_TRANSFORM,
                          {d_pnm->mkAssume(implied->getLiteral().negate())},
                          {implied->getNegation()->getProofLiteral()}));
        // Add the explaination proofs.
        for (const auto constraint : explain)
        {
          NodeBuilder<> nb;
          conflictPfs.push_back(constraint->externalExplainByAssertions(nb));
        }
        // Collect the farkas coefficients, as nodes.
        std::vector<Node> farkasCoefficients;
        farkasCoefficients.reserve(coeffs->size());
        auto nm = NodeManager::currentNM();
        std::transform(
            coeffs->begin(),
            coeffs->end(),
            std::back_inserter(farkasCoefficients),
            [nm](const Rational& r) { return nm->mkConst<Rational>(r); });

        // Prove bottom.
        auto sumPf = d_pnm->mkNode(PfRule::ARITH_SCALE_SUM_UPPER_BOUNDS,
                                   conflictPfs,
                                   farkasCoefficients);
        auto botPf = d_pnm->mkNode(
            PfRule::MACRO_SR_PRED_TRANSFORM, {sumPf}, {nm->mkConst(false)});

        // Prove the conflict
        std::vector<Node> assumptions;
        assumptions.reserve(clause.getNumChildren());
        std::transform(clause.begin(),
                       clause.end(),
                       std::back_inserter(assumptions),
                       [](TNode r) { return r.negate(); });
        auto notAndNotPf = d_pnm->mkScope(botPf, assumptions);

        // Convert it to a clause
        auto orNotNotPf = d_pnm->mkNode(PfRule::NOT_AND, {notAndNotPf}, {});
        clausePf = d_pnm->mkNode(
            PfRule::MACRO_SR_PRED_TRANSFORM, {orNotNotPf}, {clause});

        // Output it
        TrustNode trustedClause = d_pfGen->mkTrustNode(clause, clausePf);
        outputTrustedLemma(trustedClause);
      }
      else
      {
        outputLemma(clause);
      }
    }else{
      Assert(!implied->negationHasProof());
      implied->impliedByFarkas(explain, coeffs, false);
      implied->tryToPropagate();
    }
    return true;
  }

  if(Debug.isOn("arith::prop")){
    Debug("arith::prop")
      << "failed " << v << " " << assertedToTheTheory << " "
      << canBePropagated << " " << hasProof << " " << implied << endl;
    d_partialModel.printModel(v, Debug("arith::prop"));
  }
  return false;
}

bool TheoryArithPrivate::propagateCandidateRow(RowIndex ridx){
  BoundCounts hasCount = d_linEq.hasBoundCount(ridx);
  uint32_t rowLength = d_tableau.getRowLength(ridx);

  bool success = false;
  static int instance = 0;
  ++instance;

  Debug("arith::prop")
    << "propagateCandidateRow " << instance << " attempt " << rowLength << " " <<  hasCount << endl;

  if (rowLength >= options::arithPropagateMaxLength()
      && Random::getRandom().pickWithProb(
             1.0 - double(options::arithPropagateMaxLength()) / rowLength))
  {
    return false;
  }

  if(hasCount.lowerBoundCount() == rowLength){
    success |= attemptFull(ridx, false);
  }else if(hasCount.lowerBoundCount() + 1 == rowLength){
    success |= attemptSingleton(ridx, false);
  }

  if(hasCount.upperBoundCount() == rowLength){
    success |= attemptFull(ridx, true);
  }else if(hasCount.upperBoundCount() + 1 == rowLength){
    success |= attemptSingleton(ridx, true);
  }
  return success;
}

void TheoryArithPrivate::dumpUpdatedBoundsToRows(){
  Assert(d_candidateRows.empty());
  DenseSet::const_iterator i = d_updatedBounds.begin();
  DenseSet::const_iterator end = d_updatedBounds.end();
  for(; i != end; ++i){
    ArithVar var = *i;
    if(d_tableau.isBasic(var)){
      RowIndex ridx = d_tableau.basicToRowIndex(var);
      d_candidateRows.softAdd(ridx);
    }else{
      Tableau::ColIterator basicIter = d_tableau.colIterator(var);
      for(; !basicIter.atEnd(); ++basicIter){
        const Tableau::Entry& entry = *basicIter;
        RowIndex ridx = entry.getRowIndex();
        d_candidateRows.softAdd(ridx);
      }
    }
  }
  d_updatedBounds.purge();
}

const BoundsInfo& TheoryArithPrivate::boundsInfo(ArithVar basic) const{
  RowIndex ridx = d_tableau.basicToRowIndex(basic);
  return d_rowTracking[ridx];
}

TrustNode TheoryArithPrivate::expandDefinition(Node node)
{
  // call eliminate operators
  return d_opElim.eliminate(node);
}

std::pair<bool, Node> TheoryArithPrivate::entailmentCheck(TNode lit, const ArithEntailmentCheckParameters& params, ArithEntailmentCheckSideEffects& out){
  using namespace inferbounds;

  // l k r
  // diff : (l - r) k 0
  Debug("arith::entailCheck") << "TheoryArithPrivate::entailmentCheck(" << lit << ")"<< endl;
  Kind k;
  int primDir;
  Rational lm, rm, dm;
  Node lp, rp, dp;
  DeltaRational sep;
  bool successful = decomposeLiteral(lit, k, primDir, lm, lp, rm, rp, dm, dp, sep);
  if(!successful) { return make_pair(false, Node::null()); }

  if(dp.getKind() == CONST_RATIONAL){
    Node eval = Rewriter::rewrite(lit);
    Assert(eval.getKind() == kind::CONST_BOOLEAN);
    // if true, true is an acceptable explaination
    // if false, the node is uninterpreted and eval can be forgotten
    return make_pair(eval.getConst<bool>(), eval);
  }
  Assert(dm != Rational(0));
  Assert(primDir == 1 || primDir == -1);

  int negPrim = -primDir;

  int secDir = (k == EQUAL || k == DISTINCT) ? negPrim: 0;
  int negSecDir = (k == EQUAL || k == DISTINCT) ? primDir: 0;

  // primDir*[lm*( lp )] k primDir*[ [rm*( rp )] + sep ]
  // primDir*[lm*( lp ) - rm*( rp ) ] k primDir*sep
  // primDir*[dm * dp] k primDir*sep

  std::pair<Node, DeltaRational> bestPrimLeft, bestNegPrimRight, bestPrimDiff, tmp;
  std::pair<Node, DeltaRational> bestSecLeft, bestNegSecRight, bestSecDiff;
  bestPrimLeft.first = Node::null(); bestNegPrimRight.first = Node::null(); bestPrimDiff.first = Node::null();
  bestSecLeft.first = Node::null(); bestNegSecRight.first = Node::null(); bestSecDiff.first = Node::null();



  ArithEntailmentCheckParameters::const_iterator alg, alg_end;
  for( alg = params.begin(), alg_end = params.end(); alg != alg_end; ++alg ){
    const inferbounds::InferBoundAlgorithm& ibalg = *alg;

    Debug("arith::entailCheck") << "entailmentCheck trying " << (inferbounds::Algorithms) ibalg.getAlgorithm() << endl;
    switch(ibalg.getAlgorithm()){
    case inferbounds::None:
      break;
    case inferbounds::Lookup:
    case inferbounds::RowSum:
      {
        typedef void (TheoryArithPrivate::*EntailmentCheckFunc)(std::pair<Node, DeltaRational>&, int, TNode) const;

        EntailmentCheckFunc ecfunc =
          (ibalg.getAlgorithm() == inferbounds::Lookup)
          ? (&TheoryArithPrivate::entailmentCheckBoundLookup)
          : (&TheoryArithPrivate::entailmentCheckRowSum);

        (*this.*ecfunc)(tmp, primDir * lm.sgn(), lp);
        setToMin(primDir * lm.sgn(), bestPrimLeft, tmp);

        (*this.*ecfunc)(tmp, negPrim * rm.sgn(), rp);
        setToMin(negPrim * rm.sgn(), bestNegPrimRight, tmp);

        (*this.*ecfunc)(tmp, secDir * lm.sgn(), lp);
        setToMin(secDir * lm.sgn(), bestSecLeft, tmp);

        (*this.*ecfunc)(tmp, negSecDir * rm.sgn(), rp);
        setToMin(negSecDir * rm.sgn(), bestNegSecRight, tmp);

        (*this.*ecfunc)(tmp, primDir * dm.sgn(), dp);
        setToMin(primDir * dm.sgn(), bestPrimDiff, tmp);

        (*this.*ecfunc)(tmp, secDir * dm.sgn(), dp);
        setToMin(secDir * dm.sgn(), bestSecDiff, tmp);
      }
      break;
    case inferbounds::Simplex:
      {
        // primDir * diffm * diff < c or primDir * diffm * diff > c
        tmp = entailmentCheckSimplex(primDir * dm.sgn(), dp, ibalg, out.getSimplexSideEffects());
        setToMin(primDir * dm.sgn(), bestPrimDiff, tmp);

        tmp = entailmentCheckSimplex(secDir * dm.sgn(), dp, ibalg, out.getSimplexSideEffects());
        setToMin(secDir * dm.sgn(), bestSecDiff, tmp);
      }
      break;
    default:
      Unhandled();
    }

    // turn bounds on prim * left and -prim * right into bounds on prim * diff
    if(!bestPrimLeft.first.isNull() && !bestNegPrimRight.first.isNull()){
      //  primDir*lm* lp <= primDir*lm*L
      // -primDir*rm* rp <= -primDir*rm*R
      // primDir*lm* lp -primDir*rm* rp <=  primDir*lm*L - primDir*rm*R
      // primDir [lm* lp -rm* rp] <= primDir[lm*L - *rm*R]
      // primDir [dm * dp] <= primDir[lm*L - *rm*R]
      // primDir [dm * dp] <= primDir * dm * ([lm*L - *rm*R]/dm)
      tmp.second = ((bestPrimLeft.second * lm) - (bestNegPrimRight.second * rm)) / dm;
      tmp.first = (bestPrimLeft.first).andNode(bestNegPrimRight.first);
      setToMin(primDir, bestPrimDiff, tmp);
    }

    // turn bounds on sec * left and sec * right into bounds on sec * diff
    if(secDir != 0 && !bestSecLeft.first.isNull() && !bestNegSecRight.first.isNull()){
      //  secDir*lm* lp <= secDir*lm*L
      // -secDir*rm* rp <= -secDir*rm*R
      // secDir*lm* lp -secDir*rm* rp <=  secDir*lm*L - secDir*rm*R
      // secDir [lm* lp -rm* rp] <= secDir[lm*L - *rm*R]
      // secDir [dm * dp] <= secDir[lm*L - *rm*R]
      // secDir [dm * dp] <= secDir * dm * ([lm*L - *rm*R]/dm)
      tmp.second = ((bestSecLeft.second * lm) - (bestNegSecRight.second * rm)) / dm;
      tmp.first = (bestSecLeft.first).andNode(bestNegSecRight.first);
      setToMin(secDir, bestSecDiff, tmp);
    }

    switch(k){
    case LEQ:
      if(!bestPrimDiff.first.isNull()){
        DeltaRational d = (bestPrimDiff.second * dm);
        if((primDir > 0 && d <= sep) || (primDir < 0 && d >= sep) ){
          Debug("arith::entailCheck") << "entailmentCheck found "
                                      << primDir << "*" << dm << "*(" << dp<<")"
                                      << " <= " << primDir << "*" << dm << "*" << bestPrimDiff.second
                                      << " <= " << primDir << "*" << sep << endl
                                      << " by " << bestPrimDiff.first << endl;
          Assert(bestPrimDiff.second * (Rational(primDir) * dm)
                 <= (sep * Rational(primDir)));
          return make_pair(true, bestPrimDiff.first);
        }
      }
      break;
    case EQUAL:
      if(!bestPrimDiff.first.isNull() && !bestSecDiff.first.isNull()){
        // Is primDir [dm * dp] == primDir * sep entailed?
        // Iff [dm * dp] == sep entailed?
        // Iff dp == sep / dm entailed?
        // Iff dp <= sep / dm and dp >= sep / dm entailed?

        // primDir [dm * dp] <= primDir * dm * U
        // secDir [dm * dp] <= secDir * dm * L

        // Suppose primDir * dm > 0
        // then secDir * dm < 0
        //   dp >= (secDir * L) / secDir * dm
        //   dp >= (primDir * L) / primDir * dm
        //
        //   dp <= U / dm
        //   dp >= L / dm
        //   dp == sep / dm entailed iff U == L == sep
        // Suppose primDir * dm < 0
        // then secDir * dm > 0
        //   dp >= U / dm
        //   dp <= L / dm
        //   dp == sep / dm entailed iff U == L == sep
        if(bestPrimDiff.second == bestSecDiff.second){
          if(bestPrimDiff.second == sep){
            return make_pair(true, (bestPrimDiff.first).andNode(bestSecDiff.first));
          }
        }
      }
      // intentionally fall through to DISTINCT case!
      // entailments of negations are eager exit cases for EQUAL
      CVC4_FALLTHROUGH;
    case DISTINCT:
      if(!bestPrimDiff.first.isNull()){
        // primDir [dm * dp] <= primDir * dm * U < primDir * sep
        if((primDir > 0 && (bestPrimDiff.second * dm  < sep)) ||
           (primDir < 0 && (bestPrimDiff.second * dm  > sep))){
          // entailment of negation
          if(k == DISTINCT){
            return make_pair(true, bestPrimDiff.first);
          }else{
            Assert(k == EQUAL);
            return make_pair(false, Node::null());
          }
        }
      }
      if(!bestSecDiff.first.isNull()){
        // If primDir [dm * dp] > primDir * sep, then this is not entailed.
        // If primDir [dm * dp] >= primDir * dm * L > primDir * sep
        // -primDir * dm * L < -primDir * sep
        // secDir * dm * L < secDir * sep
        if((secDir > 0 && (bestSecDiff.second * dm < sep)) ||
           (secDir < 0 && (bestSecDiff.second * dm > sep))){
          if(k == DISTINCT){
            return make_pair(true, bestSecDiff.first);
          }else{
            Assert(k == EQUAL);
            return make_pair(false, Node::null());
          }
        }
      }

      break;
    default:
      Unreachable();
      break;
    }
  }
  return make_pair(false, Node::null());
}

bool TheoryArithPrivate::decomposeTerm(Node term, Rational& m, Node& p, Rational& c){
  Node t = Rewriter::rewrite(term);
  if(!Polynomial::isMember(t)){
    return false;
  }

  // TODO Speed up
  preprocessing::util::ContainsTermITEVisitor ctv;
  if(ctv.containsTermITE(t)){
    return false;
  }

  Polynomial poly = Polynomial::parsePolynomial(t);
  if(poly.isConstant()){
    c = poly.getHead().getConstant().getValue();
    p = mkRationalNode(Rational(0));
    m = Rational(1);
    return true;
  }else if(poly.containsConstant()){
    c = poly.getHead().getConstant().getValue();
    poly = poly.getTail();
  }else{
    c = Rational(0);
  }
  Assert(!poly.isConstant());
  Assert(!poly.containsConstant());

  const bool intVars = poly.allIntegralVariables();

  if(intVars){
    m = Rational(1);
    if(!poly.isIntegral()){
      Integer denom = poly.denominatorLCM();
      m /= denom;
      poly = poly * denom;
    }
    Integer g = poly.gcd();
    m *= g;
    poly = poly * Rational(1,g);
    Assert(poly.isIntegral());
    Assert(poly.leadingCoefficientIsPositive());
  }else{
    Assert(!intVars);
    m = poly.getHead().getConstant().getValue();
    poly = poly * m.inverse();
    Assert(poly.leadingCoefficientIsAbsOne());
  }
  p = poly.getNode();
  return true;
}

void TheoryArithPrivate::setToMin(int sgn, std::pair<Node, DeltaRational>& min, const std::pair<Node, DeltaRational>& e){
  if(sgn != 0){
    if(min.first.isNull() && !e.first.isNull()){
      min = e;
    }else if(!min.first.isNull() && !e.first.isNull()){
      if(sgn > 0 && min.second > e.second){
        min = e;
      }else if(sgn < 0 &&  min.second < e.second){
        min = e;
      }
    }
  }
}

// std::pair<bool, Node> TheoryArithPrivate::entailmentUpperCheck(const Rational& lm, Node lp, const Rational& rm, Node rp, const DeltaRational& sep, const ArithEntailmentCheckParameters& params, ArithEntailmentCheckSideEffects& out){

//   Rational negRM = -rm;
//   Node diff = NodeManager::currentNM()->mkNode(MULT, mkRationalConstan(lm), lp) + (negRM * rp);

//   Rational diffm;
//   Node diffp;
//   decompose(diff, diffm, diffNode);


//   std::pair<Node, DeltaRational> bestUbLeft, bestLbRight, bestUbDiff, tmp;
//   bestUbLeft = bestLbRight = bestUbDiff = make_pair(Node::Null(), DeltaRational());

//   return make_pair(false, Node::null());
// }

/**
 * Decomposes a literal into the form:
 *   dir*[lm*( lp )] k dir*[ [rm*( rp )] + sep ]
 *   dir*[dm* dp]  k dir *sep
 *   dir is either 1 or -1
 */
bool TheoryArithPrivate::decomposeLiteral(Node lit, Kind& k, int& dir, Rational& lm,  Node& lp, Rational& rm, Node& rp, Rational& dm, Node& dp, DeltaRational& sep){
  bool negated = (lit.getKind() == kind::NOT);
  TNode atom = negated ? lit[0] : lit;

  TNode left = atom[0];
  TNode right = atom[1];

  // left : lm*( lp ) + lc
  // right: rm*( rp ) + rc
  Rational lc, rc;
  bool success = decomposeTerm(left, lm, lp, lc);
  if(!success){ return false; }
  success = decomposeTerm(right, rm, rp, rc);
  if(!success){ return false; }

  Node diff = Rewriter::rewrite(NodeManager::currentNM()->mkNode(kind::MINUS, left, right));
  Rational dc;
  success = decomposeTerm(diff, dm, dp, dc);
  Assert(success);

  // reduce the kind of the to not include literals
  // GT, NOT LEQ
  // GEQ, NOT LT
  // LT, NOT GEQ
  // LEQ, NOT LT
  Kind atomKind = atom.getKind();
  Kind normKind = negated ? negateKind(atomKind) : atomKind;

  if(normKind == GEQ || normKind == GT){
    dir = -1;
    normKind = (normKind == GEQ) ? LEQ : LT;
  }else{
    dir = 1;
  }

  Debug("arith::decomp") << "arith::decomp "
                         << lit << "(" << normKind << "*" << dir << ")"<< endl
                         << "  left:" << lc << " + " << lm << "*(" <<  lp << ") : " <<left << endl
                         << "  right:" << rc << " + " << rm << "*(" <<  rp << ") : " << right << endl
                         << "  diff: " << dc << " + " << dm << "*("<< dp <<"): " << diff << endl
                         << "  sep: " << sep << endl;


  // k in LT, LEQ, EQUAL, DISEQUAL
  // [dir*lm*( lp ) + dir*lc] k [dir*rm*( rp ) + dir*rc]
  Rational change = rc - lc;
  Assert(change == (-dc));
  // [dir*lm*( lp )] k [dir*rm*( rp ) + dir*(rc - lc)]
  if(normKind == LT){
    sep = DeltaRational(change, Rational(-1));
    k = LEQ;
  }else{
    sep = DeltaRational(change);
    k = normKind;
  }
  // k in LEQ, EQUAL, DISEQUAL
  // dir*lm*( lp ) k [dir*rm*( rp )] + dir*(sep + d * delta)
  return true;
}

/**
 *  Precondition:
 *   tp is a polynomial not containing an ite.
 *   either tp is constant or contains no constants.
 *  Post:
 *    if tmp.first is not null, then
 *      sgn * tp <= sgn * tmp.second
 */
void TheoryArithPrivate::entailmentCheckBoundLookup(std::pair<Node, DeltaRational>& tmp, int sgn, TNode tp) const {
  tmp.first = Node::null();
  if(sgn == 0){ return; }

  Assert(Polynomial::isMember(tp));
  if(tp.getKind() == CONST_RATIONAL){
    tmp.first = mkBoolNode(true);
    tmp.second = DeltaRational(tp.getConst<Rational>());
  }else if(d_partialModel.hasArithVar(tp)){
    Assert(tp.getKind() != CONST_RATIONAL);
    ArithVar v = d_partialModel.asArithVar(tp);
    Assert(v != ARITHVAR_SENTINEL);
    ConstraintP c = (sgn > 0)
      ? d_partialModel.getUpperBoundConstraint(v)
      : d_partialModel.getLowerBoundConstraint(v);
    if(c != NullConstraint){
      tmp.first = Constraint::externalExplainByAssertions({c});
      tmp.second = c->getValue();
    }
  }
}

void TheoryArithPrivate::entailmentCheckRowSum(std::pair<Node, DeltaRational>& tmp, int sgn, TNode tp) const {
  tmp.first = Node::null();
  if(sgn == 0){ return; }
  if(tp.getKind() != PLUS){ return; }
  Assert(Polynomial::isMember(tp));

  tmp.second = DeltaRational(0);
  NodeBuilder<> nb(kind::AND);

  Polynomial p = Polynomial::parsePolynomial(tp);
  for(Polynomial::iterator i = p.begin(), iend = p.end(); i != iend; ++i) {
    Monomial m = *i;
    Node x = m.getVarList().getNode();
    if(d_partialModel.hasArithVar(x)){
      ArithVar v = d_partialModel.asArithVar(x);
      const Rational& coeff = m.getConstant().getValue();
      int dir = sgn * coeff.sgn();
      ConstraintP c = (dir > 0)
        ? d_partialModel.getUpperBoundConstraint(v)
        : d_partialModel.getLowerBoundConstraint(v);
      if(c != NullConstraint){
        tmp.second += c->getValue() * coeff;
        c->externalExplainByAssertions(nb);
      }else{
        //failed
        return;
      }
    }else{
      // failed
      return;
    }
  }
  // success
  tmp.first = nb;
}

std::pair<Node, DeltaRational> TheoryArithPrivate::entailmentCheckSimplex(int sgn, TNode tp, const inferbounds::InferBoundAlgorithm& param, InferBoundsResult& result){

  if((sgn == 0) || !(d_qflraStatus == Result::SAT && d_errorSet.noSignals()) || tp.getKind() == CONST_RATIONAL){
    return make_pair(Node::null(), DeltaRational());
  }

  Assert(d_qflraStatus == Result::SAT);
  Assert(d_errorSet.noSignals());
  Assert(param.getAlgorithm() == inferbounds::Simplex);

  // TODO Move me into a new file

  enum ResultState {Unset, Inferred, NoBound, ReachedThreshold, ExhaustedRounds};
  ResultState finalState = Unset;

  const int maxRounds =
      param.getSimplexRounds().just() ? param.getSimplexRounds().value() : -1;

  Maybe<DeltaRational> threshold;
  // TODO: get this from the parameters

  // setup term
  Polynomial p = Polynomial::parsePolynomial(tp);
  vector<ArithVar> variables;
  vector<Rational> coefficients;
  asVectors(p, coefficients, variables);
  if(sgn < 0){
    for(size_t i=0, N=coefficients.size(); i < N; ++i){
      coefficients[i] = -coefficients[i];
    }
  }
  // implicitly an upperbound
  Node skolem = mkRealSkolem("tmpVar$$");
  ArithVar optVar = requestArithVar(skolem, false, true);
  d_tableau.addRow(optVar, coefficients, variables);
  RowIndex ridx = d_tableau.basicToRowIndex(optVar);

  DeltaRational newAssignment = d_linEq.computeRowValue(optVar, false);
  d_partialModel.setAssignment(optVar, newAssignment);
  d_linEq.trackRowIndex(d_tableau.basicToRowIndex(optVar));

  // Setup simplex
  d_partialModel.stopQueueingBoundCounts();
  UpdateTrackingCallback utcb(&d_linEq);
  d_partialModel.processBoundsQueue(utcb);
  d_linEq.startTrackingBoundCounts();

  // maximize optVar via primal Simplex
  int rounds = 0;
  while(finalState == Unset){
    ++rounds;
    if(maxRounds >= 0 && rounds > maxRounds){
      finalState = ExhaustedRounds;
      break;
    }

    // select entering by bland's rule
    // TODO improve upon bland's
    ArithVar entering = ARITHVAR_SENTINEL;
    const Tableau::Entry* enteringEntry = NULL;
    for(Tableau::RowIterator ri = d_tableau.ridRowIterator(ridx); !ri.atEnd(); ++ri){
      const Tableau::Entry& entry = *ri;
      ArithVar v = entry.getColVar();
      if(v != optVar){
        int sgn1 = entry.getCoefficient().sgn();
        Assert(sgn1 != 0);
        bool candidate = (sgn1 > 0)
                             ? (d_partialModel.cmpAssignmentUpperBound(v) != 0)
                             : (d_partialModel.cmpAssignmentLowerBound(v) != 0);
        if(candidate && (entering == ARITHVAR_SENTINEL || entering > v)){
          entering = v;
          enteringEntry = &entry;
        }
      }
    }
    if(entering == ARITHVAR_SENTINEL){
      finalState = Inferred;
      break;
    }
    Assert(entering != ARITHVAR_SENTINEL);
    Assert(enteringEntry != NULL);

    int esgn = enteringEntry->getCoefficient().sgn();
    Assert(esgn != 0);

    // select leaving and ratio
    ArithVar leaving = ARITHVAR_SENTINEL;
    DeltaRational minRatio;
    const Tableau::Entry* pivotEntry = NULL;

    // Special case check the upper/lowerbound on entering
    ConstraintP cOnEntering = (esgn > 0)
      ? d_partialModel.getUpperBoundConstraint(entering)
      : d_partialModel.getLowerBoundConstraint(entering);
    if(cOnEntering != NullConstraint){
      leaving = entering;
      minRatio = d_partialModel.getAssignment(entering) - cOnEntering->getValue();
    }
    for(Tableau::ColIterator ci = d_tableau.colIterator(entering); !ci.atEnd(); ++ci){
      const Tableau::Entry& centry = *ci;
      ArithVar basic = d_tableau.rowIndexToBasic(centry.getRowIndex());
      int csgn = centry.getCoefficient().sgn();
      int basicDir = csgn * esgn;

      ConstraintP bound = (basicDir > 0)
        ? d_partialModel.getUpperBoundConstraint(basic)
        : d_partialModel.getLowerBoundConstraint(basic);
      if(bound != NullConstraint){
        DeltaRational diff = d_partialModel.getAssignment(basic) - bound->getValue();
        DeltaRational ratio = diff/(centry.getCoefficient());
        bool selected = false;
        if(leaving == ARITHVAR_SENTINEL){
          selected = true;
        }else{
          int cmp = ratio.compare(minRatio);
          if((csgn > 0) ? (cmp <= 0) : (cmp >= 0)){
            selected = (cmp != 0) ||
              ((leaving != entering) && (basic < leaving));
          }
        }
        if(selected){
          leaving = basic;
          minRatio = ratio;
          pivotEntry = &centry;
        }
      }
    }


    if(leaving == ARITHVAR_SENTINEL){
      finalState = NoBound;
      break;
    }else if(leaving == entering){
      d_linEq.update(entering, minRatio);
    }else{
      DeltaRational newLeaving = minRatio * (pivotEntry->getCoefficient());
      d_linEq.pivotAndUpdate(leaving, entering, newLeaving);
      // no conflicts clear signals
      Assert(d_errorSet.noSignals());
    }

    if(threshold.just()){
      if (d_partialModel.getAssignment(optVar) >= threshold.value())
      {
        finalState = ReachedThreshold;
        break;
      }
    }
  };

  result = InferBoundsResult(tp, sgn > 0);

  // tear down term
  switch(finalState){
  case Inferred:
    {
      NodeBuilder<> nb(kind::AND);
      for(Tableau::RowIterator ri = d_tableau.ridRowIterator(ridx); !ri.atEnd(); ++ri){
        const Tableau::Entry& e =*ri;
        ArithVar colVar = e.getColVar();
        if(colVar != optVar){
          const Rational& q = e.getCoefficient();
          Assert(q.sgn() != 0);
          ConstraintP c = (q.sgn() > 0)
            ? d_partialModel.getUpperBoundConstraint(colVar)
            : d_partialModel.getLowerBoundConstraint(colVar);
          c->externalExplainByAssertions(nb);
        }
      }
      Assert(nb.getNumChildren() >= 1);
      Node exp = (nb.getNumChildren() >= 2) ? (Node) nb : nb[0];
      result.setBound(d_partialModel.getAssignment(optVar), exp);
      result.setIsOptimal();
      break;
    }
  case NoBound:
    break;
  case ReachedThreshold:
    result.setReachedThreshold();
    break;
  case ExhaustedRounds:
    result.setBudgetExhausted();
    break;
  case Unset:
  default:
    Unreachable();
    break;
  };

  d_linEq.stopTrackingRowIndex(ridx);
  d_tableau.removeBasicRow(optVar);
  releaseArithVar(optVar);

  d_linEq.stopTrackingBoundCounts();
  d_partialModel.startQueueingBoundCounts();

  if(result.foundBound()){
    return make_pair(result.getExplanation(), result.getValue());
  }else{
    return make_pair(Node::null(), DeltaRational());
  }
}

// InferBoundsResult TheoryArithPrivate::inferUpperBoundSimplex(TNode t, const
// inferbounds::InferBoundAlgorithm& param){
//   Assert(param.findUpperBound());

//   if(!(d_qflraStatus == Result::SAT && d_errorSet.noSignals())){
//     InferBoundsResult inconsistent;
//     inconsistent.setInconsistent();
//     return inconsistent;
//   }

//   Assert(d_qflraStatus == Result::SAT);
//   Assert(d_errorSet.noSignals());

//   // TODO Move me into a new file

//   enum ResultState {Unset, Inferred, NoBound, ReachedThreshold, ExhaustedRounds};
//   ResultState finalState = Unset;

//   int maxRounds = 0;
//   switch(param.getParamKind()){
//   case InferBoundsParameters::Unbounded:
//     maxRounds = -1;
//     break;
//   case InferBoundsParameters::NumVars:
//     maxRounds = d_partialModel.getNumberOfVariables() * param.getSimplexRoundParameter();
//     break;
//   case InferBoundsParameters::Direct:
//     maxRounds = param.getSimplexRoundParameter();
//     break;
//   default: maxRounds = 0; break;
//   }

//   // setup term
//   Polynomial p = Polynomial::parsePolynomial(t);
//   vector<ArithVar> variables;
//   vector<Rational> coefficients;
//   asVectors(p, coefficients, variables);

//   Node skolem = mkRealSkolem("tmpVar$$");
//   ArithVar optVar = requestArithVar(skolem, false, true);
//   d_tableau.addRow(optVar, coefficients, variables);
//   RowIndex ridx = d_tableau.basicToRowIndex(optVar);

//   DeltaRational newAssignment = d_linEq.computeRowValue(optVar, false);
//   d_partialModel.setAssignment(optVar, newAssignment);
//   d_linEq.trackRowIndex(d_tableau.basicToRowIndex(optVar));

//   // Setup simplex
//   d_partialModel.stopQueueingBoundCounts();
//   UpdateTrackingCallback utcb(&d_linEq);
//   d_partialModel.processBoundsQueue(utcb);
//   d_linEq.startTrackingBoundCounts();

//   // maximize optVar via primal Simplex
//   int rounds = 0;
//   while(finalState == Unset){
//     ++rounds;
//     if(maxRounds >= 0 && rounds > maxRounds){
//       finalState = ExhaustedRounds;
//       break;
//     }

//     // select entering by bland's rule
//     // TODO improve upon bland's
//     ArithVar entering = ARITHVAR_SENTINEL;
//     const Tableau::Entry* enteringEntry = NULL;
//     for(Tableau::RowIterator ri = d_tableau.ridRowIterator(ridx);
//     !ri.atEnd(); ++ri){
//       const Tableau::Entry& entry = *ri;
//       ArithVar v = entry.getColVar();
//       if(v != optVar){
//         int sgn = entry.getCoefficient().sgn();
//         Assert(sgn != 0);
//         bool candidate = (sgn > 0)
//           ? (d_partialModel.cmpAssignmentUpperBound(v) != 0)
//           : (d_partialModel.cmpAssignmentLowerBound(v) != 0);
//         if(candidate && (entering == ARITHVAR_SENTINEL || entering > v)){
//           entering = v;
//           enteringEntry = &entry;
//         }
//       }
//     }
//     if(entering == ARITHVAR_SENTINEL){
//       finalState = Inferred;
//       break;
//     }
//     Assert(entering != ARITHVAR_SENTINEL);
//     Assert(enteringEntry != NULL);

//     int esgn = enteringEntry->getCoefficient().sgn();
//     Assert(esgn != 0);

//     // select leaving and ratio
//     ArithVar leaving = ARITHVAR_SENTINEL;
//     DeltaRational minRatio;
//     const Tableau::Entry* pivotEntry = NULL;

//     // Special case check the upper/lowerbound on entering
//     ConstraintP cOnEntering = (esgn > 0)
//       ? d_partialModel.getUpperBoundConstraint(entering)
//       : d_partialModel.getLowerBoundConstraint(entering);
//     if(cOnEntering != NullConstraint){
//       leaving = entering;
//       minRatio = d_partialModel.getAssignment(entering) - cOnEntering->getValue();
//     }
//     for(Tableau::ColIterator ci = d_tableau.colIterator(entering); !ci.atEnd(); ++ci){
//       const Tableau::Entry& centry = *ci;
//       ArithVar basic = d_tableau.rowIndexToBasic(centry.getRowIndex());
//       int csgn = centry.getCoefficient().sgn();
//       int basicDir = csgn * esgn;

//       ConstraintP bound = (basicDir > 0)
//         ? d_partialModel.getUpperBoundConstraint(basic)
//         : d_partialModel.getLowerBoundConstraint(basic);
//       if(bound != NullConstraint){
//         DeltaRational diff = d_partialModel.getAssignment(basic) - bound->getValue();
//         DeltaRational ratio = diff/(centry.getCoefficient());
//         bool selected = false;
//         if(leaving == ARITHVAR_SENTINEL){
//           selected = true;
//         }else{
//           int cmp = ratio.compare(minRatio);
//           if((csgn > 0) ? (cmp <= 0) : (cmp >= 0)){
//             selected = (cmp != 0) ||
//               ((leaving != entering) && (basic < leaving));
//           }
//         }
//         if(selected){
//           leaving = basic;
//           minRatio = ratio;
//           pivotEntry = &centry;
//         }
//       }
//     }

//     if(leaving == ARITHVAR_SENTINEL){
//       finalState = NoBound;
//       break;
//     }else if(leaving == entering){
//       d_linEq.update(entering, minRatio);
//     }else{
//       DeltaRational newLeaving = minRatio * (pivotEntry->getCoefficient());
//       d_linEq.pivotAndUpdate(leaving, entering, newLeaving);
//       // no conflicts clear signals
//       Assert(d_errorSet.noSignals());
//     }

//     if(param.useThreshold()){
//       if(d_partialModel.getAssignment(optVar) >= param.getThreshold()){
//         finalState = ReachedThreshold;
//         break;
//       }
//     }
//   };

//   InferBoundsResult result(t, param.findUpperBound());

//   // tear down term
//   switch(finalState){
//   case Inferred:
//     {
//       NodeBuilder<> nb(kind::AND);
//       for(Tableau::RowIterator ri = d_tableau.ridRowIterator(ridx);
//       !ri.atEnd(); ++ri){
//         const Tableau::Entry& e =*ri;
//         ArithVar colVar = e.getColVar();
//         if(colVar != optVar){
//           const Rational& q = e.getCoefficient();
//           Assert(q.sgn() != 0);
//           ConstraintP c = (q.sgn() > 0)
//             ? d_partialModel.getUpperBoundConstraint(colVar)
//             : d_partialModel.getLowerBoundConstraint(colVar);
//           c->externalExplainByAssertions(nb);
//         }
//       }
//       Assert(nb.getNumChildren() >= 1);
//       Node exp = (nb.getNumChildren() >= 2) ? (Node) nb : nb[0];
//       result.setBound(d_partialModel.getAssignment(optVar), exp);
//       result.setIsOptimal();
//       break;
//     }
//   case NoBound:
//     break;
//   case ReachedThreshold:
//     result.setReachedThreshold();
//     break;
//   case ExhaustedRounds:
//     result.setBudgetExhausted();
//     break;
//   case Unset:
//   default:
//     Unreachable();
//     break;
//   };

//   d_linEq.stopTrackingRowIndex(ridx);
//   d_tableau.removeBasicRow(optVar);
//   releaseArithVar(optVar);

//   d_linEq.stopTrackingBoundCounts();
//   d_partialModel.startQueueingBoundCounts();

//   return result;
// }

}/* CVC4::theory::arith namespace */
}/* CVC4::theory namespace */
}/* CVC4 namespace */<|MERGE_RESOLUTION|>--- conflicted
+++ resolved
@@ -195,18 +195,8 @@
   eq::EqualityEngine* ee = d_containing.getEqualityEngine();
   eq::ProofEqEngine* pfee = d_containing.getProofEqEngine();
   Assert(ee != nullptr);
-<<<<<<< HEAD
   d_congruenceManager.finishInit(ee, pfee);
-  const LogicInfo& logicInfo = getLogicInfo();
-  // only need to create nonlinear extension if non-linear logic
-  if (logicInfo.isTheoryEnabled(THEORY_ARITH) && !logicInfo.isLinear())
-  {
-    d_nonlinearExtension = new nl::NonlinearExtension(d_containing, ee);
-  }
-=======
-  d_congruenceManager.finishInit(ee);
   d_nonlinearExtension = d_containing.d_nonlinearExtension.get();
->>>>>>> 2c2f05c9
 }
 
 static bool contains(const ConstraintCPVec& v, ConstraintP con){
