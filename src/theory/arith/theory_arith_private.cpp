--- conflicted
+++ resolved
@@ -1921,11 +1921,7 @@
         Debug("arith::conflict") << "(normalized to) " << conflict << endl;
       }
 
-<<<<<<< HEAD
-      if (options::proofNew())
-=======
       if (isProofEnabled())
->>>>>>> 155e35ec
       {
         outputTrustedConflict(trustedConflict);
       }
@@ -1945,11 +1941,7 @@
       bb = flattenAndSort(bb);
       Debug("arith::conflict") << "(normalized to) " << bb << endl;
     }
-<<<<<<< HEAD
-    if (options::proofNew() && d_blackBoxConflictPf.get())
-=======
     if (isProofEnabled() && d_blackBoxConflictPf.get())
->>>>>>> 155e35ec
     {
       auto confPf = d_blackBoxConflictPf.get();
       outputTrustedConflict(d_pfGen->mkTrustNode(bb, confPf, true));
@@ -1964,11 +1956,7 @@
 void TheoryArithPrivate::outputTrustedLemma(TrustNode lemma)
 {
   Debug("arith::channel") << "Arith trusted lemma: " << lemma << std::endl;
-<<<<<<< HEAD
   (d_containing.d_out)->trustedLemma(lemma);
-=======
-  (d_containing.d_out)->lemma(lemma.getNode());
->>>>>>> 155e35ec
 }
 
 void TheoryArithPrivate::outputLemma(TNode lem) {
@@ -1979,11 +1967,7 @@
 void TheoryArithPrivate::outputTrustedConflict(TrustNode conf)
 {
   Debug("arith::channel") << "Arith trusted conflict: " << conf << std::endl;
-<<<<<<< HEAD
   (d_containing.d_out)->trustedConflict(conf);
-=======
-  (d_containing.d_out)->conflict(conf.getNode());
->>>>>>> 155e35ec
 }
 
 void TheoryArithPrivate::outputConflict(TNode lit) {
