--- conflicted
+++ resolved
@@ -3769,11 +3769,7 @@
     {
       Node less = nm->mkNode(kind::LT, var, mkRationalNode(nearest));
       Node greater = nm->mkNode(kind::GT, var, mkRationalNode(nearest));
-<<<<<<< HEAD
-      // TODO: justify. Thread proofs through *ensureLiteral*.
-=======
       // TODO (project #37): justify. Thread proofs through *ensureLiteral*.
->>>>>>> af710761
       Debug("integers::pf") << "less: " << less << endl;
       Debug("integers::pf") << "greater: " << greater << endl;
       Debug("integers::pf") << "literal: " << literal << endl;
