/******************************************************************************
 * Top contributors (to current version):
 *   Andrew Reynolds, Gereon Kremer, Aina Niemetz
 *
 * This file is part of the cvc5 project.
 *
 * Copyright (c) 2009-2024 by the authors listed in the file AUTHORS
 * in the top-level source directory and their institutional affiliations.
 * All rights reserved.  See the file COPYING in the top-level source
 * directory for licensing information.
 * ****************************************************************************
 *
 * [[ Add one-line brief description here ]]
 *
 * [[ Add lengthier description here ]]
 * \todo document this file
 */

#include "theory/arith/arith_rewriter.h"

#include <optional>
#include <set>
#include <sstream>
#include <stack>
#include <vector>

#include "expr/algorithm/flatten.h"
#include "expr/node_algorithm.h"
#include "smt/logic_exception.h"
#include "theory/arith/arith_msum.h"
#include "theory/arith/arith_utilities.h"
#include "theory/arith/operator_elim.h"
#include "theory/arith/rewriter/addition.h"
#include "theory/arith/rewriter/node_utils.h"
#include "theory/arith/rewriter/ordering.h"
#include "theory/arith/rewriter/rewrite_atom.h"
#include "theory/theory.h"
#include "util/bitvector.h"
#include "util/divisible.h"
#include "util/iand.h"
#include "util/real_algebraic_number.h"

using namespace cvc5::internal::kind;

namespace cvc5::internal {
namespace theory {
namespace arith {

ArithRewriter::ArithRewriter(NodeManager* nm, OperatorElim& oe)
    : TheoryRewriter(nm), d_opElim(oe)
{
}

RewriteResponse ArithRewriter::preRewrite(TNode t)
{
  Trace("arith-rewriter") << "preRewrite(" << t << ")" << std::endl;
  if (expr::hasAbstractSubterm(t))
  {
    return RewriteResponse(REWRITE_DONE, t);
  }
  if (rewriter::isAtom(t))
  {
    auto res = preRewriteAtom(t);
    Trace("arith-rewriter")
        << res.d_status << " -> " << res.d_node << std::endl;
    return res;
  }
  auto res = preRewriteTerm(t);
  Trace("arith-rewriter") << res.d_status << " -> " << res.d_node << std::endl;
  return res;
}

RewriteResponse ArithRewriter::postRewrite(TNode t)
{
  Trace("arith-rewriter") << "postRewrite(" << t << ")" << std::endl;
  if (expr::hasAbstractSubterm(t))
  {
    return RewriteResponse(REWRITE_DONE, t);
  }
  if (rewriter::isAtom(t))
  {
    auto res = postRewriteAtom(t);
    Trace("arith-rewriter")
        << res.d_status << " -> " << res.d_node << std::endl;
    return res;
  }
  auto res = postRewriteTerm(t);
  Trace("arith-rewriter") << res.d_status << " -> " << res.d_node << std::endl;
  return res;
}

RewriteResponse ArithRewriter::preRewriteAtom(TNode atom)
{
  Assert(rewriter::isAtom(atom));

  Kind kind = atom.getKind();
  if (atom.getNumChildren() == 2)
  {
    if (auto response =
            rewriter::tryEvaluateRelationReflexive(kind, atom[0], atom[1]);
        response)
    {
      return RewriteResponse(REWRITE_DONE, rewriter::mkConst(*response));
    }
  }

  switch (kind)
  {
    case Kind::GT:
      return RewriteResponse(
          REWRITE_DONE,
          rewriter::buildRelation(Kind::LEQ, atom[0], atom[1], true));
    case Kind::LT:
      return RewriteResponse(
          REWRITE_DONE,
          rewriter::buildRelation(Kind::GEQ, atom[0], atom[1], true));
    case Kind::IS_INTEGER:
      if (atom[0].getType().isInteger())
      {
        return RewriteResponse(REWRITE_DONE, rewriter::mkConst(true));
      }
      break;
    case Kind::DIVISIBLE:
      if (atom.getOperator().getConst<Divisible>().k.isOne())
      {
        return RewriteResponse(REWRITE_DONE, rewriter::mkConst(true));
      }
      break;
    default:;
  }

  return RewriteResponse(REWRITE_DONE, atom);
}

RewriteResponse ArithRewriter::postRewriteAtom(TNode atom)
{
  Assert(rewriter::isAtom(atom));
  Trace("arith-rewriter") << "postRewriteAtom: " << atom << std::endl;

  if (atom.getKind() == Kind::IS_INTEGER)
  {
    return rewriteExtIntegerOp(atom);
  }
  else if (atom.getKind() == Kind::DIVISIBLE)
  {
    const Integer& k = atom.getOperator().getConst<Divisible>().k;
    if (atom[0].isConst())
    {
      const Rational& num = atom[0].getConst<Rational>();
      return RewriteResponse(REWRITE_DONE,
                             rewriter::mkConst((num / k).isIntegral()));
    }
    if (k.isOne())
    {
      return RewriteResponse(REWRITE_DONE, rewriter::mkConst(true));
    }
    NodeManager* nm = nodeManager();
    return RewriteResponse(
        REWRITE_AGAIN,
        nm->mkNode(
            Kind::EQUAL,
            nm->mkNode(Kind::INTS_MODULUS_TOTAL, atom[0], rewriter::mkConst(k)),
            rewriter::mkConst(Integer(0))));
  }
  // left |><| right
  Kind kind = atom.getKind();
  Node left = rewriter::removeToReal(atom[0]);
  Node right = rewriter::removeToReal(atom[1]);

  if (auto response = rewriter::tryEvaluateRelationReflexive(kind, left, right);
      response)
  {
    return RewriteResponse(REWRITE_DONE, rewriter::mkConst(*response));
  }

  Assert(isRelationOperator(kind));

  if (auto response = rewriter::tryEvaluateRelation(kind, left, right);
      response)
  {
    return RewriteResponse(REWRITE_DONE, rewriter::mkConst(*response));
  }

  bool negate = false;

  switch (atom.getKind())
  {
    case Kind::LEQ:
      kind = Kind::GEQ;
      negate = true;
      break;
    case Kind::LT:
      kind = Kind::GT;
      negate = true;
      break;
    default: break;
  }

  rewriter::Sum sum;
  rewriter::addToSum(sum, left, negate);
  rewriter::addToSum(sum, right, !negate);

  // Now we have (sum <kind> 0)
  if (rewriter::isIntegral(sum))
  {
    if (kind == Kind::EQUAL)
    {
      return RewriteResponse(REWRITE_DONE,
                             rewriter::buildIntegerEquality(std::move(sum)));
    }
    return RewriteResponse(
        REWRITE_DONE, rewriter::buildIntegerInequality(std::move(sum), kind));
  }
  else
  {
    if (kind == Kind::EQUAL)
    {
      return RewriteResponse(REWRITE_DONE,
                             rewriter::buildRealEquality(std::move(sum)));
    }
    return RewriteResponse(REWRITE_DONE,
                           rewriter::buildRealInequality(std::move(sum), kind));
  }
}

RewriteResponse ArithRewriter::preRewriteTerm(TNode t){
  if(t.isConst()){
    return RewriteResponse(REWRITE_DONE, t);
  }else if(t.isVar()){
    return rewriteVariable(t);
  }else{
    switch(Kind k = t.getKind()){
      case Kind::REAL_ALGEBRAIC_NUMBER: return rewriteRAN(t);
      case Kind::SUB: return rewriteSub(t);
      case Kind::NEG: return rewriteNeg(t, true);
      case Kind::DIVISION:
      case Kind::DIVISION_TOTAL: return rewriteDiv(t, true);
      case Kind::ADD: return preRewritePlus(t);
      case Kind::MULT:
      case Kind::NONLINEAR_MULT: return preRewriteMult(t);
      case Kind::IAND: return RewriteResponse(REWRITE_DONE, t);
      case Kind::POW2: return RewriteResponse(REWRITE_DONE, t);
      case Kind::INTS_ISPOW2: return RewriteResponse(REWRITE_DONE, t);
      case Kind::INTS_LOG2: return RewriteResponse(REWRITE_DONE, t);
      case Kind::EXPONENTIAL:
      case Kind::SINE:
      case Kind::COSINE:
      case Kind::TANGENT:
      case Kind::COSECANT:
      case Kind::SECANT:
      case Kind::COTANGENT:
      case Kind::ARCSINE:
      case Kind::ARCCOSINE:
      case Kind::ARCTANGENT:
      case Kind::ARCCOSECANT:
      case Kind::ARCSECANT:
      case Kind::ARCCOTANGENT:
      case Kind::SQRT: return preRewriteTranscendental(t);
      case Kind::INTS_DIVISION:
      case Kind::INTS_MODULUS: return rewriteIntsDivMod(t, true);
      case Kind::INTS_DIVISION_TOTAL:
      case Kind::INTS_MODULUS_TOTAL: return rewriteIntsDivModTotal(t, true);
      case Kind::ABS: return rewriteAbs(t);
      case Kind::IS_INTEGER:
      case Kind::TO_INTEGER:
      case Kind::TO_REAL:
      case Kind::POW:
      case Kind::PI: return RewriteResponse(REWRITE_DONE, t);
      default: Unhandled() << k;
    }
  }
}

RewriteResponse ArithRewriter::postRewriteTerm(TNode t){
  if(t.isConst()){
    return RewriteResponse(REWRITE_DONE, t);
  }else if(t.isVar()){
    return rewriteVariable(t);
  }
  else
  {
    Trace("arith-rewriter") << "postRewriteTerm: " << t << std::endl;
    switch(t.getKind()){
      case Kind::REAL_ALGEBRAIC_NUMBER: return rewriteRAN(t);
      case Kind::SUB: return rewriteSub(t);
      case Kind::NEG: return rewriteNeg(t, false);
      case Kind::DIVISION:
      case Kind::DIVISION_TOTAL: return rewriteDiv(t, false);
      case Kind::ADD: return postRewritePlus(t);
      case Kind::MULT:
      case Kind::NONLINEAR_MULT: return postRewriteMult(t);
      case Kind::IAND: return postRewriteIAnd(t);
      case Kind::POW2: return postRewritePow2(t);
      case Kind::INTS_ISPOW2: return postRewriteIntsIsPow2(t);
      case Kind::INTS_LOG2: return postRewriteIntsLog2(t);
      case Kind::EXPONENTIAL:
      case Kind::SINE:
      case Kind::COSINE:
      case Kind::TANGENT:
      case Kind::COSECANT:
      case Kind::SECANT:
      case Kind::COTANGENT:
      case Kind::ARCSINE:
      case Kind::ARCCOSINE:
      case Kind::ARCTANGENT:
      case Kind::ARCCOSECANT:
      case Kind::ARCSECANT:
      case Kind::ARCCOTANGENT:
      case Kind::SQRT: return postRewriteTranscendental(t);
      case Kind::INTS_DIVISION:
      case Kind::INTS_MODULUS: return rewriteIntsDivMod(t, false);
      case Kind::INTS_DIVISION_TOTAL:
      case Kind::INTS_MODULUS_TOTAL: return rewriteIntsDivModTotal(t, false);
      case Kind::ABS: return rewriteAbs(t);
      case Kind::TO_REAL: return rewriteToReal(t);
      case Kind::TO_INTEGER: return rewriteExtIntegerOp(t);
      case Kind::POW:
      {
        if (t[1].isConst())
        {
          const Rational& exp = t[1].getConst<Rational>();
          TNode base = t[0];
          if(exp.sgn() == 0){
            return RewriteResponse(
                REWRITE_DONE,
                nodeManager()->mkConstRealOrInt(t.getType(), Rational(1)));
          }else if(exp.sgn() > 0 && exp.isIntegral()){
            cvc5::internal::Rational r(expr::NodeValue::MAX_CHILDREN);
            if (exp <= r)
            {
              unsigned num = exp.getNumerator().toUnsignedInt();
              Node ret;
              if( num==1 ){
                ret = base;
              }else{
                NodeBuilder nb(Kind::MULT);
                for(unsigned i=0; i < num; ++i){
                  nb << base;
                }
                Assert(nb.getNumChildren() > 0);
                ret = nb;
              }
              // ensure type is preserved
              if (t.getType().isReal())
              {
                ret = rewriter::ensureReal(ret);
              }
              return RewriteResponse(REWRITE_AGAIN_FULL, ret);
            }
          }
        }
<<<<<<< HEAD
        else if (t[0].isConst()
                 && t[0].getConst<Rational>().getNumerator().toUnsignedInt()
                        == 2
                 && t[1].getType().isInteger())
        {
          Node ret = nodeManager()->mkNode(Kind::POW2, t[1]);
          // ensure type is preserved
          if (t.getType().isReal())
          {
            ret = rewriter::ensureReal(ret);
          }
          return RewriteResponse(REWRITE_AGAIN, ret);
        }
=======
>>>>>>> 231c5329
        return RewriteResponse(REWRITE_DONE, t);
      }
      case Kind::PI: return RewriteResponse(REWRITE_DONE, t);
      default: Unreachable();
    }
  }
}

RewriteResponse ArithRewriter::rewriteRAN(TNode t)
{
  Assert(rewriter::isRAN(t));
  Assert(t.getType().isReal());
  const RealAlgebraicNumber& r = rewriter::getRAN(t);
  if (r.isRational())
  {
    return RewriteResponse(REWRITE_DONE, rewriter::mkConst(r.toRational()));
  }
  return RewriteResponse(REWRITE_DONE, t);
}

RewriteResponse ArithRewriter::rewriteVariable(TNode t)
{
  Assert(t.isVar());

  return RewriteResponse(REWRITE_DONE, t);
}

RewriteResponse ArithRewriter::rewriteNeg(TNode t, bool pre)
{
  Assert(t.getKind() == Kind::NEG);

  NodeManager* nm = nodeManager();
  if (t[0].isConst())
  {
    Rational neg = -(t[0].getConst<Rational>());
    return RewriteResponse(REWRITE_DONE,
                           nm->mkConstRealOrInt(t.getType(), neg));
  }
  if (rewriter::isRAN(t[0]))
  {
    return RewriteResponse(REWRITE_DONE,
                           rewriter::mkConst(-rewriter::getRAN(t[0])));
  }

  Node noUminus = nm->mkNode(Kind::MULT, rewriter::mkConst(Rational(-1)), t[0]);
  if (pre)
  {
    return RewriteResponse(REWRITE_DONE, noUminus);
  }
  else
  {
    return RewriteResponse(REWRITE_AGAIN, noUminus);
  }
}

RewriteResponse ArithRewriter::rewriteSub(TNode t)
{
  Assert(t.getKind() == Kind::SUB);
  Assert(t.getNumChildren() == 2);

  NodeManager* nm = nodeManager();
  if (t[0] == t[1])
  {
    return RewriteResponse(REWRITE_DONE,
                           nm->mkConstRealOrInt(t.getType(), Rational(0)));
  }
  return RewriteResponse(
      REWRITE_AGAIN_FULL,
      nm->mkNode(Kind::ADD,
                 t[0],
                 nm->mkNode(Kind::MULT,
                            nm->mkConstRealOrInt(t[1].getType(), Rational(-1)),
                            t[1])));
}

RewriteResponse ArithRewriter::preRewritePlus(TNode t)
{
  Assert(t.getKind() == Kind::ADD);
  return RewriteResponse(REWRITE_DONE, expr::algorithm::flatten(t));
}

RewriteResponse ArithRewriter::postRewritePlus(TNode t)
{
  Assert(t.getKind() == Kind::ADD);
  Assert(t.getNumChildren() > 1);

  std::vector<TNode> children;
  expr::algorithm::flatten(t, children, Kind::ADD, Kind::TO_REAL);

  rewriter::Sum sum;
  for (const auto& child : children)
  {
    rewriter::addToSum(sum, child);
  }
  Node retSum = rewriter::collectSum(sum);
  retSum = rewriter::maybeEnsureReal(t.getType(), retSum);
  return RewriteResponse(REWRITE_DONE, retSum);
}

RewriteResponse ArithRewriter::preRewriteMult(TNode node)
{
  Assert(node.getKind() == Kind::MULT
         || node.getKind() == Kind::NONLINEAR_MULT);

  if (auto res = rewriter::getZeroChild(node); res)
  {
    return RewriteResponse(REWRITE_DONE,
                           rewriter::maybeEnsureReal(node.getType(), *res));
  }
  return RewriteResponse(REWRITE_DONE, node);
}

RewriteResponse ArithRewriter::postRewriteMult(TNode t){
  Assert(t.getKind() == Kind::MULT || t.getKind() == Kind::NONLINEAR_MULT);
  Assert(t.getNumChildren() >= 2);

  std::vector<TNode> children;
  expr::algorithm::flatten(t, children, Kind::MULT, Kind::NONLINEAR_MULT, Kind::TO_REAL);

  if (auto res = rewriter::getZeroChild(children); res)
  {
    return RewriteResponse(REWRITE_DONE,
                           rewriter::maybeEnsureReal(t.getType(), *res));
  }

  Node ret;
  // Distribute over addition
  if (std::any_of(children.begin(), children.end(), [](TNode child) {
        return child.getKind() == Kind::ADD;
      }))
  {
    ret = rewriter::distributeMultiplication(children);
  }
  else
  {
    RealAlgebraicNumber ran = RealAlgebraicNumber(Integer(1));
    std::vector<Node> leafs;

    for (const auto& child : children)
    {
      if (child.isConst())
      {
        if (child.getConst<Rational>().isZero())
        {
          return RewriteResponse(REWRITE_DONE,
                                 rewriter::maybeEnsureReal(t.getType(), child));
        }
        ran *= child.getConst<Rational>();
      }
      else if (rewriter::isRAN(child))
      {
        ran *= rewriter::getRAN(child);
      }
      else
      {
        leafs.emplace_back(child);
      }
    }
    ret = rewriter::mkMultTerm(ran, std::move(leafs));
  }
  ret = rewriter::maybeEnsureReal(t.getType(), ret);
  return RewriteResponse(REWRITE_DONE, ret);
}

RewriteResponse ArithRewriter::rewriteDiv(TNode t, bool pre)
{
  Assert(t.getKind() == Kind::DIVISION_TOTAL || t.getKind() == Kind::DIVISION);
  Assert(t.getNumChildren() == 2);

  Node left = rewriter::removeToReal(t[0]);
  Node right = rewriter::removeToReal(t[1]);
  NodeManager* nm = nodeManager();
  if (right.isConst())
  {
    const Rational& den = right.getConst<Rational>();

    if (den.isZero())
    {
      if (t.getKind() == Kind::DIVISION_TOTAL)
      {
        Node ret = nm->mkConstReal(0);
        return RewriteResponse(REWRITE_DONE, ret);
      }
      else
      {
        Node ret = nm->mkNode(t.getKind(), left, right);
        return RewriteResponse(REWRITE_DONE, ret);
      }
    }
    Assert(den != Rational(0));

    if (left.isConst())
    {
      const Rational& num = left.getConst<Rational>();
      return RewriteResponse(REWRITE_DONE, nm->mkConstReal(num / den));
    }
    if (rewriter::isRAN(left))
    {
      return RewriteResponse(REWRITE_DONE,
                             rewriter::ensureReal(nm->mkRealAlgebraicNumber(
                                 rewriter::getRAN(left) / den)));
    }

    Node result = nm->mkConstReal(den.inverse());
    Node mult =
        rewriter::ensureReal(nodeManager()->mkNode(Kind::MULT, left, result));
    if (pre)
    {
      return RewriteResponse(REWRITE_DONE, mult);
    }
    // requires again full since ensureReal may have added a to_real
    return RewriteResponse(REWRITE_AGAIN_FULL, mult);
  }
  if (rewriter::isRAN(right))
  {
    const RealAlgebraicNumber& den = rewriter::getRAN(right);
    // mkConst is applied to RAN in this block, which are always Real
    if (left.isConst())
    {
      return RewriteResponse(
          REWRITE_DONE,
          rewriter::ensureReal(rewriter::mkConst(
              RealAlgebraicNumber(left.getConst<Rational>()) / den)));
    }
    if (rewriter::isRAN(left))
    {
      return RewriteResponse(REWRITE_DONE,
                             rewriter::ensureReal(rewriter::mkConst(
                                 rewriter::getRAN(left) / den)));
    }

    Node result = rewriter::mkConst(den.inverse());
    Node mult =
        rewriter::ensureReal(nodeManager()->mkNode(Kind::MULT, left, result));
    if (pre)
    {
      return RewriteResponse(REWRITE_DONE, mult);
    }
    // requires again full since ensureReal may have added a to_real
    return RewriteResponse(REWRITE_AGAIN_FULL, mult);
  }
  // may have changed due to removing to_real
  if (left!=t[0] || right!=t[1])
  {
    Node ret = nm->mkNode(t.getKind(), left, right);
    return RewriteResponse(REWRITE_AGAIN_FULL, ret);
  }
  return RewriteResponse(REWRITE_DONE, t);
}

RewriteResponse ArithRewriter::rewriteToReal(TNode t)
{
  Assert(t.getKind() == Kind::TO_REAL);
  if (!t[0].getType().isInteger())
  {
    // if it is already real type, then just return the argument
    return RewriteResponse(REWRITE_DONE, t[0]);
  }
  NodeManager* nm = nodeManager();
  if (t[0].isConst())
  {
    // If the argument is constant, return a real constant.
    const Rational& rat = t[0].getConst<Rational>();
    return RewriteResponse(REWRITE_DONE, nm->mkConstReal(rat));
  }
  if (t[0].getKind() == Kind::TO_REAL)
  {
    // (to_real (to_real t)) ---> (to_real t)
    return RewriteResponse(REWRITE_DONE, t[0]);
  }
  return RewriteResponse(REWRITE_DONE, t);
}

RewriteResponse ArithRewriter::rewriteAbs(TNode t)
{
  Assert(t.getKind() == Kind::ABS);
  Assert(t.getNumChildren() == 1);

  if (t[0].isConst())
  {
    const Rational& rat = t[0].getConst<Rational>();
    if (rat >= 0)
    {
      return RewriteResponse(REWRITE_DONE, t[0]);
    }
    return RewriteResponse(
        REWRITE_DONE, nodeManager()->mkConstRealOrInt(t[0].getType(), -rat));
  }
  if (rewriter::isRAN(t[0]))
  {
    const RealAlgebraicNumber& ran = rewriter::getRAN(t[0]);
    if (ran >= RealAlgebraicNumber())
    {
      return RewriteResponse(REWRITE_DONE, t[0]);
    }
    return RewriteResponse(REWRITE_DONE,
                           nodeManager()->mkRealAlgebraicNumber(-ran));
  }
  return RewriteResponse(REWRITE_DONE, t);
}

RewriteResponse ArithRewriter::rewriteIntsDivMod(TNode t, bool pre)
{
  NodeManager* nm = nodeManager();
  Kind k = t.getKind();
  if (k == Kind::INTS_MODULUS)
  {
    if (t[1].isConst() && !t[1].getConst<Rational>().isZero())
    {
      // can immediately replace by INTS_MODULUS_TOTAL
      Node ret = nm->mkNode(Kind::INTS_MODULUS_TOTAL, t[0], t[1]);
      return returnRewrite(t, ret, Rewrite::MOD_TOTAL_BY_CONST);
    }
  }
  if (k == Kind::INTS_DIVISION)
  {
    if (t[1].isConst() && !t[1].getConst<Rational>().isZero())
    {
      // can immediately replace by INTS_DIVISION_TOTAL
      Node ret = nm->mkNode(Kind::INTS_DIVISION_TOTAL, t[0], t[1]);
      return returnRewrite(t, ret, Rewrite::DIV_TOTAL_BY_CONST);
    }
  }
  return RewriteResponse(REWRITE_DONE, t);
}

RewriteResponse ArithRewriter::rewriteIntsDivModTotal(TNode t, bool pre)
{
  if (pre)
  {
    // do not rewrite at prewrite.
    return RewriteResponse(REWRITE_DONE, t);
  }
  NodeManager* nm = nodeManager();
  Kind k = t.getKind();
  Assert(k == Kind::INTS_MODULUS_TOTAL || k == Kind::INTS_DIVISION_TOTAL);
  TNode n = t[0];
  TNode d = t[1];
  bool dIsConstant = d.isConst();
  if (dIsConstant && d.getConst<Rational>().isZero())
  {
    // (div x 0) ---> 0 or (mod x 0) ---> 0
    return returnRewrite(t, nm->mkConstInt(0), Rewrite::DIV_MOD_BY_ZERO);
  }
  else if (dIsConstant && d.getConst<Rational>().isOne())
  {
    if (k == Kind::INTS_MODULUS_TOTAL)
    {
      // (mod x 1) --> 0
      return returnRewrite(t, nm->mkConstInt(0), Rewrite::MOD_BY_ONE);
    }
    Assert(k == Kind::INTS_DIVISION_TOTAL);
    // (div x 1) --> x
    return returnRewrite(t, n, Rewrite::DIV_BY_ONE);
  }
  else if (dIsConstant && d.getConst<Rational>().sgn() < 0)
  {
    // pull negation
    // (div x (- c)) ---> (- (div x c))
    // (mod x (- c)) ---> (mod x c)
    Node nn = nm->mkNode(k, t[0], nm->mkConstInt(-t[1].getConst<Rational>()));
    Node ret = (k == Kind::INTS_DIVISION || k == Kind::INTS_DIVISION_TOTAL)
                   ? nm->mkNode(Kind::NEG, nn)
                   : nn;
    return returnRewrite(t, ret, Rewrite::DIV_MOD_PULL_NEG_DEN);
  }
  else if (dIsConstant && n.isConst())
  {
    Assert(d.getConst<Rational>().isIntegral());
    Assert(n.getConst<Rational>().isIntegral());
    Assert(!d.getConst<Rational>().isZero());
    Integer di = d.getConst<Rational>().getNumerator();
    Integer ni = n.getConst<Rational>().getNumerator();

    bool isDiv = (k == Kind::INTS_DIVISION || k == Kind::INTS_DIVISION_TOTAL);

    Integer result = isDiv ? ni.euclidianDivideQuotient(di)
                           : ni.euclidianDivideRemainder(di);

    // constant evaluation
    // (mod c1 c2) ---> c3 or (div c1 c2) ---> c3
    Node resultNode = nm->mkConstInt(Rational(result));
    return returnRewrite(t, resultNode, Rewrite::CONST_EVAL);
  }
  if (k == Kind::INTS_MODULUS_TOTAL)
  {
    // Note these rewrites do not need to account for modulus by zero as being
    // a UF, which is handled by the reduction of INTS_MODULUS.
    Kind k0 = t[0].getKind();
    if (k0 == Kind::INTS_MODULUS_TOTAL && t[0][1] == t[1])
    {
      // (mod (mod x c) c) --> (mod x c)
      return returnRewrite(t, t[0], Rewrite::MOD_OVER_MOD);
    }
    else if (k0 == Kind::NONLINEAR_MULT || k0 == Kind::MULT || k0 == Kind::ADD)
    {
      // can drop all
      std::vector<Node> newChildren;
      bool childChanged = false;
      for (const Node& tc : t[0])
      {
        if (tc.getKind() == Kind::INTS_MODULUS_TOTAL && tc[1] == t[1])
        {
          newChildren.push_back(tc[0]);
          childChanged = true;
          continue;
        }
        newChildren.push_back(tc);
      }
      if (childChanged)
      {
        // (mod (op ... (mod x c) ...) c) ---> (mod (op ... x ...) c) where
        // op is one of { NONLINEAR_MULT, MULT, ADD }.
        Node ret = nm->mkNode(k0, newChildren);
        ret = nm->mkNode(Kind::INTS_MODULUS_TOTAL, ret, t[1]);
        return returnRewrite(t, ret, Rewrite::MOD_CHILD_MOD);
      }
    }
  }
  else
  {
    Assert(k == Kind::INTS_DIVISION_TOTAL);
    // Note these rewrites do not need to account for division by zero as being
    // a UF, which is handled by the reduction of INTS_DIVISION.
    if (t[0].getKind() == Kind::INTS_MODULUS_TOTAL && t[0][1] == t[1])
    {
      // (div (mod x c) c) --> 0
      Node ret = nm->mkConstInt(0);
      return returnRewrite(t, ret, Rewrite::DIV_OVER_MOD);
    }
  }
  return RewriteResponse(REWRITE_DONE, t);
}

RewriteResponse ArithRewriter::rewriteExtIntegerOp(TNode t)
{
  Assert(t.getKind() == Kind::TO_INTEGER || t.getKind() == Kind::IS_INTEGER);
  bool isPred = t.getKind() == Kind::IS_INTEGER;
  NodeManager* nm = nodeManager();
  if (t[0].isConst())
  {
    Node ret;
    if (isPred)
    {
      ret = nm->mkConst(t[0].getConst<Rational>().isIntegral());
    }
    else
    {
      ret = nm->mkConstInt(Rational(t[0].getConst<Rational>().floor()));
    }
    return returnRewrite(t, ret, Rewrite::INT_EXT_CONST);
  }
  if (t[0].getType().isInteger())
  {
    Node ret = isPred ? nm->mkConst(true) : Node(t[0]);
    return returnRewrite(t, ret, Rewrite::INT_EXT_INT);
  }
  if (t[0].getKind() == Kind::PI)
  {
    Node ret = isPred ? nm->mkConst(false) : nm->mkConstInt(Rational(3));
    return returnRewrite(t, ret, Rewrite::INT_EXT_PI);
  }
  else if (t[0].getKind() == Kind::TO_REAL)
  {
    Node ret = nm->mkNode(t.getKind(), t[0][0]);
    return returnRewrite(t, ret, Rewrite::INT_EXT_TO_REAL);
  }
  return RewriteResponse(REWRITE_DONE, t);
}

RewriteResponse ArithRewriter::postRewriteIAnd(TNode t)
{
  Assert(t.getKind() == Kind::IAND);
  uint32_t bsize = t.getOperator().getConst<IntAnd>().d_size;
  NodeManager* nm = nodeManager();
  // if constant, we eliminate
  if (t[0].isConst() && t[1].isConst())
  {
    Node iToBvop = nm->mkConst(IntToBitVector(bsize));
    Node arg1 = nm->mkNode(Kind::INT_TO_BITVECTOR, iToBvop, t[0]);
    Node arg2 = nm->mkNode(Kind::INT_TO_BITVECTOR, iToBvop, t[1]);
    Node bvand = nm->mkNode(Kind::BITVECTOR_AND, arg1, arg2);
    Node ret = nm->mkNode(Kind::BITVECTOR_TO_NAT, bvand);
    return RewriteResponse(REWRITE_AGAIN_FULL, ret);
  }
  else if (t[0] > t[1])
  {
    // ((_ iand k) x y) ---> ((_ iand k) y x) if x > y by node ordering
    Node ret = nm->mkNode(Kind::IAND, t.getOperator(), t[1], t[0]);
    return RewriteResponse(REWRITE_AGAIN, ret);
  }
  else if (t[0] == t[1])
  {
    // ((_ iand k) x x) ---> (mod x 2^k)
    Node twok = nm->mkConstInt(Rational(Integer(2).pow(bsize)));
    Node ret = nm->mkNode(Kind::INTS_MODULUS, t[0], twok);
    return RewriteResponse(REWRITE_AGAIN, ret);
  }
  // simplifications involving constants
  for (unsigned i = 0; i < 2; i++)
  {
    if (!t[i].isConst())
    {
      continue;
    }
    if (t[i].getConst<Rational>().sgn() == 0)
    {
      // ((_ iand k) 0 y) ---> 0
      return RewriteResponse(REWRITE_DONE, t[i]);
    }
    if (t[i].getConst<Rational>().getNumerator() == Integer(2).pow(bsize) - 1)
    {
      // ((_ iand k) 111...1 y) ---> (mod y 2^k)
      Node twok = nm->mkConstInt(Rational(Integer(2).pow(bsize)));
      Node ret = nm->mkNode(Kind::INTS_MODULUS, t[1 - i], twok);
      return RewriteResponse(REWRITE_AGAIN, ret);
    }
  }
  return RewriteResponse(REWRITE_DONE, t);
}

RewriteResponse ArithRewriter::postRewritePow2(TNode t)
{
  Assert(t.getKind() == Kind::POW2);
  NodeManager* nm = nodeManager();
  // if constant, we eliminate
  if (t[0].isConst())
  {
    // pow2 is only supported for integers
    Assert(t[0].getType().isInteger());
    Integer i = t[0].getConst<Rational>().getNumerator();
    if (i < 0)
    {
      return RewriteResponse(REWRITE_DONE, rewriter::mkConst(Integer(0)));
    }
    // (pow2 t) ---> (pow 2 t) and continue rewriting to eliminate pow
    Node two = rewriter::mkConst(Integer(2));
    Node ret = nm->mkNode(Kind::POW, two, t[0]);
    return RewriteResponse(REWRITE_AGAIN, ret);
  }
  return RewriteResponse(REWRITE_DONE, t);
}

RewriteResponse ArithRewriter::postRewriteIntsIsPow2(TNode t)
{
  Assert(t.getKind() == Kind::INTS_ISPOW2);
  // if constant, we eliminate
  if (t[0].isConst())
  {
    // pow2 is only supported for integers
    Assert(t[0].getType().isInteger());
    Integer i = t[0].getConst<Rational>().getNumerator();

    return RewriteResponse(REWRITE_DONE, rewriter::mkConst(i.isPow2()));
  }
  return RewriteResponse(REWRITE_DONE, t);
}
RewriteResponse ArithRewriter::postRewriteIntsLog2(TNode t)
{
  Assert(t.getKind() == Kind::INTS_LOG2);
  // if constant, we eliminate
  if (t[0].isConst())
  {
    // pow2 is only supported for integers
    Assert(t[0].getType().isInteger());
    Integer i = t[0].getConst<Rational>().getNumerator();
    size_t const length = i.length();
    return RewriteResponse(REWRITE_DONE, rewriter::mkConst(Integer(length)));
  }
  return RewriteResponse(REWRITE_DONE, t);
}

RewriteResponse ArithRewriter::preRewriteTranscendental(TNode t)
{
  return RewriteResponse(REWRITE_DONE, t);
}

RewriteResponse ArithRewriter::postRewriteTranscendental(TNode t)
{
  Trace("arith-tf-rewrite")
      << "Rewrite transcendental function : " << t << std::endl;
  Assert(t.getTypeOrNull(true).isReal());
  NodeManager* nm = nodeManager();
  switch (t.getKind())
  {
    case Kind::EXPONENTIAL:
    {
      if (t[0].isConst())
      {
        Rational r = t[0].getConst<Rational>();
        if (r.sgn() == 0)
        {
          Node one = nm->mkConstReal(Rational(1));
          // (= (exp 0.0) 1.0)
          return RewriteResponse(REWRITE_DONE, one);
        }
        else
        {
          return RewriteResponse(REWRITE_DONE, t);
        }
      }
      else if (t[0].getKind() == Kind::ADD)
      {
        std::vector<Node> product;
        for (const Node tc : t[0])
        {
          Node tcr = rewriter::ensureReal(tc);
          product.push_back(nm->mkNode(Kind::EXPONENTIAL, tcr));
        }
        // We need to do a full rewrite here, since we can get exponentials of
        // constants, e.g. when we are rewriting exp(2 + x)
        return RewriteResponse(REWRITE_AGAIN_FULL,
                               nm->mkNode(Kind::MULT, product));
      }
    }
    break;
    case Kind::SINE:
      if (t[0].isConst())
      {
        const Rational& rat = t[0].getConst<Rational>();
        if (rat.sgn() == 0)
        {
          return RewriteResponse(REWRITE_DONE, nm->mkConstReal(Rational(0)));
        }
        else if (rat.sgn() == -1)
        {
          Node ret = nm->mkNode(Kind::NEG,
                                nm->mkNode(Kind::SINE, nm->mkConstReal(-rat)));
          return RewriteResponse(REWRITE_AGAIN_FULL, ret);
        }
      }
      else if ((t[0].getKind() == Kind::MULT
                || t[0].getKind() == Kind::NONLINEAR_MULT)
               && t[0][0].isConst() && t[0][0].getConst<Rational>().sgn() == -1)
      {
        // sin(-n*x) ---> -sin(n*x)
        std::vector<Node> mchildren(t[0].begin(), t[0].end());
        mchildren[0] = nm->mkConstReal(-t[0][0].getConst<Rational>());
        Node ret = nm->mkNode(
            Kind::NEG,
            nm->mkNode(Kind::SINE, nm->mkNode(t[0].getKind(), mchildren)));
        return RewriteResponse(REWRITE_AGAIN_FULL, ret);
      }
      else
      {
        // get the factor of PI in the argument
        Node pi_factor;
        Node pi;
        Node rem;
        std::map<Node, Node> msum;
        if (ArithMSum::getMonomialSum(t[0], msum))
        {
          pi = mkPi();
          std::map<Node, Node>::iterator itm = msum.find(pi);
          if (itm != msum.end())
          {
            if (itm->second.isNull())
            {
              pi_factor = rewriter::mkConst(Integer(1));
            }
            else
            {
              pi_factor = itm->second;
            }
            msum.erase(pi);
            if (!msum.empty())
            {
              rem = ArithMSum::mkNode(msum);
            }
          }
        }
        else
        {
          Assert(false);
        }

        // if there is a factor of PI
        if (!pi_factor.isNull())
        {
          Trace("arith-tf-rewrite-debug")
              << "Process pi factor = " << pi_factor << std::endl;
          Rational r = pi_factor.getConst<Rational>();
          Rational r_abs = r.abs();
          Rational rone = Rational(1);
          Rational rtwo = Rational(2);
          if (r_abs > rone)
          {
            // add/substract 2*pi beyond scope
            Rational ra_div_two = (r_abs + rone) / rtwo;
            Node new_pi_factor;
            if (r.sgn() == 1)
            {
              new_pi_factor = nm->mkConstReal(r - rtwo * ra_div_two.floor());
            }
            else
            {
              Assert(r.sgn() == -1);
              new_pi_factor = nm->mkConstReal(r + rtwo * ra_div_two.floor());
            }
            Node new_arg = nm->mkNode(Kind::MULT, new_pi_factor, pi);
            if (!rem.isNull())
            {
              new_arg = nm->mkNode(Kind::ADD, new_arg, rem);
            }
            new_arg = rewriter::ensureReal(new_arg);
            // sin( 2*n*PI + x ) = sin( x )
            return RewriteResponse(REWRITE_AGAIN_FULL,
                                   nm->mkNode(Kind::SINE, new_arg));
          }
          else if (r_abs == rone)
          {
            // sin( PI + x ) = -sin( x )
            if (rem.isNull())
            {
              return RewriteResponse(REWRITE_DONE,
                                     nm->mkConstReal(Rational(0)));
            }
            else
            {
              rem = rewriter::ensureReal(rem);
              return RewriteResponse(
                  REWRITE_AGAIN_FULL,
                  nm->mkNode(Kind::NEG, nm->mkNode(Kind::SINE, rem)));
            }
          }
          else if (rem.isNull())
          {
            // other rational cases based on Niven's theorem
            // (https://en.wikipedia.org/wiki/Niven%27s_theorem)
            Integer one = Integer(1);
            Integer two = Integer(2);
            Integer six = Integer(6);
            if (r_abs.getDenominator() == two)
            {
              Assert(r_abs.getNumerator() == one);
              return RewriteResponse(REWRITE_DONE,
                                     nm->mkConstReal(Rational(r.sgn())));
            }
            else if (r_abs.getDenominator() == six)
            {
              Integer five = Integer(5);
              if (r_abs.getNumerator() == one || r_abs.getNumerator() == five)
              {
                return RewriteResponse(
                    REWRITE_DONE,
                    nm->mkConstReal(Rational(r.sgn()) / Rational(2)));
              }
            }
          }
        }
      }
      break;
    case Kind::COSINE:
    {
      return RewriteResponse(
          REWRITE_AGAIN_FULL,
          nm->mkNode(
              Kind::SINE,
              nm->mkNode(Kind::SUB,
                         nm->mkNode(Kind::MULT,
                                    nm->mkConstReal(Rational(1) / Rational(2)),
                                    mkPi()),
                         t[0])));
    }
    break;
    case Kind::TANGENT:
    {
      return RewriteResponse(REWRITE_AGAIN_FULL,
                             nm->mkNode(Kind::DIVISION,
                                        nm->mkNode(Kind::SINE, t[0]),
                                        nm->mkNode(Kind::COSINE, t[0])));
    }
    break;
    case Kind::COSECANT:
    {
      return RewriteResponse(REWRITE_AGAIN_FULL,
                             nm->mkNode(Kind::DIVISION,
                                        nm->mkConstReal(Rational(1)),
                                        nm->mkNode(Kind::SINE, t[0])));
    }
    break;
    case Kind::SECANT:
    {
      return RewriteResponse(REWRITE_AGAIN_FULL,
                             nm->mkNode(Kind::DIVISION,
                                        nm->mkConstReal(Rational(1)),
                                        nm->mkNode(Kind::COSINE, t[0])));
    }
    break;
    case Kind::COTANGENT:
    {
      return RewriteResponse(REWRITE_AGAIN_FULL,
                             nm->mkNode(Kind::DIVISION,
                                        nm->mkNode(Kind::COSINE, t[0]),
                                        nm->mkNode(Kind::SINE, t[0])));
    }
    break;
    default: break;
  }
  return RewriteResponse(REWRITE_DONE, t);
}

TrustNode ArithRewriter::expandDefinition(Node node)
{
  // call eliminate operators, to eliminate partial operators only
  std::vector<SkolemLemma> lems;
  TrustNode ret = d_opElim.eliminate(node, lems, true);
  Assert(lems.empty());
  return ret;
}

RewriteResponse ArithRewriter::returnRewrite(TNode t, Node ret, Rewrite r)
{
  Trace("arith-rewriter") << "ArithRewriter : " << t << " == " << ret << " by "
                          << r << std::endl;
  return RewriteResponse(REWRITE_AGAIN_FULL, ret);
}

Node ArithRewriter::rewriteIneqToBv(const Node& ineq)
{
  Assert(ineq.getKind() == Kind::GEQ);

  Node left = rewriter::removeToReal(ineq[0]);
  Node right = rewriter::removeToReal(ineq[1]);

  rewriter::Sum sum;
  rewriter::addToSum(sum, left, false);
  rewriter::addToSum(sum, right, true);

  return rewriteIneqToBv(Kind::GEQ, sum, ineq);
}

Node ArithRewriter::rewriteIneqToBv(Kind kind,
                                    const rewriter::Sum& sum,
                                    const Node& ineq)
{
  bool convertible = true;
  // the (single) bv2nat term in the sum
  Node bv2natTerm;
  // whether the bv2nat term is positive in the sum
  bool bv2natPol = false;
  // the remaining sum (constant)
  std::vector<Node> otherSum;
  NodeManager* nm = nodeManager();
  for (const std::pair<const Node, RealAlgebraicNumber>& m : sum)
  {
    if (m.second.isRational())
    {
      const Rational& r = m.second.toRational();
      Kind mk = m.first.getKind();
      if (mk == Kind::BITVECTOR_TO_NAT)
      {
        // We currently only eliminate sums involving exactly one
        // (bv2nat x) monomial whose coefficient is +- 1, although more
        // cases could be handled here.
        if (bv2natTerm.isNull())
        {
          if (r.abs().isOne())
          {
            bv2natPol = (r.sgn() == 1);
            bv2natTerm = m.first;
            continue;
          }
        }
        else
        {
          convertible = false;
          break;
        }
      }
      else if (mk == Kind::CONST_INTEGER && m.second.isRational())
      {
        if (r.isIntegral())
        {
          otherSum.push_back(nm->mkConstInt(r));
          continue;
        }
      }
      // if a non-constant, non-bv2nat term is in the sum, we fail
    }
    convertible = false;
    break;
  }
  if (convertible && !bv2natTerm.isNull())
  {
    Node zero = nm->mkConstInt(Rational(0));
    Kind bvKind =
        (kind == Kind::GT
             ? (bv2natPol ? Kind::BITVECTOR_UGT : Kind::BITVECTOR_ULT)
             : (bv2natPol ? Kind::BITVECTOR_UGE : Kind::BITVECTOR_ULE));
    Node bvt = bv2natTerm[0];
    size_t bvsize = bvt.getType().getBitVectorSize();
    Node w = nm->mkConstInt(Rational(Integer(2).pow(bvsize)));
    Node osum = otherSum.empty()
                    ? zero
                    : (otherSum.size() == 1 ? otherSum[0]
                                            : nm->mkNode(Kind::ADD, otherSum));
    Node o = bv2natPol ? nm->mkNode(Kind::NEG, osum) : osum;
    Node ub = nm->mkNode(Kind::GEQ, o, w);
    Node lb = nm->mkNode(Kind::LT, o, zero);
    Node iToBvop = nm->mkConst(IntToBitVector(bvsize));
    Node ret = nm->mkNode(
        Kind::ITE,
        ub,
        nm->mkConst(!bv2natPol),
        nm->mkNode(
            Kind::ITE,
            lb,
            nm->mkConst(bv2natPol),
            nm->mkNode(
                bvKind, bvt, nm->mkNode(Kind::INT_TO_BITVECTOR, iToBvop, o))));
    // E.g. (<= (bv2nat x) N) -->
    //      (ite (>= N 2^w) true (ite (< N 0) false (bvule x ((_ int2bv w) N))
    // or   (<= N (bv2nat x)) -->
    //      (ite (>= N 2^w) false (ite (< N 0) true (bvuge x ((_ int2bv w) N))
    // where N is a constant. Note that ((_ int2bv w) N) will subsequently
    // be rewritten to the appropriate bitvector constant.
    return ret;
  }
  return ineq;
}

}  // namespace arith
}  // namespace theory
}  // namespace cvc5::internal<|MERGE_RESOLUTION|>--- conflicted
+++ resolved
@@ -54,10 +54,6 @@
 RewriteResponse ArithRewriter::preRewrite(TNode t)
 {
   Trace("arith-rewriter") << "preRewrite(" << t << ")" << std::endl;
-  if (expr::hasAbstractSubterm(t))
-  {
-    return RewriteResponse(REWRITE_DONE, t);
-  }
   if (rewriter::isAtom(t))
   {
     auto res = preRewriteAtom(t);
@@ -73,10 +69,6 @@
 RewriteResponse ArithRewriter::postRewrite(TNode t)
 {
   Trace("arith-rewriter") << "postRewrite(" << t << ")" << std::endl;
-  if (expr::hasAbstractSubterm(t))
-  {
-    return RewriteResponse(REWRITE_DONE, t);
-  }
   if (rewriter::isAtom(t))
   {
     auto res = postRewriteAtom(t);
@@ -349,22 +341,6 @@
             }
           }
         }
-<<<<<<< HEAD
-        else if (t[0].isConst()
-                 && t[0].getConst<Rational>().getNumerator().toUnsignedInt()
-                        == 2
-                 && t[1].getType().isInteger())
-        {
-          Node ret = nodeManager()->mkNode(Kind::POW2, t[1]);
-          // ensure type is preserved
-          if (t.getType().isReal())
-          {
-            ret = rewriter::ensureReal(ret);
-          }
-          return RewriteResponse(REWRITE_AGAIN, ret);
-        }
-=======
->>>>>>> 231c5329
         return RewriteResponse(REWRITE_DONE, t);
       }
       case Kind::PI: return RewriteResponse(REWRITE_DONE, t);
