/******************************************************************************
 * Top contributors (to current version):
 *   Andrew Reynolds, Gereon Kremer, Tim King
 *
 * This file is part of the cvc5 project.
 *
 * Copyright (c) 2009-2023 by the authors listed in the file AUTHORS
 * in the top-level source directory and their institutional affiliations.
 * All rights reserved.  See the file COPYING in the top-level source
 * directory for licensing information.
 * ****************************************************************************
 *
 * [[ Add one-line brief description here ]]
 *
 * [[ Add lengthier description here ]]
 * \todo document this file
 */

#include "theory/arith/arith_rewriter.h"

#include <optional>
#include <set>
#include <sstream>
#include <stack>
#include <vector>

#include "expr/algorithm/flatten.h"
#include "expr/node_algorithm.h"
#include "smt/logic_exception.h"
#include "theory/arith/arith_msum.h"
#include "theory/arith/arith_utilities.h"
#include "theory/arith/operator_elim.h"
#include "theory/arith/rewriter/addition.h"
#include "theory/arith/rewriter/node_utils.h"
#include "theory/arith/rewriter/ordering.h"
#include "theory/arith/rewriter/rewrite_atom.h"
#include "theory/theory.h"
#include "util/bitvector.h"
#include "util/divisible.h"
#include "util/iand.h"
#include "util/real_algebraic_number.h"

using namespace cvc5::internal::kind;

namespace cvc5::internal {
namespace theory {
namespace arith {

ArithRewriter::ArithRewriter(OperatorElim& oe) : d_opElim(oe) {}

RewriteResponse ArithRewriter::preRewrite(TNode t)
{
  Trace("arith-rewriter") << "preRewrite(" << t << ")" << std::endl;
  if (expr::hasAbstractSubterm(t))
  {
    return RewriteResponse(REWRITE_DONE, t);
  }
  if (rewriter::isAtom(t))
  {
    auto res = preRewriteAtom(t);
    Trace("arith-rewriter")
        << res.d_status << " -> " << res.d_node << std::endl;
    return res;
  }
  auto res = preRewriteTerm(t);
  Trace("arith-rewriter") << res.d_status << " -> " << res.d_node << std::endl;
  return res;
}

RewriteResponse ArithRewriter::postRewrite(TNode t)
{
  Trace("arith-rewriter") << "postRewrite(" << t << ")" << std::endl;
  if (expr::hasAbstractSubterm(t))
  {
    return RewriteResponse(REWRITE_DONE, t);
  }
  if (rewriter::isAtom(t))
  {
    auto res = postRewriteAtom(t);
    Trace("arith-rewriter")
        << res.d_status << " -> " << res.d_node << std::endl;
    return res;
  }
  auto res = postRewriteTerm(t);
  Trace("arith-rewriter") << res.d_status << " -> " << res.d_node << std::endl;
  return res;
}

RewriteResponse ArithRewriter::preRewriteAtom(TNode atom)
{
  Assert(rewriter::isAtom(atom));

  Kind kind = atom.getKind();
  if (atom.getNumChildren() == 2)
  {
    if (auto response =
            rewriter::tryEvaluateRelationReflexive(kind, atom[0], atom[1]);
        response)
    {
      return RewriteResponse(REWRITE_DONE, rewriter::mkConst(*response));
    }
  }

  switch (kind)
  {
    case Kind::GT:
      return RewriteResponse(
          REWRITE_DONE,
          rewriter::buildRelation(Kind::LEQ, atom[0], atom[1], true));
    case Kind::LT:
      return RewriteResponse(
          REWRITE_DONE,
          rewriter::buildRelation(Kind::GEQ, atom[0], atom[1], true));
    case Kind::IS_INTEGER:
      if (atom[0].getType().isInteger())
      {
        return RewriteResponse(REWRITE_DONE, rewriter::mkConst(true));
      }
      break;
    case Kind::DIVISIBLE:
      if (atom.getOperator().getConst<Divisible>().k.isOne())
      {
        return RewriteResponse(REWRITE_DONE, rewriter::mkConst(true));
      }
      break;
    default:;
  }

  return RewriteResponse(REWRITE_DONE, atom);
}

RewriteResponse ArithRewriter::postRewriteAtom(TNode atom)
{
  Assert(rewriter::isAtom(atom));
  Trace("arith-rewriter") << "postRewriteAtom: " << atom << std::endl;

  if (atom.getKind() == Kind::IS_INTEGER)
  {
    return rewriteExtIntegerOp(atom);
  }
  else if (atom.getKind() == Kind::DIVISIBLE)
  {
    const Integer& k = atom.getOperator().getConst<Divisible>().k;
    if (atom[0].isConst())
    {
      const Rational& num = atom[0].getConst<Rational>();
      return RewriteResponse(REWRITE_DONE,
                             rewriter::mkConst((num / k).isIntegral()));
    }
    if (k.isOne())
    {
      return RewriteResponse(REWRITE_DONE, rewriter::mkConst(true));
    }
    NodeManager* nm = NodeManager::currentNM();
    return RewriteResponse(
        REWRITE_AGAIN,
        nm->mkNode(
            Kind::EQUAL,
            nm->mkNode(Kind::INTS_MODULUS_TOTAL, atom[0], rewriter::mkConst(k)),
            rewriter::mkConst(Integer(0))));
  }
  // left |><| right
  Kind kind = atom.getKind();
  Node left = rewriter::removeToReal(atom[0]);
  Node right = rewriter::removeToReal(atom[1]);

  if (auto response = rewriter::tryEvaluateRelationReflexive(kind, left, right);
      response)
  {
    return RewriteResponse(REWRITE_DONE, rewriter::mkConst(*response));
  }

  Assert(isRelationOperator(kind));

  if (auto response = rewriter::tryEvaluateRelation(kind, left, right);
      response)
  {
    return RewriteResponse(REWRITE_DONE, rewriter::mkConst(*response));
  }

  bool negate = false;

  switch (atom.getKind())
  {
    case Kind::LEQ:
      kind = Kind::GEQ;
      negate = true;
      break;
    case Kind::LT:
      kind = Kind::GT;
      negate = true;
      break;
    default: break;
  }

  rewriter::Sum sum;
  rewriter::addToSum(sum, left, negate);
  rewriter::addToSum(sum, right, !negate);

  // Now we have (sum <kind> 0)
  if (rewriter::isIntegral(sum))
  {
    if (kind == Kind::EQUAL)
    {
      return RewriteResponse(REWRITE_DONE,
                             rewriter::buildIntegerEquality(std::move(sum)));
    }
    return RewriteResponse(
        REWRITE_DONE, rewriter::buildIntegerInequality(std::move(sum), kind));
  }
  else
  {
    if (kind == Kind::EQUAL)
    {
      return RewriteResponse(REWRITE_DONE,
                             rewriter::buildRealEquality(std::move(sum)));
    }
    return RewriteResponse(REWRITE_DONE,
                           rewriter::buildRealInequality(std::move(sum), kind));
  }
}

RewriteResponse ArithRewriter::preRewriteTerm(TNode t){
  if(t.isConst()){
    return RewriteResponse(REWRITE_DONE, t);
  }else if(t.isVar()){
    return rewriteVariable(t);
  }else{
    switch(Kind k = t.getKind()){
<<<<<<< HEAD
      case kind::REAL_ALGEBRAIC_NUMBER: return rewriteRAN(t);
      case kind::SUB: return rewriteSub(t);
      case kind::NEG: return rewriteNeg(t, true);
      case kind::DIVISION:
      case kind::DIVISION_TOTAL: return rewriteDiv(t, true);
      case kind::ADD: return preRewritePlus(t);
      case kind::MULT:
      case kind::NONLINEAR_MULT: return preRewriteMult(t);
      case kind::IAND: return RewriteResponse(REWRITE_DONE, t);
      case kind::POW2: return RewriteResponse(REWRITE_DONE, t);
      case kind::INTS_ISPOW2: return RewriteResponse(REWRITE_DONE, t);
      case kind::INTS_LOG2: return RewriteResponse(REWRITE_DONE, t);
      case kind::EXPONENTIAL:
      case kind::SINE:
      case kind::COSINE:
      case kind::TANGENT:
      case kind::COSECANT:
      case kind::SECANT:
      case kind::COTANGENT:
      case kind::ARCSINE:
      case kind::ARCCOSINE:
      case kind::ARCTANGENT:
      case kind::ARCCOSECANT:
      case kind::ARCSECANT:
      case kind::ARCCOTANGENT:
      case kind::SQRT: return preRewriteTranscendental(t);
      case kind::INTS_DIVISION:
      case kind::INTS_MODULUS: return rewriteIntsDivMod(t, true);
      case kind::INTS_DIVISION_TOTAL:
      case kind::INTS_MODULUS_TOTAL: return rewriteIntsDivModTotal(t, true);
      case kind::ABS: return rewriteAbs(t);
      case kind::IS_INTEGER:
      case kind::TO_INTEGER:
      case kind::TO_REAL:
      case kind::POW:
      case kind::PI: return RewriteResponse(REWRITE_DONE, t);
=======
      case Kind::REAL_ALGEBRAIC_NUMBER: return rewriteRAN(t);
      case Kind::SUB: return rewriteSub(t);
      case Kind::NEG: return rewriteNeg(t, true);
      case Kind::DIVISION:
      case Kind::DIVISION_TOTAL: return rewriteDiv(t, true);
      case Kind::ADD: return preRewritePlus(t);
      case Kind::MULT:
      case Kind::NONLINEAR_MULT: return preRewriteMult(t);
      case Kind::IAND: return RewriteResponse(REWRITE_DONE, t);
      case Kind::POW2: return RewriteResponse(REWRITE_DONE, t);
      case Kind::EXPONENTIAL:
      case Kind::SINE:
      case Kind::COSINE:
      case Kind::TANGENT:
      case Kind::COSECANT:
      case Kind::SECANT:
      case Kind::COTANGENT:
      case Kind::ARCSINE:
      case Kind::ARCCOSINE:
      case Kind::ARCTANGENT:
      case Kind::ARCCOSECANT:
      case Kind::ARCSECANT:
      case Kind::ARCCOTANGENT:
      case Kind::SQRT: return preRewriteTranscendental(t);
      case Kind::INTS_DIVISION:
      case Kind::INTS_MODULUS: return rewriteIntsDivMod(t, true);
      case Kind::INTS_DIVISION_TOTAL:
      case Kind::INTS_MODULUS_TOTAL: return rewriteIntsDivModTotal(t, true);
      case Kind::ABS: return rewriteAbs(t);
      case Kind::IS_INTEGER:
      case Kind::TO_INTEGER:
      case Kind::TO_REAL:
      case Kind::POW:
      case Kind::PI: return RewriteResponse(REWRITE_DONE, t);
>>>>>>> 3d8ce5a1
      default: Unhandled() << k;
    }
  }
}

RewriteResponse ArithRewriter::postRewriteTerm(TNode t){
  if(t.isConst()){
    return RewriteResponse(REWRITE_DONE, t);
  }else if(t.isVar()){
    return rewriteVariable(t);
  }
  else
  {
    Trace("arith-rewriter") << "postRewriteTerm: " << t << std::endl;
    switch(t.getKind()){
<<<<<<< HEAD
      case kind::REAL_ALGEBRAIC_NUMBER: return rewriteRAN(t);
      case kind::SUB: return rewriteSub(t);
      case kind::NEG: return rewriteNeg(t, false);
      case kind::DIVISION:
      case kind::DIVISION_TOTAL: return rewriteDiv(t, false);
      case kind::ADD: return postRewritePlus(t);
      case kind::MULT:
      case kind::NONLINEAR_MULT: return postRewriteMult(t);
      case kind::IAND: return postRewriteIAnd(t);
      case kind::POW2: return postRewritePow2(t);
      case kind::INTS_ISPOW2: return postRewriteIntsIsPow2(t);
      case kind::INTS_LOG2: return postRewriteIntsLog2(t);
      case kind::EXPONENTIAL:
      case kind::SINE:
      case kind::COSINE:
      case kind::TANGENT:
      case kind::COSECANT:
      case kind::SECANT:
      case kind::COTANGENT:
      case kind::ARCSINE:
      case kind::ARCCOSINE:
      case kind::ARCTANGENT:
      case kind::ARCCOSECANT:
      case kind::ARCSECANT:
      case kind::ARCCOTANGENT:
      case kind::SQRT: return postRewriteTranscendental(t);
      case kind::INTS_DIVISION:
      case kind::INTS_MODULUS: return rewriteIntsDivMod(t, false);
      case kind::INTS_DIVISION_TOTAL:
      case kind::INTS_MODULUS_TOTAL: return rewriteIntsDivModTotal(t, false);
      case kind::ABS: return rewriteAbs(t);
      case kind::TO_REAL: return rewriteToReal(t);
      case kind::TO_INTEGER: return rewriteExtIntegerOp(t);
      case kind::POW:
=======
      case Kind::REAL_ALGEBRAIC_NUMBER: return rewriteRAN(t);
      case Kind::SUB: return rewriteSub(t);
      case Kind::NEG: return rewriteNeg(t, false);
      case Kind::DIVISION:
      case Kind::DIVISION_TOTAL: return rewriteDiv(t, false);
      case Kind::ADD: return postRewritePlus(t);
      case Kind::MULT:
      case Kind::NONLINEAR_MULT: return postRewriteMult(t);
      case Kind::IAND: return postRewriteIAnd(t);
      case Kind::POW2: return postRewritePow2(t);
      case Kind::EXPONENTIAL:
      case Kind::SINE:
      case Kind::COSINE:
      case Kind::TANGENT:
      case Kind::COSECANT:
      case Kind::SECANT:
      case Kind::COTANGENT:
      case Kind::ARCSINE:
      case Kind::ARCCOSINE:
      case Kind::ARCTANGENT:
      case Kind::ARCCOSECANT:
      case Kind::ARCSECANT:
      case Kind::ARCCOTANGENT:
      case Kind::SQRT: return postRewriteTranscendental(t);
      case Kind::INTS_DIVISION:
      case Kind::INTS_MODULUS: return rewriteIntsDivMod(t, false);
      case Kind::INTS_DIVISION_TOTAL:
      case Kind::INTS_MODULUS_TOTAL: return rewriteIntsDivModTotal(t, false);
      case Kind::ABS: return rewriteAbs(t);
      case Kind::TO_REAL: return rewriteToReal(t);
      case Kind::TO_INTEGER: return rewriteExtIntegerOp(t);
      case Kind::POW:
>>>>>>> 3d8ce5a1
      {
        if (t[1].isConst())
        {
          const Rational& exp = t[1].getConst<Rational>();
          TNode base = t[0];
          if(exp.sgn() == 0){
            return RewriteResponse(REWRITE_DONE,
                                   NodeManager::currentNM()->mkConstRealOrInt(
                                       t.getType(), Rational(1)));
          }else if(exp.sgn() > 0 && exp.isIntegral()){
            cvc5::internal::Rational r(expr::NodeValue::MAX_CHILDREN);
            if (exp <= r)
            {
              unsigned num = exp.getNumerator().toUnsignedInt();
              Node ret;
              if( num==1 ){
                ret = base;
              }else{
                NodeBuilder nb(Kind::MULT);
                for(unsigned i=0; i < num; ++i){
                  nb << base;
                }
                Assert(nb.getNumChildren() > 0);
                ret = nb;
              }
              // ensure type is preserved
              if (t.getType().isReal())
              {
                ret = rewriter::ensureReal(ret);
              }
              return RewriteResponse(REWRITE_AGAIN, ret);
            }
          }
        }
        else if (t[0].isConst()
                 && t[0].getConst<Rational>().getNumerator().toUnsignedInt()
                        == 2
                 && t[1].getType().isInteger())
        {
          Node ret = NodeManager::currentNM()->mkNode(Kind::POW2, t[1]);
          // ensure type is preserved
          if (t.getType().isReal())
          {
            ret = rewriter::ensureReal(ret);
          }
          return RewriteResponse(REWRITE_AGAIN, ret);
        }

        // Todo improve the exception thrown
        std::stringstream ss;
        ss << "The exponent of the POW(^) operator can only be a positive "
              "integral constant below "
           << (expr::NodeValue::MAX_CHILDREN + 1) << ". ";
        ss << "Exception occurred in:" << std::endl;
        ss << "  " << t;
        throw LogicException(ss.str());
      }
      case Kind::PI: return RewriteResponse(REWRITE_DONE, t);
      default: Unreachable();
    }
  }
}

RewriteResponse ArithRewriter::rewriteRAN(TNode t)
{
  Assert(rewriter::isRAN(t));
  Assert(t.getType().isReal());
  const RealAlgebraicNumber& r = rewriter::getRAN(t);
  if (r.isRational())
  {
    return RewriteResponse(REWRITE_DONE, rewriter::mkConst(r.toRational()));
  }
  return RewriteResponse(REWRITE_DONE, t);
}

RewriteResponse ArithRewriter::rewriteVariable(TNode t)
{
  Assert(t.isVar());

  return RewriteResponse(REWRITE_DONE, t);
}

RewriteResponse ArithRewriter::rewriteNeg(TNode t, bool pre)
{
  Assert(t.getKind() == Kind::NEG);

  NodeManager* nm = NodeManager::currentNM();
  if (t[0].isConst())
  {
    Rational neg = -(t[0].getConst<Rational>());
    return RewriteResponse(REWRITE_DONE,
                           nm->mkConstRealOrInt(t.getType(), neg));
  }
  if (rewriter::isRAN(t[0]))
  {
    return RewriteResponse(REWRITE_DONE,
                           rewriter::mkConst(-rewriter::getRAN(t[0])));
  }

  Node noUminus = nm->mkNode(Kind::MULT, rewriter::mkConst(Rational(-1)), t[0]);
  if (pre)
  {
    return RewriteResponse(REWRITE_DONE, noUminus);
  }
  else
  {
    return RewriteResponse(REWRITE_AGAIN, noUminus);
  }
}

RewriteResponse ArithRewriter::rewriteSub(TNode t)
{
  Assert(t.getKind() == Kind::SUB);
  Assert(t.getNumChildren() == 2);

  NodeManager* nm = NodeManager::currentNM();
  if (t[0] == t[1])
  {
    return RewriteResponse(REWRITE_DONE,
                           nm->mkConstRealOrInt(t.getType(), Rational(0)));
  }
  return RewriteResponse(
      REWRITE_AGAIN_FULL,
      nm->mkNode(Kind::ADD,
                 t[0],
                 nm->mkNode(Kind::MULT,
                            nm->mkConstRealOrInt(t[1].getType(), Rational(-1)),
                            t[1])));
}

RewriteResponse ArithRewriter::preRewritePlus(TNode t)
{
  Assert(t.getKind() == Kind::ADD);
  return RewriteResponse(REWRITE_DONE, expr::algorithm::flatten(t));
}

RewriteResponse ArithRewriter::postRewritePlus(TNode t)
{
  Assert(t.getKind() == Kind::ADD);
  Assert(t.getNumChildren() > 1);

  std::vector<TNode> children;
  expr::algorithm::flatten(t, children, Kind::ADD, Kind::TO_REAL);

  rewriter::Sum sum;
  for (const auto& child : children)
  {
    rewriter::addToSum(sum, child);
  }
  Node retSum = rewriter::collectSum(sum);
  retSum = rewriter::maybeEnsureReal(t.getType(), retSum);
  return RewriteResponse(REWRITE_DONE, retSum);
}

RewriteResponse ArithRewriter::preRewriteMult(TNode node)
{
  Assert(node.getKind() == Kind::MULT
         || node.getKind() == Kind::NONLINEAR_MULT);

  if (auto res = rewriter::getZeroChild(node); res)
  {
    return RewriteResponse(REWRITE_DONE,
                           rewriter::maybeEnsureReal(node.getType(), *res));
  }
  return RewriteResponse(REWRITE_DONE, node);
}

RewriteResponse ArithRewriter::postRewriteMult(TNode t){
  Assert(t.getKind() == Kind::MULT || t.getKind() == Kind::NONLINEAR_MULT);
  Assert(t.getNumChildren() >= 2);

  std::vector<TNode> children;
  expr::algorithm::flatten(t, children, Kind::MULT, Kind::NONLINEAR_MULT, Kind::TO_REAL);

  if (auto res = rewriter::getZeroChild(children); res)
  {
    return RewriteResponse(REWRITE_DONE,
                           rewriter::maybeEnsureReal(t.getType(), *res));
  }

  Node ret;
  // Distribute over addition
  if (std::any_of(children.begin(), children.end(), [](TNode child) {
        return child.getKind() == Kind::ADD;
      }))
  {
    ret = rewriter::distributeMultiplication(children);
  }
  else
  {
    RealAlgebraicNumber ran = RealAlgebraicNumber(Integer(1));
    std::vector<Node> leafs;

    for (const auto& child : children)
    {
      if (child.isConst())
      {
        if (child.getConst<Rational>().isZero())
        {
          return RewriteResponse(REWRITE_DONE,
                                 rewriter::maybeEnsureReal(t.getType(), child));
        }
        ran *= child.getConst<Rational>();
      }
      else if (rewriter::isRAN(child))
      {
        ran *= rewriter::getRAN(child);
      }
      else
      {
        leafs.emplace_back(child);
      }
    }
    ret = rewriter::mkMultTerm(ran, std::move(leafs));
  }
  ret = rewriter::maybeEnsureReal(t.getType(), ret);
  return RewriteResponse(REWRITE_DONE, ret);
}

RewriteResponse ArithRewriter::rewriteDiv(TNode t, bool pre)
{
  Assert(t.getKind() == Kind::DIVISION_TOTAL || t.getKind() == Kind::DIVISION);
  Assert(t.getNumChildren() == 2);

  Node left = rewriter::removeToReal(t[0]);
  Node right = rewriter::removeToReal(t[1]);
  NodeManager* nm = NodeManager::currentNM();
  if (right.isConst())
  {
    const Rational& den = right.getConst<Rational>();

    if (den.isZero())
    {
      if (t.getKind() == Kind::DIVISION_TOTAL)
      {
        Node ret = nm->mkConstReal(0);
        return RewriteResponse(REWRITE_DONE, ret);
      }
      else
      {
        Node ret = nm->mkNode(t.getKind(), left, right);
        return RewriteResponse(REWRITE_DONE, ret);
      }
    }
    Assert(den != Rational(0));

    if (left.isConst())
    {
      const Rational& num = left.getConst<Rational>();
      return RewriteResponse(REWRITE_DONE, nm->mkConstReal(num / den));
    }
    if (rewriter::isRAN(left))
    {
      return RewriteResponse(REWRITE_DONE,
                             rewriter::ensureReal(nm->mkRealAlgebraicNumber(
                                 rewriter::getRAN(left) / den)));
    }

    Node result = nm->mkConstReal(den.inverse());
    Node mult = rewriter::ensureReal(
        NodeManager::currentNM()->mkNode(Kind::MULT, left, result));
    if (pre)
    {
      return RewriteResponse(REWRITE_DONE, mult);
    }
    // requires again full since ensureReal may have added a to_real
    return RewriteResponse(REWRITE_AGAIN_FULL, mult);
  }
  if (rewriter::isRAN(right))
  {
    const RealAlgebraicNumber& den = rewriter::getRAN(right);
    // mkConst is applied to RAN in this block, which are always Real
    if (left.isConst())
    {
      return RewriteResponse(
          REWRITE_DONE,
          rewriter::ensureReal(rewriter::mkConst(
              RealAlgebraicNumber(left.getConst<Rational>()) / den)));
    }
    if (rewriter::isRAN(left))
    {
      return RewriteResponse(REWRITE_DONE,
                             rewriter::ensureReal(rewriter::mkConst(
                                 rewriter::getRAN(left) / den)));
    }

    Node result = rewriter::mkConst(den.inverse());
    Node mult = rewriter::ensureReal(
        NodeManager::currentNM()->mkNode(Kind::MULT, left, result));
    if (pre)
    {
      return RewriteResponse(REWRITE_DONE, mult);
    }
    // requires again full since ensureReal may have added a to_real
    return RewriteResponse(REWRITE_AGAIN_FULL, mult);
  }
  // may have changed due to removing to_real
  if (left!=t[0] || right!=t[1])
  {
    Node ret = nm->mkNode(t.getKind(), left, right);
    return RewriteResponse(REWRITE_AGAIN_FULL, ret);
  }
  return RewriteResponse(REWRITE_DONE, t);
}

RewriteResponse ArithRewriter::rewriteToReal(TNode t)
{
  Assert(t.getKind() == Kind::TO_REAL);
  if (!t[0].getType().isInteger())
  {
    // if it is already real type, then just return the argument
    return RewriteResponse(REWRITE_DONE, t[0]);
  }
  NodeManager* nm = NodeManager::currentNM();
  if (t[0].isConst())
  {
    // If the argument is constant, return a real constant.
    const Rational& rat = t[0].getConst<Rational>();
    return RewriteResponse(REWRITE_DONE, nm->mkConstReal(rat));
  }
  if (t[0].getKind() == Kind::TO_REAL)
  {
    // (to_real (to_real t)) ---> (to_real t)
    return RewriteResponse(REWRITE_DONE, t[0]);
  }
  return RewriteResponse(REWRITE_DONE, t);
}

RewriteResponse ArithRewriter::rewriteAbs(TNode t)
{
  Assert(t.getKind() == Kind::ABS);
  Assert(t.getNumChildren() == 1);

  if (t[0].isConst())
  {
    const Rational& rat = t[0].getConst<Rational>();
    if (rat >= 0)
    {
      return RewriteResponse(REWRITE_DONE, t[0]);
    }
    return RewriteResponse(
        REWRITE_DONE,
        NodeManager::currentNM()->mkConstRealOrInt(t[0].getType(), -rat));
  }
  if (rewriter::isRAN(t[0]))
  {
    const RealAlgebraicNumber& ran = rewriter::getRAN(t[0]);
    if (ran >= RealAlgebraicNumber())
    {
      return RewriteResponse(REWRITE_DONE, t[0]);
    }
    return RewriteResponse(
        REWRITE_DONE, NodeManager::currentNM()->mkRealAlgebraicNumber(-ran));
  }
  return RewriteResponse(REWRITE_DONE, t);
}

RewriteResponse ArithRewriter::rewriteIntsDivMod(TNode t, bool pre)
{
  NodeManager* nm = NodeManager::currentNM();
  Kind k = t.getKind();
  if (k == Kind::INTS_MODULUS)
  {
    if (t[1].isConst() && !t[1].getConst<Rational>().isZero())
    {
      // can immediately replace by INTS_MODULUS_TOTAL
      Node ret = nm->mkNode(Kind::INTS_MODULUS_TOTAL, t[0], t[1]);
      return returnRewrite(t, ret, Rewrite::MOD_TOTAL_BY_CONST);
    }
  }
  if (k == Kind::INTS_DIVISION)
  {
    if (t[1].isConst() && !t[1].getConst<Rational>().isZero())
    {
      // can immediately replace by INTS_DIVISION_TOTAL
      Node ret = nm->mkNode(Kind::INTS_DIVISION_TOTAL, t[0], t[1]);
      return returnRewrite(t, ret, Rewrite::DIV_TOTAL_BY_CONST);
    }
  }
  return RewriteResponse(REWRITE_DONE, t);
}

RewriteResponse ArithRewriter::rewriteIntsDivModTotal(TNode t, bool pre)
{
  if (pre)
  {
    // do not rewrite at prewrite.
    return RewriteResponse(REWRITE_DONE, t);
  }
  NodeManager* nm = NodeManager::currentNM();
  Kind k = t.getKind();
  Assert(k == Kind::INTS_MODULUS_TOTAL || k == Kind::INTS_DIVISION_TOTAL);
  TNode n = t[0];
  TNode d = t[1];
  bool dIsConstant = d.isConst();
  if (dIsConstant && d.getConst<Rational>().isZero())
  {
    // (div x 0) ---> 0 or (mod x 0) ---> 0
    return returnRewrite(t, nm->mkConstInt(0), Rewrite::DIV_MOD_BY_ZERO);
  }
  else if (dIsConstant && d.getConst<Rational>().isOne())
  {
    if (k == Kind::INTS_MODULUS_TOTAL)
    {
      // (mod x 1) --> 0
      return returnRewrite(t, nm->mkConstInt(0), Rewrite::MOD_BY_ONE);
    }
    Assert(k == Kind::INTS_DIVISION_TOTAL);
    // (div x 1) --> x
    return returnRewrite(t, n, Rewrite::DIV_BY_ONE);
  }
  else if (dIsConstant && d.getConst<Rational>().sgn() < 0)
  {
    // pull negation
    // (div x (- c)) ---> (- (div x c))
    // (mod x (- c)) ---> (mod x c)
    Node nn = nm->mkNode(k, t[0], nm->mkConstInt(-t[1].getConst<Rational>()));
    Node ret = (k == Kind::INTS_DIVISION || k == Kind::INTS_DIVISION_TOTAL)
                   ? nm->mkNode(Kind::NEG, nn)
                   : nn;
    return returnRewrite(t, ret, Rewrite::DIV_MOD_PULL_NEG_DEN);
  }
  else if (dIsConstant && n.isConst())
  {
    Assert(d.getConst<Rational>().isIntegral());
    Assert(n.getConst<Rational>().isIntegral());
    Assert(!d.getConst<Rational>().isZero());
    Integer di = d.getConst<Rational>().getNumerator();
    Integer ni = n.getConst<Rational>().getNumerator();

    bool isDiv = (k == Kind::INTS_DIVISION || k == Kind::INTS_DIVISION_TOTAL);

    Integer result = isDiv ? ni.euclidianDivideQuotient(di)
                           : ni.euclidianDivideRemainder(di);

    // constant evaluation
    // (mod c1 c2) ---> c3 or (div c1 c2) ---> c3
    Node resultNode = nm->mkConstInt(Rational(result));
    return returnRewrite(t, resultNode, Rewrite::CONST_EVAL);
  }
  if (k == Kind::INTS_MODULUS_TOTAL)
  {
    // Note these rewrites do not need to account for modulus by zero as being
    // a UF, which is handled by the reduction of INTS_MODULUS.
    Kind k0 = t[0].getKind();
    if (k0 == Kind::INTS_MODULUS_TOTAL && t[0][1] == t[1])
    {
      // (mod (mod x c) c) --> (mod x c)
      return returnRewrite(t, t[0], Rewrite::MOD_OVER_MOD);
    }
    else if (k0 == Kind::NONLINEAR_MULT || k0 == Kind::MULT || k0 == Kind::ADD)
    {
      // can drop all
      std::vector<Node> newChildren;
      bool childChanged = false;
      for (const Node& tc : t[0])
      {
        if (tc.getKind() == Kind::INTS_MODULUS_TOTAL && tc[1] == t[1])
        {
          newChildren.push_back(tc[0]);
          childChanged = true;
          continue;
        }
        newChildren.push_back(tc);
      }
      if (childChanged)
      {
        // (mod (op ... (mod x c) ...) c) ---> (mod (op ... x ...) c) where
        // op is one of { NONLINEAR_MULT, MULT, ADD }.
        Node ret = nm->mkNode(k0, newChildren);
        ret = nm->mkNode(Kind::INTS_MODULUS_TOTAL, ret, t[1]);
        return returnRewrite(t, ret, Rewrite::MOD_CHILD_MOD);
      }
    }
  }
  else
  {
    Assert(k == Kind::INTS_DIVISION_TOTAL);
    // Note these rewrites do not need to account for division by zero as being
    // a UF, which is handled by the reduction of INTS_DIVISION.
    if (t[0].getKind() == Kind::INTS_MODULUS_TOTAL && t[0][1] == t[1])
    {
      // (div (mod x c) c) --> 0
      Node ret = nm->mkConstInt(0);
      return returnRewrite(t, ret, Rewrite::DIV_OVER_MOD);
    }
  }
  return RewriteResponse(REWRITE_DONE, t);
}

RewriteResponse ArithRewriter::rewriteExtIntegerOp(TNode t)
{
  Assert(t.getKind() == Kind::TO_INTEGER || t.getKind() == Kind::IS_INTEGER);
  bool isPred = t.getKind() == Kind::IS_INTEGER;
  NodeManager* nm = NodeManager::currentNM();
  if (t[0].isConst())
  {
    Node ret;
    if (isPred)
    {
      ret = nm->mkConst(t[0].getConst<Rational>().isIntegral());
    }
    else
    {
      ret = nm->mkConstInt(Rational(t[0].getConst<Rational>().floor()));
    }
    return returnRewrite(t, ret, Rewrite::INT_EXT_CONST);
  }
  if (t[0].getType().isInteger())
  {
    Node ret = isPred ? nm->mkConst(true) : Node(t[0]);
    return returnRewrite(t, ret, Rewrite::INT_EXT_INT);
  }
  if (t[0].getKind() == Kind::PI)
  {
    Node ret = isPred ? nm->mkConst(false) : nm->mkConstInt(Rational(3));
    return returnRewrite(t, ret, Rewrite::INT_EXT_PI);
  }
  else if (t[0].getKind() == Kind::TO_REAL)
  {
    Node ret = nm->mkNode(t.getKind(), t[0][0]);
    return returnRewrite(t, ret, Rewrite::INT_EXT_TO_REAL);
  }
  return RewriteResponse(REWRITE_DONE, t);
}

RewriteResponse ArithRewriter::postRewriteIAnd(TNode t)
{
  Assert(t.getKind() == Kind::IAND);
  uint32_t bsize = t.getOperator().getConst<IntAnd>().d_size;
  NodeManager* nm = NodeManager::currentNM();
  // if constant, we eliminate
  if (t[0].isConst() && t[1].isConst())
  {
    Node iToBvop = nm->mkConst(IntToBitVector(bsize));
    Node arg1 = nm->mkNode(Kind::INT_TO_BITVECTOR, iToBvop, t[0]);
    Node arg2 = nm->mkNode(Kind::INT_TO_BITVECTOR, iToBvop, t[1]);
    Node bvand = nm->mkNode(Kind::BITVECTOR_AND, arg1, arg2);
    Node ret = nm->mkNode(Kind::BITVECTOR_TO_NAT, bvand);
    return RewriteResponse(REWRITE_AGAIN_FULL, ret);
  }
  else if (t[0] > t[1])
  {
    // ((_ iand k) x y) ---> ((_ iand k) y x) if x > y by node ordering
    Node ret = nm->mkNode(Kind::IAND, t.getOperator(), t[1], t[0]);
    return RewriteResponse(REWRITE_AGAIN, ret);
  }
  else if (t[0] == t[1])
  {
    // ((_ iand k) x x) ---> (mod x 2^k)
    Node twok = nm->mkConstInt(Rational(Integer(2).pow(bsize)));
    Node ret = nm->mkNode(Kind::INTS_MODULUS, t[0], twok);
    return RewriteResponse(REWRITE_AGAIN, ret);
  }
  // simplifications involving constants
  for (unsigned i = 0; i < 2; i++)
  {
    if (!t[i].isConst())
    {
      continue;
    }
    if (t[i].getConst<Rational>().sgn() == 0)
    {
      // ((_ iand k) 0 y) ---> 0
      return RewriteResponse(REWRITE_DONE, t[i]);
    }
    if (t[i].getConst<Rational>().getNumerator() == Integer(2).pow(bsize) - 1)
    {
      // ((_ iand k) 111...1 y) ---> (mod y 2^k)
      Node twok = nm->mkConstInt(Rational(Integer(2).pow(bsize)));
      Node ret = nm->mkNode(Kind::INTS_MODULUS, t[1 - i], twok);
      return RewriteResponse(REWRITE_AGAIN, ret);
    }
  }
  return RewriteResponse(REWRITE_DONE, t);
}

RewriteResponse ArithRewriter::postRewritePow2(TNode t)
{
  Assert(t.getKind() == Kind::POW2);
  NodeManager* nm = NodeManager::currentNM();
  // if constant, we eliminate
  if (t[0].isConst())
  {
    // pow2 is only supported for integers
    Assert(t[0].getType().isInteger());
    Integer i = t[0].getConst<Rational>().getNumerator();
    if (i < 0)
    {
      return RewriteResponse(REWRITE_DONE, rewriter::mkConst(Integer(0)));
    }
    // (pow2 t) ---> (pow 2 t) and continue rewriting to eliminate pow
    Node two = rewriter::mkConst(Integer(2));
    Node ret = nm->mkNode(Kind::POW, two, t[0]);
    return RewriteResponse(REWRITE_AGAIN, ret);
  }
  return RewriteResponse(REWRITE_DONE, t);
}

RewriteResponse ArithRewriter::postRewriteIntsIsPow2(TNode t)
{
  Assert(t.getKind() == kind::INTS_ISPOW2);
  // if constant, we eliminate
  if (t[0].isConst())
  {
    // pow2 is only supported for integers
    Assert(t[0].getType().isInteger());
    Integer i = t[0].getConst<Rational>().getNumerator();

    return RewriteResponse(REWRITE_DONE, rewriter::mkConst(i.isPow2()));
  }
  return RewriteResponse(REWRITE_DONE, t);
}
RewriteResponse ArithRewriter::postRewriteIntsLog2(TNode t)
{
  Assert(t.getKind() == kind::INTS_LOG2);
  // if constant, we eliminate
  if (t[0].isConst())
  {
    // pow2 is only supported for integers
    Assert(t[0].getType().isInteger());
    Integer i = t[0].getConst<Rational>().getNumerator();
    size_t const length = i.length();
    return RewriteResponse(REWRITE_DONE, rewriter::mkConst(Integer(length)));
  }
  return RewriteResponse(REWRITE_DONE, t);
}

RewriteResponse ArithRewriter::preRewriteTranscendental(TNode t)
{
  return RewriteResponse(REWRITE_DONE, t);
}

RewriteResponse ArithRewriter::postRewriteTranscendental(TNode t)
{
  Trace("arith-tf-rewrite")
      << "Rewrite transcendental function : " << t << std::endl;
  NodeManager* nm = NodeManager::currentNM();
  if (t[0].getKind() == Kind::TO_REAL)
  {
    // always strip TO_REAL from argument.
    Node ret = nm->mkNode(t.getKind(), t[0][0]);
    return RewriteResponse(REWRITE_AGAIN, ret);
  }
  switch (t.getKind())
  {
    case Kind::EXPONENTIAL:
    {
      if (t[0].isConst())
      {
        Node one = rewriter::mkConst(Integer(1));
        if (t[0].getConst<Rational>().sgn() >= 0 && t[0].getType().isInteger()
            && t[0] != one)
        {
          return RewriteResponse(
              REWRITE_AGAIN,
              nm->mkNode(Kind::POW, nm->mkNode(Kind::EXPONENTIAL, one), t[0]));
        }
        else
        {
          return RewriteResponse(REWRITE_DONE, t);
        }
      }
      else if (t[0].getKind() == Kind::ADD)
      {
        std::vector<Node> product;
        for (const Node tc : t[0])
        {
          product.push_back(nm->mkNode(Kind::EXPONENTIAL, tc));
        }
        // We need to do a full rewrite here, since we can get exponentials of
        // constants, e.g. when we are rewriting exp(2 + x)
        return RewriteResponse(REWRITE_AGAIN_FULL,
                               nm->mkNode(Kind::MULT, product));
      }
    }
    break;
    case Kind::SINE:
      if (t[0].isConst())
      {
        const Rational& rat = t[0].getConst<Rational>();
        if (rat.sgn() == 0)
        {
          return RewriteResponse(REWRITE_DONE, nm->mkConstReal(Rational(0)));
        }
        else if (rat.sgn() == -1)
        {
          Node ret = nm->mkNode(Kind::NEG,
                                nm->mkNode(Kind::SINE, nm->mkConstReal(-rat)));
          return RewriteResponse(REWRITE_AGAIN_FULL, ret);
        }
      }
      else if ((t[0].getKind() == Kind::MULT
                || t[0].getKind() == Kind::NONLINEAR_MULT)
               && t[0][0].isConst() && t[0][0].getConst<Rational>().sgn() == -1)
      {
        // sin(-n*x) ---> -sin(n*x)
        std::vector<Node> mchildren(t[0].begin(), t[0].end());
        mchildren[0] = nm->mkConstReal(-t[0][0].getConst<Rational>());
        Node ret = nm->mkNode(
            Kind::NEG,
            nm->mkNode(Kind::SINE, nm->mkNode(t[0].getKind(), mchildren)));
        return RewriteResponse(REWRITE_AGAIN_FULL, ret);
      }
      else
      {
        // get the factor of PI in the argument
        Node pi_factor;
        Node pi;
        Node rem;
        std::map<Node, Node> msum;
        if (ArithMSum::getMonomialSum(t[0], msum))
        {
          pi = mkPi();
          std::map<Node, Node>::iterator itm = msum.find(pi);
          if (itm != msum.end())
          {
            if (itm->second.isNull())
            {
              pi_factor = rewriter::mkConst(Integer(1));
            }
            else
            {
              pi_factor = itm->second;
            }
            msum.erase(pi);
            if (!msum.empty())
            {
              rem = ArithMSum::mkNode(msum);
            }
          }
        }
        else
        {
          Assert(false);
        }

        // if there is a factor of PI
        if (!pi_factor.isNull())
        {
          Trace("arith-tf-rewrite-debug")
              << "Process pi factor = " << pi_factor << std::endl;
          Rational r = pi_factor.getConst<Rational>();
          Rational r_abs = r.abs();
          Rational rone = Rational(1);
          Rational rtwo = Rational(2);
          if (r_abs > rone)
          {
            // add/substract 2*pi beyond scope
            Rational ra_div_two = (r_abs + rone) / rtwo;
            Node new_pi_factor;
            if (r.sgn() == 1)
            {
              new_pi_factor = nm->mkConstReal(r - rtwo * ra_div_two.floor());
            }
            else
            {
              Assert(r.sgn() == -1);
              new_pi_factor = nm->mkConstReal(r + rtwo * ra_div_two.floor());
            }
            Node new_arg = nm->mkNode(Kind::MULT, new_pi_factor, pi);
            if (!rem.isNull())
            {
              new_arg = nm->mkNode(Kind::ADD, new_arg, rem);
            }
            // sin( 2*n*PI + x ) = sin( x )
            return RewriteResponse(REWRITE_AGAIN_FULL,
                                   nm->mkNode(Kind::SINE, new_arg));
          }
          else if (r_abs == rone)
          {
            // sin( PI + x ) = -sin( x )
            if (rem.isNull())
            {
              return RewriteResponse(REWRITE_DONE,
                                     nm->mkConstReal(Rational(0)));
            }
            else
            {
              return RewriteResponse(
                  REWRITE_AGAIN_FULL,
                  nm->mkNode(Kind::NEG, nm->mkNode(Kind::SINE, rem)));
            }
          }
          else if (rem.isNull())
          {
            // other rational cases based on Niven's theorem
            // (https://en.wikipedia.org/wiki/Niven%27s_theorem)
            Integer one = Integer(1);
            Integer two = Integer(2);
            Integer six = Integer(6);
            if (r_abs.getDenominator() == two)
            {
              Assert(r_abs.getNumerator() == one);
              return RewriteResponse(REWRITE_DONE,
                                     nm->mkConstReal(Rational(r.sgn())));
            }
            else if (r_abs.getDenominator() == six)
            {
              Integer five = Integer(5);
              if (r_abs.getNumerator() == one || r_abs.getNumerator() == five)
              {
                return RewriteResponse(
                    REWRITE_DONE,
                    nm->mkConstReal(Rational(r.sgn()) / Rational(2)));
              }
            }
          }
        }
      }
      break;
    case Kind::COSINE:
    {
      return RewriteResponse(
          REWRITE_AGAIN_FULL,
          nm->mkNode(
              Kind::SINE,
              nm->mkNode(Kind::SUB,
                         nm->mkNode(Kind::MULT,
                                    nm->mkConstReal(Rational(1) / Rational(2)),
                                    mkPi()),
                         t[0])));
    }
    break;
    case Kind::TANGENT:
    {
      return RewriteResponse(REWRITE_AGAIN_FULL,
                             nm->mkNode(Kind::DIVISION,
                                        nm->mkNode(Kind::SINE, t[0]),
                                        nm->mkNode(Kind::COSINE, t[0])));
    }
    break;
    case Kind::COSECANT:
    {
      return RewriteResponse(REWRITE_AGAIN_FULL,
                             nm->mkNode(Kind::DIVISION,
                                        nm->mkConstReal(Rational(1)),
                                        nm->mkNode(Kind::SINE, t[0])));
    }
    break;
    case Kind::SECANT:
    {
      return RewriteResponse(REWRITE_AGAIN_FULL,
                             nm->mkNode(Kind::DIVISION,
                                        nm->mkConstReal(Rational(1)),
                                        nm->mkNode(Kind::COSINE, t[0])));
    }
    break;
    case Kind::COTANGENT:
    {
      return RewriteResponse(REWRITE_AGAIN_FULL,
                             nm->mkNode(Kind::DIVISION,
                                        nm->mkNode(Kind::COSINE, t[0]),
                                        nm->mkNode(Kind::SINE, t[0])));
    }
    break;
    default: break;
  }
  return RewriteResponse(REWRITE_DONE, t);
}

TrustNode ArithRewriter::expandDefinition(Node node)
{
  // call eliminate operators, to eliminate partial operators only
  std::vector<SkolemLemma> lems;
  TrustNode ret = d_opElim.eliminate(node, lems, true);
  Assert(lems.empty());
  return ret;
}

RewriteResponse ArithRewriter::returnRewrite(TNode t, Node ret, Rewrite r)
{
  Trace("arith-rewriter") << "ArithRewriter : " << t << " == " << ret << " by "
                          << r << std::endl;
  return RewriteResponse(REWRITE_AGAIN_FULL, ret);
}

Node ArithRewriter::rewriteIneqToBv(const Node& ineq)
{
  Assert(ineq.getKind() == Kind::GEQ);

  Node left = rewriter::removeToReal(ineq[0]);
  Node right = rewriter::removeToReal(ineq[1]);

  rewriter::Sum sum;
  rewriter::addToSum(sum, left, false);
  rewriter::addToSum(sum, right, true);

  return rewriteIneqToBv(Kind::GEQ, sum, ineq);
}

Node ArithRewriter::rewriteIneqToBv(Kind kind,
                                    const rewriter::Sum& sum,
                                    const Node& ineq)
{
  bool convertible = true;
  // the (single) bv2nat term in the sum
  Node bv2natTerm;
  // whether the bv2nat term is positive in the sum
  bool bv2natPol = false;
  // the remaining sum (constant)
  std::vector<Node> otherSum;
  NodeManager* nm = NodeManager::currentNM();
  for (const std::pair<const Node, RealAlgebraicNumber>& m : sum)
  {
    if (m.second.isRational())
    {
      const Rational& r = m.second.toRational();
      Kind mk = m.first.getKind();
      if (mk == Kind::BITVECTOR_TO_NAT)
      {
        // We currently only eliminate sums involving exactly one
        // (bv2nat x) monomial whose coefficient is +- 1, although more
        // cases could be handled here.
        if (bv2natTerm.isNull())
        {
          if (r.abs().isOne())
          {
            bv2natPol = (r.sgn() == 1);
            bv2natTerm = m.first;
            continue;
          }
        }
        else
        {
          convertible = false;
          break;
        }
      }
      else if (mk == Kind::CONST_INTEGER && m.second.isRational())
      {
        if (r.isIntegral())
        {
          otherSum.push_back(nm->mkConstInt(r));
          continue;
        }
      }
      // if a non-constant, non-bv2nat term is in the sum, we fail
    }
    convertible = false;
    break;
  }
  if (convertible && !bv2natTerm.isNull())
  {
    Node zero = nm->mkConstInt(Rational(0));
    Kind bvKind =
        (kind == Kind::GT
             ? (bv2natPol ? Kind::BITVECTOR_UGT : Kind::BITVECTOR_ULT)
             : (bv2natPol ? Kind::BITVECTOR_UGE : Kind::BITVECTOR_ULE));
    Node bvt = bv2natTerm[0];
    size_t bvsize = bvt.getType().getBitVectorSize();
    Node w = nm->mkConstInt(Rational(Integer(2).pow(bvsize)));
    Node osum = otherSum.empty()
                    ? zero
                    : (otherSum.size() == 1 ? otherSum[0]
                                            : nm->mkNode(Kind::ADD, otherSum));
    Node o = bv2natPol ? nm->mkNode(Kind::NEG, osum) : osum;
    Node ub = nm->mkNode(Kind::GEQ, o, w);
    Node lb = nm->mkNode(Kind::LT, o, zero);
    Node iToBvop = nm->mkConst(IntToBitVector(bvsize));
    Node ret = nm->mkNode(
        Kind::ITE,
        ub,
        nm->mkConst(!bv2natPol),
        nm->mkNode(
            Kind::ITE,
            lb,
            nm->mkConst(bv2natPol),
            nm->mkNode(
                bvKind, bvt, nm->mkNode(Kind::INT_TO_BITVECTOR, iToBvop, o))));
    // E.g. (<= (bv2nat x) N) -->
    //      (ite (>= N 2^w) true (ite (< N 0) false (bvule x ((_ int2bv w) N))
    // or   (<= N (bv2nat x)) -->
    //      (ite (>= N 2^w) false (ite (< N 0) true (bvuge x ((_ int2bv w) N))
    // where N is a constant. Note that ((_ int2bv w) N) will subsequently
    // be rewritten to the appropriate bitvector constant.
    return ret;
  }
  return ineq;
}

}  // namespace arith
}  // namespace theory
}  // namespace cvc5::internal<|MERGE_RESOLUTION|>--- conflicted
+++ resolved
@@ -227,44 +227,6 @@
     return rewriteVariable(t);
   }else{
     switch(Kind k = t.getKind()){
-<<<<<<< HEAD
-      case kind::REAL_ALGEBRAIC_NUMBER: return rewriteRAN(t);
-      case kind::SUB: return rewriteSub(t);
-      case kind::NEG: return rewriteNeg(t, true);
-      case kind::DIVISION:
-      case kind::DIVISION_TOTAL: return rewriteDiv(t, true);
-      case kind::ADD: return preRewritePlus(t);
-      case kind::MULT:
-      case kind::NONLINEAR_MULT: return preRewriteMult(t);
-      case kind::IAND: return RewriteResponse(REWRITE_DONE, t);
-      case kind::POW2: return RewriteResponse(REWRITE_DONE, t);
-      case kind::INTS_ISPOW2: return RewriteResponse(REWRITE_DONE, t);
-      case kind::INTS_LOG2: return RewriteResponse(REWRITE_DONE, t);
-      case kind::EXPONENTIAL:
-      case kind::SINE:
-      case kind::COSINE:
-      case kind::TANGENT:
-      case kind::COSECANT:
-      case kind::SECANT:
-      case kind::COTANGENT:
-      case kind::ARCSINE:
-      case kind::ARCCOSINE:
-      case kind::ARCTANGENT:
-      case kind::ARCCOSECANT:
-      case kind::ARCSECANT:
-      case kind::ARCCOTANGENT:
-      case kind::SQRT: return preRewriteTranscendental(t);
-      case kind::INTS_DIVISION:
-      case kind::INTS_MODULUS: return rewriteIntsDivMod(t, true);
-      case kind::INTS_DIVISION_TOTAL:
-      case kind::INTS_MODULUS_TOTAL: return rewriteIntsDivModTotal(t, true);
-      case kind::ABS: return rewriteAbs(t);
-      case kind::IS_INTEGER:
-      case kind::TO_INTEGER:
-      case kind::TO_REAL:
-      case kind::POW:
-      case kind::PI: return RewriteResponse(REWRITE_DONE, t);
-=======
       case Kind::REAL_ALGEBRAIC_NUMBER: return rewriteRAN(t);
       case Kind::SUB: return rewriteSub(t);
       case Kind::NEG: return rewriteNeg(t, true);
@@ -275,6 +237,8 @@
       case Kind::NONLINEAR_MULT: return preRewriteMult(t);
       case Kind::IAND: return RewriteResponse(REWRITE_DONE, t);
       case Kind::POW2: return RewriteResponse(REWRITE_DONE, t);
+      case Kind::INTS_ISPOW2: return RewriteResponse(REWRITE_DONE, t);
+      case Kind::INTS_LOG2: return RewriteResponse(REWRITE_DONE, t);
       case Kind::EXPONENTIAL:
       case Kind::SINE:
       case Kind::COSINE:
@@ -299,7 +263,6 @@
       case Kind::TO_REAL:
       case Kind::POW:
       case Kind::PI: return RewriteResponse(REWRITE_DONE, t);
->>>>>>> 3d8ce5a1
       default: Unhandled() << k;
     }
   }
@@ -315,42 +278,6 @@
   {
     Trace("arith-rewriter") << "postRewriteTerm: " << t << std::endl;
     switch(t.getKind()){
-<<<<<<< HEAD
-      case kind::REAL_ALGEBRAIC_NUMBER: return rewriteRAN(t);
-      case kind::SUB: return rewriteSub(t);
-      case kind::NEG: return rewriteNeg(t, false);
-      case kind::DIVISION:
-      case kind::DIVISION_TOTAL: return rewriteDiv(t, false);
-      case kind::ADD: return postRewritePlus(t);
-      case kind::MULT:
-      case kind::NONLINEAR_MULT: return postRewriteMult(t);
-      case kind::IAND: return postRewriteIAnd(t);
-      case kind::POW2: return postRewritePow2(t);
-      case kind::INTS_ISPOW2: return postRewriteIntsIsPow2(t);
-      case kind::INTS_LOG2: return postRewriteIntsLog2(t);
-      case kind::EXPONENTIAL:
-      case kind::SINE:
-      case kind::COSINE:
-      case kind::TANGENT:
-      case kind::COSECANT:
-      case kind::SECANT:
-      case kind::COTANGENT:
-      case kind::ARCSINE:
-      case kind::ARCCOSINE:
-      case kind::ARCTANGENT:
-      case kind::ARCCOSECANT:
-      case kind::ARCSECANT:
-      case kind::ARCCOTANGENT:
-      case kind::SQRT: return postRewriteTranscendental(t);
-      case kind::INTS_DIVISION:
-      case kind::INTS_MODULUS: return rewriteIntsDivMod(t, false);
-      case kind::INTS_DIVISION_TOTAL:
-      case kind::INTS_MODULUS_TOTAL: return rewriteIntsDivModTotal(t, false);
-      case kind::ABS: return rewriteAbs(t);
-      case kind::TO_REAL: return rewriteToReal(t);
-      case kind::TO_INTEGER: return rewriteExtIntegerOp(t);
-      case kind::POW:
-=======
       case Kind::REAL_ALGEBRAIC_NUMBER: return rewriteRAN(t);
       case Kind::SUB: return rewriteSub(t);
       case Kind::NEG: return rewriteNeg(t, false);
@@ -361,6 +288,8 @@
       case Kind::NONLINEAR_MULT: return postRewriteMult(t);
       case Kind::IAND: return postRewriteIAnd(t);
       case Kind::POW2: return postRewritePow2(t);
+      case Kind::INTS_ISPOW2: return postRewriteIntsIsPow2(t);
+      case Kind::INTS_LOG2: return postRewriteIntsLog2(t);
       case Kind::EXPONENTIAL:
       case Kind::SINE:
       case Kind::COSINE:
@@ -383,7 +312,6 @@
       case Kind::TO_REAL: return rewriteToReal(t);
       case Kind::TO_INTEGER: return rewriteExtIntegerOp(t);
       case Kind::POW:
->>>>>>> 3d8ce5a1
       {
         if (t[1].isConst())
         {
@@ -985,7 +913,7 @@
 
 RewriteResponse ArithRewriter::postRewriteIntsIsPow2(TNode t)
 {
-  Assert(t.getKind() == kind::INTS_ISPOW2);
+  Assert(t.getKind() == Kind::INTS_ISPOW2);
   // if constant, we eliminate
   if (t[0].isConst())
   {
@@ -999,7 +927,7 @@
 }
 RewriteResponse ArithRewriter::postRewriteIntsLog2(TNode t)
 {
-  Assert(t.getKind() == kind::INTS_LOG2);
+  Assert(t.getKind() == Kind::INTS_LOG2);
   // if constant, we eliminate
   if (t[0].isConst())
   {
