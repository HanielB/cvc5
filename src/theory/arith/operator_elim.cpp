--- conflicted
+++ resolved
@@ -443,11 +443,7 @@
     }
     Node skolem;
     SkolemManager* sm = nm->getSkolemManager();
-<<<<<<< HEAD
-    // partial function: division
-=======
     // introduce the skolem function
->>>>>>> 5ef73181
     skolem = sm->mkSkolemFunction(id, nm->mkFunctionType(tn, tn));
     // cache it
     d_arithSkolem[id] = skolem;
