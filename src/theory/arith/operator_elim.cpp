/******************************************************************************
 * Top contributors (to current version):
 *   Andrew Reynolds, Aina Niemetz, Andres Noetzli
 *
 * This file is part of the cvc5 project.
 *
 * Copyright (c) 2009-2024 by the authors listed in the file AUTHORS
 * in the top-level source directory and their institutional affiliations.
 * All rights reserved.  See the file COPYING in the top-level source
 * directory for licensing information.
 * ****************************************************************************
 *
 * Implementation of operator elimination for arithmetic.
 */

#include "theory/arith/operator_elim.h"

#include <sstream>

#include "expr/attribute.h"
#include "expr/bound_var_manager.h"
#include "options/arith_options.h"
#include "proof/conv_proof_generator.h"
#include "smt/env.h"
#include "smt/logic_exception.h"
#include "theory/arith/arith_utilities.h"
#include "theory/arith/nl/poly_conversion.h"
#include "theory/rewriter.h"
#include "theory/theory.h"

using namespace cvc5::internal::kind;

namespace cvc5::internal {
namespace theory {
namespace arith {

/**
 * A bound variable for the witness term used to eliminate real algebraic
 * numbers.
 */
struct RealAlgebraicNumberVarAttributeId
{
};
typedef expr::Attribute<RealAlgebraicNumberVarAttributeId, Node>
    RealAlgebraicNumberVarAttribute;
/**
 * A bound variable used for transcendental function purification.
 */
struct TrPurifyAttributeId
{
};
using TrPurifyAttribute = expr::Attribute<TrPurifyAttributeId, Node>;

OperatorElim::OperatorElim(Env& env) : EagerProofGenerator(env) {}

void OperatorElim::checkNonLinearLogic(Node term)
{
  if (d_env.getLogicInfo().isLinear())
  {
    Trace("arith-logic") << "ERROR: Non-linear term in linear logic: " << term
                         << std::endl;
    std::stringstream serr;
    serr << "A non-linear fact was asserted to arithmetic in a linear logic."
         << std::endl;
    serr << "The fact in question: " << term << std::endl;
    throw LogicException(serr.str());
  }
}

TrustNode OperatorElim::eliminate(Node n,
                                  std::vector<SkolemLemma>& lems,
                                  bool partialOnly)
{
  TConvProofGenerator* tg = nullptr;
  Node nn = eliminateOperators(n, lems, tg, partialOnly);
  if (nn != n)
  {
    return TrustNode::mkTrustRewrite(n, nn, nullptr);
  }
  return TrustNode::null();
}

Node OperatorElim::eliminateOperators(Node node,
                                      std::vector<SkolemLemma>& lems,
                                      TConvProofGenerator* tg,
                                      bool partialOnly)
{
  NodeManager* nm = nodeManager();
  SkolemManager* sm = nm->getSkolemManager();
  Kind k = node.getKind();
  switch (k)
  {
    case Kind::TANGENT:
    case Kind::COSECANT:
    case Kind::SECANT:
    case Kind::COTANGENT:
    {
      // these are eliminated by rewriting
      return rewrite(node);
      break;
    }
    case Kind::TO_INTEGER:
    case Kind::IS_INTEGER:
    {
      if (partialOnly)
      {
        // not eliminating total operators
        return node;
      }
      // node[0] - 1 < toIntSkolem <= node[0]
      // -1 < toIntSkolem - node[0] <= 0
      // 0 <= node[0] - toIntSkolem < 1
      Node pterm = nm->mkNode(Kind::TO_INTEGER, node[0]);
      Node v = sm->mkPurifySkolem(pterm);
      Node one = nm->mkConstReal(Rational(1));
      Node zero = nm->mkConstReal(Rational(0));
      Node diff = nm->mkNode(Kind::SUB, node[0], v);
      Node lem = mkInRange(diff, zero, one);
      lems.push_back(mkSkolemLemma(lem, v));
      if (k == Kind::IS_INTEGER)
      {
        return mkEquality(node[0], v);
      }
      Assert(k == Kind::TO_INTEGER);
      return v;
    }

    case Kind::INTS_DIVISION_TOTAL:
    case Kind::INTS_MODULUS_TOTAL:
    {
      if (partialOnly)
      {
        // not eliminating total operators
        return node;
      }
      Node den = rewrite(node[1]);
      Node num = rewrite(node[0]);
      Node rw = nm->mkNode(k, num, den);
      // we use the purification skolem for div
      Node pterm = nm->mkNode(Kind::INTS_DIVISION_TOTAL, node[0], node[1]);
      Node v = sm->mkPurifySkolem(pterm);
      // make the corresponding lemma
      Node lem;
      Node leqNum = nm->mkNode(Kind::LEQ, nm->mkNode(Kind::MULT, den, v), num);
      if (den.isConst())
      {
        const Rational& rat = den.getConst<Rational>();
        if (num.isConst() || rat == 0)
        {
          // just rewrite
          return rewrite(node);
        }
        if (rat > 0)
        {
          lem = nm->mkNode(
              Kind::AND,
              leqNum,
              nm->mkNode(
                  Kind::LT,
                  num,
                  nm->mkNode(
                      Kind::MULT,
                      den,
                      nm->mkNode(Kind::ADD, v, nm->mkConstInt(Rational(1))))));
        }
        else
        {
          lem = nm->mkNode(
              Kind::AND,
              leqNum,
              nm->mkNode(
                  Kind::LT,
                  num,
                  nm->mkNode(
                      Kind::MULT,
                      den,
                      nm->mkNode(Kind::ADD, v, nm->mkConstInt(Rational(-1))))));
        }
      }
      else
      {
        checkNonLinearLogic(node);
        lem = nm->mkNode(
            Kind::AND,
            nm->mkNode(
                Kind::IMPLIES,
                nm->mkNode(Kind::GT, den, nm->mkConstInt(Rational(0))),
                nm->mkNode(
                    Kind::AND,
                    leqNum,
                    nm->mkNode(
                        Kind::LT,
                        num,
                        nm->mkNode(
                            Kind::MULT,
                            den,
                            nm->mkNode(
                                Kind::ADD, v, nm->mkConstInt(Rational(1))))))),
            nm->mkNode(
                Kind::IMPLIES,
                nm->mkNode(Kind::LT, den, nm->mkConstInt(Rational(0))),
                nm->mkNode(
                    Kind::AND,
                    leqNum,
                    nm->mkNode(
                        Kind::LT,
                        num,
                        nm->mkNode(
                            Kind::MULT,
                            den,
                            nm->mkNode(Kind::ADD,
                                       v,
                                       nm->mkConstInt(Rational(-1))))))));
      }
      // add the skolem lemma to lems
      lems.push_back(mkSkolemLemma(lem, v));
      if (k == Kind::INTS_MODULUS_TOTAL)
      {
        Node nn = nm->mkNode(Kind::SUB, num, nm->mkNode(Kind::MULT, den, v));
        return nn;
      }
      return v;
    }
    case Kind::DIVISION_TOTAL:
    {
      if (partialOnly)
      {
        // not eliminating total operators
        return node;
      }
      Node num = rewrite(node[0]);
      Node den = rewrite(node[1]);
      if (den.isConst())
      {
        // No need to eliminate here, can eliminate via rewriting later.
        // Moreover, rewriting may change the type of this node from real to
        // int, which impacts certain issues with subtyping.
        return node;
      }
      checkNonLinearLogic(node);
      Node rw = nm->mkNode(k, num, den);
      Node v = sm->mkPurifySkolem(rw);
      Node lem = nm->mkNode(Kind::IMPLIES,
                            den.eqNode(mkZero(den.getType())).negate(),
                            mkEquality(nm->mkNode(Kind::MULT, den, v), num));
      lems.push_back(mkSkolemLemma(lem, v));
      return v;
      break;
    }
    case Kind::DIVISION:
    {
      Node num = rewrite(node[0]);
      Node den = rewrite(node[1]);
      Node ret = nm->mkNode(Kind::DIVISION_TOTAL, num, den);
      if (!den.isConst() || den.getConst<Rational>().sgn() == 0)
      {
        checkNonLinearLogic(node);
        Node divByZeroNum = getArithSkolemApp(num, SkolemId::DIV_BY_ZERO);
        Node denEq0 = nm->mkNode(Kind::EQUAL, den, mkZero(den.getType()));
        ret = nm->mkNode(Kind::ITE, denEq0, divByZeroNum, ret);
      }
      return ret;
      break;
    }

    case Kind::INTS_DIVISION:
    {
      // partial function: integer div
      Node num = rewrite(node[0]);
      Node den = rewrite(node[1]);
      Node ret = nm->mkNode(Kind::INTS_DIVISION_TOTAL, num, den);
      if (!den.isConst() || den.getConst<Rational>().sgn() == 0)
      {
        checkNonLinearLogic(node);
        Node intDivByZeroNum =
            getArithSkolemApp(num, SkolemId::INT_DIV_BY_ZERO);
        Node denEq0 = nm->mkNode(Kind::EQUAL, den, nm->mkConstInt(Rational(0)));
        ret = nm->mkNode(Kind::ITE, denEq0, intDivByZeroNum, ret);
      }
      return ret;
      break;
    }

    case Kind::INTS_MODULUS:
    {
      // partial function: mod
      Node num = rewrite(node[0]);
      Node den = rewrite(node[1]);
      Node ret = nm->mkNode(Kind::INTS_MODULUS_TOTAL, num, den);
      if (!den.isConst() || den.getConst<Rational>().sgn() == 0)
      {
        checkNonLinearLogic(node);
        Node modZeroNum = getArithSkolemApp(num, SkolemId::MOD_BY_ZERO);
        Node denEq0 = nm->mkNode(Kind::EQUAL, den, nm->mkConstInt(Rational(0)));
        ret = nm->mkNode(Kind::ITE, denEq0, modZeroNum, ret);
      }
      return ret;
      break;
    }

    case Kind::ABS:
    {
      return nm->mkNode(
          Kind::ITE,
          nm->mkNode(Kind::LT,
                     node[0],
                     nm->mkConstRealOrInt(node[0].getType(), Rational(0))),
          nm->mkNode(Kind::NEG, node[0]),
          node[0]);
      break;
    }
    case Kind::SQRT:
    case Kind::ARCSINE:
    case Kind::ARCCOSINE:
    case Kind::ARCTANGENT:
    case Kind::ARCCOSECANT:
    case Kind::ARCSECANT:
    case Kind::ARCCOTANGENT:
    {
      if (partialOnly)
      {
        // not eliminating total operators
        return node;
      }
      checkNonLinearLogic(node);
      // We eliminate these functions using an uninterpreted function via
      // the skolem id TRANSCENDENTAL_PURIFY.
      // Make (lambda ((x Real)) (f x)) for this function, using the bound
      // variable manager to ensure this function is always the same.
      BoundVarManager* bvm = nm->getBoundVarManager();
      Node x = bvm->mkBoundVar<RealAlgebraicNumberVarAttribute>(
          node.getOperator(), "x", nm->realType());
      Node lam = nm->mkNode(
          Kind::LAMBDA, nm->mkNode(Kind::BOUND_VAR_LIST, x), nm->mkNode(k, x));
      Node fun = sm->mkSkolemFunction(SkolemId::TRANSCENDENTAL_PURIFY, lam);
      // Make (@TRANSCENDENTAL_PURIFY t), where t is node[0]
      Node var = nm->mkNode(Kind::APPLY_UF, fun, node[0]);
      Node lem;
      if (k == Kind::SQRT)
      {
<<<<<<< HEAD
        Node nonNeg = nm->mkNode(Kind::MULT, var, var).eqNode(node[0]);

        // (sqrt x) reduces to:
        // (=> (>= x 0.0) (= (* y y) x))
        // where y is (@TRANSCENDENTAL_PURIFY x).
        //
        // This makes sure that the reduction still behaves like a function,
        // otherwise the reduction of (x = 1) ^ (sqrt(x) != sqrt(1)) would be
        // satisfiable. On the original formula, this would require that we
        // simultaneously interpret sqrt(1) as 1 and -1, which is not a valid
        // model.
        lem = nm->mkNode(
            Kind::IMPLIES,
            nm->mkNode(Kind::GEQ, node[0], nm->mkConstReal(Rational(0))),
            nonNeg);
=======
        Node zero = nm->mkConstReal(Rational(0));
        Node eq = nm->mkNode(Kind::MULT, var, var).eqNode(node[0]);
        Node resNonNeg = nm->mkNode(Kind::GEQ, var, zero);

        // (sqrt x) reduces to:
        // (=> (>= x 0.0) (and (>= y 0.0) (= (* y y) x))
        // where y is (@TRANSCENDENTAL_PURIFY x).
        //
        // This makes sure that the reduction still behaves like a function,
        // otherwise the reduction of (x = -1) ^ (sqrt(x) != sqrt(-1)) would be
        // satisfiable.
        lem = nm->mkNode(Kind::IMPLIES,
                         nm->mkNode(Kind::GEQ, node[0], zero),
                         nm->mkNode(Kind::AND, resNonNeg, eq));
>>>>>>> 231c5329
      }
      else
      {
        Node pi = mkPi();

        // range of the skolem
        Node rlem;
        if (k == Kind::ARCSINE || k == Kind::ARCTANGENT
            || k == Kind::ARCCOSECANT)
        {
          Node half = nm->mkConstReal(Rational(1) / Rational(2));
          Node pi2 = nm->mkNode(Kind::MULT, half, pi);
          Node npi2 =
              nm->mkNode(Kind::MULT, nm->mkConstReal(Rational(-1)), pi2);
          // -pi/2 < var <= pi/2
          rlem = nm->mkNode(Kind::AND,
                            nm->mkNode(Kind::LT, npi2, var),
                            nm->mkNode(Kind::LEQ, var, pi2));
        }
        else
        {
          // 0 <= var < pi
          rlem = nm->mkNode(
              Kind::AND,
              nm->mkNode(Kind::LEQ, nm->mkConstReal(Rational(0)), var),
              nm->mkNode(Kind::LT, var, pi));
        }
        Node cond;
        if (k == Kind::ARCSINE || k == Kind::ARCCOSINE || k == Kind::ARCSECANT
            || k == Kind::ARCCOSECANT)
        {
          // -1 <= x <= 1
          cond = nm->mkNode(
              Kind::AND,
              nm->mkNode(Kind::GEQ, node[0], nm->mkConstReal(Rational(-1))),
              nm->mkNode(Kind::LEQ, node[0], nm->mkConstReal(Rational(1))));
          if (k == Kind::ARCSECANT || k == Kind::ARCCOSECANT)
          {
            cond = cond.notNode();
          }
        }

        Kind rk;
        switch (k)
        {
          case Kind::ARCSINE: rk = Kind::SINE; break;
          case Kind::ARCCOSINE: rk = Kind::COSINE; break;
          case Kind::ARCTANGENT: rk = Kind::TANGENT; break;
          case Kind::ARCCOSECANT: rk = Kind::COSECANT; break;
          case Kind::ARCSECANT: rk = Kind::SECANT; break;
          case Kind::ARCCOTANGENT: rk = Kind::COTANGENT; break;
          default: Unreachable() << "Unexpected kind " << k;
        }
        Node invTerm = nm->mkNode(rk, var);
        lem = nm->mkNode(Kind::AND, rlem, mkEquality(invTerm, node[0]));
        if (!cond.isNull())
        {
          lem = nm->mkNode(Kind::IMPLIES, cond, lem);
        }
        Trace("arith-op-elim")
            << "Elimination lemma " << lem << " for " << node << std::endl;
      }
      Assert(!lem.isNull());
      // the skolem lemma is for the function
      lems.push_back(mkSkolemLemma(lem, fun));
      return var;
    }
    case Kind::REAL_ALGEBRAIC_NUMBER:
    {
      BoundVarManager* bvm = nm->getBoundVarManager();
      Node v = bvm->mkBoundVar<RealAlgebraicNumberVarAttribute>(
          node, "i", nm->realType());
      Node w;
#ifdef CVC5_POLY_IMP
      w = PolyConverter::ran_to_node(
          node.getOperator().getConst<RealAlgebraicNumber>(), v);
#endif
      // it should not be possible to define real algebraic numbers unless poly
      // is enabled
      Assert(!w.isNull());
      return w;
    }

    default: break;
  }
  return node;
}

Node OperatorElim::getAxiomFor(Node n) { return Node::null(); }

Node OperatorElim::getArithSkolem(SkolemId id)
{
  std::map<SkolemId, Node>::iterator it = d_arithSkolem.find(id);
  if (it == d_arithSkolem.end())
  {
    NodeManager* nm = nodeManager();
    Node skolem;
    SkolemManager* sm = nm->getSkolemManager();
    // introduce the skolem function
    skolem = sm->mkSkolemFunction(id);
    // cache it
    d_arithSkolem[id] = skolem;
    return skolem;
  }
  return it->second;
}

Node OperatorElim::getArithSkolemApp(Node n, SkolemId id)
{
  Node skolem = getArithSkolem(id);
  NodeManager* nm = nodeManager();
  if (usePartialFunction(id))
  {
    Assert(skolem.getType().isFunction()
           && skolem.getType().getNumChildren() == 2);
    TypeNode argType = skolem.getType()[0];
    if (!argType.isInteger() && n.getType().isInteger())
    {
      n = nm->mkNode(Kind::TO_REAL, n);
    }
    skolem = nm->mkNode(Kind::APPLY_UF, skolem, n);
  }
  else
  {
    // We return the purify skolem for (<id> 0). Note this is necessary to
    // ensure we can give a consistent type for the skolem function <id>,
    // independent of the option arithNoPartialFun.
    SkolemManager* sm = nm->getSkolemManager();
    Node kapp = nm->mkNode(
        Kind::APPLY_UF, skolem, nm->mkConstRealOrInt(n.getType(), Rational(0)));
    skolem = sm->mkPurifySkolem(kapp);
  }
  return skolem;
}

bool OperatorElim::usePartialFunction(SkolemId id) const
{
  // always use partial function for sqrt
  return !options().arith.arithNoPartialFun
         || id == SkolemId::TRANSCENDENTAL_PURIFY;
}

SkolemLemma OperatorElim::mkSkolemLemma(Node lem, Node k)
{
  TrustNode tlem;
  if (d_env.isTheoryProofProducing())
  {
    Node tid = mkTrustId(TrustId::THEORY_PREPROCESS_LEMMA);
    tlem = mkTrustNode(lem, ProofRule::TRUST, {}, {tid, lem});
  }
  else
  {
    tlem = TrustNode::mkTrustLemma(lem, nullptr);
  }
  return SkolemLemma(tlem, k);
}

}  // namespace arith
}  // namespace theory
}  // namespace cvc5::internal<|MERGE_RESOLUTION|>--- conflicted
+++ resolved
@@ -338,23 +338,6 @@
       Node lem;
       if (k == Kind::SQRT)
       {
-<<<<<<< HEAD
-        Node nonNeg = nm->mkNode(Kind::MULT, var, var).eqNode(node[0]);
-
-        // (sqrt x) reduces to:
-        // (=> (>= x 0.0) (= (* y y) x))
-        // where y is (@TRANSCENDENTAL_PURIFY x).
-        //
-        // This makes sure that the reduction still behaves like a function,
-        // otherwise the reduction of (x = 1) ^ (sqrt(x) != sqrt(1)) would be
-        // satisfiable. On the original formula, this would require that we
-        // simultaneously interpret sqrt(1) as 1 and -1, which is not a valid
-        // model.
-        lem = nm->mkNode(
-            Kind::IMPLIES,
-            nm->mkNode(Kind::GEQ, node[0], nm->mkConstReal(Rational(0))),
-            nonNeg);
-=======
         Node zero = nm->mkConstReal(Rational(0));
         Node eq = nm->mkNode(Kind::MULT, var, var).eqNode(node[0]);
         Node resNonNeg = nm->mkNode(Kind::GEQ, var, zero);
@@ -369,7 +352,6 @@
         lem = nm->mkNode(Kind::IMPLIES,
                          nm->mkNode(Kind::GEQ, node[0], zero),
                          nm->mkNode(Kind::AND, resNonNeg, eq));
->>>>>>> 231c5329
       }
       else
       {
