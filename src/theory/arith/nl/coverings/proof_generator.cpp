/******************************************************************************
 * Top contributors (to current version):
 *   Gereon Kremer, Aina Niemetz, Mathias Preiner
 *
 * This file is part of the cvc5 project.
 *
 * Copyright (c) 2009-2022 by the authors listed in the file AUTHORS
 * in the top-level source directory and their institutional affiliations.
 * All rights reserved.  See the file COPYING in the top-level source
 * directory for licensing information.
 * ****************************************************************************
 *
 * Implementation of coverings proof generator.
 */

#include "theory/arith/nl/coverings/proof_generator.h"

#ifdef CVC5_POLY_IMP

#include "proof/lazy_tree_proof_generator.h"
#include "theory/arith/arith_utilities.h"
#include "theory/arith/nl/poly_conversion.h"
#include "util/indexed_root_predicate.h"
#include "theory/arith/arith_utilities.h"

using namespace cvc5::internal::kind;

namespace cvc5::internal {
namespace theory {
namespace arith {
namespace nl {
namespace coverings {

namespace {
/**
 * Retrieves the root indices of the sign-invariant region of v.
 *
 * We assume that roots holds a sorted list of roots from one polynomial.
 * If v is equal to one of these roots, we return (id,id) where id is the index
 * of this root within roots. Otherwise, we return the id of the largest root
 * below v and the id of the smallest root above v. To make sure a smaller root
 * and a larger root always exist, we implicitly extend the roots by -infty and
 * infty.
 *
 * ATTENTION: if we return id, the corresponding root is:
 *   - id = 0: -infty
 *   - 0 < id <= roots.size(): roots[id-1]
 *   - id = roots.size() + 1: infty
 */
std::pair<std::size_t, std::size_t> getRootIDs(
    const std::vector<poly::Value>& roots, const poly::Value& v)
{
  for (std::size_t i = 0; i < roots.size(); ++i)
  {
    if (roots[i] == v)
    {
      return {i + 1, i + 1};
    }
    if (roots[i] > v)
    {
      return {i, i + 1};
    }
  }
  return {roots.size(), roots.size() + 1};
}

/**
 * Constructs an IndexedRootExpression:
 *   var ~rel~ root_k(poly)
 * where root_k(poly) is "the k'th root of the polynomial".
 *
 * @param var The variable that is bounded
 * @param rel The relation for this constraint
 * @param zero A node representing Rational(0)
 * @param k The index of the root (starting with 1)
 * @param poly The polynomial whose root shall be considered
 * @param vm A variable mapper from cvc5 to libpoly variables
 */
Node mkIRP(const Node& var,
           Kind rel,
           const Node& zero,
           std::size_t k,
           const poly::Polynomial& poly,
           VariableMapper& vm)
{
  auto* nm = NodeManager::currentNM();
  auto op = nm->mkConst<IndexedRootPredicate>(IndexedRootPredicate(k));
  return nm->mkNode(Kind::INDEXED_ROOT_PREDICATE,
                    op,
                    nm->mkNode(rel, var, zero),
                    as_cvc_polynomial(poly, vm));
}

}  // namespace

CoveringsProofGenerator::CoveringsProofGenerator(context::Context* ctx,
                                                 ProofNodeManager* pnm)
    : d_pnm(pnm), d_proofs(pnm, ctx), d_current(nullptr)
{
  d_false = NodeManager::currentNM()->mkConst(false);
  d_zero = NodeManager::currentNM()->mkConstReal(Rational(0));
}

void CoveringsProofGenerator::startNewProof()
{
  d_current = d_proofs.allocateProof();
}
void CoveringsProofGenerator::startRecursive() { d_current->openChild(); }
void CoveringsProofGenerator::endRecursive(size_t intervalId)
{
  d_current->setCurrent(
      intervalId, PfRule::ARITH_NL_COVERING_RECURSIVE, {}, {d_false}, d_false);
  d_current->closeChild();
}
void CoveringsProofGenerator::startScope()
{
  d_current->openChild();
  d_current->getCurrent().d_rule = PfRule::SCOPE;
}
void CoveringsProofGenerator::endScope(const std::vector<Node>& args)
{
  d_current->setCurrent(0, PfRule::SCOPE, {}, args, d_false);
  d_current->closeChild();
}

ProofGenerator* CoveringsProofGenerator::getProofGenerator() const
{
  return d_current;
}

void CoveringsProofGenerator::addDirect(Node var,
                                  VariableMapper& vm,
                                  const poly::Polynomial& poly,
                                  const poly::Assignment& a,
                                  poly::SignCondition& sc,
                                  const poly::Interval& interval,
                                  Node constraint,
                                  size_t intervalId)
{
  if (is_minus_infinity(get_lower(interval))
      && is_plus_infinity(get_upper(interval)))
  {
    // "Full conflict", constraint excludes (-inf,inf)
    d_current->openChild();
    d_current->setCurrent(intervalId,
                          PfRule::ARITH_NL_COVERING_DIRECT,
                          {constraint},
                          {d_false},
                          d_false);
    d_current->closeChild();
    return;
  }
  std::vector<Node> res;
  auto roots = poly::isolate_real_roots(poly, a);
  if (get_lower(interval) == get_upper(interval))
  {
    // Excludes a single point only
    auto ids = getRootIDs(roots, get_lower(interval));
    Assert(ids.first == ids.second);
<<<<<<< HEAD
    res.emplace_back(mkIRP(var, Kind::EQUAL, mkZero(var.getType()), ids.first, poly, vm));
=======
    res.emplace_back(
        mkIRP(var, Kind::EQUAL, mkZero(var.getType()), ids.first, poly, vm));
>>>>>>> 422e6f9f
  }
  else
  {
    // Excludes an open interval
    if (!is_minus_infinity(get_lower(interval)))
    {
      // Interval has lower bound that is not -inf
      auto ids = getRootIDs(roots, get_lower(interval));
      Assert(ids.first == ids.second);
      Kind rel = poly::get_lower_open(interval) ? Kind::GT : Kind::GEQ;
      res.emplace_back(mkIRP(var, rel, d_zero, ids.first, poly, vm));
    }
    if (!is_plus_infinity(get_upper(interval)))
    {
      // Interval has upper bound that is not inf
      auto ids = getRootIDs(roots, get_upper(interval));
      Assert(ids.first == ids.second);
      Kind rel = poly::get_upper_open(interval) ? Kind::LT : Kind::LEQ;
      res.emplace_back(mkIRP(var, rel, d_zero, ids.first, poly, vm));
    }
  }
  // Add to proof manager
  startScope();
  d_current->openChild();
  d_current->setCurrent(intervalId,
                        PfRule::ARITH_NL_COVERING_DIRECT,
                        {constraint},
                        {d_false},
                        d_false);
  d_current->closeChild();
  endScope(res);
}

std::vector<Node> CoveringsProofGenerator::constructCell(Node var,
                                                   const CACInterval& i,
                                                   const poly::Assignment& a,
                                                   const poly::Value& s,
                                                   VariableMapper& vm)
{
  if (is_minus_infinity(get_lower(i.d_interval))
      && is_plus_infinity(get_upper(i.d_interval)))
  {
    // "Full conflict", constraint excludes (-inf,inf)
    return {};
  }

  std::vector<Node> res;

  // Just use bounds for all polynomials
  for (const auto& poly : i.d_mainPolys)
  {
    auto roots = poly::isolate_real_roots(poly, a);
    auto ids = getRootIDs(roots, s);
    if (ids.first == ids.second)
    {
      // Excludes a single point only
      res.emplace_back(mkIRP(var, Kind::EQUAL, d_zero, ids.first, poly, vm));
    }
    else
    {
      // Excludes an open interval
      if (ids.first > 0)
      {
        // Interval has lower bound that is not -inf
        res.emplace_back(mkIRP(var, Kind::GT, d_zero, ids.first, poly, vm));
      }
      if (ids.second <= roots.size())
      {
        // Interval has upper bound that is not inf
        res.emplace_back(mkIRP(var, Kind::LT, d_zero, ids.second, poly, vm));
      }
    }
  }

  return res;
}

std::ostream& operator<<(std::ostream& os, const CoveringsProofGenerator& proof)
{
  return os << *proof.d_current;
}

}  // namespace coverings
}  // namespace nl
}  // namespace arith
}  // namespace theory
}  // namespace cvc5::internal

#endif<|MERGE_RESOLUTION|>--- conflicted
+++ resolved
@@ -157,12 +157,8 @@
     // Excludes a single point only
     auto ids = getRootIDs(roots, get_lower(interval));
     Assert(ids.first == ids.second);
-<<<<<<< HEAD
-    res.emplace_back(mkIRP(var, Kind::EQUAL, mkZero(var.getType()), ids.first, poly, vm));
-=======
     res.emplace_back(
         mkIRP(var, Kind::EQUAL, mkZero(var.getType()), ids.first, poly, vm));
->>>>>>> 422e6f9f
   }
   else
   {
