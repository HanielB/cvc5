--- conflicted
+++ resolved
@@ -36,11 +36,6 @@
 namespace theory {
 namespace strings {
 
-<<<<<<< HEAD
-struct PendingInfer
-{
-  PendingInfer(Inference i, Node fact, const std::vector<Node>& exp)
-=======
 /**
  * A pending inference. This is a helper class to track an unprocessed call to
  * InferenceManager::sendInference that is waiting to be asserted as a fact to
@@ -49,16 +44,10 @@
 struct PendingInfer
 {
   PendingInfer(Inference i, Node fact, Node exp)
->>>>>>> 15be4ec6
       : d_infer(i), d_fact(fact), d_exp(exp)
   {
   }
   ~PendingInfer() {}
-<<<<<<< HEAD
-  Inference d_infer;
-  Node d_fact;
-  std::vector<Node> d_exp;
-=======
   /** The inference identifier */
   Inference d_infer;
   /** The conclusion */
@@ -68,7 +57,6 @@
    * equality engine in the current context.
    */
   Node d_exp;
->>>>>>> 15be4ec6
 };
 
 /** Inference Manager
@@ -331,18 +319,7 @@
    * The argument infer identifies the reason for inference, used for
    * debugging.
    */
-<<<<<<< HEAD
   void sendLemma(TrustNode n, Inference infer);
-  /**
-   * Indicates that conc should be added to the equality engine of this class
-   * with explanation eq_exp. It must be the case that eq_exp is a (conjunction
-   * of) literals that each are explainable, i.e. they already hold in the
-   * equality engine of this class.
-   */
-  void sendInfer(Node eq_exp, Node eq, Inference infer);
-=======
-  void sendLemma(Node ant, Node conc, Inference infer);
->>>>>>> 15be4ec6
   /** Reference to the solver state of the theory of strings. */
   SolverState& d_state;
   /** Reference to the term registry of theory of strings */
@@ -364,14 +341,10 @@
   Node d_false;
   Node d_zero;
   Node d_one;
-<<<<<<< HEAD
-  /** The list of pending literals to assert to the equality engine */
-=======
   /**
    * The list of pending literals to assert to the equality engine along with
    * their explanation.
    */
->>>>>>> 15be4ec6
   std::vector<PendingInfer> d_pending;
   /** A map from literals to their pending phase requirement */
   std::map<Node, bool> d_pendingReqPhase;
