/*********************                                                        */
/*! \file inference_manager.h
 ** \verbatim
 ** Top contributors (to current version):
 **   Andrew Reynolds
 ** This file is part of the CVC4 project.
 ** Copyright (c) 2009-2019 by the authors listed in the file AUTHORS
 ** in the top-level source directory) and their institutional affiliations.
 ** All rights reserved.  See the file COPYING in the top-level source
 ** directory for licensing information.\endverbatim
 **
 ** \brief Customized inference manager for the theory of strings
 **/

#include "cvc4_private.h"

#ifndef CVC4__THEORY__STRINGS__INFERENCE_MANAGER_H
#define CVC4__THEORY__STRINGS__INFERENCE_MANAGER_H

#include <map>
#include <vector>

#include "context/cdhashset.h"
#include "context/context.h"
#include "expr/node.h"
<<<<<<< HEAD
#include "theory/proof_output_channel.h"
=======
#include "theory/ext_theory.h"
#include "theory/output_channel.h"
>>>>>>> f0e6c103
#include "theory/strings/infer_info.h"
#include "theory/strings/sequences_stats.h"
#include "theory/strings/solver_state.h"
#include "theory/strings/term_registry.h"
#include "theory/uf/equality_engine.h"

namespace CVC4 {
namespace theory {
namespace strings {

/** Inference Manager
 *
 * The purpose of this class is to process inference steps for strategies
 * in the theory of strings.
 *
 * In particular, inferences are given to this class via calls to functions:
 *
 * sendInternalInference, sendInference, sendSplit
 *
 * This class decides how the conclusion of these calls will be processed.
 * It primarily has to decide whether the conclusions will be processed:
 *
 * (1) Internally in the strings solver, via calls to equality engine's
 * assertLiteral and assertPredicate commands. We refer to these literals as
 * "facts",
 * (2) Externally on the output channel of theory of strings as "lemmas",
 * (3) External on the output channel as "conflicts" (when a conclusion of an
 * inference is false).
 *
 * It buffers facts and lemmas in vectors d_pending and d_pending_lem
 * respectively.
 *
 * When applicable, facts can be flushed to the equality engine via a call to
 * doPendingFacts, and lemmas can be flushed to the output channel via a call
 * to doPendingLemmas.
 *
 * It also manages other kinds of interaction with the output channel of the
 * theory of strings, e.g. sendPhaseRequirement, setIncomplete, and
 * with the extended theory object e.g. markCongruent.
 */
class InferenceManager
{
  typedef context::CDHashSet<Node, NodeHashFunction> NodeSet;
  typedef context::CDHashMap<Node, Node, NodeHashFunction> NodeNodeMap;

 public:
  InferenceManager(context::Context* c,
                   context::UserContext* u,
                   SolverState& s,
                   TermRegistry& tr,
<<<<<<< HEAD
                   ProofOutputChannel& poc,
                   SequencesStatistics& statistics,
                   bool pfEnabled = false);
=======
                   ExtTheory& e,
                   OutputChannel& out,
                   SequencesStatistics& statistics);
>>>>>>> f0e6c103
  ~InferenceManager() {}

  /** send assumption
   *
   * This is called when a fact is asserted to TheoryStrings. It adds lit
   * to the equality engine maintained by this class immediately.
   */
  void sendAssumption(TNode lit);

  /** send internal inferences
   *
   * This is called when we have inferred exp => conc, where exp is a set
   * of equalities and disequalities that hold in the current equality engine.
   * This method adds equalities and disequalities ~( s = t ) via
   * sendInference such that both s and t are either constants or terms
   * that already occur in the equality engine, and ~( s = t ) is a consequence
   * of conc. This function can be seen as a "conservative" version of
   * sendInference below in that it does not introduce any new non-constant
   * terms to the state.
   *
   * The argument infer identifies the reason for the inference.
   * This is used for debugging and statistics purposes.
   *
   * Return true if the inference is complete, in the sense that we infer
   * inferences that are equivalent to conc. This returns false e.g. if conc
   * (or one of its conjuncts if it is a conjunction) was not inferred due
   * to the criteria mentioned above.
   */
  bool sendInternalInference(std::vector<Node>& exp,
                             Node conc,
                             Inference infer);
  /** send inference
   *
   * This function should be called when ( exp ^ exp_n ) => eq. The set exp
   * contains literals that are explainable, i.e. those that hold in the
   * equality engine of the theory of strings. On the other hand, the set
   * exp_n ("explanations new") contain nodes that are not explainable by the
   * theory of strings. This method may call sendInfer or sendLemma. Overall,
   * the result of this method is one of the following:
   *
   * [1] (No-op) Do nothing if eq is true,
   *
   * [2] (Infer) Indicate that eq should be added to the equality engine of this
   * class with explanation EXPLAIN(exp), where EXPLAIN returns the
   * explanation of the node in exp in terms of the literals asserted to the
   * theory of strings,
   *
   * [3] (Lemma) Indicate that the lemma ( EXPLAIN(exp) ^ exp_n ) => eq should
   * be sent on the output channel of the theory of strings, or
   *
   * [4] (Conflict) Immediately report a conflict EXPLAIN(exp) on the output
   * channel of the theory of strings.
   *
   * Determining which case to apply depends on the form of eq and whether
   * exp_n is empty. In particular, lemmas must be used whenever exp_n is
   * non-empty, conflicts are used when exp_n is empty and eq is false.
   *
   * The argument infer identifies the reason for inference, used for
   * debugging. This updates the statistics about the number of inferences made
   * of each type.
   *
   * If the flag asLemma is true, then this method will send a lemma instead
   * of an inference whenever applicable.
   */
  void sendInference(const std::vector<Node>& exp,
                     const std::vector<Node>& exp_n,
                     Node eq,
                     Inference infer,
                     bool asLemma = false);
  /** same as above, but where exp_n is empty */
  void sendInference(const std::vector<Node>& exp,
                     Node eq,
                     Inference infer,
                     bool asLemma = false);

  /** Send inference
   *
   * Makes the appropriate call to send inference based on the infer info
   * data structure (see sendInference documentation above).
   */
  void sendInference(const InferInfo& i);
  /** Send split
   *
   * This requests that ( a = b V a != b ) is sent on the output channel as a
   * lemma. We additionally request a phase requirement for the equality a=b
   * with polarity preq.
   *
   * The argument infer identifies the reason for inference, used for
   * debugging. This updates the statistics about the number of
   * inferences made of each type.
   *
   * This method returns true if the split was non-trivial, and false
   * otherwise. A split is trivial if a=b rewrites to a constant.
   */
  bool sendSplit(Node a, Node b, Inference infer, bool preq = true);

  /** Send phase requirement
   *
   * This method is called to indicate this class should send a phase
   * requirement request to the output channel for literal lit to be
   * decided with polarity pol.
   */
  void sendPhaseRequirement(Node lit, bool pol);
  /**
   * Set that we are incomplete for the current set of assertions (in other
   * words, we must answer "unknown" instead of "sat"); this calls the output
   * channel's setIncomplete method.
   */
  void setIncomplete();

  //----------------------------constructing antecedants
  /**
   * Adds equality a = b to the vector exp if a and b are distinct terms. It
   * must be the case that areEqual( a, b ) holds in this context.
   */
  void addToExplanation(Node a, Node b, std::vector<Node>& exp) const;
  /** Adds lit to the vector exp if it is non-null */
  void addToExplanation(Node lit, std::vector<Node>& exp) const;
  //----------------------------end constructing antecedants
  /** Do pending facts
   *
   * This method asserts pending facts (d_pending) with explanations
   * (d_pendingExp) to the equality engine of the theory of strings via calls
   * to assertPendingFact.
   *
   * It terminates early if a conflict is encountered, for instance, by
   * equality reasoning within the equality engine.
   *
   * Regardless of whether a conflict is encountered, the vector d_pending
   * and map d_pendingExp are cleared.
   */
  void doPendingFacts();
  /** Do pending lemmas
   *
   * This method flushes all pending lemmas (d_pending_lem) to the output
   * channel of theory of strings.
   *
   * Like doPendingFacts, this function will terminate early if a conflict
   * has already been encountered by the theory of strings. The vector
   * d_pending_lem is cleared regardless of whether a conflict is discovered.
   *
   * Notice that as a result of the above design, some lemmas may be "dropped"
   * if a conflict is discovered in between when a lemma is added to the
   * pending vector of this class (via a sendInference call). Lemmas
   * e.g. those that are required for initialization should not be sent via
   * this class, since they should never be dropped.
   */
  void doPendingLemmas();
  /**
   * Have we processed an inference during this call to check? In particular,
   * this returns true if we have a pending fact or lemma, or have encountered
   * a conflict.
   */
  bool hasProcessed() const;
  /** Do we have a pending fact to add to the equality engine? */
  bool hasPendingFact() const { return !d_pending.empty(); }
  /** Do we have a pending lemma to send on the output channel? */
  bool hasPendingLemma() const { return !d_pendingLem.empty(); }

  /** make explanation
   *
   * This returns a node corresponding to the explanation of formulas in a,
   * interpreted conjunctively. The returned node is a conjunction of literals
   * that have been asserted to the equality engine.
   */
  Node mkExplain(const std::vector<Node>& a) const;
  /** Same as above, but the new literals an are append to the result */
  Node mkExplain(const std::vector<Node>& a, const std::vector<Node>& an) const;
  /**
   * Explain literal l, add conjuncts to assumptions vector instead of making
   * the node corresponding to their conjunction.
   */
  void explain(TNode literal, std::vector<TNode>& assumptions) const;
  // ------------------------------------------------- extended theory
  /**
   * Mark that terms a and b are congruent in the current context.
   * This makes a call to markCongruent in the extended theory object of
   * the parent theory if the kind of a (and b) is owned by the extended
   * theory.
   */
  void markCongruent(Node a, Node b);
  /**
   * Mark that extended function is reduced. If contextDepend is true,
   * then this mark is SAT-context dependent, otherwise it is user-context
   * dependent (see ExtTheory::markReduced).
   */
  void markReduced(Node n, bool contextDepend = true);
  // ------------------------------------------------- end extended theory

 private:
  /** assert pending fact
   *
   * This asserts atom with polarity to the equality engine of this class,
   * where exp is the explanation of why (~) atom holds.
   *
   * This call may trigger further initialization steps involving the terms
   * of atom, including calls to registerTerm.
   */
  void assertPendingFact(Node atom, bool polarity, Node exp);
  /**
   * Indicates that ant => conc should be sent on the output channel of this
   * class. This will either trigger an immediate call to the conflict
   * method of the output channel of this class of conc is false, or adds the
   * above lemma to the lemma cache d_pending_lem, which may be flushed
   * later within the current call to TheoryStrings::check.
   *
   * The argument infer identifies the reason for inference, used for
   * debugging.
   */
  void sendLemma(Node ant, Node conc, Inference infer);
  /**
   * Indicates that conc should be added to the equality engine of this class
   * with explanation eq_exp. It must be the case that eq_exp is a (conjunction
   * of) literals that each are explainable, i.e. they already hold in the
   * equality engine of this class.
   */
  void sendInfer(Node eq_exp, Node eq, Inference infer);
  /** Reference to the solver state of the theory of strings. */
  SolverState& d_state;
  /** Reference to the term registry of theory of strings */
  TermRegistry& d_termReg;
<<<<<<< HEAD
  /** Reference to the output channel of the theory of strings. */
  ProofOutputChannel& d_poc;
=======
  /** the extended theory object for the theory of strings */
  ExtTheory& d_extt;
  /** A reference to the output channel of the theory of strings. */
  OutputChannel& d_out;
>>>>>>> f0e6c103
  /** Reference to the statistics for the theory of strings/sequences. */
  SequencesStatistics& d_statistics;

  /** Common constants */
  Node d_true;
  Node d_false;
  Node d_zero;
  Node d_one;
  /** The list of pending literals to assert to the equality engine */
  std::vector<Node> d_pending;
  /** A map from the literals in the above vector to their explanation */
  std::map<Node, Node> d_pendingExp;
  /** A map from literals to their pending phase requirement */
  std::map<Node, bool> d_pendingReqPhase;
  /** A list of pending lemmas to be sent on the output channel. */
  std::vector<Node> d_pendingLem;
  /**
   * The keep set of this class. This set is maintained to ensure that
   * facts and their explanations are ref-counted. Since facts and their
   * explanations are SAT-context-dependent, this set is also
   * SAT-context-dependent.
   */
  NodeSet d_keep;
  /** Whether proofs are enabled */
  bool d_pfEnabled;
};

}  // namespace strings
}  // namespace theory
}  // namespace CVC4

#endif<|MERGE_RESOLUTION|>--- conflicted
+++ resolved
@@ -23,12 +23,8 @@
 #include "context/cdhashset.h"
 #include "context/context.h"
 #include "expr/node.h"
-<<<<<<< HEAD
+#include "theory/ext_theory.h"
 #include "theory/proof_output_channel.h"
-=======
-#include "theory/ext_theory.h"
-#include "theory/output_channel.h"
->>>>>>> f0e6c103
 #include "theory/strings/infer_info.h"
 #include "theory/strings/sequences_stats.h"
 #include "theory/strings/solver_state.h"
@@ -79,15 +75,10 @@
                    context::UserContext* u,
                    SolverState& s,
                    TermRegistry& tr,
-<<<<<<< HEAD
+                   ExtTheory& e,
                    ProofOutputChannel& poc,
                    SequencesStatistics& statistics,
                    bool pfEnabled = false);
-=======
-                   ExtTheory& e,
-                   OutputChannel& out,
-                   SequencesStatistics& statistics);
->>>>>>> f0e6c103
   ~InferenceManager() {}
 
   /** send assumption
@@ -309,15 +300,10 @@
   SolverState& d_state;
   /** Reference to the term registry of theory of strings */
   TermRegistry& d_termReg;
-<<<<<<< HEAD
+  /** the extended theory object for the theory of strings */
+  ExtTheory& d_extt;
   /** Reference to the output channel of the theory of strings. */
   ProofOutputChannel& d_poc;
-=======
-  /** the extended theory object for the theory of strings */
-  ExtTheory& d_extt;
-  /** A reference to the output channel of the theory of strings. */
-  OutputChannel& d_out;
->>>>>>> f0e6c103
   /** Reference to the statistics for the theory of strings/sequences. */
   SequencesStatistics& d_statistics;
 
