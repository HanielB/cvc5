/*********************                                                        */
/*! \file theory_strings.cpp
 ** \verbatim
 ** Top contributors (to current version):
 **   Andrew Reynolds, Tianyi Liang, Morgan Deters
 ** This file is part of the CVC4 project.
 ** Copyright (c) 2009-2019 by the authors listed in the file AUTHORS
 ** in the top-level source directory) and their institutional affiliations.
 ** All rights reserved.  See the file COPYING in the top-level source
 ** directory for licensing information.\endverbatim
 **
 ** \brief Implementation of the theory of strings.
 **
 ** Implementation of the theory of strings.
 **/

#include "theory/strings/core_solver.h"

#include "options/strings_options.h"
#include "theory/strings/sequences_rewriter.h"
#include "theory/strings/strings_entail.h"
#include "theory/strings/theory_strings_utils.h"
#include "theory/strings/word.h"

using namespace std;
using namespace CVC4::context;
using namespace CVC4::kind;

namespace CVC4 {
namespace theory {
namespace strings {

CoreInferInfo::CoreInferInfo() : d_index(0), d_rev(false) {}

CoreSolver::CoreSolver(SolverState& s,
                       InferenceManager& im,
                       TermRegistry& tr,
                       BaseSolver& bs)
    : d_state(s),
      d_im(im),
      d_termReg(tr),
      d_bsolver(bs),
      d_nfPairs(s.getSatContext())
{
  d_zero = NodeManager::currentNM()->mkConst( Rational( 0 ) );
  d_one = NodeManager::currentNM()->mkConst( Rational( 1 ) );
  d_neg_one = NodeManager::currentNM()->mkConst(Rational(-1));
  d_true = NodeManager::currentNM()->mkConst( true );
  d_false = NodeManager::currentNM()->mkConst( false );
}

CoreSolver::~CoreSolver() {

}

void CoreSolver::debugPrintFlatForms( const char * tc ){
  for( unsigned k=0; k<d_strings_eqc.size(); k++ ){
    Node eqc = d_strings_eqc[k];
    if( d_eqc[eqc].size()>1 ){
      Trace( tc ) << "EQC [" << eqc << "]" << std::endl;
    }else{
      Trace( tc ) << "eqc [" << eqc << "]";
    }
    Node c = d_bsolver.getConstantEqc(eqc);
    if( !c.isNull() ){
      Trace( tc ) << "  C: " << c;
      if( d_eqc[eqc].size()>1 ){
        Trace( tc ) << std::endl;
      }
    }
    if( d_eqc[eqc].size()>1 ){
      for( unsigned i=0; i<d_eqc[eqc].size(); i++ ){
        Node n = d_eqc[eqc][i];
        Trace( tc ) << "    ";
        for( unsigned j=0; j<d_flat_form[n].size(); j++ ){
          Node fc = d_flat_form[n][j];
          Node fcc = d_bsolver.getConstantEqc(fc);
          Trace( tc ) << " ";
          if( !fcc.isNull() ){
            Trace( tc ) << fcc;
          }else{
            Trace( tc ) << fc;
          }
        }
        if( n!=eqc ){
          Trace( tc ) << ", from " << n;
        }
        Trace( tc ) << std::endl;
      }
    }else{
      Trace( tc ) << std::endl;
    }
  }
  Trace( tc ) << std::endl;
}

struct sortConstLength {
  std::map< Node, unsigned > d_const_length;
  bool operator() (Node i, Node j) {
    std::map< Node, unsigned >::iterator it_i = d_const_length.find( i );
    std::map< Node, unsigned >::iterator it_j = d_const_length.find( j );
    if( it_i==d_const_length.end() ){
      if( it_j==d_const_length.end() ){
        return i<j;
      }else{
        return false;
      }
    }else{
      if( it_j==d_const_length.end() ){
        return true;
      }else{
        return it_i->second<it_j->second;
      }
    }
  }
};

void CoreSolver::checkCycles()
{
  // first check for cycles, while building ordering of equivalence classes
  d_flat_form.clear();
  d_flat_form_index.clear();
  d_eqc.clear();
  // Rebuild strings eqc based on acyclic ordering, first copy the equivalence
  // classes from the base solver.
  const std::vector<Node>& eqc = d_bsolver.getStringEqc();
  d_strings_eqc.clear();
  for (const Node& r : eqc)
  {
    std::vector< Node > curr;
    std::vector< Node > exp;
    checkCycles(r, curr, exp);
    if (d_im.hasProcessed())
    {
      return;
    }
  }
}

void CoreSolver::checkFlatForms()
{
  // debug print flat forms
  if (Trace.isOn("strings-ff"))
  {
    Trace("strings-ff") << "Flat forms : " << std::endl;
    debugPrintFlatForms("strings-ff");
  }

  // inferences without recursively expanding flat forms

  //(1) approximate equality by containment, infer conflicts
  for (const Node& eqc : d_strings_eqc)
  {
    Node c = d_bsolver.getConstantEqc(eqc);
    if (!c.isNull())
    {
      // if equivalence class is constant, all component constants in flat forms
      // must be contained in it, in order
      std::map<Node, std::vector<Node> >::iterator it = d_eqc.find(eqc);
      if (it != d_eqc.end())
      {
        for (const Node& n : it->second)
        {
          int firstc, lastc;
          if (!StringsEntail::canConstantContainList(
                  c, d_flat_form[n], firstc, lastc))
          {
            Trace("strings-ff-debug") << "Flat form for " << n
                                      << " cannot be contained in constant "
                                      << c << std::endl;
            Trace("strings-ff-debug") << "  indices = " << firstc << "/"
                                      << lastc << std::endl;
            // conflict, explanation is n = base ^ base = c ^ relevant portion
            // of ( n = f[n] )
            std::vector<Node> exp;
            d_bsolver.explainConstantEqc(n,eqc,exp);
            for (int e = firstc; e <= lastc; e++)
            {
              if (d_flat_form[n][e].isConst())
              {
                Assert(e >= 0 && e < (int)d_flat_form_index[n].size());
                Assert(d_flat_form_index[n][e] >= 0
                       && d_flat_form_index[n][e] < (int)n.getNumChildren());
                d_im.addToExplanation(
                    d_flat_form[n][e], n[d_flat_form_index[n][e]], exp);
              }
            }
            Node conc = d_false;
            d_im.sendInference(exp, conc, Inference::F_NCTN);
            return;
          }
        }
      }
    }
  }

  //(2) scan lists, unification to infer conflicts and equalities
  for (const Node& eqc : d_strings_eqc)
  {
    std::map<Node, std::vector<Node> >::iterator it = d_eqc.find(eqc);
    if (it == d_eqc.end() || it->second.size() <= 1)
    {
      continue;
    }
    // iterate over start index
    for (unsigned start = 0; start < it->second.size() - 1; start++)
    {
      for (unsigned r = 0; r < 2; r++)
      {
        bool isRev = r == 1;
        checkFlatForm(it->second, start, isRev);
        if (d_state.isInConflict())
        {
          return;
        }

        for (const Node& n : it->second)
        {
          std::reverse(d_flat_form[n].begin(), d_flat_form[n].end());
          std::reverse(d_flat_form_index[n].begin(),
                       d_flat_form_index[n].end());
        }
      }
    }
  }
}

void CoreSolver::checkFlatForm(std::vector<Node>& eqc,
                                  size_t start,
                                  bool isRev)
{
  size_t count = 0;
  // We check for flat form inferences involving `eqc[start]` and terms past
  // `start`. If there was a flat form inference involving `eqc[start]` and a
  // term at a smaller index `i`, we would have found it with when `start` was
  // `i`. Thus, we mark the preceeding terms in the equivalence class as
  // ineligible.
  std::vector<Node> inelig(eqc.begin(), eqc.begin() + start + 1);
  Node a = eqc[start];
  Trace("strings-ff-debug")
      << "Check flat form for a = " << a << ", whose flat form is "
      << d_flat_form[a] << ")" << std::endl;
  Node b;
  // the length explanation
  Node lant;
  do
  {
    std::vector<Node> exp;
    Node conc;
    Inference infType = Inference::NONE;
    size_t eqc_size = eqc.size();
    size_t asize = d_flat_form[a].size();
    if (count == asize)
    {
      for (size_t i = start + 1; i < eqc_size; i++)
      {
        b = eqc[i];
        if (std::find(inelig.begin(), inelig.end(), b) != inelig.end())
        {
          continue;
        }

        size_t bsize = d_flat_form[b].size();
        if (count < bsize)
        {
          Trace("strings-ff-debug")
              << "Found endpoint (in a) with non-empty b = " << b
              << ", whose flat form is " << d_flat_form[b] << std::endl;
          // endpoint
          Node emp = Word::mkEmptyWord(a.getType());
          std::vector<Node> conc_c;
          for (unsigned j = count; j < bsize; j++)
          {
            conc_c.push_back(b[d_flat_form_index[b][j]].eqNode(emp));
          }
          Assert(!conc_c.empty());
          conc = utils::mkAnd(conc_c);
          infType = Inference::F_ENDPOINT_EMP;
          Assert(count > 0);
          // swap, will enforce is empty past current
          a = eqc[i];
          b = eqc[start];
          break;
        }
        inelig.push_back(eqc[i]);
      }
    }
    else
    {
      Node curr = d_flat_form[a][count];
      Node curr_c = d_bsolver.getConstantEqc(curr);
      Node ac = a[d_flat_form_index[a][count]];
      std::vector<Node> lexp;
      Node lcurr = d_state.getLength(ac, lexp);
      for (size_t i = start + 1; i < eqc_size; i++)
      {
        b = eqc[i];
        if (std::find(inelig.begin(), inelig.end(), b) != inelig.end())
        {
          continue;
        }

        if (count == d_flat_form[b].size())
        {
          inelig.push_back(b);
          Trace("strings-ff-debug")
              << "Found endpoint in b = " << b << ", whose flat form is "
              << d_flat_form[b] << std::endl;
          // endpoint
          Node emp = Word::mkEmptyWord(a.getType());
          std::vector<Node> conc_c;
          for (size_t j = count; j < asize; j++)
          {
            conc_c.push_back(a[d_flat_form_index[a][j]].eqNode(emp));
          }
          Assert(!conc_c.empty());
          conc = utils::mkAnd(conc_c);
          infType = Inference::F_ENDPOINT_EMP;
          Assert(count > 0);
          break;
        }
        else
        {
          Node cc = d_flat_form[b][count];
          if (cc != curr)
          {
            Node bc = b[d_flat_form_index[b][count]];
            inelig.push_back(b);
            Assert(!d_state.areEqual(curr, cc));
            Node cc_c = d_bsolver.getConstantEqc(cc);
            if (!curr_c.isNull() && !cc_c.isNull())
            {
              // check for constant conflict
              size_t index;
              Node s = Word::splitConstant(cc_c, curr_c, index, isRev);
              if (s.isNull())
              {
                d_bsolver.explainConstantEqc(ac,curr,exp);
                d_bsolver.explainConstantEqc(bc,cc,exp);
                conc = d_false;
                infType = Inference::F_CONST;
                break;
              }
            }
            else if ((d_flat_form[a].size() - 1) == count
                     && (d_flat_form[b].size() - 1) == count)
            {
              conc = ac.eqNode(bc);
              infType = Inference::F_ENDPOINT_EQ;
              break;
            }
            else
            {
              // if lengths are the same, apply LengthEq
              std::vector<Node> lexp2;
              Node lcc = d_state.getLength(bc, lexp2);
              if (d_state.areEqual(lcurr, lcc))
              {
                if (Trace.isOn("strings-ff-debug"))
                {
                  Trace("strings-ff-debug")
                      << "Infer " << ac << " == " << bc << " since " << lcurr
                      << " == " << lcc << std::endl;
                  Trace("strings-ff-debug")
                      << "Explanation for " << lcurr << " is ";
                  for (size_t j = 0; j < lexp.size(); j++)
                  {
                    Trace("strings-ff-debug") << lexp[j] << std::endl;
                  }
                  Trace("strings-ff-debug")
                      << "Explanation for " << lcc << " is ";
                  for (size_t j = 0; j < lexp2.size(); j++)
                  {
                    Trace("strings-ff-debug") << lexp2[j] << std::endl;
                  }
                }
                std::vector<Node> lexpc;
                lexpc.insert(lexpc.end(), lexp.begin(), lexp.end());
                lexpc.insert(lexpc.end(), lexp2.begin(), lexp2.end());
                d_im.addToExplanation(lcurr, lcc, lexpc);
                lant = utils::mkAnd(lexpc);
                conc = ac.eqNode(bc);
                infType = Inference::F_UNIFY;
                break;
              }
            }
          }
        }
      }
    }
    if (!conc.isNull())
    {
      Trace("strings-ff-debug") << "Found inference (" << infType
                                << "): " << conc << " based on equality " << a
                                << " == " << b << ", " << isRev << std::endl;
      // explain why prefixes up to now were the same
      for (size_t j = 0; j < count; j++)
      {
        Trace("strings-ff-debug") << "Add at " << d_flat_form_index[a][j] << " "
                                  << d_flat_form_index[b][j] << std::endl;
        d_im.addToExplanation(
            a[d_flat_form_index[a][j]], b[d_flat_form_index[b][j]], exp);
      }
      // explain why other components up to now are empty
      for (unsigned t = 0; t < 2; t++)
      {
        Node c = t == 0 ? a : b;
        ssize_t jj;
        if (infType == Inference::F_ENDPOINT_EQ
            || (t == 1 && infType == Inference::F_ENDPOINT_EMP))
        {
          // explain all the empty components for F_EndpointEq, all for
          // the short end for F_EndpointEmp
          jj = isRev ? -1 : c.getNumChildren();
        }
        else
        {
          jj = t == 0 ? d_flat_form_index[a][count]
                      : d_flat_form_index[b][count];
        }
        ssize_t startj = isRev ? jj + 1 : 0;
        ssize_t endj = isRev ? c.getNumChildren() : jj;
        Node emp = Word::mkEmptyWord(a.getType());
        for (ssize_t j = startj; j < endj; j++)
        {
          if (d_state.areEqual(c[j], emp))
          {
            d_im.addToExplanation(c[j], emp, exp);
          }
        }
      }
      d_im.addToExplanation(a, b, exp);
      if (!lant.isNull())
      {
        // add the length explanation
        exp.push_back(lant);
      }
      // Notice that F_EndpointEmp is not typically applied, since
      // strict prefix equality ( a.b = a ) where a,b non-empty
      // is conflicting by arithmetic len(a.b)=len(a)+len(b)!=len(a)
      // when len(b)!=0. Although if we do not infer this conflict eagerly,
      // it may be applied (see #3272).
      d_im.sendInference(exp, conc, infType, isRev);
      if (d_state.isInConflict())
      {
        return;
      }
      break;
    }
    count++;
  } while (inelig.size() < eqc.size());
}

Node CoreSolver::checkCycles( Node eqc, std::vector< Node >& curr, std::vector< Node >& exp ){
  if( std::find( curr.begin(), curr.end(), eqc )!=curr.end() ){
    // a loop
    return eqc;
  }else if( std::find( d_strings_eqc.begin(), d_strings_eqc.end(), eqc )==d_strings_eqc.end() ){
    curr.push_back( eqc );
    Node emp = Word::mkEmptyWord(eqc.getType());
    //look at all terms in this equivalence class
    eq::EqualityEngine* ee = d_state.getEqualityEngine();
    eq::EqClassIterator eqc_i = eq::EqClassIterator( eqc, ee );
    while( !eqc_i.isFinished() ) {
      Node n = (*eqc_i);
      if( !d_bsolver.isCongruent(n) ){
        if( n.getKind() == kind::STRING_CONCAT ){
          Trace("strings-cycle") << eqc << " check term : " << n << " in " << eqc << std::endl;
          if (eqc != emp)
          {
            d_eqc[eqc].push_back( n );
          }
          for( unsigned i=0; i<n.getNumChildren(); i++ ){
            Node nr = d_state.getRepresentative(n[i]);
            if (eqc == emp)
            {
              //for empty eqc, ensure all components are empty
              if (nr != emp)
              {
                std::vector<Node> exps;
                exps.push_back(n.eqNode(emp));
                d_im.sendInference(
                    exps, n[i].eqNode(emp), Inference::I_CYCLE_E);
                return Node::null();
              }
            }else{
              if (nr != emp)
              {
                d_flat_form[n].push_back( nr );
                d_flat_form_index[n].push_back( i );
              }
              //for non-empty eqc, recurse and see if we find a loop
              Node ncy = checkCycles( nr, curr, exp );
              if( !ncy.isNull() ){
                Trace("strings-cycle") << eqc << " cycle: " << ncy << " at " << n << "[" << i << "] : " << n[i] << std::endl;
                d_im.addToExplanation(n, eqc, exp);
                d_im.addToExplanation(nr, n[i], exp);
                if( ncy==eqc ){
                  //can infer all other components must be empty
                  for( unsigned j=0; j<n.getNumChildren(); j++ ){
                    //take first non-empty
                    if (j != i && !d_state.areEqual(n[j], emp))
                    {
                      d_im.sendInference(
                          exp, n[j].eqNode(emp), Inference::I_CYCLE);
                      return Node::null();
                    }
                  }
                  Trace("strings-error") << "Looping term should be congruent : " << n << " " << eqc << " " << ncy << std::endl;
                  //should find a non-empty component, otherwise would have been singular congruent (I_Norm_S)
                  Assert(false);
                }else{
                  return ncy;
                }
              }else{
                if (d_im.hasProcessed())
                {
                  return Node::null();
                }
              }
            }
          }
        }
      }
      ++eqc_i;
    }
    curr.pop_back();
    //now we can add it to the list of equivalence classes
    d_strings_eqc.push_back( eqc );
  }else{
    //already processed
  }
  return Node::null();
}

void CoreSolver::checkNormalFormsEq()
{
  // calculate normal forms for each equivalence class, possibly adding
  // splitting lemmas
  d_normal_form.clear();
  std::map<Node, Node> nf_to_eqc;
  std::map<Node, Node> eqc_to_nf;
  std::map<Node, Node> eqc_to_exp;
  for (const Node& eqc : d_strings_eqc)
  {
    TypeNode stype = eqc.getType();
    Trace("strings-process-debug") << "- Verify normal forms are the same for "
                                   << eqc << std::endl;
    normalizeEquivalenceClass(eqc, stype);
    Trace("strings-debug") << "Finished normalizing eqc..." << std::endl;
    if (d_im.hasProcessed())
    {
      return;
    }
    NormalForm& nfe = getNormalForm(eqc);
    Node nf_term = utils::mkNConcat(nfe.d_nf, stype);
    std::map<Node, Node>::iterator itn = nf_to_eqc.find(nf_term);
    if (itn != nf_to_eqc.end())
    {
      NormalForm& nfe_eq = getNormalForm(itn->second);
      // two equivalence classes have same normal form, merge
      std::vector<Node> nf_exp;
      nf_exp.insert(nf_exp.end(), nfe.d_exp.begin(), nfe.d_exp.end());
      Node eexp = eqc_to_exp[itn->second];
      if (eexp != d_true)
      {
        nf_exp.push_back(eexp);
      }
      Node eq = nfe.d_base.eqNode(nfe_eq.d_base);
      d_im.sendInference(nf_exp, eq, Inference::NORMAL_FORM);
      if (d_im.hasProcessed())
      {
        return;
      }
    }
    else
    {
      nf_to_eqc[nf_term] = eqc;
      eqc_to_nf[eqc] = nf_term;
      eqc_to_exp[eqc] = utils::mkAnd(nfe.d_exp);
    }
    Trace("strings-process-debug")
        << "Done verifying normal forms are the same for " << eqc << std::endl;
  }
  if (Trace.isOn("strings-nf"))
  {
    Trace("strings-nf") << "**** Normal forms are : " << std::endl;
    for (std::map<Node, Node>::iterator it = eqc_to_exp.begin();
         it != eqc_to_exp.end();
         ++it)
    {
      NormalForm& nf = getNormalForm(it->first);
      Trace("strings-nf") << "  N[" << it->first << "] (base " << nf.d_base
                          << ") = " << eqc_to_nf[it->first] << std::endl;
      Trace("strings-nf") << "     exp: " << it->second << std::endl;
    }
    Trace("strings-nf") << std::endl;
  }
}

//compute d_normal_forms_(base,exp,exp_depend)[eqc]
void CoreSolver::normalizeEquivalenceClass(Node eqc, TypeNode stype)
{
  Trace("strings-process-debug") << "Process equivalence class " << eqc << std::endl;
  Node emp = Word::mkEmptyWord(stype);
  if (d_state.areEqual(eqc, emp))
  {
#ifdef CVC4_ASSERTIONS
    for( unsigned j=0; j<d_eqc[eqc].size(); j++ ){
      Node n = d_eqc[eqc][j];
      for( unsigned i=0; i<n.getNumChildren(); i++ ){
        Assert(d_state.areEqual(n[i], emp));
      }
    }
#endif
    //do nothing
    Trace("strings-process-debug") << "Return process equivalence class " << eqc << " : empty." << std::endl;
    d_normal_form[eqc].init(emp);
  }
  else
  {
    // should not have computed the normal form of this equivalence class yet
    Assert(d_normal_form.find(eqc) == d_normal_form.end());
    // Normal forms for the relevant terms in the equivalence class of eqc
    std::vector<NormalForm> normal_forms;
    // map each term to its index in the above vector
    std::map<Node, unsigned> term_to_nf_index;
    // get the normal forms
    getNormalForms(eqc, normal_forms, term_to_nf_index, stype);
    if (d_im.hasProcessed())
    {
      return;
    }
    // process the normal forms
    processNEqc(eqc, normal_forms, stype);
    if (d_im.hasProcessed())
    {
      return;
    }

    //construct the normal form
    Assert(!normal_forms.empty());
    unsigned nf_index = 0;
    std::map<Node, unsigned>::iterator it = term_to_nf_index.find(eqc);
    // we prefer taking the normal form whose base is the equivalence
    // class representative, since this leads to shorter explanations in
    // some cases.
    if (it != term_to_nf_index.end())
    {
      nf_index = it->second;
    }
    d_normal_form[eqc] = normal_forms[nf_index];
    Trace("strings-process-debug")
        << "Return process equivalence class " << eqc
        << " : returned, size = " << d_normal_form[eqc].d_nf.size()
        << std::endl;
  }
}

NormalForm& CoreSolver::getNormalForm(Node n)
{
  std::map<Node, NormalForm>::iterator itn = d_normal_form.find(n);
  if (itn == d_normal_form.end())
  {
    Trace("strings-warn") << "WARNING: returning empty normal form for " << n
                          << std::endl;
    // Shouln't ask for normal forms of strings that weren't computed. This
    // likely means that n is not a representative or not a term in the current
    // context. We simply return a default normal form here in this case.
    Assert(false);
    return d_normal_form[n];
  }
  return itn->second;
}

Node CoreSolver::getNormalString(Node x, std::vector<Node>& nf_exp)
{
  if (!x.isConst())
  {
    Node xr = d_state.getRepresentative(x);
    TypeNode stype = xr.getType();
    std::map<Node, NormalForm>::iterator it = d_normal_form.find(xr);
    if (it != d_normal_form.end())
    {
      NormalForm& nf = it->second;
      Node ret = utils::mkNConcat(nf.d_nf, stype);
      nf_exp.insert(nf_exp.end(), nf.d_exp.begin(), nf.d_exp.end());
      d_im.addToExplanation(x, nf.d_base, nf_exp);
      Trace("strings-debug")
          << "Term: " << x << " has a normal form " << ret << std::endl;
      return ret;
    }
    // if x does not have a normal form, then it should not occur in the
    // equality engine and hence should be its own representative.
    Assert(xr == x);
    if (x.getKind() == kind::STRING_CONCAT)
    {
      std::vector<Node> vec_nodes;
      for (unsigned i = 0; i < x.getNumChildren(); i++)
      {
        Node nc = getNormalString(x[i], nf_exp);
        vec_nodes.push_back(nc);
      }
      return utils::mkNConcat(vec_nodes, stype);
    }
  }
  return x;
}

Node CoreSolver::getConclusion(Node x,
                               Node y,
                               PfRule rule,
                               bool isRev,
                               SkolemCache* skc,
                               std::vector<Node>& newSkolems)
{
  Trace("strings-csolver") << "CoreSolver::getConclusion: " << x << " " << y
                           << " " << rule << " " << isRev << std::endl;
  NodeManager* nm = NodeManager::currentNM();
  Node conc;
  if (rule == PfRule::CONCAT_SPLIT || rule == PfRule::CONCAT_LPROP)
  {
    Node sk1;
    Node sk2;
    if (options::stringUnifiedVSpt())
    {
      // must compare so that we are agnostic to order of x/y
      Node ux = x < y ? x : y;
      Node uy = x < y ? y : x;
      Node sk = skc->mkSkolemCached(ux,
                                    uy,
                                    isRev ? SkolemCache::SK_ID_V_UNIFIED_SPT_REV
                                          : SkolemCache::SK_ID_V_UNIFIED_SPT,
                                    "v_spt");
      newSkolems.push_back(sk);
      sk1 = sk;
      sk2 = sk;
    }
    else
    {
      sk1 = skc->mkSkolemCached(
          x,
          y,
          isRev ? SkolemCache::SK_ID_V_SPT_REV : SkolemCache::SK_ID_V_SPT,
          "v_spt1");
      sk2 = skc->mkSkolemCached(
          y,
          x,
          isRev ? SkolemCache::SK_ID_V_SPT_REV : SkolemCache::SK_ID_V_SPT,
          "v_spt2");
      newSkolems.push_back(sk1);
      newSkolems.push_back(sk2);
    }
    Node eq1 = x.eqNode(isRev ? nm->mkNode(STRING_CONCAT, sk1, y)
                               : nm->mkNode(STRING_CONCAT, y, sk1));
    // eq1 = nm->mkNode(AND, eq1, nm->mkNode(GEQ, sk1, d_one));

    if (rule == PfRule::CONCAT_LPROP)
    {
      conc = eq1;
    }
    else
    {
      Node eq2 = y.eqNode(isRev ? nm->mkNode(STRING_CONCAT, sk2, x)
                                 : nm->mkNode(STRING_CONCAT, x, sk2));
      // eq2 = nm->mkNode(AND, eq2, nm->mkNode(GEQ, sk2, d_one));
      // make agnostic to x/y
      conc = x<y ? nm->mkNode(OR, eq1, eq2) : nm->mkNode(OR, eq2, eq1);
    }
    if (options::stringUnifiedVSpt() && options::stringLenConc())
    {
      // we can assume its length is greater than zero
      Node emp = Word::mkEmptyWord(sk1.getType());
      conc = nm->mkNode(
          AND,
          conc,
          sk1.eqNode(emp).negate(),
          nm->mkNode(
              GT, nm->mkNode(STRING_LENGTH, sk1), nm->mkConst(Rational(0))));
    }
  }
  else if (rule == PfRule::CONCAT_CSPLIT)
  {
    Assert(y.isConst());
    size_t yLen = Word::getLength(y);
    Node firstChar =
        yLen == 1 ? y : (isRev ? Word::suffix(y, 1) : Word::prefix(y, 1));
    Node sk = skc->mkSkolemCached(
        x,
        isRev ? SkolemCache::SK_ID_VC_SPT_REV : SkolemCache::SK_ID_VC_SPT,
        "c_spt");
    newSkolems.push_back(sk);
    conc = x.eqNode(isRev ? nm->mkNode(STRING_CONCAT, sk, firstChar)
                          : nm->mkNode(STRING_CONCAT, firstChar, sk));
  }
  else if (rule == PfRule::CONCAT_CPROP)
  {
    // expect (str.++ z d) and c
    Assert(x.getKind() == STRING_CONCAT && x.getNumChildren() == 2);
    Node z = x[isRev ? 1 : 0];
    Node d = x[isRev ? 0 : 1];
    Assert(d.isConst());
    Node c = y;
    Assert(c.isConst());
    unsigned cLen = Word::getLength(c);

    // Since `z` is non-empty, we start with character 1
    size_t p;
    size_t p2;
    Node c1;
    if (isRev)
    {
      c1 = Word::prefix(c, cLen - 1);
      p = cLen - Word::roverlap(c1, d);
      p2 = Word::rfind(c1, d);
    }
    else
    {
      c1 = Word::substr(c, 1);
      p = cLen - Word::overlap(c1, d);
      p2 = Word::find(c1, d);
    }
    p = p2 == std::string::npos ? p : (p > p2 + 1 ? p2 + 1 : p);
    Node preC =
        p == cLen ? c : (isRev ? Word::suffix(c, p) : Word::prefix(c, p));
    Node sk = skc->mkSkolemCached(
        z,
        preC,
        isRev ? SkolemCache::SK_ID_C_SPT_REV : SkolemCache::SK_ID_C_SPT,
        "c_spt");
    newSkolems.push_back(sk);
    conc = z.eqNode(isRev ? nm->mkNode(STRING_CONCAT, sk, preC)
                          : nm->mkNode(STRING_CONCAT, preC, sk));
  }

  return conc;
}

void CoreSolver::getNormalForms(Node eqc,
                                std::vector<NormalForm>& normal_forms,
                                std::map<Node, unsigned>& term_to_nf_index,
                                TypeNode stype)
{
  Node emp = Word::mkEmptyWord(stype);
  //constant for equivalence class
  Node eqc_non_c = eqc;
  Trace("strings-process-debug") << "Get normal forms " << eqc << std::endl;
  eq::EqualityEngine* ee = d_state.getEqualityEngine();
  eq::EqClassIterator eqc_i = eq::EqClassIterator( eqc, ee );
  while( !eqc_i.isFinished() ){
    Node n = (*eqc_i);
    if( !d_bsolver.isCongruent(n) ){
      if (n.isConst() || n.getKind() == STRING_CONCAT)
      {
        Trace("strings-process-debug") << "Get Normal Form : Process term " << n << " in eqc " << eqc << std::endl;
        NormalForm nf_curr;
        if (n.isConst())
        {
          nf_curr.init(n);
        }
        else if (n.getKind() == STRING_CONCAT)
        {
          // set the base to n, we construct the other portions of nf_curr in
          // the following.
          nf_curr.d_base = n;
          for( unsigned i=0; i<n.getNumChildren(); i++ ) {
            Node nr = ee->getRepresentative( n[i] );
            // get the normal form for the component
            NormalForm& nfr = getNormalForm(nr);
            std::vector<Node>& nfrv = nfr.d_nf;
            Trace("strings-process-debug") << "Normalizing subterm " << n[i] << " = "  << nr << std::endl;
            unsigned orig_size = nf_curr.d_nf.size();
            unsigned add_size = nfrv.size();
            //if not the empty string, add to current normal form
            if (!nfrv.empty())
            {
              // if in a build with assertions, we run the following block,
              // which checks that normal forms do not have concat terms.
              if (Configuration::isAssertionBuild())
              {
                for (const Node& nn : nfrv)
                {
                  if (Trace.isOn("strings-error"))
                  {
                    if (nn.getKind() == STRING_CONCAT)
                    {
                      Trace("strings-error")
                          << "Strings::Error: From eqc = " << eqc << ", " << n
                          << " index " << i << ", bad normal form : ";
                      for (unsigned rr = 0; rr < nfrv.size(); rr++)
                      {
                        Trace("strings-error") << nfrv[rr] << " ";
                      }
                      Trace("strings-error") << std::endl;
                    }
                  }
                  Assert(nn.getKind() != kind::STRING_CONCAT);
                }
              }
              nf_curr.d_nf.insert(nf_curr.d_nf.end(), nfrv.begin(), nfrv.end());
            }
            // Track explanation for the normal form. This is in two parts.
            // First, we must carry the explanation of the normal form computed
            // for the representative nr.
            for (const Node& exp : nfr.d_exp)
            {
              // The explanation is only relevant for the subsegment it was
              // previously relevant for, shifted now based on its relative
              // placement in the normal form of n.
              nf_curr.addToExplanation(
                  exp,
                  orig_size + nfr.d_expDep[exp][false],
                  orig_size + (add_size - nfr.d_expDep[exp][true]));
            }
            // Second, must explain that the component n[i] is equal to the
            // base of the normal form for nr.
            Node base = nfr.d_base;
            if (base != n[i])
            {
              Node eq = n[i].eqNode(base);
              // The equality is relevant for the entire current segment
              nf_curr.addToExplanation(eq, orig_size, orig_size + add_size);
            }
          }
          // Now that we are finished with the loop, we convert forward indices
          // to reverse indices in the explanation dependency information
          int total_size = nf_curr.d_nf.size();
          for (std::pair<const Node, std::map<bool, unsigned> >& ed :
               nf_curr.d_expDep)
          {
            ed.second[true] = total_size - ed.second[true];
            Assert(ed.second[true] >= 0);
          }
        }
        //if not equal to self
        std::vector<Node>& currv = nf_curr.d_nf;
        if (currv.size() > 1 || (currv.size() == 1 && currv[0].isConst()))
        {
          // if in a build with assertions, check that normal form is acyclic
          if (Configuration::isAssertionBuild())
          {
            if (currv.size() > 1)
            {
              for (unsigned i = 0; i < currv.size(); i++)
              {
                if (Trace.isOn("strings-error"))
                {
                  Trace("strings-error") << "Cycle for normal form ";
                  utils::printConcatTrace(currv, "strings-error");
                  Trace("strings-error") << "..." << currv[i] << std::endl;
                }
                Assert(!d_state.areEqual(currv[i], n));
              }
            }
          }
          term_to_nf_index[n] = normal_forms.size();
          normal_forms.push_back(nf_curr);
        }else{
          //this was redundant: combination of self + empty string(s)
          Node nn = currv.size() == 0 ? emp : currv[0];
          Assert(d_state.areEqual(nn, eqc));
        }
      }else{
        eqc_non_c = n;
      }
    }
    ++eqc_i;
  }

  if( normal_forms.empty() ) {
    Trace("strings-solve-debug2") << "construct the normal form" << std::endl;
    // This case happens when there are no non-trivial normal forms for this
    // equivalence class. For example, given assertions:
    //   { x = y ++ z, x = y, z = "" }
    // The equivalence class of { x, y, y ++ z } is such that the normal form
    // of all terms is a variable (either x or y) in the equivalence class
    // itself. Thus, the normal form of this equivalence class can be assigned
    // to one of these variables.
    // We use a non-concatenation term among the terms in this equivalence
    // class, which is stored in eqc_non_c. The reason is this does not require
    // an explanation, whereas e.g. y ++ z would require the explanation z = ""
    // to justify its normal form is y.
    Assert(eqc_non_c.getKind() != STRING_CONCAT);
    NormalForm nf_triv;
    nf_triv.init(eqc_non_c);
    normal_forms.push_back(nf_triv);
  }else{
    if(Trace.isOn("strings-solve")) {
      Trace("strings-solve") << "--- Normal forms for equivalance class " << eqc << " : " << std::endl;
      for (unsigned i = 0, size = normal_forms.size(); i < size; i++)
      {
        NormalForm& nf = normal_forms[i];
        Trace("strings-solve") << "#" << i << " (from " << nf.d_base << ") : ";
        for (unsigned j = 0, sizej = nf.d_nf.size(); j < sizej; j++)
        {
          if(j>0) {
            Trace("strings-solve") << ", ";
          }
          Trace("strings-solve") << nf.d_nf[j];
        }
        Trace("strings-solve") << std::endl;
        Trace("strings-solve") << "   Explanation is : ";
        if (nf.d_exp.size() == 0)
        {
          Trace("strings-solve") << "NONE";
        } else {
          for (unsigned j = 0, sizej = nf.d_exp.size(); j < sizej; j++)
          {
            if(j>0) {
              Trace("strings-solve") << " AND ";
            }
            Trace("strings-solve") << nf.d_exp[j];
          }
          Trace("strings-solve") << std::endl;
          Trace("strings-solve") << "WITH DEPENDENCIES : " << std::endl;
          for (unsigned j = 0, sizej = nf.d_exp.size(); j < sizej; j++)
          {
            Node exp = nf.d_exp[j];
            Trace("strings-solve") << "   " << exp << " -> ";
            Trace("strings-solve") << nf.d_expDep[exp][false] << ",";
            Trace("strings-solve") << nf.d_expDep[exp][true] << std::endl;
          }
        }
        Trace("strings-solve") << std::endl;
      }
    } else {
      Trace("strings-solve") << "--- Single normal form for equivalence class " << eqc << std::endl;
    }
  }
}

void CoreSolver::processNEqc(Node eqc,
                             std::vector<NormalForm>& normal_forms,
                             TypeNode stype)
{
  if (normal_forms.size() <= 1)
  {
    return;
  }
  // if equivalence class is constant, approximate as containment, infer
  // conflicts
  Node c = d_bsolver.getConstantEqc(eqc);
  // the possible inferences
  std::vector<CoreInferInfo> pinfer;
  // compute normal forms that are effectively unique
  std::unordered_map<Node, size_t, NodeHashFunction> nfCache;
  std::vector<size_t> nfIndices;
  bool hasConstIndex = false;
  for (size_t i = 0, nnforms = normal_forms.size(); i < nnforms; i++)
  {
    NormalForm& nfi = normal_forms[i];
    Node ni = utils::mkNConcat(nfi.d_nf, stype);
    if (nfCache.find(ni) == nfCache.end())
    {
      // If the equivalence class is entailed to be constant, check
      // if the normal form cannot be contained in that constant.
      if (!c.isNull())
      {
        int firstc, lastc;
        if (!StringsEntail::canConstantContainList(c, nfi.d_nf, firstc, lastc))
        {
<<<<<<< HEAD
          Node n = nf.d_base;
          std::vector<Node> exp;
          //conflict
          Trace("strings-solve") << "Normal form for " << n << " cannot be contained in constant " << c << std::endl;
          //conflict, explanation is n = base ^ base = c ^ relevant porition of ( n = N[n] )
          // Notice although not implemented, this can be minimized based on
          // firstc/lastc, normal_forms_exp_depend.
          exp.insert(exp.end(), nf.d_exp.begin(), nf.d_exp.end());
          d_bsolver.explainConstantEqc(n, eqc, exp);
          Node conc = d_false;
          d_im.sendInference(exp, conc, Inference::N_NCTN);
=======
          Node n = nfi.d_base;
          //conflict
          Trace("strings-solve") << "Normal form for " << n << " cannot be contained in constant " << c << std::endl;
          // conflict, explanation is:
          //  n = base ^ base = c ^ relevant porition of ( n = N[n] )
          std::vector< Node > exp;
          d_bsolver.explainConstantEqc(n,eqc,exp);
          // Notice although not implemented, this can be minimized based on
          // firstc/lastc, normal_forms_exp_depend.
          exp.insert(exp.end(), nfi.d_exp.begin(), nfi.d_exp.end());
          d_im.sendInference(exp, d_false, Inference::N_NCTN);
          return;
>>>>>>> 3dc56426
        }
      }

      nfCache[ni] = i;
      if (ni.isConst())
      {
        hasConstIndex = true;
        nfIndices.insert(nfIndices.begin(), i);
      }
      else
      {
        nfIndices.push_back(i);
      }
    }
  }
  size_t nnfs = nfIndices.size();
  Trace("strings-solve") << "CoreSolver::processNEqc: " << nnfs << "/"
                         << normal_forms.size() << " normal forms are unique."
                         << std::endl;

<<<<<<< HEAD
void CoreSolver::processNEqc(std::vector<NormalForm>& normal_forms,
                             TypeNode stype)
{
  if (normal_forms.size() <= 1)
  {
    return;
  }
  // compute normal forms that are effectively unique
  std::unordered_map<Node, size_t, NodeHashFunction> nfCache;
  std::vector<size_t> nfIndices;
  bool foundConflict = false;
  size_t nfConfJ = 0;
  size_t nfConfI = 0;
  for (size_t i = 0, nnforms = normal_forms.size(); i < nnforms; i++)
  {
    NormalForm& nfi = normal_forms[i];
    Node ni = utils::mkNConcat(nfi.d_nf, stype);
    if (nfCache.find(ni) == nfCache.end())
    {
      // compare against previous to see if already conflicting
      if (!foundConflict)
      {
        for (const std::pair<const Node, size_t>& nj : nfCache)
        {
          Node eq = ni.eqNode(nj.first);
          eq = Rewriter::rewrite(eq);
          if (eq == d_false)
          {
            nfConfJ = nj.second;
            nfConfI = i;
            foundConflict = true;
            break;
          }
        }
      }
      nfCache[ni] = i;
      nfIndices.push_back(i);
    }
  }
  size_t nnfs = nfIndices.size();
  Trace("strings-solve") << "CoreSolver::processNEqc: " << nnfs << "/"
                         << normal_forms.size() << " normal forms are unique."
                         << std::endl;

  //the possible inferences
  std::vector<CoreInferInfo> pinfer;
=======
>>>>>>> 3dc56426
  // loop over all pairs
  for (unsigned i = 0; i < nnfs - 1; i++)
  {
    //unify each normalform[j] with normal_forms[i]
    for (unsigned j = i + 1; j < nnfs; j++)
    {
      NormalForm& nfi = normal_forms[nfIndices[i]];
      NormalForm& nfj = normal_forms[nfIndices[j]];
      //ensure that normal_forms[i] and normal_forms[j] are the same modulo equality, add to pinfer if not
      Trace("strings-solve") << "Strings: Process normal form #" << i << " against #" << j << "..." << std::endl;
      if (isNormalFormPair(nfi.d_base, nfj.d_base))
      {
        Trace("strings-solve") << "Strings: Already cached." << std::endl;
        continue;
      }
      // process the reverse direction first (check for easy conflicts and
      // inferences)
      unsigned rindex = 0;
      nfi.reverse();
      nfj.reverse();
      processSimpleNEq(nfi, nfj, rindex, true, 0, pinfer, stype);
      nfi.reverse();
      nfj.reverse();
      if (d_im.hasProcessed())
      {
        break;
      }
      // AJR: for less aggressive endpoint inference
      // rindex = 0;

      unsigned index = 0;
      processSimpleNEq(nfi, nfj, index, false, rindex, pinfer, stype);
      if (d_im.hasProcessed())
      {
        break;
<<<<<<< HEAD
=======
      }
    }
    if (hasConstIndex || d_im.hasProcessed())
    {
      break;
    }
  }
  if (d_state.isInConflict())
  {
    // conflict, we are done
    return;
  }
  // Go back and check for normal form equality conflicts. These take
  // precedence over any facts and lemmas.
  for (const std::pair<const Node, size_t>& ni : nfCache)
  {
    for (const std::pair<const Node, size_t>& nj : nfCache)
    {
      if (ni.first >= nj.first)
      {
        // avoid duplicate comparisons
        continue;
      }
      Node eq = ni.first.eqNode(nj.first);
      eq = Rewriter::rewrite(eq);
      if (eq == d_false)
      {
        std::vector<Node> exp;
        NormalForm& nfi = normal_forms[ni.second];
        NormalForm& nfj = normal_forms[nj.second];
        exp.insert(exp.end(), nfi.d_exp.begin(), nfi.d_exp.end());
        exp.insert(exp.end(), nfj.d_exp.begin(), nfj.d_exp.end());
        exp.push_back(nfi.d_base.eqNode(nfj.d_base));
        d_im.sendInference(exp, d_false, Inference::N_EQ_CONF);
        return;
>>>>>>> 3dc56426
      }
    }
    if (d_im.hasProcessed())
    {
      break;
    }
  }
<<<<<<< HEAD
  if (d_state.isInConflict())
  {
    // conflict, we are done
    return;
  }
  else if (foundConflict)
  {
    // normal form equality conflict takes precedence over lemmas and facts
    std::vector<Node> exp;
    NormalForm& nfj = normal_forms[nfConfJ];
    NormalForm& nfi = normal_forms[nfConfI];
    exp.insert(exp.end(), nfj.d_exp.begin(), nfj.d_exp.end());
    exp.insert(exp.end(), nfi.d_exp.begin(), nfi.d_exp.end());
    exp.push_back(nfi.d_base.eqNode(nfj.d_base));
    d_im.sendInference(exp, d_false, Inference::N_EQ_CONF);
    return;
  }
  else if (d_im.hasProcessed() || pinfer.empty())
  {
=======
  if (d_im.hasProcessed() || pinfer.empty())
  {
>>>>>>> 3dc56426
    // either already sent a lemma or fact, or there are no possible inferences
    return;
  }
  // now, determine which of the possible inferences we want to add
  unsigned use_index = 0;
  bool set_use_index = false;
  Trace("strings-solve") << "Possible inferences (" << pinfer.size()
                         << ") : " << std::endl;
  Inference min_id = Inference::NONE;
  unsigned max_index = 0;
  for (unsigned i = 0, psize = pinfer.size(); i < psize; i++)
  {
    CoreInferInfo& ipii = pinfer[i];
    InferInfo& ii = ipii.d_infer;
    Trace("strings-solve") << "#" << i << ": From " << ipii.d_i << " / "
                           << ipii.d_j << " (rev=" << ipii.d_rev << ") : ";
    Trace("strings-solve") << ii.d_conc << " by " << ii.d_id << std::endl;
    if (!set_use_index || ii.d_id < min_id
        || (ii.d_id == min_id && ipii.d_index > max_index))
    {
      min_id = ii.d_id;
      max_index = ipii.d_index;
      use_index = i;
      set_use_index = true;
    }
  }
  Trace("strings-solve") << "...choose #" << use_index << std::endl;
  if (!processInferInfo(pinfer[use_index]))
  {
    Unhandled() << "Failed to process infer info " << pinfer[use_index].d_infer
                << std::endl;
  }
}

void CoreSolver::processSimpleNEq(NormalForm& nfi,
                                  NormalForm& nfj,
                                  unsigned& index,
                                  bool isRev,
                                  unsigned rproc,
                                  std::vector<CoreInferInfo>& pinfer,
                                  TypeNode stype)
{
  NodeManager* nm = NodeManager::currentNM();
  Node emp = Word::mkEmptyWord(stype);

  const std::vector<Node>& nfiv = nfi.d_nf;
  const std::vector<Node>& nfjv = nfj.d_nf;
  Assert(rproc <= nfiv.size() && rproc <= nfjv.size());
  while (true)
  {
    bool lhsDone = (index == (nfiv.size() - rproc));
    bool rhsDone = (index == (nfjv.size() - rproc));
    if (lhsDone && rhsDone)
    {
      // We are done with both normal forms
      break;
    }
    else if (lhsDone || rhsDone)
    {
      // Only one side is done so the remainder of the other side must be empty
      NormalForm& nfk = index == (nfiv.size() - rproc) ? nfj : nfi;
      std::vector<Node>& nfkv = nfk.d_nf;
      unsigned index_k = index;
      std::vector<Node> curr_exp;
      NormalForm::getExplanationForPrefixEq(nfi, nfj, -1, -1, curr_exp);
      while (!d_state.isInConflict() && index_k < (nfkv.size() - rproc))
      {
        // can infer that this string must be empty
        Node eq = nfkv[index_k].eqNode(emp);
        Assert(!d_state.areEqual(emp, nfkv[index_k]));
        d_im.sendInference(curr_exp, eq, Inference::N_ENDPOINT_EMP, isRev);
        index_k++;
      }
      break;
    }

    // We have inferred that the normal forms up to position `index` are
    // equivalent. Below, we refer to the components at the current position of
    // the normal form as `x` and `y`.
    //
    // E.g. x ++ ... = y ++ ...
    Node x = nfiv[index];
    Node y = nfjv[index];
    Trace("strings-solve-debug")
        << "Process " << x << " ... " << y << std::endl;

    if (x == y)
    {
      // The normal forms have the same term at the current position. We just
      // continue with the next index. By construction of the normal forms, we
      // end up in this case if the two components are equal according to the
      // equality engine (i.e. we cannot have different x and y terms that are
      // equal in the equality engine).
      //
      // E.g. x ++ x' ++ ... = x ++ y' ++ ... ---> x' ++ ... = y' ++ ...
      Trace("strings-solve-debug")
          << "Simple Case 1 : strings are equal" << std::endl;
      index++;
      continue;
    }
    Assert(!d_state.areEqual(x, y));

    std::vector<Node> lenExp;
    Node xLenTerm = d_state.getLength(x, lenExp);
    Node yLenTerm = d_state.getLength(y, lenExp);

    if (d_state.areEqual(xLenTerm, yLenTerm))
    {
      std::vector<Node> ant;
      NormalForm::getExplanationForPrefixEq(nfi, nfj, index, index, ant);
      if (x.isConst() && y.isConst())
      {
        // if both are constant, its just a constant conflict
        d_im.sendInference(ant, d_false, Inference::N_CONST, isRev, true);
        return;
      }
      // `x` and `y` have the same length. We infer that the two components
      // have to be the same.
      //
      // E.g. x ++ ... = y ++ ... ^ len(x) = len(y) ---> x = y
      Trace("strings-solve-debug")
          << "Simple Case 2 : string lengths are equal" << std::endl;
      Node eq = x.eqNode(y);
      Node leneq = xLenTerm.eqNode(yLenTerm);
      lenExp.push_back(leneq);
      // set the explanation for length
      Node lant = utils::mkAnd(lenExp);
      ant.push_back(lant);
      d_im.sendInference(ant, eq, Inference::N_UNIFY, isRev);
      break;
    }
    else if ((!x.isConst() && index == nfiv.size() - rproc - 1)
             || (!y.isConst() && index == nfjv.size() - rproc - 1))
    {
      // We have reached the last component in one of the normal forms and it
      // is not a constant. Thus, the last component must be equal to the
      // remainder of the other normal form.
      //
      // E.g. x = y ++ y' ---> x = y ++ y'
      Trace("strings-solve-debug")
          << "Simple Case 3 : at endpoint" << std::endl;
      Node eqn[2];
      for (unsigned r = 0; r < 2; r++)
      {
        const NormalForm& nfk = r == 0 ? nfi : nfj;
        const std::vector<Node>& nfkv = nfk.d_nf;
        std::vector<Node> eqnc;
        for (unsigned i = index, size = (nfkv.size() - rproc); i < size; i++)
        {
          if (isRev)
          {
            eqnc.insert(eqnc.begin(), nfkv[i]);
          }
          else
          {
            eqnc.push_back(nfkv[i]);
          }
        }
        eqn[r] = utils::mkNConcat(eqnc, stype);
      }
      if (!d_state.areEqual(eqn[0], eqn[1]))
      {
        std::vector<Node> antec;
        NormalForm::getExplanationForPrefixEq(nfi, nfj, -1, -1, antec);
        d_im.sendInference(antec,
                           eqn[0].eqNode(eqn[1]),
                           Inference::N_ENDPOINT_EQ,
                           isRev,
                           true);
      }
      else
      {
        Assert(nfiv.size() == nfjv.size());
        index = nfiv.size() - rproc;
      }
      break;
    }
    else if (x.isConst() && y.isConst())
    {
      // Constants in both normal forms.
      //
      // E.g. "abc" ++ ... = "ab" ++ ...
      size_t lenX = Word::getLength(x);
      size_t lenY = Word::getLength(y);
      Trace("strings-solve-debug")
          << "Simple Case 4 : Const Split : " << x << " vs " << y
          << " at index " << index << ", isRev = " << isRev << std::endl;
      size_t minLen = std::min(lenX, lenY);
      bool isSameFix =
          isRev ? Word::rstrncmp(x, y, minLen) : Word::strncmp(x, y, minLen);
      if (isSameFix)
      {
        // The shorter constant is a prefix/suffix of the longer constant. We
        // split the longer constant into the shared part and the remainder and
        // continue from there.
        //
        // E.g. "abc" ++ x' ++ ... = "ab" ++ y' ++ ... --->
        //      "c" ++ x' ++ ... = y' ++ ...
        bool xShorter = lenX < lenY;
        NormalForm& nfl = xShorter ? nfj : nfi;
        Node cl = xShorter ? y : x;
        Node ns = xShorter ? x : y;

        Node remainderStr;
        if (isRev)
        {
          size_t newlen = std::max(lenX, lenY) - minLen;
          remainderStr = Word::substr(cl, 0, newlen);
        }
        else
        {
          remainderStr = Word::substr(cl, minLen);
        }
        Trace("strings-solve-debug-test")
            << "Break normal form of " << cl << " into " << ns << ", "
            << remainderStr << std::endl;
        nfl.splitConstant(index, ns, remainderStr);
        index++;
        continue;
      }
      else
      {
        // Conflict because the shorter constant is not a prefix/suffix of the
        // other.
        //
        // E.g. "abc" ++ ... = "bc" ++ ... ---> conflict
        std::vector<Node> antec;
        NormalForm::getExplanationForPrefixEq(nfi, nfj, index, index, antec);
        d_im.sendInference(antec, d_false, Inference::N_CONST, isRev, true);
        break;
      }
    }

    // The candidate inference "info"
    CoreInferInfo info;
    InferInfo& iinfo = info.d_infer;
    info.d_index = index;
    // for debugging
    info.d_i = nfi.d_base;
    info.d_j = nfj.d_base;
    info.d_rev = isRev;
    Assert(index < nfiv.size() - rproc && index < nfjv.size() - rproc);
    if (!d_state.areDisequal(xLenTerm, yLenTerm) && !d_state.areEqual(xLenTerm, yLenTerm)
        && !x.isConst()
        && !y.isConst())  // AJR: remove the latter 2 conditions?
    {
      // We don't know whether `x` and `y` have the same length or not. We
      // split on whether they are equal or not (note that splitting on
      // equality between strings is worse since it is harder to process).
      //
      // E.g. x ++ ... = y ++ ... ---> (len(x) = len(y)) v (len(x) != len(y))
      Trace("strings-solve-debug")
          << "Non-simple Case 1 : string lengths neither equal nor disequal"
          << std::endl;
      Node lenEq = nm->mkNode(EQUAL, xLenTerm, yLenTerm);
      lenEq = Rewriter::rewrite(lenEq);
      iinfo.d_conc = nm->mkNode(OR, lenEq, lenEq.negate());
      iinfo.d_id = Inference::LEN_SPLIT;
      info.d_pendingPhase[lenEq] = true;
      pinfer.push_back(info);
      break;
    }

    Trace("strings-solve-debug")
        << "Non-simple Case 2 : must compare strings" << std::endl;
    int lhsLoopIdx = -1;
    int rhsLoopIdx = -1;
    if (detectLoop(nfi, nfj, index, lhsLoopIdx, rhsLoopIdx, rproc))
    {
      // We are dealing with a looping word equation.
      if (!isRev)
      {  // FIXME
        NormalForm::getExplanationForPrefixEq(nfi, nfj, -1, -1, iinfo.d_ant);
        ProcessLoopResult plr =
            processLoop(lhsLoopIdx != -1 ? nfi : nfj,
                        lhsLoopIdx != -1 ? nfj : nfi,
                        lhsLoopIdx != -1 ? lhsLoopIdx : rhsLoopIdx,
                        index,
                        info);
        if (plr == ProcessLoopResult::INFERENCE)
        {
          pinfer.push_back(info);
          break;
        }
        else if (plr == ProcessLoopResult::CONFLICT)
        {
          break;
        }
        Assert(plr == ProcessLoopResult::SKIPPED);
      }
    }

    // AJR: length entailment here?
    if (x.isConst() || y.isConst())
    {
      // Below, we deal with the case where `x` or `y` is a constant string. We
      // refer to the non-constant component as `nc` below.
      //
      // E.g. "abc" ++ ... = nc ++ ...
      Assert(!x.isConst() || !y.isConst());
      NormalForm& nfc = x.isConst() ? nfi : nfj;
      const std::vector<Node>& nfcv = nfc.d_nf;
      NormalForm& nfnc = x.isConst() ? nfj : nfi;
      const std::vector<Node>& nfncv = nfnc.d_nf;
      Node nc = nfncv[index];
      Assert(!nc.isConst()) << "Other string is not constant.";
      Assert(nc.getKind() != STRING_CONCAT) << "Other string is not CONCAT.";
      // explanation for why nc is non-empty
      Node expNonEmpty = d_state.explainNonEmpty(nc);
      if (expNonEmpty.isNull())
      {
        // The non-constant side may be equal to the empty string. Split on
        // whether it is.
        //
        // E.g. "abc" ++ ... = nc ++ ... ---> (nc = "") v (nc != "")
        Node eq = nc.eqNode(emp);
        eq = Rewriter::rewrite(eq);
        if (eq.isConst())
        {
          // If the equality rewrites to a constant, we must use the
          // purify variable for this string to communicate that
          // we have inferred whether it is empty.
          SkolemCache* skc = d_termReg.getSkolemCache();
          Node p = skc->mkSkolemCached(nc, SkolemCache::SK_PURIFY, "lsym");
          Node pEq = p.eqNode(emp);
          // should not be constant
          Assert(!Rewriter::rewrite(pEq).isConst());
          // infer the purification equality, and the (dis)equality
          // with the empty string in the direction that the rewriter
          // inferred
          iinfo.d_conc = nm->mkNode(
              AND, p.eqNode(nc), !eq.getConst<bool>() ? pEq.negate() : pEq);
          iinfo.d_id = Inference::INFER_EMP;
        }
        else
        {
          iinfo.d_conc = nm->mkNode(OR, eq, eq.negate());
          iinfo.d_id = Inference::LEN_SPLIT_EMP;
        }
        pinfer.push_back(info);
        break;
      }

      // At this point, we know that `nc` is non-empty, so we add expNonEmpty
      // to our explanation below. We do this after adding other parts of the
      // explanation for consistency with other inferences.

      size_t ncIndex = index + 1;
      Node nextConstStr = nfnc.collectConstantStringAt(ncIndex);
      if (!nextConstStr.isNull())
      {
        // We are in the case where we have a constant after `nc`, so we
        // split `nc`.
        //
        // E.g. "abc" ++ ... = nc ++ "b" ++ ... ---> nc = "a" ++ k
        size_t cIndex = index;
        Node stra = nfc.collectConstantStringAt(cIndex);
        size_t straLen = Word::getLength(stra);
        Assert(!stra.isNull());
        Node strb = nextConstStr;

        SkolemCache* skc = d_termReg.getSkolemCache();
        // TODO: use
        /*
        Node xcv =
            nm->mkNode(STRING_CONCAT, isRev ? strb : nc, isRev ? nc : strb);
        std::vector<Node> newSkolems;
        Node conc = getConclusion(
            xcv, stra, PfRule::CONCAT_CPROP, isRev, skc, newSkolems);
        */

        // Since `nc` is non-empty, we start with character 1
        size_t p;
        size_t p2;
        Node stra1;
        if (isRev)
        {
          stra1 = Word::prefix(stra, straLen - 1);
          p = straLen - Word::roverlap(stra1, strb);
          Trace("strings-csp-debug")
              << "Compute roverlap : " << stra1 << " " << strb << std::endl;
          p2 = Word::rfind(stra1, strb);
        }
        else
        {
          stra1 = Word::substr(stra, 1);
          p = straLen - Word::overlap(stra1, strb);
          Trace("strings-csp-debug")
              << "Compute overlap : " << stra1 << " " << strb << std::endl;
          p2 = Word::find(stra1, strb);
        }
        p = p2 == std::string::npos ? p : (p > p2 + 1 ? p2 + 1 : p);
        Trace("strings-csp-debug")
            << (isRev ? "r" : "") << "overlap : " << stra1 << " " << strb
            << " returned " << p << " " << p2 << " "
            << (p2 == std::string::npos) << std::endl;

        // If we can't split off more than a single character from the
        // constant, we might as well do regular constant/non-constant
        // inference (see below).
        if (p > 1)
        {
          NormalForm::getExplanationForPrefixEq(
              nfc, nfnc, cIndex, ncIndex, iinfo.d_ant);
          Node prea = p == straLen ? stra
                                   : (isRev ? Word::suffix(stra, p)
                                            : Word::prefix(stra, p));
          Node sk = skc->mkSkolemCached(
              nc,
              prea,
              isRev ? SkolemCache::SK_ID_C_SPT_REV : SkolemCache::SK_ID_C_SPT,
              "c_spt");
          Trace("strings-csp")
              << "Const Split: " << prea << " is removed from " << stra
              << " due to " << strb << ", p=" << p << std::endl;
          iinfo.d_ant.push_back(expNonEmpty);
          iinfo.d_conc = nc.eqNode(isRev ? utils::mkNConcat(sk, prea)
                                         : utils::mkNConcat(prea, sk));
          iinfo.d_new_skolem[LENGTH_SPLIT].push_back(sk);
          iinfo.d_id = Inference::SSPLIT_CST_PROP;
          iinfo.d_idRev = isRev;
          pinfer.push_back(info);
          break;
        }
      }

      // Since none of the other inferences apply, we just infer that `nc` has
      // to start with the first character of the constant.
      //
      // E.g. "abc" ++ ... = nc ++ ... ---> nc = "a" ++ k
      SkolemCache* skc = d_termReg.getSkolemCache();
      std::vector<Node> newSkolems;
      iinfo.d_conc = getConclusion(
          nc, nfcv[index], PfRule::CONCAT_CSPLIT, isRev, skc, newSkolems);
      NormalForm::getExplanationForPrefixEq(
          nfi, nfj, index, index, iinfo.d_ant);
      iinfo.d_ant.push_back(expNonEmpty);
      Assert(newSkolems.size() == 1);
      iinfo.d_new_skolem[LENGTH_SPLIT].push_back(newSkolems[0]);
      iinfo.d_id = Inference::SSPLIT_CST;
      iinfo.d_idRev = isRev;
      pinfer.push_back(info);
      break;
    }

    // Below, we deal with the case where `x` and `y` are two non-constant
    // terms of different lengths. In this case, we have to split on which term
    // is a prefix/suffix of the other.
    //
    // E.g. x ++ ... = y ++ ... ---> (x = y ++ k) v (y = x ++ k)
    Assert(d_state.areDisequal(xLenTerm, yLenTerm));
    Assert(!x.isConst());
    Assert(!y.isConst());

    int32_t lentTestSuccess = -1;
    Node lenConstraint;
    if (options::stringCheckEntailLen())
    {
      // If length entailment checks are enabled, we can save the case split by
      // inferring that `x` has to be longer than `y` or vice-versa.
      for (size_t e = 0; e < 2; e++)
      {
        Node t = e == 0 ? x : y;
        // do not infer constants are larger than variables
        if (!t.isConst())
        {
          Node lt1 = e == 0 ? xLenTerm : yLenTerm;
          Node lt2 = e == 0 ? yLenTerm : xLenTerm;
          Node entLit = Rewriter::rewrite(nm->mkNode(GT, lt1, lt2));
          std::pair<bool, Node> et = d_state.entailmentCheck(
              options::TheoryOfMode::THEORY_OF_TYPE_BASED, entLit);
          if (et.first)
          {
            Trace("strings-entail")
                << "Strings entailment : " << entLit
                << " is entailed in the current context." << std::endl;
            Trace("strings-entail")
                << "  explanation was : " << et.second << std::endl;
            lentTestSuccess = e;
            lenConstraint = entLit;  // et.second;
            // its not explained by the equality engine of this class
            iinfo.d_noExplain.push_back(lenConstraint);
            break;
          }
        }
      }
    }
    std::vector<Node> lcVec;
    if (lenConstraint.isNull())
    {
      // will do split on length
      lenConstraint = nm->mkNode(EQUAL, xLenTerm, yLenTerm).negate();
      lcVec.push_back(lenConstraint);
    }
    else
    {
      utils::flattenOp(AND, lenConstraint, lcVec);
    }

    NormalForm::getExplanationForPrefixEq(nfi, nfj, index, index, iinfo.d_ant);
    // Add premises for x != "" ^ y != ""
    for (unsigned xory = 0; xory < 2; xory++)
    {
      Node t = xory == 0 ? x : y;
      Node tnz = d_state.explainNonEmpty(t);
      if (!tnz.isNull())
      {
        lcVec.push_back(tnz);
      }
      else
      {
        tnz = x.eqNode(emp).negate();
        lcVec.push_back(tnz);
        iinfo.d_noExplain.push_back(tnz);
      }
    }
    SkolemCache* skc = d_termReg.getSkolemCache();
    std::vector<Node> newSkolems;
    // make the conclusion
    if (lentTestSuccess == -1)
    {
      iinfo.d_id = Inference::SSPLIT_VAR;
      iinfo.d_conc =
          getConclusion(x, y, PfRule::CONCAT_SPLIT, isRev, skc, newSkolems);
      if (options::stringUnifiedVSpt())
      {
        Assert(newSkolems.size() == 1);
        iinfo.d_new_skolem[options::stringLenConc() ? LENGTH_IGNORE : LENGTH_GEQ_ONE].push_back(newSkolems[0]);
      }
    }
    else if (lentTestSuccess == 0)
    {
      iinfo.d_id = Inference::SSPLIT_VAR_PROP;
      iinfo.d_conc =
          getConclusion(x, y, PfRule::CONCAT_LPROP, isRev, skc, newSkolems);
      // iinfo.d_new_skolem[LENGTH_IGNORE].push_back(newSkolems[0]);
    }
    else
    {
      Assert(lentTestSuccess == 1);
      iinfo.d_id = Inference::SSPLIT_VAR_PROP;
      iinfo.d_conc =
          getConclusion(y, x, PfRule::CONCAT_LPROP, isRev, skc, newSkolems);
      // iinfo.d_new_skolem[LENGTH_IGNORE].push_back(newSkolems[0]);
    }
    Node lc = utils::mkAnd(lcVec);
    iinfo.d_ant.push_back(lc);
    iinfo.d_idRev = isRev;
    pinfer.push_back(info);
    break;
  }
}

bool CoreSolver::detectLoop(NormalForm& nfi,
                               NormalForm& nfj,
                               int index,
                               int& loop_in_i,
                               int& loop_in_j,
                               unsigned rproc)
{
  int has_loop[2] = { -1, -1 };
  for (unsigned r = 0; r < 2; r++)
  {
    NormalForm& nf = r == 0 ? nfi : nfj;
    NormalForm& nfo = r == 0 ? nfj : nfi;
    std::vector<Node>& nfv = nf.d_nf;
    std::vector<Node>& nfov = nfo.d_nf;
    if (nfov[index].isConst())
    {
      continue;
    }
    for (unsigned lp = index + 1, lpEnd = nfv.size() - rproc; lp < lpEnd; lp++)
    {
      if (nfv[lp] == nfov[index])
      {
        has_loop[r] = lp;
        break;
      }
    }
  }
  if( has_loop[0]!=-1 || has_loop[1]!=-1 ) {
    loop_in_i = has_loop[0];
    loop_in_j = has_loop[1];
    return true;
  } else {
    Trace("strings-solve-debug") << "No loops detected." << std::endl;
    return false;
  }
}

//xs(zy)=t(yz)xr
CoreSolver::ProcessLoopResult CoreSolver::processLoop(NormalForm& nfi,
                                                      NormalForm& nfj,
                                                      int loop_index,
                                                      int index,
                                                      CoreInferInfo& info)
{
  if (options::stringProcessLoopMode() == options::ProcessLoopMode::ABORT)
  {
    throw LogicException("Looping word equation encountered.");
  }
  else if (options::stringProcessLoopMode() == options::ProcessLoopMode::NONE)
  {
    d_im.setIncomplete();
    return ProcessLoopResult::SKIPPED;
  }

  NodeManager* nm = NodeManager::currentNM();
  Node conc;
  const std::vector<Node>& veci = nfi.d_nf;
  const std::vector<Node>& vecoi = nfj.d_nf;

  TypeNode stype = veci[loop_index].getType();

  Trace("strings-loop") << "Detected possible loop for " << veci[loop_index]
                        << std::endl;
  Trace("strings-loop") << " ... (X)= " << vecoi[index] << std::endl;
  Trace("strings-loop") << " ... T(Y.Z)= ";
  std::vector<Node> vec_t(veci.begin() + index, veci.begin() + loop_index);
  Node t_yz = utils::mkNConcat(vec_t, stype);
  Trace("strings-loop") << " (" << t_yz << ")" << std::endl;
  Trace("strings-loop") << " ... S(Z.Y)= ";
  std::vector<Node> vec_s(vecoi.begin() + index + 1, vecoi.end());
  Node s_zy = utils::mkNConcat(vec_s, stype);
  Trace("strings-loop") << s_zy << std::endl;
  Trace("strings-loop") << " ... R= ";
  std::vector<Node> vec_r(veci.begin() + loop_index + 1, veci.end());
  Node r = utils::mkNConcat(vec_r, stype);
  Trace("strings-loop") << r << std::endl;

  Node emp = Word::mkEmptyWord(stype);

  InferInfo& iinfo = info.d_infer;
  if (s_zy.isConst() && r.isConst() && r != emp)
  {
    int c;
    bool flag = true;
    if (s_zy.getConst<String>().tailcmp(r.getConst<String>(), c))
    {
      if (c >= 0)
      {
        s_zy = Word::substr(s_zy, 0, c);
        r = emp;
        vec_r.clear();
        Trace("strings-loop") << "Strings::Loop: Refactor S(Z.Y)= " << s_zy
                              << ", c=" << c << std::endl;
        flag = false;
      }
    }
    if (flag)
    {
      Trace("strings-loop") << "Strings::Loop: tails are different."
                            << std::endl;
      d_im.sendInference(
          iinfo.d_ant, conc, Inference::FLOOP_CONFLICT, false, true);
      return ProcessLoopResult::CONFLICT;
    }
  }

  Node split_eq;
  for (unsigned i = 0; i < 2; i++)
  {
    Node t = i == 0 ? veci[loop_index] : t_yz;
    split_eq = t.eqNode(emp);
    Node split_eqr = Rewriter::rewrite(split_eq);
    // the equality could rewrite to false
    if (!split_eqr.isConst())
    {
      Node expNonEmpty = d_state.explainNonEmpty(t);
      if (expNonEmpty.isNull())
      {
        // try to make t equal to empty to avoid loop
        iinfo.d_conc = nm->mkNode(kind::OR, split_eq, split_eq.negate());
        iinfo.d_id = Inference::LEN_SPLIT_EMP;
        return ProcessLoopResult::INFERENCE;
      }
      else
      {
        iinfo.d_ant.push_back(expNonEmpty);
      }
    }
    else
    {
      Assert(!split_eqr.getConst<bool>());
    }
  }

  Node str_in_re;
  if (s_zy == t_yz && r == emp && s_zy.isConst()
      && s_zy.getConst<String>().isRepeated())
  {
    Node rep_c = Word::substr(s_zy, 0, 1);
    Trace("strings-loop") << "Special case (X)=" << vecoi[index] << " "
                          << std::endl;
    Trace("strings-loop") << "... (C)=" << rep_c << " " << std::endl;
    // special case
    str_in_re = nm->mkNode(
        STRING_IN_REGEXP,
        vecoi[index],
        nm->mkNode(REGEXP_STAR, nm->mkNode(STRING_TO_REGEXP, rep_c)));
    conc = str_in_re;
  }
  else if (t_yz.isConst())
  {
    Trace("strings-loop") << "Strings::Loop: Const Normal Breaking."
                          << std::endl;
    unsigned size = Word::getLength(t_yz);
    std::vector<Node> vconc;
    for (unsigned len = 1; len <= size; len++)
    {
      Node y = Word::substr(t_yz, 0, len);
      Node z = Word::substr(t_yz, len, size - len);
      Node restr = s_zy;
      Node cc;
      if (r != emp)
      {
        std::vector<Node> v2(vec_r);
        v2.insert(v2.begin(), y);
        v2.insert(v2.begin(), z);
        restr = utils::mkNConcat(z, y);
        cc = Rewriter::rewrite(s_zy.eqNode(utils::mkNConcat(v2, stype)));
      }
      else
      {
        cc = Rewriter::rewrite(s_zy.eqNode(utils::mkNConcat(z, y)));
      }
      if (cc == d_false)
      {
        continue;
      }
      Node conc2 = nm->mkNode(
          STRING_IN_REGEXP,
          vecoi[index],
          nm->mkNode(
              REGEXP_CONCAT,
              nm->mkNode(STRING_TO_REGEXP, y),
              nm->mkNode(REGEXP_STAR, nm->mkNode(STRING_TO_REGEXP, restr))));
      cc = cc == d_true ? conc2 : nm->mkNode(kind::AND, cc, conc2);
      vconc.push_back(cc);
    }
    conc = vconc.size() == 0 ? Node::null() : vconc.size() == 1
                                                  ? vconc[0]
                                                  : nm->mkNode(kind::OR, vconc);
  }
  else
  {
    if (options::stringProcessLoopMode()
        == options::ProcessLoopMode::SIMPLE_ABORT)
    {
      throw LogicException("Normal looping word equation encountered.");
    }
    else if (options::stringProcessLoopMode()
             == options::ProcessLoopMode::SIMPLE)
    {
      d_im.setIncomplete();
      return ProcessLoopResult::SKIPPED;
    }

    Trace("strings-loop") << "Strings::Loop: Normal Loop Breaking."
                          << std::endl;
    // right
    SkolemCache* skc = d_termReg.getSkolemCache();
    Node sk_w = skc->mkSkolem("w_loop");
    Node sk_y = skc->mkSkolem("y_loop");
    d_termReg.registerTermAtomic(sk_y, LENGTH_GEQ_ONE);
    Node sk_z = skc->mkSkolem("z_loop");
    // t1 * ... * tn = y * z
    Node conc1 = t_yz.eqNode(utils::mkNConcat(sk_y, sk_z));
    // s1 * ... * sk = z * y * r
    vec_r.insert(vec_r.begin(), sk_y);
    vec_r.insert(vec_r.begin(), sk_z);
    Node conc2 = s_zy.eqNode(utils::mkNConcat(vec_r, stype));
    Node conc3 = vecoi[index].eqNode(utils::mkNConcat(sk_y, sk_w));
    Node restr = r == emp ? s_zy : utils::mkNConcat(sk_z, sk_y);
    str_in_re =
        nm->mkNode(kind::STRING_IN_REGEXP,
                   sk_w,
                   nm->mkNode(kind::REGEXP_STAR,
                              nm->mkNode(kind::STRING_TO_REGEXP, restr)));

    std::vector<Node> vec_conc;
    vec_conc.push_back(conc1);
    vec_conc.push_back(conc2);
    vec_conc.push_back(conc3);
    vec_conc.push_back(str_in_re);
    conc = nm->mkNode(kind::AND, vec_conc);
  }  // normal case

  // we will be done
  iinfo.d_conc = conc;
  iinfo.d_id = Inference::FLOOP;
  info.d_nfPair[0] = nfi.d_base;
  info.d_nfPair[1] = nfj.d_base;
  return ProcessLoopResult::INFERENCE;
}

void CoreSolver::processDeq(Node ni, Node nj)
{
  NodeManager* nm = NodeManager::currentNM();
  NormalForm& nfni = getNormalForm(ni);
  NormalForm& nfnj = getNormalForm(nj);

  if (nfni.d_nf.size() <= 1 && nfnj.d_nf.size() <= 1)
  {
    return;
  }

  std::vector<Node> nfi = nfni.d_nf;
  std::vector<Node> nfj = nfnj.d_nf;

  // See if one side is constant, if so, the disequality ni != nj is satisfied
  // if it cannot contain the other side.
  //
  // E.g. "abc" != x ++ "d" ++ y
  for (uint32_t i = 0; i < 2; i++)
  {
    Node c = d_bsolver.getConstantEqc(i == 0 ? ni : nj);
    if (!c.isNull())
    {
      int findex, lindex;
      if (!StringsEntail::canConstantContainList(
              c, i == 0 ? nfj : nfi, findex, lindex))
      {
        Trace("strings-solve-debug")
            << "Disequality: constant cannot contain list" << std::endl;
        return;
      }
    }
  }

  if (processReverseDeq(nfi, nfj, ni, nj))
  {
    return;
  }

  nfi = nfni.d_nf;
  nfj = nfnj.d_nf;

  size_t index = 0;
  while (index < nfi.size() || index < nfj.size())
  {
    if (processSimpleDeq(nfi, nfj, ni, nj, index, false))
    {
      return;
    }

    // We have inferred that the normal forms up to position `index` are
    // equivalent. Below, we refer to the components at the current position of
    // the normal form as `x` and `y`.
    //
    // E.g. x ++ ... = y ++ ...
    Assert(index < nfi.size() && index < nfj.size());
    Node x = nfi[index];
    Node y = nfj[index];
    Trace("strings-solve-debug")
        << "...Processing(DEQ) " << x << " " << y << std::endl;
    if (d_state.areEqual(x, y))
    {
      // The normal forms have an equivalent term at `index` in the current
      // context. We move to the next `index`.
      //
      // E.g. x ++ x' ++ ... != z ++ y' ++ ... ^ x = z
      index++;
      continue;
    }

    Assert(!x.isConst() || !y.isConst());
    std::vector<Node> lenExp;
    Node xLenTerm = d_state.getLength(x, lenExp);
    Node yLenTerm = d_state.getLength(y, lenExp);
    if (d_state.areDisequal(xLenTerm, yLenTerm))
    {
      // Below, we deal with the cases where the components at the current
      // index are of different lengths in the current context.
      //
      // E.g. x ++ x' ++ ... != y ++ y' ++ ... ^ len(x) != len(y)
      if (x.isConst() || y.isConst())
      {
        Node ck = x.isConst() ? x : y;
        Node nck = x.isConst() ? y : x;
        Node nckLenTerm = x.isConst() ? yLenTerm : xLenTerm;
        Node expNonEmpty = d_state.explainNonEmpty(nck);
        if (expNonEmpty.isNull())
        {
          // Either `x` or `y` is a constant and the other may be equal to the
          // empty string in the current context. We split on whether it
          // actually is empty in that case.
          //
          // E.g. x ++ x' ++ ... != "abc" ++ y' ++ ... ^ len(x) != len(y) --->
          //      x = "" v x != ""
          Node emp = Word::mkEmptyWord(nck.getType());
          d_im.sendSplit(nck, emp, Inference::DEQ_DISL_EMP_SPLIT);
          return;
        }

        Node firstChar = Word::getLength(ck) == 1 ? ck : Word::prefix(ck, 1);
        if (d_state.areEqual(nckLenTerm, d_one))
        {
          if (d_state.areDisequal(firstChar, nck))
          {
            // Either `x` or `y` is a constant and the other is a string of
            // length one. If the non-constant is disequal to the first
            // character of the constant in the current context, we satisfy the
            // disequality and there is nothing else to do.
            //
            // E.g. "d" ++ x' ++ ... != "abc" ++ y' ++ ... ^ len(x) = 1
            return;
          }
          else if (!d_state.areEqual(firstChar, nck))
          {
            // Either `x` or `y` is a constant and the other is a string of
            // length one. If we do not know whether the non-constant is equal
            // or disequal to the first character in the constant, we split on
            // whether it is.
            //
            // E.g. x ++ x' ++ ... != "abc" ++ y' ++ ... ^ len(x) = 1 --->
            //      x = "a" v x != "a"
            if (d_im.sendSplit(firstChar,
                               nck,
                               Inference::DEQ_DISL_FIRST_CHAR_EQ_SPLIT,
                               false))
            {
              return;
            }
          }
        }
        else
        {
          // Either `x` or `y` is a constant and it is not know whether the
          // non-empty non-constant is of length one. We split the non-constant
          // into a string of length one and the remainder and split on whether
          // the first character of the constant and the non-constant are
          // equal.
          //
          // E.g. x ++ x' ++ ... != "abc" ++ y' ++ ... ^ len(x) != "" --->
          //      x = k1 ++ k2 ^ len(k1) = 1 ^ (k1 != "a" v x = "a" ++  k2)
          SkolemCache* skc = d_termReg.getSkolemCache();
          Node sk =
              skc->mkSkolemCached(nck, SkolemCache::SK_ID_DC_SPT, "dc_spt");
          Node skr = skc->mkSkolemCached(
              nck, SkolemCache::SK_ID_DC_SPT_REM, "dc_spt_rem");
          Node eq1 = nck.eqNode(nm->mkNode(kind::STRING_CONCAT, sk, skr));
          eq1 = Rewriter::rewrite(eq1);
          Node eq2 =
              nck.eqNode(nm->mkNode(kind::STRING_CONCAT, firstChar, skr));
          std::vector<Node> antec(nfni.d_exp.begin(), nfni.d_exp.end());
          antec.insert(antec.end(), nfnj.d_exp.begin(), nfnj.d_exp.end());
          antec.push_back(expNonEmpty);
          // build length into conclusion
          Node conc;
          if (options::stringLenConc())
          {
            d_termReg.registerTermAtomic(sk, LENGTH_IGNORE);
            Node eql = nm->mkNode(STRING_LENGTH,sk).eqNode(d_one);
            conc = nm->mkNode(
                  OR, nm->mkNode(AND, eq1, sk.eqNode(firstChar).negate()), eq2, eql);
          }
          else
          {
            d_termReg.registerTermAtomic(sk, LENGTH_ONE);
            conc = nm->mkNode(
                  OR, nm->mkNode(AND, eq1, sk.eqNode(firstChar).negate()), eq2);
          }
          d_im.sendInference(
              antec,
              conc,
              Inference::DEQ_DISL_FIRST_CHAR_STRING_SPLIT,
              false,
              true);
          d_im.sendPhaseRequirement(eq1, true);
          return;
        }
      }
      else
      {
        // `x` and `y` have different lengths in the current context and they
        // are both non-constants. We split them into parts that have the same
        // lengths.
        //
        // E.g. x ++ x' ++ ... != y ++ y' ++ ... ^ len(x) != len(y) --->
        //      len(k1) = len(x) ^ len(k2) = len(y) ^
        //        (y = k1 ++ k3 v x = k1 ++ k2)
        Trace("strings-solve") << "Non-Simple Case 1 : add lemma " << std::endl;
        std::vector<Node> antec(nfni.d_exp.begin(), nfni.d_exp.end());
        antec.insert(antec.end(), nfnj.d_exp.begin(), nfnj.d_exp.end());
        std::vector<Node> antecNewLits;

        Node deqStr = ni.eqNode(nj).negate();
        antec.push_back(deqStr);
        if (!d_state.areDisequal(ni, nj))
        {
          antecNewLits.push_back(deqStr);
        }
        Node deqLen = xLenTerm.eqNode(yLenTerm).negate();
        antec.push_back(deqLen);
        antecNewLits.push_back(deqLen);

        std::vector<Node> conc;
        SkolemCache* skc = d_termReg.getSkolemCache();
        Node sk1 =
            skc->mkSkolemCached(x, y, SkolemCache::SK_ID_DEQ_X, "x_dsplit");
        Node sk2 =
            skc->mkSkolemCached(x, y, SkolemCache::SK_ID_DEQ_Y, "y_dsplit");
        Node sk3 =
            skc->mkSkolemCached(y, x, SkolemCache::SK_ID_V_SPT, "z_dsplit");
        Node sk4 =
            skc->mkSkolemCached(x, y, SkolemCache::SK_ID_V_SPT, "w_dsplit");
        d_termReg.registerTermAtomic(sk3, LENGTH_GEQ_ONE);
        Node sk1Len = utils::mkNLength(sk1);
        conc.push_back(sk1Len.eqNode(xLenTerm));
        Node sk2Len = utils::mkNLength(sk2);
        conc.push_back(sk2Len.eqNode(yLenTerm));
        conc.push_back(nm->mkNode(OR,
                                  y.eqNode(utils::mkNConcat(sk1, sk3)),
                                  x.eqNode(utils::mkNConcat(sk2, sk4))));
        d_im.sendInference(antec,
                           antecNewLits,
                           nm->mkNode(AND, conc),
                           Inference::DEQ_DISL_STRINGS_SPLIT,
                           false,
                           true);
        return;
      }
    }
    else if (d_state.areEqual(xLenTerm, yLenTerm))
    {
      // `x` and `y` have the same length in the current context. We split on
      // whether they are actually equal.
      //
      // E.g. x ++ x' ++ ... != y ++ y' ++ ... ^ len(x) = len(y) --->
      //      x = y v x != y
      Assert(!d_state.areDisequal(x, y));
      if (d_im.sendSplit(x, y, Inference::DEQ_STRINGS_EQ, false))
      {
        return;
      }
    }
    else
    {
      // It is not known whether `x` and `y` have the same length in the
      // current context. We split on whether they do.
      //
      // E.g. x ++ x' ++ ... != y ++ y' ++ ... --->
      //      len(x) = len(y) v len(x) != len(y)
      if (d_im.sendSplit(xLenTerm, yLenTerm, Inference::DEQ_LENS_EQ))
      {
        return;
      }
    }
  }
  Unreachable();
}

bool CoreSolver::processReverseDeq(std::vector<Node>& nfi,
                                   std::vector<Node>& nfj,
                                   Node ni,
                                   Node nj)
{
  // reverse normal form of i, j
  std::reverse(nfi.begin(), nfi.end());
  std::reverse(nfj.begin(), nfj.end());

  size_t index = 0;
  bool ret = processSimpleDeq(nfi, nfj, ni, nj, index, true);

  // reverse normal form of i, j
  std::reverse(nfi.begin(), nfi.end());
  std::reverse(nfj.begin(), nfj.end());

  return ret;
}

bool CoreSolver::processSimpleDeq(std::vector<Node>& nfi,
                                  std::vector<Node>& nfj,
                                  Node ni,
                                  Node nj,
                                  size_t& index,
                                  bool isRev)
{
  TypeNode stype = ni.getType();
  Node emp = Word::mkEmptyWord(stype);

  NormalForm& nfni = getNormalForm(ni);
  NormalForm& nfnj = getNormalForm(nj);
  while (index < nfi.size() || index < nfj.size())
  {
    if (index >= nfi.size() || index >= nfj.size())
    {
      // We have reached the end of one of the normal forms. Note that this
      // function only deals with two normal forms that have the same length,
      // so the remainder of the longer normal form needs to be empty. This
      // will lead to a conflict.
      //
      // E.g. px ++ x ++ ... != py ^
      //        len(px ++ x ++ ...) = len(py) --->
      //      x = "" ^ ...
      Trace("strings-solve-debug")
          << "Disequality normalize empty" << std::endl;
      std::vector<Node> ant;
      Node niLenTerm = d_state.getLengthExp(ni, ant, nfni.d_base);
      Node njLenTerm = d_state.getLengthExp(nj, ant, nfnj.d_base);
      ant.push_back(niLenTerm.eqNode(njLenTerm));
      ant.insert(ant.end(), nfni.d_exp.begin(), nfni.d_exp.end());
      ant.insert(ant.end(), nfnj.d_exp.begin(), nfnj.d_exp.end());
      std::vector<Node> cc;
      std::vector<Node>& nfk = index >= nfi.size() ? nfj : nfi;
      for (size_t k = index; k < nfk.size(); k++)
      {
        cc.push_back(nfk[k].eqNode(emp));
      }
      Node conc = cc.size() == 1
                      ? cc[0]
                      : NodeManager::currentNM()->mkNode(kind::AND, cc);
      d_im.sendInference(ant, conc, Inference::DEQ_NORM_EMP, isRev, true);
      return true;
    }

    // We have inferred that the normal forms up to position `index` are
    // equivalent. Below, we refer to the components at the current position of
    // the normal form as `x` and `y`.
    //
    // E.g. x ++ ... = y ++ ...
    Node x = nfi[index];
    Node y = nfj[index];
    Trace("strings-solve-debug")
        << "...Processing(QED) " << x << " " << y << std::endl;
    if (d_state.areEqual(x, y))
    {
      // The normal forms have an equivalent term at `index` in the current
      // context. We move to the next `index`.
      //
      // E.g. x ++ x' ++ ... != z ++ y' ++ ... ^ x = z
      index++;
      continue;
    }

    if (!x.isConst() || !y.isConst())
    {
      std::vector<Node> lenExp;
      Node xLenTerm = d_state.getLength(x, lenExp);
      Node yLenTerm = d_state.getLength(y, lenExp);
      if (d_state.areEqual(xLenTerm, yLenTerm) && d_state.areDisequal(x, y))
      {
        // Either `x` or `y` is non-constant, the lengths are equal, and `x`
        // and `y` are disequal in the current context. The disequality is
        // satisfied and there is nothing else to do.
        //
        // E.g. x ++ x' ++ ... != y ++ y' ++ ... ^ len(x) = len(y) ^ x != y
        Trace("strings-solve")
            << "Simple Case 2 : found equal length disequal sub strings " << x
            << " " << y << std::endl;
        return true;
      }
      else
      {
        // Either `x` or `y` is non-constant but it is not known whether they
        // have the same length or are disequal. We bail out.
        //
        // E.g. x ++ x' ++ ... != y ++ y' ++ ...
        return false;
      }
    }

    // Below, we deal with the cases where both `x` and `y` are constant.
    Assert(x.isConst() && y.isConst());
    size_t xLen = Word::getLength(x);
    size_t yLen = Word::getLength(y);
    size_t shortLen = std::min(xLen, yLen);
    bool isSameFix =
        isRev ? Word::rstrncmp(x, y, shortLen) : Word::strncmp(x, y, shortLen);
    if (!isSameFix)
    {
      // `x` and `y` are constants but do not share a prefix/suffix, thus
      // satisfying the disequality. There is nothing else to do.
      //
      // E.g. "abc" ++ x' ++ ... != "d" ++ y' ++ ...
      return true;
    }

    // `x` and `y` are constants and share a prefix/suffix. We move the common
    // prefix/suffix to a separate component in the normal form.
    //
    // E.g. "abc" ++ x' ++ ... != "ab" ++ y' ++ ... --->
    //      "ab" ++ "c" ++ x' ++ ... != "ab" ++ y' ++ ...
    Node nk = xLen < yLen ? x : y;
    Node nl = xLen < yLen ? y : x;
    Node remainderStr;
    if (isRev)
    {
      remainderStr = Word::substr(nl, 0, Word::getLength(nl) - shortLen);
      Trace("strings-solve-debug-test")
          << "Rev. Break normal form of " << nl << " into " << nk << ", "
          << remainderStr << std::endl;
    }
    else
    {
      remainderStr = Word::substr(nl, shortLen);
      Trace("strings-solve-debug-test")
          << "Break normal form of " << nl << " into " << nk << ", "
          << remainderStr << std::endl;
    }
    if (xLen < yLen)
    {
      nfj.insert(nfj.begin() + index + 1, remainderStr);
      nfj[index] = nfi[index];
    }
    else
    {
      nfi.insert(nfi.begin() + index + 1, remainderStr);
      nfi[index] = nfj[index];
    }

    index++;
  }
  return false;
}

void CoreSolver::addNormalFormPair( Node n1, Node n2 ){
  if (n1>n2)
  {
    addNormalFormPair(n2,n1);
    return;
  }
  if( !isNormalFormPair( n1, n2 ) ){
    int index = 0;
    NodeIntMap::const_iterator it = d_nfPairs.find(n1);
    if (it != d_nfPairs.end())
    {
      index = (*it).second;
    }
    d_nfPairs[n1] = index + 1;
    if( index<(int)d_nf_pairs_data[n1].size() ){
      d_nf_pairs_data[n1][index] = n2;
    }else{
      d_nf_pairs_data[n1].push_back( n2 );
    }
    Assert(isNormalFormPair(n1, n2));
  } else {
    Trace("strings-nf-debug") << "Already a normal form pair " << n1 << " " << n2 << std::endl;
  }
}

bool CoreSolver::isNormalFormPair( Node n1, Node n2 ) {
  if (n1>n2)
  {
    return isNormalFormPair(n2,n1);
  }
  //Trace("strings-debug") << "is normal form pair. " << n1 << " " << n2 << std::endl;
  NodeIntMap::const_iterator it = d_nfPairs.find(n1);
  if (it != d_nfPairs.end())
  {
    Assert(d_nf_pairs_data.find(n1) != d_nf_pairs_data.end());
    for( int i=0; i<(*it).second; i++ ){
      Assert(i < (int)d_nf_pairs_data[n1].size());
      if( d_nf_pairs_data[n1][i]==n2 ){
        return true;
      }
    }
  }
  return false;
}

void CoreSolver::checkNormalFormsDeq()
{
  eq::EqualityEngine* ee = d_state.getEqualityEngine();
  std::vector< std::vector< Node > > cols;
  std::vector< Node > lts;
  std::map< Node, std::map< Node, bool > > processed;
  
  const context::CDList<Node>& deqs = d_state.getDisequalityList();

  //for each pair of disequal strings, must determine whether their lengths are equal or disequal
  for (const Node& eq : deqs)
  {
    Node n[2];
    for( unsigned i=0; i<2; i++ ){
      n[i] = ee->getRepresentative( eq[i] );
    }
    if( processed[n[0]].find( n[1] )==processed[n[0]].end() ){
      processed[n[0]][n[1]] = true;
      Node lt[2];
      for( unsigned i=0; i<2; i++ ){
        EqcInfo* ei = d_state.getOrMakeEqcInfo(n[i], false);
        lt[i] = ei ? ei->d_lengthTerm : Node::null();
        if( lt[i].isNull() ){
          lt[i] = eq[i];
        }
        lt[i] = NodeManager::currentNM()->mkNode( kind::STRING_LENGTH, lt[i] );
      }
      if (!d_state.areEqual(lt[0], lt[1]) && !d_state.areDisequal(lt[0], lt[1]))
      {
        d_im.sendSplit(lt[0], lt[1], Inference::DEQ_LENGTH_SP);
      }
    }
  }

  if (!d_im.hasProcessed())
  {
    d_state.separateByLength(d_strings_eqc, cols, lts);
    for( unsigned i=0; i<cols.size(); i++ ){
      if (cols[i].size() > 1 && !d_im.hasPendingLemma())
      {
        if (Trace.isOn("strings-solve"))
        {
          Trace("strings-solve") << "- Verify disequalities are processed for "
                                 << cols[i][0] << ", normal form : ";
          utils::printConcatTrace(getNormalForm(cols[i][0]).d_nf, "strings-solve");
          Trace("strings-solve")
              << "... #eql = " << cols[i].size() << std::endl;
        }
        //must ensure that normal forms are disequal
        for( unsigned j=0; j<cols[i].size(); j++ ){
          for( unsigned k=(j+1); k<cols[i].size(); k++ ){
            //for strings that are disequal, but have the same length
            if (cols[i][j].isConst() && cols[i][k].isConst())
            {
              // if both are constants, they should be distinct, and its trivial
              Assert(cols[i][j] != cols[i][k]);
            }
            else
            {
              if (d_state.areDisequal(cols[i][j], cols[i][k]))
              {
                Assert(!d_state.isInConflict());
                if (Trace.isOn("strings-solve"))
                {
                  Trace("strings-solve") << "- Compare " << cols[i][j] << " ";
                  utils::printConcatTrace(getNormalForm(cols[i][j]).d_nf, "strings-solve");
                  Trace("strings-solve") << " against " << cols[i][k] << " ";
                  utils::printConcatTrace(getNormalForm(cols[i][k]).d_nf, "strings-solve");
                  Trace("strings-solve") << "..." << std::endl;
                }
                processDeq(cols[i][j], cols[i][k]);
                if (d_im.hasProcessed())
                {
                  return;
                }
              }
            }
          }
        }
      }
    }
  }
}

void CoreSolver::checkLengthsEqc() {
  for (unsigned i = 0; i < d_strings_eqc.size(); i++)
  {
    TypeNode stype = d_strings_eqc[i].getType();
    NormalForm& nfi = getNormalForm(d_strings_eqc[i]);
    Trace("strings-process-debug")
        << "Process length constraints for " << d_strings_eqc[i] << std::endl;
    // check if there is a length term for this equivalence class
    EqcInfo* ei = d_state.getOrMakeEqcInfo(d_strings_eqc[i], false);
    Node lt = ei ? ei->d_lengthTerm : Node::null();
    if (lt.isNull())
    {
      Trace("strings-process-debug")
          << "No length term for eqc " << d_strings_eqc[i] << std::endl;
      continue;
    }
    Node llt = NodeManager::currentNM()->mkNode(kind::STRING_LENGTH, lt);
    // now, check if length normalization has occurred
    if (ei->d_normalizedLength.get().isNull())
    {
      Node nf = utils::mkNConcat(nfi.d_nf, stype);
      if (Trace.isOn("strings-process-debug"))
      {
        Trace("strings-process-debug")
            << "  normal form is " << nf << " from base " << nfi.d_base
            << std::endl;
        Trace("strings-process-debug") << "  normal form exp is: " << std::endl;
        for (const Node& exp : nfi.d_exp)
        {
          Trace("strings-process-debug") << "   " << exp << std::endl;
        }
      }

      // if not, add the lemma
      std::vector<Node> ant;
      ant.insert(ant.end(), nfi.d_exp.begin(), nfi.d_exp.end());
      ant.push_back(lt.eqNode(nfi.d_base));
      Node lc = NodeManager::currentNM()->mkNode(kind::STRING_LENGTH, nf);
      Node lcr = Rewriter::rewrite(lc);
      Trace("strings-process-debug")
          << "Rewrote length " << lc << " to " << lcr << std::endl;
      if (!d_state.areEqual(llt, lcr))
      {
        Node eq = llt.eqNode(lc);
        ei->d_normalizedLength.set(eq);
        d_im.sendInference(ant, eq, Inference::LEN_NORM, false, true);
      }
    }
  }
}

bool CoreSolver::processInferInfo(CoreInferInfo& cii)
{
  InferInfo& ii = cii.d_infer;
  // rewrite the conclusion, ensure non-trivial
  Node concr = Rewriter::rewrite(ii.d_conc);

  if (concr==d_true)
  {
    // conclusion rewrote to true
    return false;
  }
  // process the state change to this solver
  if (!cii.d_nfPair[0].isNull())
  {
    Assert(!cii.d_nfPair[1].isNull());
    addNormalFormPair(cii.d_nfPair[0], cii.d_nfPair[1]);
  }
  // send phase requirements
  for (const std::pair<const Node, bool> pp : cii.d_pendingPhase)
  {
    d_im.sendPhaseRequirement(pp.first, pp.second);
  }

  // send the inference, which is a lemma
  d_im.sendInference(ii, true);

  return true;
}

}/* CVC4::theory::strings namespace */
}/* CVC4::theory namespace */
}/* CVC4 namespace */<|MERGE_RESOLUTION|>--- conflicted
+++ resolved
@@ -1059,32 +1059,17 @@
         int firstc, lastc;
         if (!StringsEntail::canConstantContainList(c, nfi.d_nf, firstc, lastc))
         {
-<<<<<<< HEAD
-          Node n = nf.d_base;
+          Node n = nfi.d_base;
           std::vector<Node> exp;
-          //conflict
-          Trace("strings-solve") << "Normal form for " << n << " cannot be contained in constant " << c << std::endl;
-          //conflict, explanation is n = base ^ base = c ^ relevant porition of ( n = N[n] )
-          // Notice although not implemented, this can be minimized based on
-          // firstc/lastc, normal_forms_exp_depend.
-          exp.insert(exp.end(), nf.d_exp.begin(), nf.d_exp.end());
-          d_bsolver.explainConstantEqc(n, eqc, exp);
-          Node conc = d_false;
-          d_im.sendInference(exp, conc, Inference::N_NCTN);
-=======
-          Node n = nfi.d_base;
           //conflict
           Trace("strings-solve") << "Normal form for " << n << " cannot be contained in constant " << c << std::endl;
           // conflict, explanation is:
           //  n = base ^ base = c ^ relevant porition of ( n = N[n] )
-          std::vector< Node > exp;
-          d_bsolver.explainConstantEqc(n,eqc,exp);
           // Notice although not implemented, this can be minimized based on
           // firstc/lastc, normal_forms_exp_depend.
           exp.insert(exp.end(), nfi.d_exp.begin(), nfi.d_exp.end());
+          d_bsolver.explainConstantEqc(n, eqc, exp);
           d_im.sendInference(exp, d_false, Inference::N_NCTN);
-          return;
->>>>>>> 3dc56426
         }
       }
 
@@ -1105,55 +1090,6 @@
                          << normal_forms.size() << " normal forms are unique."
                          << std::endl;
 
-<<<<<<< HEAD
-void CoreSolver::processNEqc(std::vector<NormalForm>& normal_forms,
-                             TypeNode stype)
-{
-  if (normal_forms.size() <= 1)
-  {
-    return;
-  }
-  // compute normal forms that are effectively unique
-  std::unordered_map<Node, size_t, NodeHashFunction> nfCache;
-  std::vector<size_t> nfIndices;
-  bool foundConflict = false;
-  size_t nfConfJ = 0;
-  size_t nfConfI = 0;
-  for (size_t i = 0, nnforms = normal_forms.size(); i < nnforms; i++)
-  {
-    NormalForm& nfi = normal_forms[i];
-    Node ni = utils::mkNConcat(nfi.d_nf, stype);
-    if (nfCache.find(ni) == nfCache.end())
-    {
-      // compare against previous to see if already conflicting
-      if (!foundConflict)
-      {
-        for (const std::pair<const Node, size_t>& nj : nfCache)
-        {
-          Node eq = ni.eqNode(nj.first);
-          eq = Rewriter::rewrite(eq);
-          if (eq == d_false)
-          {
-            nfConfJ = nj.second;
-            nfConfI = i;
-            foundConflict = true;
-            break;
-          }
-        }
-      }
-      nfCache[ni] = i;
-      nfIndices.push_back(i);
-    }
-  }
-  size_t nnfs = nfIndices.size();
-  Trace("strings-solve") << "CoreSolver::processNEqc: " << nnfs << "/"
-                         << normal_forms.size() << " normal forms are unique."
-                         << std::endl;
-
-  //the possible inferences
-  std::vector<CoreInferInfo> pinfer;
-=======
->>>>>>> 3dc56426
   // loop over all pairs
   for (unsigned i = 0; i < nnfs - 1; i++)
   {
@@ -1189,8 +1125,6 @@
       if (d_im.hasProcessed())
       {
         break;
-<<<<<<< HEAD
-=======
       }
     }
     if (hasConstIndex || d_im.hasProcessed())
@@ -1226,7 +1160,6 @@
         exp.push_back(nfi.d_base.eqNode(nfj.d_base));
         d_im.sendInference(exp, d_false, Inference::N_EQ_CONF);
         return;
->>>>>>> 3dc56426
       }
     }
     if (d_im.hasProcessed())
@@ -1234,30 +1167,8 @@
       break;
     }
   }
-<<<<<<< HEAD
-  if (d_state.isInConflict())
-  {
-    // conflict, we are done
-    return;
-  }
-  else if (foundConflict)
-  {
-    // normal form equality conflict takes precedence over lemmas and facts
-    std::vector<Node> exp;
-    NormalForm& nfj = normal_forms[nfConfJ];
-    NormalForm& nfi = normal_forms[nfConfI];
-    exp.insert(exp.end(), nfj.d_exp.begin(), nfj.d_exp.end());
-    exp.insert(exp.end(), nfi.d_exp.begin(), nfi.d_exp.end());
-    exp.push_back(nfi.d_base.eqNode(nfj.d_base));
-    d_im.sendInference(exp, d_false, Inference::N_EQ_CONF);
-    return;
-  }
-  else if (d_im.hasProcessed() || pinfer.empty())
-  {
-=======
   if (d_im.hasProcessed() || pinfer.empty())
   {
->>>>>>> 3dc56426
     // either already sent a lemma or fact, or there are no possible inferences
     return;
   }
