--- conflicted
+++ resolved
@@ -535,11 +535,6 @@
       }
     }
     curr.pop_back();
-<<<<<<< HEAD
-    Trace("strings-eqc") << "* add string eqc: " << eqc << std::endl;
-    // now we can add it to the list of equivalence classes
-    d_strings_eqc.push_back(eqc);
-=======
     // if there was at least one relevant term, we add to the list
     if (hasRlv)
     {
@@ -547,7 +542,6 @@
       // now we can add it to the list of equivalence classes
       d_strings_eqc.push_back(eqc);
     }
->>>>>>> a22439fc
   }else{
     //already processed
   }
@@ -866,12 +860,6 @@
   Node eqc_non_c = eqc;
   Trace("strings-process-debug") << "Get normal forms " << eqc << std::endl;
   eq::EqualityEngine* ee = d_state.getEqualityEngine();
-<<<<<<< HEAD
-  eq::EqClassIterator eqc_i = eq::EqClassIterator(eqc, ee);
-  while( !eqc_i.isFinished() ){
-    Node n = (*eqc_i);
-    if (!d_bsolver.isCongruent(n))
-=======
   eq::EqClassIterator eqc_i = eq::EqClassIterator( eqc, ee );
   const std::set<Node>& rlvSet = d_termReg.getRelevantTermSet();
   while( !eqc_i.isFinished() ){
@@ -879,7 +867,6 @@
     // this check should be in sync with the check in checkCycles to ensure
     // we don't compute normal forms for irrelevant terms.
     if (!d_bsolver.isCongruent(n) && rlvSet.find(n)!=rlvSet.end())
->>>>>>> a22439fc
     {
       Kind nk = n.getKind();
       bool isCLike = utils::isConstantLike(n);
