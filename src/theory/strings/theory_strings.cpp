/*********************                                                        */
/*! \file theory_strings.cpp
 ** \verbatim
 ** Top contributors (to current version):
 **   Andrew Reynolds, Tianyi Liang, Andres Noetzli
 ** This file is part of the CVC4 project.
 ** Copyright (c) 2009-2020 by the authors listed in the file AUTHORS
 ** in the top-level source directory) and their institutional affiliations.
 ** All rights reserved.  See the file COPYING in the top-level source
 ** directory for licensing information.\endverbatim
 **
 ** \brief Implementation of the theory of strings.
 **/

#include "theory/strings/theory_strings.h"

#include "expr/kind.h"
#include "options/smt_options.h"
#include "options/strings_options.h"
#include "options/theory_options.h"
#include "smt/logic_exception.h"
#include "theory/ext_theory.h"
#include "theory/rewriter.h"
#include "theory/strings/theory_strings_utils.h"
#include "theory/strings/type_enumerator.h"
#include "theory/strings/word.h"
#include "theory/theory_model.h"
#include "theory/valuation.h"

using namespace std;
using namespace CVC4::context;
using namespace CVC4::kind;

namespace CVC4 {
namespace theory {
namespace strings {

TheoryStrings::TheoryStrings(context::Context* c,
                             context::UserContext* u,
                             OutputChannel& out,
                             Valuation valuation,
                             const LogicInfo& logicInfo,
                             ProofNodeManager* pnm)
    : Theory(THEORY_STRINGS, c, u, out, valuation, logicInfo, pnm),
      d_notify(*this),
      d_statistics(),
      d_state(c, u, d_valuation),
      d_termReg(d_state, out, d_statistics, nullptr),
      d_extTheoryCb(),
      d_extTheory(d_extTheoryCb, c, u, out),
      d_im(*this, d_state, d_termReg, d_extTheory, d_statistics, pnm),
      d_rewriter(&d_statistics.d_rewrites),
      d_bsolver(d_state, d_im),
      d_csolver(d_state, d_im, d_termReg, d_bsolver),
      d_esolver(d_state,
                d_im,
                d_termReg,
                d_rewriter,
                d_bsolver,
                d_csolver,
                d_extTheory,
                d_statistics),
      d_rsolver(d_state,
                d_im,
                d_termReg.getSkolemCache(),
                d_csolver,
                d_esolver,
                d_statistics),
      d_stringsFmf(c, u, valuation, d_termReg)
{

  d_zero = NodeManager::currentNM()->mkConst( Rational( 0 ) );
  d_one = NodeManager::currentNM()->mkConst( Rational( 1 ) );
  d_neg_one = NodeManager::currentNM()->mkConst(Rational(-1));
  d_true = NodeManager::currentNM()->mkConst( true );
  d_false = NodeManager::currentNM()->mkConst( false );

  d_cardSize = utils::getAlphabetCardinality();

  // set up the extended function callback
  d_extTheoryCb.d_esolver = &d_esolver;

  ProofChecker* pc = pnm != nullptr ? pnm->getChecker() : nullptr;
  if (pc != nullptr)
  {
    // add checkers
    d_sProofChecker.registerTo(pc);
  }
  // use the state object as the official theory state
  d_theoryState = &d_state;
  // use the inference manager as the official inference manager
  d_inferManager = &d_im;
}

TheoryStrings::~TheoryStrings() {

}

TheoryRewriter* TheoryStrings::getTheoryRewriter() { return &d_rewriter; }

bool TheoryStrings::needsEqualityEngine(EeSetupInfo& esi)
{
  esi.d_notify = &d_notify;
  esi.d_name = "theory::strings::ee";
  return true;
}

void TheoryStrings::finishInit()
{
  Assert(d_equalityEngine != nullptr);

  // witness is used to eliminate str.from_code
  d_valuation.setUnevaluatedKind(WITNESS);

  bool eagerEval = options::stringEagerEval();
  // The kinds we are treating as function application in congruence
  d_equalityEngine->addFunctionKind(kind::STRING_LENGTH, eagerEval);
  d_equalityEngine->addFunctionKind(kind::STRING_CONCAT, eagerEval);
  d_equalityEngine->addFunctionKind(kind::STRING_IN_REGEXP, eagerEval);
  d_equalityEngine->addFunctionKind(kind::STRING_TO_CODE, eagerEval);
  d_equalityEngine->addFunctionKind(kind::SEQ_UNIT, eagerEval);
  // extended functions
  d_equalityEngine->addFunctionKind(kind::STRING_STRCTN, eagerEval);
  d_equalityEngine->addFunctionKind(kind::STRING_LEQ, eagerEval);
  d_equalityEngine->addFunctionKind(kind::STRING_SUBSTR, eagerEval);
  d_equalityEngine->addFunctionKind(kind::STRING_UPDATE, eagerEval);
  d_equalityEngine->addFunctionKind(kind::STRING_ITOS, eagerEval);
  d_equalityEngine->addFunctionKind(kind::STRING_STOI, eagerEval);
  d_equalityEngine->addFunctionKind(kind::STRING_STRIDOF, eagerEval);
  d_equalityEngine->addFunctionKind(kind::STRING_STRREPL, eagerEval);
  d_equalityEngine->addFunctionKind(kind::STRING_STRREPLALL, eagerEval);
  d_equalityEngine->addFunctionKind(kind::STRING_REPLACE_RE, eagerEval);
  d_equalityEngine->addFunctionKind(kind::STRING_REPLACE_RE_ALL, eagerEval);
  d_equalityEngine->addFunctionKind(kind::STRING_STRREPLALL, eagerEval);
  d_equalityEngine->addFunctionKind(kind::STRING_TOLOWER, eagerEval);
  d_equalityEngine->addFunctionKind(kind::STRING_TOUPPER, eagerEval);
  d_equalityEngine->addFunctionKind(kind::STRING_REV, eagerEval);
}

std::string TheoryStrings::identify() const
{
  return std::string("TheoryStrings");
}

bool TheoryStrings::areCareDisequal( TNode x, TNode y ) {
  Assert(d_equalityEngine->hasTerm(x));
  Assert(d_equalityEngine->hasTerm(y));
  if (d_equalityEngine->isTriggerTerm(x, THEORY_STRINGS)
      && d_equalityEngine->isTriggerTerm(y, THEORY_STRINGS))
  {
    TNode x_shared =
        d_equalityEngine->getTriggerTermRepresentative(x, THEORY_STRINGS);
    TNode y_shared =
        d_equalityEngine->getTriggerTermRepresentative(y, THEORY_STRINGS);
    EqualityStatus eqStatus = d_valuation.getEqualityStatus(x_shared, y_shared);
    if( eqStatus==EQUALITY_FALSE_AND_PROPAGATED || eqStatus==EQUALITY_FALSE || eqStatus==EQUALITY_FALSE_IN_MODEL ){
      return true;
    }
  }
  return false;
}

void TheoryStrings::notifySharedTerm(TNode t)
{
  Debug("strings") << "TheoryStrings::notifySharedTerm(): " << t << " "
                   << t.getType().isBoolean() << endl;
  d_equalityEngine->addTriggerTerm(t, THEORY_STRINGS);
  if (options::stringExp())
  {
    d_esolver.addSharedTerm(t);
  }
  Debug("strings") << "TheoryStrings::notifySharedTerm() finished" << std::endl;
}

bool TheoryStrings::propagateLit(TNode literal)
{
  Debug("strings-propagate")
      << "TheoryStrings::propagateLit(" << literal << ")" << std::endl;
  // If already in conflict, no more propagation
  if (d_state.isInConflict())
  {
    Debug("strings-propagate") << "TheoryStrings::propagateLit(" << literal
                               << "): already in conflict" << std::endl;
    return false;
  }
  // Propagate out
  bool ok = d_out->propagate(literal);
  if (!ok) {
    d_state.notifyInConflict();
  }
  return ok;
}

TrustNode TheoryStrings::explain(TNode literal)
{
  Debug("strings-explain") << "explain called on " << literal << std::endl;
  return d_im.explainLit(literal);
}

<<<<<<< HEAD
bool TheoryStrings::getCurrentSubstitution(
    int effort,
    std::vector<Node>& vars,
    std::vector<Node>& subs,
    std::map<Node, std::vector<Node> >& exp)
{
  Trace("strings-subs") << "getCurrentSubstitution, effort = " << effort << std::endl;
  for( unsigned i=0; i<vars.size(); i++ ){
    Node n = vars[i];
    Trace("strings-subs") << "  get subs for " << n << "..." << std::endl;
    Node s = d_esolver.getCurrentSubstitutionFor(effort, n, exp[n]);
    subs.push_back(s);
  }
  return true;
}

=======
>>>>>>> a5b834d5
void TheoryStrings::presolve() {
  Debug("strings-presolve") << "TheoryStrings::Presolving : get fmf options " << (options::stringFMF() ? "true" : "false") << std::endl;
  d_strat.initializeStrategy();

  // if strings fmf is enabled, register the strategy
  if (options::stringFMF())
  {
    d_stringsFmf.presolve();
    // This strategy is local to a check-sat call, since we refresh the strategy
    // on every call to presolve.
    getDecisionManager()->registerStrategy(
        DecisionManager::STRAT_STRINGS_SUM_LENGTHS,
        d_stringsFmf.getDecisionStrategy(),
        DecisionManager::STRAT_SCOPE_LOCAL_SOLVE);
  }
  Debug("strings-presolve") << "Finished presolve" << std::endl;
}


/////////////////////////////////////////////////////////////////////////////
// MODEL GENERATION
/////////////////////////////////////////////////////////////////////////////

bool TheoryStrings::collectModelValues(TheoryModel* m,
                                       const std::set<Node>& termSet)
{
  Trace("strings-model") << "TheoryStrings : Collect model values" << std::endl;

  std::map<TypeNode, std::unordered_set<Node, NodeHashFunction> > repSet;
  // Generate model
  // get the relevant string equivalence classes
  for (const Node& s : termSet)
  {
    TypeNode tn = s.getType();
    if (tn.isStringLike())
    {
      Node r = d_state.getRepresentative(s);
      repSet[tn].insert(r);
    }
  }
  for (const std::pair<const TypeNode,
                       std::unordered_set<Node, NodeHashFunction> >& rst :
       repSet)
  {
    // get partition of strings of equal lengths, per type
    std::map<TypeNode, std::vector<std::vector<Node> > > colT;
    std::map<TypeNode, std::vector<Node> > ltsT;
    std::vector<Node> repVec(rst.second.begin(), rst.second.end());
    d_state.separateByLength(repVec, colT, ltsT);
    // now collect model info for the type
    TypeNode st = rst.first;
    if (!collectModelInfoType(st, rst.second, colT[st], ltsT[st], m))
    {
      return false;
    }
  }
  return true;
}

bool TheoryStrings::collectModelInfoType(
    TypeNode tn,
    const std::unordered_set<Node, NodeHashFunction>& repSet,
    std::vector<std::vector<Node> >& col,
    std::vector<Node>& lts,
    TheoryModel* m)
{
  NodeManager* nm = NodeManager::currentNM();
  std::map< Node, Node > processed;
  //step 1 : get all values for known lengths
  std::vector< Node > lts_values;
  std::map<std::size_t, Node> values_used;
  std::vector<Node> len_splits;
  for( unsigned i=0; i<col.size(); i++ ) {
    Trace("strings-model") << "Checking length for {";
    for( unsigned j=0; j<col[i].size(); j++ ) {
      if( j>0 ) {
        Trace("strings-model") << ", ";
      }
      Trace("strings-model") << col[i][j];
    }
    Trace("strings-model") << " } (length is " << lts[i] << ")" << std::endl;
    Node len_value;
    if( lts[i].isConst() ) {
      len_value = lts[i];
    }
    else if (!lts[i].isNull())
    {
      // get the model value for lts[i]
      len_value = d_valuation.getModelValue(lts[i]);
    }
    if (len_value.isNull())
    {
      lts_values.push_back(Node::null());
    }
    else
    {
      // must throw logic exception if we cannot construct the string
      if (len_value.getConst<Rational>() > String::maxSize())
      {
        std::stringstream ss;
        ss << "The model was computed to have strings of length " << len_value
           << ". We only allow strings up to length " << String::maxSize();
        throw LogicException(ss.str());
      }
      std::size_t lvalue =
          len_value.getConst<Rational>().getNumerator().toUnsignedInt();
      auto itvu = values_used.find(lvalue);
      if (itvu == values_used.end())
      {
        values_used[lvalue] = lts[i];
      }
      else
      {
        len_splits.push_back(lts[i].eqNode(itvu->second));
      }
      lts_values.push_back(len_value);
    }
  }
  ////step 2 : assign arbitrary values for unknown lengths?
  // confirmed by calculus invariant, see paper
  Trace("strings-model") << "Assign to equivalence classes..." << std::endl;
  std::map<Node, Node> pure_eq_assign;
  //step 3 : assign values to equivalence classes that are pure variables
  for( unsigned i=0; i<col.size(); i++ ){
    std::vector< Node > pure_eq;
    Trace("strings-model") << "The (" << col[i].size()
                           << ") equivalence classes ";
    for (const Node& eqc : col[i])
    {
      Trace("strings-model") << eqc << " ";
      //check if col[i][j] has only variables
      if (!eqc.isConst())
      {
        NormalForm& nfe = d_csolver.getNormalForm(eqc);
        if (nfe.d_nf.size() == 1)
        {
          // is it an equivalence class with a seq.unit term?
          if (nfe.d_nf[0].getKind() == SEQ_UNIT)
          {
            pure_eq_assign[eqc] = nfe.d_nf[0];
            Trace("strings-model") << "(unit: " << nfe.d_nf[0] << ") ";
          }
          // does it have a code and the length of these equivalence classes are
          // one?
          else if (d_termReg.hasStringCode() && lts_values[i] == d_one)
          {
            EqcInfo* eip = d_state.getOrMakeEqcInfo(eqc, false);
            if (eip && !eip->d_codeTerm.get().isNull())
            {
              // its value must be equal to its code
              Node ct = nm->mkNode(kind::STRING_TO_CODE, eip->d_codeTerm.get());
              Node ctv = d_valuation.getModelValue(ct);
              unsigned cvalue =
                  ctv.getConst<Rational>().getNumerator().toUnsignedInt();
              Trace("strings-model") << "(code: " << cvalue << ") ";
              std::vector<unsigned> vec;
              vec.push_back(cvalue);
              Node mv = nm->mkConst(String(vec));
              pure_eq_assign[eqc] = mv;
              m->getEqualityEngine()->addTerm(mv);
            }
          }
          pure_eq.push_back(eqc);
        }
      }
      else
      {
        processed[eqc] = eqc;
      }
    }
    Trace("strings-model") << "have length " << lts_values[i] << std::endl;

    //assign a new length if necessary
    if( !pure_eq.empty() ){
      if( lts_values[i].isNull() ){
        // start with length two (other lengths have special precendence)
        std::size_t lvalue = 2;
        while( values_used.find( lvalue )!=values_used.end() ){
          lvalue++;
        }
        Trace("strings-model") << "*** Decide to make length of " << lvalue << std::endl;
        lts_values[i] = nm->mkConst(Rational(lvalue));
        values_used[lvalue] = Node::null();
      }
      Trace("strings-model") << "Need to assign values of length " << lts_values[i] << " to equivalence classes ";
      for( unsigned j=0; j<pure_eq.size(); j++ ){
        Trace("strings-model") << pure_eq[j] << " ";
      }
      Trace("strings-model") << std::endl;

      //use type enumerator
      Assert(lts_values[i].getConst<Rational>() <= Rational(String::maxSize()))
          << "Exceeded UINT32_MAX in string model";
      uint32_t currLen =
          lts_values[i].getConst<Rational>().getNumerator().toUnsignedInt();
      std::unique_ptr<SEnumLen> sel;
      Trace("strings-model") << "Cardinality of alphabet is "
                             << utils::getAlphabetCardinality() << std::endl;
      if (tn.isString())  // string-only
      {
        sel.reset(new StringEnumLen(
            currLen, currLen, utils::getAlphabetCardinality()));
      }
      else
      {
        sel.reset(new SeqEnumLen(tn, nullptr, currLen, currLen));
      }
      for (const Node& eqc : pure_eq)
      {
        Node c;
        std::map<Node, Node>::iterator itp = pure_eq_assign.find(eqc);
        if (itp == pure_eq_assign.end())
        {
          do
          {
            if (sel->isFinished())
            {
              // We are in a case where model construction is impossible due to
              // an insufficient number of constants of a given length.

              // Consider an integer equivalence class E whose value is assigned
              // n in the model. Let { S_1, ..., S_m } be the set of string
              // equivalence classes such that len( x ) is a member of E for
              // some member x of each class S1, ...,Sm. Since our calculus is
              // saturated with respect to cardinality inference (see Liang
              // et al, Figure 6, CAV 2014), we have that m <= A^n, where A is
              // the cardinality of our alphabet.

              // Now, consider the case where there exists two integer
              // equivalence classes E1 and E2 that are assigned n, and moreover
              // we did not received notification from arithmetic that E1 = E2.
              // This typically should never happen, but assume in the following
              // that it does.

              // Now, it may be the case that there are string equivalence
              // classes { S_1, ..., S_m1 } whose lengths are in E1,
              // and classes { S'_1, ..., S'_m2 } whose lengths are in E2, where
              // m1 + m2 > A^n. In this case, we have insufficient strings to
              // assign to { S_1, ..., S_m1, S'_1, ..., S'_m2 }. If this
              // happens, we add a split on len( u1 ) = len( u2 ) for some
              // len( u1 ) in E1, len( u2 ) in E2. We do this for each pair of
              // integer equivalence classes that are assigned to the same value
              // in the model.
              AlwaysAssert(!len_splits.empty());
              for (const Node& sl : len_splits)
              {
                Node spl = nm->mkNode(OR, sl, sl.negate());
                ++(d_statistics.d_lemmasCmiSplit);
                d_out->lemma(spl);
                Trace("strings-lemma")
                    << "Strings::CollectModelInfoSplit: " << spl << std::endl;
              }
              // we added a lemma, so can return here
              return false;
            }
            c = sel->getCurrent();
            // increment
            sel->increment();
          } while (m->hasTerm(c));
        }
        else
        {
          c = itp->second;
        }
        Trace("strings-model") << "*** Assigned constant " << c << " for "
                               << eqc << std::endl;
        processed[eqc] = c;
        if (!m->assertEquality(eqc, c, true))
        {
          // this should never happen due to the model soundness argument
          // for strings
          Unreachable()
              << "TheoryStrings::collectModelInfoType: Inconsistent equality"
              << std::endl;
          return false;
        }
      }
    }
  }
  Trace("strings-model") << "String Model : Pure Assigned." << std::endl;
  //step 4 : assign constants to all other equivalence classes
  for (const Node& rn : repSet)
  {
    if (processed.find(rn) == processed.end())
    {
      NormalForm& nf = d_csolver.getNormalForm(rn);
      if (Trace.isOn("strings-model"))
      {
        Trace("strings-model")
            << "Construct model for " << rn << " based on normal form ";
        for (unsigned j = 0, size = nf.d_nf.size(); j < size; j++)
        {
          Node n = nf.d_nf[j];
          if (j > 0)
          {
            Trace("strings-model") << " ++ ";
          }
          Trace("strings-model") << n;
          Node r = d_state.getRepresentative(n);
          if (!r.isConst() && processed.find(r) == processed.end())
          {
            Trace("strings-model") << "(UNPROCESSED)";
          }
        }
      }
      Trace("strings-model") << std::endl;
      std::vector< Node > nc;
      for (const Node& n : nf.d_nf)
      {
        Node r = d_state.getRepresentative(n);
        Assert(r.isConst() || processed.find(r) != processed.end());
        nc.push_back(r.isConst() ? r : processed[r]);
      }
      Node cc = utils::mkNConcat(nc, tn);
      Trace("strings-model")
          << "*** Determined constant " << cc << " for " << rn << std::endl;
      processed[rn] = cc;
      if (!m->assertEquality(rn, cc, true))
      {
        // this should never happen due to the model soundness argument
        // for strings
        Unreachable() << "TheoryStrings::collectModelInfoType: "
                         "Inconsistent equality (unprocessed eqc)"
                      << std::endl;
        return false;
      }
      else if (!cc.isConst())
      {
        // the value may be specified by seq.unit components, ensure this
        // is marked as the skeleton for constructing values in this class.
        m->assertSkeleton(cc);
      }
    }
  }
  //Trace("strings-model") << "String Model : Assigned." << std::endl;
  Trace("strings-model") << "String Model : Finished." << std::endl;
  return true;
}

/////////////////////////////////////////////////////////////////////////////
// MAIN SOLVER
/////////////////////////////////////////////////////////////////////////////

void TheoryStrings::preRegisterTerm(TNode n)
{
  Trace("strings-preregister")
      << "TheoryStrings::preRegisterTerm: " << n << std::endl;
  d_termReg.preRegisterTerm(n);
}

TrustNode TheoryStrings::expandDefinition(Node node)
{
  Trace("strings-exp-def") << "TheoryStrings::expandDefinition : " << node << std::endl;

  if (node.getKind() == STRING_FROM_CODE)
  {
    // str.from_code(t) --->
    //   witness k. ite(0 <= t < |A|, t = str.to_code(k), k = "")
    NodeManager* nm = NodeManager::currentNM();
    Node t = node[0];
    Node card = nm->mkConst(Rational(utils::getAlphabetCardinality()));
    Node cond =
        nm->mkNode(AND, nm->mkNode(LEQ, d_zero, t), nm->mkNode(LT, t, card));
    Node k = nm->mkBoundVar(nm->stringType());
    Node bvl = nm->mkNode(BOUND_VAR_LIST, k);
    Node emp = Word::mkEmptyWord(node.getType());
    Node ret = nm->mkNode(
        WITNESS,
        bvl,
        nm->mkNode(
            ITE, cond, t.eqNode(nm->mkNode(STRING_TO_CODE, k)), k.eqNode(emp)));
    return TrustNode::mkTrustRewrite(node, ret, nullptr);
  }

  if (node.getKind() == SEQ_NTH)
  {
    // str.nth(s,i) --->
    //   ite(0<=i<=len(s), witness k. 0<=i<=len(s)->unit(k) = seq.at(s,i),
    //   uf(s,i))
    NodeManager* nm = NodeManager::currentNM();
    Node s = node[0];
    Node i = node[1];
    Node len = nm->mkNode(STRING_LENGTH, s);
    Node cond =
        nm->mkNode(AND, nm->mkNode(LEQ, d_zero, i), nm->mkNode(LT, i, len));
    TypeNode elemType = s.getType().getSequenceElementType();
    Node k = nm->mkBoundVar(elemType);
    Node bvl = nm->mkNode(BOUND_VAR_LIST, k);
    std::vector<TypeNode> argTypes;
    argTypes.push_back(s.getType());
    argTypes.push_back(nm->integerType());
    TypeNode ufType = nm->mkFunctionType(argTypes, elemType);
    SkolemCache* sc = d_termReg.getSkolemCache();
    Node uf = sc->mkTypedSkolemCached(
        ufType, Node::null(), Node::null(), SkolemCache::SK_NTH, "Uf");
    Node ret = nm->mkNode(
        ITE,
        cond,
        nm->mkNode(WITNESS,
                   bvl,
                   nm->mkNode(IMPLIES,
                              cond,
                              nm->mkNode(SEQ_UNIT, k)
                                  .eqNode(nm->mkNode(STRING_CHARAT, s, i)))),
        nm->mkNode(APPLY_UF, uf, s, i));
    return TrustNode::mkTrustRewrite(node, ret, nullptr);
  }

  return TrustNode::null();
}

bool TheoryStrings::preNotifyFact(
    TNode atom, bool pol, TNode fact, bool isPrereg, bool isInternal)
{
  // this is only required for internal facts, others are already registered
  if (isInternal && atom.getKind() == EQUAL)
  {
    // we must ensure these terms are registered
    for (const Node& t : atom)
    {
      // terms in the equality engine are already registered, hence skip
      // currently done for only string-like terms, but this could potentially
      // be avoided.
      if (!d_equalityEngine->hasTerm(t) && t.getType().isStringLike())
      {
        d_termReg.registerTerm(t, 0);
      }
    }
  }
  return false;
}

void TheoryStrings::notifyFact(TNode atom,
                               bool polarity,
                               TNode fact,
                               bool isInternal)
{
  if (atom.getKind() == STRING_IN_REGEXP)
  {
    if (polarity && atom[1].getKind() == REGEXP_CONCAT)
    {
      Node eqc = d_equalityEngine->getRepresentative(atom[0]);
      d_state.addEndpointsToEqcInfo(atom, atom[1], eqc);
    }
  }
  // process pending conflicts due to reasoning about endpoints
  if (!d_state.isInConflict())
  {
    Node pc = d_state.getPendingConflict();
    if (!pc.isNull())
    {
      Trace("strings-pending")
          << "Process pending conflict " << pc << std::endl;
      InferInfo iiPrefixConf;
      iiPrefixConf.d_id = Inference::PREFIX_CONFLICT;
      iiPrefixConf.d_conc = d_false;
      utils::flattenOp(AND, pc, iiPrefixConf.d_ant);
      Trace("strings-conflict")
          << "CONFLICT: Eager prefix : " << pc << std::endl;
      ++(d_statistics.d_conflictsEagerPrefix);
      // call the inference manager to send the conflict
      d_im.conflictExpInferInfo(iiPrefixConf);
      return;
    }
  }
  Trace("strings-pending-debug") << "  Now collect terms" << std::endl;
  // Collect extended function terms in the atom. Notice that we must register
  // all extended functions occurring in assertions and shared terms. We
  // make a similar call to registerTermRec in TheoryStrings::addSharedTerm.
  d_extTheory.registerTermRec(atom);
  Trace("strings-pending-debug") << "  Finished collect terms" << std::endl;
}

void TheoryStrings::postCheck(Effort e)
{
  d_im.doPendingFacts();

  Assert(d_strat.isStrategyInit());
  if (!d_state.isInConflict() && !d_valuation.needCheck()
      && d_strat.hasStrategyEffort(e))
  {
    Trace("strings-check-debug")
        << "Theory of strings " << e << " effort check " << std::endl;
    if (Trace.isOn("strings-eqc"))
    {
      for (unsigned t = 0; t < 2; t++)
      {
        eq::EqClassesIterator eqcs2_i = eq::EqClassesIterator(d_equalityEngine);
        Trace("strings-eqc") << (t==0 ? "STRINGS:" : "OTHER:") << std::endl;
        while( !eqcs2_i.isFinished() ){
          Node eqc = (*eqcs2_i);
          bool print = (t == 0 && eqc.getType().isStringLike())
                       || (t == 1 && !eqc.getType().isStringLike());
          if (print) {
            eq::EqClassIterator eqc2_i =
                eq::EqClassIterator(eqc, d_equalityEngine);
            Trace("strings-eqc") << "Eqc( " << eqc << " ) : { ";
            while( !eqc2_i.isFinished() ) {
              if( (*eqc2_i)!=eqc && (*eqc2_i).getKind()!=kind::EQUAL ){
                Trace("strings-eqc") << (*eqc2_i) << " ";
              }
              ++eqc2_i;
            }
            Trace("strings-eqc") << " } " << std::endl;
            EqcInfo* ei = d_state.getOrMakeEqcInfo(eqc, false);
            if( ei ){
              Trace("strings-eqc-debug")
                  << "* Length term : " << ei->d_lengthTerm.get() << std::endl;
              Trace("strings-eqc-debug")
                  << "* Cardinality lemma k : " << ei->d_cardinalityLemK.get()
                  << std::endl;
              Trace("strings-eqc-debug")
                  << "* Normalization length lemma : "
                  << ei->d_normalizedLength.get() << std::endl;
            }
          }
          ++eqcs2_i;
        }
        Trace("strings-eqc") << std::endl;
      }
      Trace("strings-eqc") << std::endl;
    }
    ++(d_statistics.d_checkRuns);
    bool addedLemma = false;
    bool addedFact;
    Trace("strings-check") << "Full effort check..." << std::endl;
    do{
      ++(d_statistics.d_strategyRuns);
      Trace("strings-check") << "  * Run strategy..." << std::endl;
      runStrategy(e);
      // Send the facts *and* the lemmas. We send lemmas regardless of whether
      // we send facts since some lemmas cannot be dropped. Other lemmas are
      // otherwise avoided by aborting the strategy when a fact is ready.
      addedFact = d_im.hasPendingFact();
      addedLemma = d_im.hasPendingLemma();
      d_im.doPendingFacts();
      d_im.doPendingLemmas();
      if (Trace.isOn("strings-check"))
      {
        Trace("strings-check") << "  ...finish run strategy: ";
        Trace("strings-check") << (addedFact ? "addedFact " : "");
        Trace("strings-check") << (addedLemma ? "addedLemma " : "");
        Trace("strings-check") << (d_state.isInConflict() ? "conflict " : "");
        if (!addedFact && !addedLemma && !d_state.isInConflict())
        {
          Trace("strings-check") << "(none)";
        }
        Trace("strings-check") << std::endl;
      }
      // repeat if we did not add a lemma or conflict
    } while (!d_state.isInConflict() && !addedLemma && addedFact);
  }
  Trace("strings-check") << "Theory of strings, done check : " << e << std::endl;
  Assert(!d_im.hasPendingFact());
  Assert(!d_im.hasPendingLemma());
}

bool TheoryStrings::needsCheckLastEffort() {
  if( options::stringGuessModel() ){
    return d_esolver.hasExtendedFunctions();
  }
  return false;
}

/** Conflict when merging two constants */
void TheoryStrings::conflict(TNode a, TNode b){
  if (d_state.isInConflict())
  {
    // already in conflict
    return;
  }
  Debug("strings-conflict") << "Making conflict..." << std::endl;
  d_im.conflictEqConstantMerge(a, b);
  // Trace("strings-conflict")
  //    << "CONFLICT: Eq engine conflict : " << conf.getNode() << std::endl;
  ++(d_statistics.d_conflictsEqEngine);
}

void TheoryStrings::eqNotifyNewClass(TNode t){
  Kind k = t.getKind();
  if (k == STRING_LENGTH || k == STRING_TO_CODE)
  {
    Trace("strings-debug") << "New length eqc : " << t << std::endl;
    //we care about the length of this string
    d_termReg.registerTerm(t[0], 1);
  }
  d_state.eqNotifyNewClass(t);
}

void TheoryStrings::addCarePairs(TNodeTrie* t1,
                                 TNodeTrie* t2,
                                 unsigned arity,
                                 unsigned depth)
{
  if( depth==arity ){
    if( t2!=NULL ){
      Node f1 = t1->getData();
      Node f2 = t2->getData();
      if (!d_equalityEngine->areEqual(f1, f2))
      {
        Trace("strings-cg-debug") << "TheoryStrings::computeCareGraph(): checking function " << f1 << " and " << f2 << std::endl;
        vector< pair<TNode, TNode> > currentPairs;
        for (unsigned k = 0; k < f1.getNumChildren(); ++ k) {
          TNode x = f1[k];
          TNode y = f2[k];
          Assert(d_equalityEngine->hasTerm(x));
          Assert(d_equalityEngine->hasTerm(y));
          Assert(!d_equalityEngine->areDisequal(x, y, false));
          Assert(!areCareDisequal(x, y));
          if (!d_equalityEngine->areEqual(x, y))
          {
            if (d_equalityEngine->isTriggerTerm(x, THEORY_STRINGS)
                && d_equalityEngine->isTriggerTerm(y, THEORY_STRINGS))
            {
              TNode x_shared = d_equalityEngine->getTriggerTermRepresentative(
                  x, THEORY_STRINGS);
              TNode y_shared = d_equalityEngine->getTriggerTermRepresentative(
                  y, THEORY_STRINGS);
              currentPairs.push_back(make_pair(x_shared, y_shared));
            }
          }
        }
        for (unsigned c = 0; c < currentPairs.size(); ++ c) {
          Trace("strings-cg-pair") << "TheoryStrings::computeCareGraph(): pair : " << currentPairs[c].first << " " << currentPairs[c].second << std::endl;
          addCarePair(currentPairs[c].first, currentPairs[c].second);
        }
      }
    }
  }else{
    if( t2==NULL ){
      if( depth<(arity-1) ){
        //add care pairs internal to each child
        for (std::pair<const TNode, TNodeTrie>& tt : t1->d_data)
        {
          addCarePairs(&tt.second, nullptr, arity, depth + 1);
        }
      }
      //add care pairs based on each pair of non-disequal arguments
      for (std::map<TNode, TNodeTrie>::iterator it = t1->d_data.begin();
           it != t1->d_data.end();
           ++it)
      {
        std::map<TNode, TNodeTrie>::iterator it2 = it;
        ++it2;
        for( ; it2 != t1->d_data.end(); ++it2 ){
          if (!d_equalityEngine->areDisequal(it->first, it2->first, false))
          {
            if( !areCareDisequal(it->first, it2->first) ){
              addCarePairs( &it->second, &it2->second, arity, depth+1 );
            }
          }
        }
      }
    }else{
      //add care pairs based on product of indices, non-disequal arguments
      for (std::pair<const TNode, TNodeTrie>& tt1 : t1->d_data)
      {
        for (std::pair<const TNode, TNodeTrie>& tt2 : t2->d_data)
        {
          if (!d_equalityEngine->areDisequal(tt1.first, tt2.first, false))
          {
            if (!areCareDisequal(tt1.first, tt2.first))
            {
              addCarePairs(&tt1.second, &tt2.second, arity, depth + 1);
            }
          }
        }
      }
    }
  }
}

void TheoryStrings::computeCareGraph(){
  //computing the care graph here is probably still necessary, due to operators that take non-string arguments  TODO: verify
  Trace("strings-cg") << "TheoryStrings::computeCareGraph(): Build term indices..." << std::endl;
  // Term index for each (type, operator) pair. We require the operator here
  // since operators are polymorphic, taking strings/sequences.
  std::map<std::pair<TypeNode, Node>, TNodeTrie> index;
  std::map< Node, unsigned > arity;
  const context::CDList<TNode>& fterms = d_termReg.getFunctionTerms();
  size_t functionTerms = fterms.size();
  for (unsigned i = 0; i < functionTerms; ++ i) {
    TNode f1 = fterms[i];
    Trace("strings-cg") << "...build for " << f1 << std::endl;
    Node op = f1.getOperator();
    std::vector< TNode > reps;
    bool has_trigger_arg = false;
    for( unsigned j=0; j<f1.getNumChildren(); j++ ){
      reps.push_back(d_equalityEngine->getRepresentative(f1[j]));
      if (d_equalityEngine->isTriggerTerm(f1[j], THEORY_STRINGS))
      {
        has_trigger_arg = true;
      }
    }
    if( has_trigger_arg ){
      TypeNode ft = utils::getOwnerStringType(f1);
      std::pair<TypeNode, Node> ikey = std::pair<TypeNode, Node>(ft, op);
      index[ikey].addTerm(f1, reps);
      arity[op] = reps.size();
    }
  }
  //for each index
  for (std::pair<const std::pair<TypeNode, Node>, TNodeTrie>& ti : index)
  {
    Trace("strings-cg") << "TheoryStrings::computeCareGraph(): Process index "
                        << ti.first << "..." << std::endl;
    Node op = ti.first.second;
    addCarePairs(&ti.second, nullptr, arity[op], 0);
  }
}

void TheoryStrings::checkRegisterTermsPreNormalForm()
{
  const std::vector<Node>& seqc = d_bsolver.getStringEqc();
  for (const Node& eqc : seqc)
  {
    eq::EqClassIterator eqc_i = eq::EqClassIterator(eqc, d_equalityEngine);
    while (!eqc_i.isFinished())
    {
      Node n = (*eqc_i);
      if (!d_bsolver.isCongruent(n))
      {
        d_termReg.registerTerm(n, 2);
      }
      ++eqc_i;
    }
  }
}

void TheoryStrings::checkCodes()
{
  // ensure that lemmas regarding str.code been added for each constant string
  // of length one
  if (d_termReg.hasStringCode())
  {
    NodeManager* nm = NodeManager::currentNM();
    // str.code applied to the code term for each equivalence class that has a
    // code term but is not a constant
    std::vector<Node> nconst_codes;
    // str.code applied to the proxy variables for each equivalence classes that
    // are constants of size one
    std::vector<Node> const_codes;
    const std::vector<Node>& seqc = d_bsolver.getStringEqc();
    for (const Node& eqc : seqc)
    {
      NormalForm& nfe = d_csolver.getNormalForm(eqc);
      if (nfe.d_nf.size() == 1 && nfe.d_nf[0].isConst())
      {
        Node c = nfe.d_nf[0];
        Trace("strings-code-debug") << "Get proxy variable for " << c
                                    << std::endl;
        Node cc = nm->mkNode(kind::STRING_TO_CODE, c);
        cc = Rewriter::rewrite(cc);
        Assert(cc.isConst());
        Node cp = d_termReg.ensureProxyVariableFor(c);
        Node vc = nm->mkNode(STRING_TO_CODE, cp);
        if (!d_state.areEqual(cc, vc))
        {
          std::vector<Node> emptyVec;
          d_im.sendInference(emptyVec, cc.eqNode(vc), Inference::CODE_PROXY);
        }
        const_codes.push_back(vc);
      }
      else
      {
        EqcInfo* ei = d_state.getOrMakeEqcInfo(eqc, false);
        if (ei && !ei->d_codeTerm.get().isNull())
        {
          Node vc = nm->mkNode(kind::STRING_TO_CODE, ei->d_codeTerm.get());
          nconst_codes.push_back(vc);
        }
      }
    }
    if (d_im.hasProcessed())
    {
      return;
    }
    // now, ensure that str.code is injective
    std::vector<Node> cmps;
    cmps.insert(cmps.end(), const_codes.rbegin(), const_codes.rend());
    cmps.insert(cmps.end(), nconst_codes.rbegin(), nconst_codes.rend());
    for (unsigned i = 0, num_ncc = nconst_codes.size(); i < num_ncc; i++)
    {
      Node c1 = nconst_codes[i];
      cmps.pop_back();
      for (const Node& c2 : cmps)
      {
        Trace("strings-code-debug")
            << "Compare codes : " << c1 << " " << c2 << std::endl;
        if (!d_state.areDisequal(c1, c2) && !d_state.areEqual(c1, d_neg_one))
        {
          Node eq_no = c1.eqNode(d_neg_one);
          Node deq = c1.eqNode(c2).negate();
          Node eqn = c1[0].eqNode(c2[0]);
          // str.code(x)==-1 V str.code(x)!=str.code(y) V x==y
          Node inj_lem = nm->mkNode(kind::OR, eq_no, deq, eqn);
          d_im.sendPhaseRequirement(deq, false);
          std::vector<Node> emptyVec;
          d_im.sendInference(emptyVec, inj_lem, Inference::CODE_INJ);
        }
      }
    }
  }
}

void TheoryStrings::checkRegisterTermsNormalForms()
{
  const std::vector<Node>& seqc = d_bsolver.getStringEqc();
  for (const Node& eqc : seqc)
  {
    NormalForm& nfi = d_csolver.getNormalForm(eqc);
    // check if there is a length term for this equivalence class
    EqcInfo* ei = d_state.getOrMakeEqcInfo(eqc, false);
    Node lt = ei ? ei->d_lengthTerm : Node::null();
    if (lt.isNull())
    {
      Node c = utils::mkNConcat(nfi.d_nf, eqc.getType());
      d_termReg.registerTerm(c, 3);
    }
  }
}

TrustNode TheoryStrings::ppRewrite(TNode atom)
{
  Trace("strings-ppr") << "TheoryStrings::ppRewrite " << atom << std::endl;
  Node atomRet = atom;
  if (options::regExpElim() && atom.getKind() == STRING_IN_REGEXP)
  {
    // aggressive elimination of regular expression membership
    Node atomElim = d_regexp_elim.eliminate(atomRet);
    if (!atomElim.isNull())
    {
      Trace("strings-ppr") << "  rewrote " << atom << " -> " << atomElim
                           << " via regular expression elimination."
                           << std::endl;
      atomRet = atomElim;
    }
  }
  if( !options::stringLazyPreproc() ){
    //eager preprocess here
    std::vector< Node > new_nodes;
    StringsPreprocess* p = d_esolver.getPreprocess();
    Node ret = p->processAssertion(atomRet, new_nodes);
    if (ret != atomRet)
    {
      Trace("strings-ppr") << "  rewrote " << atomRet << " -> " << ret
                           << ", with " << new_nodes.size() << " lemmas."
                           << std::endl;
      for (const Node& lem : new_nodes)
      {
        Trace("strings-ppr") << "    lemma : " << lem << std::endl;
        ++(d_statistics.d_lemmasEagerPreproc);
        d_out->lemma(lem);
      }
      atomRet = ret;
    }else{
      Assert(new_nodes.empty());
    }
  }
  if (atomRet != atom)
  {
    return TrustNode::mkTrustRewrite(atom, atomRet, nullptr);
  }
  return TrustNode::null();
}

/** run the given inference step */
void TheoryStrings::runInferStep(InferStep s, int effort)
{
  Trace("strings-process") << "Run " << s;
  if (effort > 0)
  {
    Trace("strings-process") << ", effort = " << effort;
  }
  Trace("strings-process") << "..." << std::endl;
  switch (s)
  {
    case CHECK_INIT: d_bsolver.checkInit(); break;
    case CHECK_CONST_EQC: d_bsolver.checkConstantEquivalenceClasses(); break;
    case CHECK_EXTF_EVAL: d_esolver.checkExtfEval(effort); break;
    case CHECK_CYCLES: d_csolver.checkCycles(); break;
    case CHECK_FLAT_FORMS: d_csolver.checkFlatForms(); break;
    case CHECK_REGISTER_TERMS_PRE_NF: checkRegisterTermsPreNormalForm(); break;
    case CHECK_NORMAL_FORMS_EQ: d_csolver.checkNormalFormsEq(); break;
    case CHECK_NORMAL_FORMS_DEQ: d_csolver.checkNormalFormsDeq(); break;
    case CHECK_CODES: checkCodes(); break;
    case CHECK_LENGTH_EQC: d_csolver.checkLengthsEqc(); break;
    case CHECK_REGISTER_TERMS_NF: checkRegisterTermsNormalForms(); break;
    case CHECK_EXTF_REDUCTION: d_esolver.checkExtfReductions(effort); break;
    case CHECK_MEMBERSHIP: d_rsolver.checkMemberships(); break;
    case CHECK_CARDINALITY: d_bsolver.checkCardinality(); break;
    default: Unreachable(); break;
  }
  Trace("strings-process") << "Done " << s
                           << ", addedFact = " << d_im.hasPendingFact()
                           << ", addedLemma = " << d_im.hasPendingLemma()
                           << ", conflict = " << d_state.isInConflict()
                           << std::endl;
}

void TheoryStrings::runStrategy(Theory::Effort e)
{
  std::vector<std::pair<InferStep, int> >::iterator it = d_strat.stepBegin(e);
  std::vector<std::pair<InferStep, int> >::iterator stepEnd =
      d_strat.stepEnd(e);

  Trace("strings-process") << "----check, next round---" << std::endl;
  while (it != stepEnd)
  {
    InferStep curr = it->first;
    if (curr == BREAK)
    {
      if (d_im.hasProcessed())
      {
        break;
      }
    }
    else
    {
      runInferStep(curr, it->second);
      if (d_state.isInConflict())
      {
        break;
      }
    }
    ++it;
  }
  Trace("strings-process") << "----finished round---" << std::endl;
}

}/* CVC4::theory::strings namespace */
}/* CVC4::theory namespace */
}/* CVC4 namespace */<|MERGE_RESOLUTION|>--- conflicted
+++ resolved
@@ -197,25 +197,6 @@
   return d_im.explainLit(literal);
 }
 
-<<<<<<< HEAD
-bool TheoryStrings::getCurrentSubstitution(
-    int effort,
-    std::vector<Node>& vars,
-    std::vector<Node>& subs,
-    std::map<Node, std::vector<Node> >& exp)
-{
-  Trace("strings-subs") << "getCurrentSubstitution, effort = " << effort << std::endl;
-  for( unsigned i=0; i<vars.size(); i++ ){
-    Node n = vars[i];
-    Trace("strings-subs") << "  get subs for " << n << "..." << std::endl;
-    Node s = d_esolver.getCurrentSubstitutionFor(effort, n, exp[n]);
-    subs.push_back(s);
-  }
-  return true;
-}
-
-=======
->>>>>>> a5b834d5
 void TheoryStrings::presolve() {
   Debug("strings-presolve") << "TheoryStrings::Presolving : get fmf options " << (options::stringFMF() ? "true" : "false") << std::endl;
   d_strat.initializeStrategy();
