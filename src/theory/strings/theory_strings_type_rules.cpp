/******************************************************************************
 * Top contributors (to current version):
 *   Andrew Reynolds, Aina Niemetz, Tianyi Liang
 *
 * This file is part of the cvc5 project.
 *
 * Copyright (c) 2009-2023 by the authors listed in the file AUTHORS
 * in the top-level source directory and their institutional affiliations.
 * All rights reserved.  See the file COPYING in the top-level source
 * directory for licensing information.
 * ****************************************************************************
 *
 * Typing rules for the theory of strings and regexps.
 */
#include "theory/strings/theory_strings_type_rules.h"

#include <sstream>

#include "expr/node_manager.h"
#include "expr/sequence.h"
#include "options/strings_options.h"
#include "util/cardinality.h"

namespace cvc5::internal {
namespace theory {
namespace strings {

bool isMaybeStringLike(const TypeNode& tn)
{
  if (tn.isString())
  {
    return true;
  }
  return tn.isMaybeKind(Kind::SEQUENCE_TYPE);
}

bool isMaybeInteger(const TypeNode& tn)
{
  return tn.isInteger() || tn.isFullyAbstract();
}

TypeNode StringConcatTypeRule::preComputeType(NodeManager* nm, TNode n)
{
  return TypeNode::null();
}
TypeNode StringConcatTypeRule::computeType(NodeManager* nodeManager,
                                           TNode n,
                                           bool check,
                                           std::ostream* errOut)
{
  TypeNode tret;
  for (const Node& nc : n)
  {
    TypeNode t = nc.getTypeOrNull();
    if (check)
    {
      if (!isMaybeStringLike(t))
      {
        if (errOut)
        {
          (*errOut) << "expecting string-like terms in concat";
        }
        return TypeNode::null();
      }
    }
    if (tret.isNull())
    {
      tret = t;
      // optimization: break if string and not checking
      if (!check && t.isString())
      {
        break;
      }
      continue;
    }
    tret = tret.leastUpperBound(t);
    if (tret.isNull())
    {
      if (errOut)
      {
        (*errOut) << "expecting comparable terms in concat";
      }
      return TypeNode::null();
    }
  }
  // note we could be fully abstract if all arguments are fully abstract,
  // this is due to the fact that string/sequence are not comparable.
  return tret;
}

TypeNode StringSubstrTypeRule::preComputeType(NodeManager* nm, TNode n)
{
  return TypeNode::null();
}
TypeNode StringSubstrTypeRule::computeType(NodeManager* nodeManager,
                                           TNode n,
                                           bool check,
                                           std::ostream* errOut)
{
  TypeNode t = n[0].getTypeOrNull();
  if (check)
  {
    if (!isMaybeStringLike(t))
    {
      if (errOut)
      {
        (*errOut) << "expecting a string-like term in substr";
      }
      return TypeNode::null();
    }
    TypeNode t2 = n[1].getTypeOrNull();
    if (!isMaybeInteger(t2))
    {
      if (errOut)
      {
        (*errOut) << "expecting an integer start term in substr";
      }
      return TypeNode::null();
    }
    t2 = n[2].getTypeOrNull();
    if (!isMaybeInteger(t2))
    {
      if (errOut)
      {
        (*errOut) << "expecting an integer length term in substr";
      }
      return TypeNode::null();
    }
  }
  // note that we could be fully abstract if the argument is fully abstract
  return t;
}

TypeNode StringUpdateTypeRule::preComputeType(NodeManager* nm, TNode n)
{
  return TypeNode::null();
}
TypeNode StringUpdateTypeRule::computeType(NodeManager* nodeManager,
                                           TNode n,
                                           bool check,
                                           std::ostream* errOut)
{
  TypeNode t = n[0].getTypeOrNull();
  TypeNode t3 = n[2].getTypeOrNull();
  TypeNode tret = t.leastUpperBound(t3);
  if (tret.isNull())
  {
    if (errOut)
    {
      (*errOut) << "expecting compatible string-like terms";
    }
    return TypeNode::null();
  }
  if (check)
  {
    // check that the return is maybe string-like
    if (!isMaybeStringLike(tret))
    {
      if (errOut)
      {
        (*errOut) << "expecting string-like terms in update";
      }
      return TypeNode::null();
    }
    TypeNode t2 = n[1].getTypeOrNull();
    if (!isMaybeInteger(t2))
    {
      if (errOut)
      {
        (*errOut) << "expecting an integer start term in update";
      }
      return TypeNode::null();
    }
  }
  return tret;
}

TypeNode StringAtTypeRule::preComputeType(NodeManager* nm, TNode n)
{
  return TypeNode::null();
}
TypeNode StringAtTypeRule::computeType(NodeManager* nodeManager,
                                       TNode n,
                                       bool check,
                                       std::ostream* errOut)
{
  TypeNode t = n[0].getTypeOrNull();
  if (check)
  {
    if (!isMaybeStringLike(t))
    {
      if (errOut)
      {
        (*errOut) << "expecting a string-like term in str.at";
      }
      return TypeNode::null();
    }
    TypeNode t2 = n[1].getTypeOrNull();
    if (!isMaybeInteger(t2))
    {
      if (errOut)
      {
        (*errOut) << "expecting an integer start term in str.at";
      }
      return TypeNode::null();
    }
  }
  return t;
}

TypeNode StringIndexOfTypeRule::preComputeType(NodeManager* nm, TNode n)
{
  return nm->integerType();
}
TypeNode StringIndexOfTypeRule::computeType(NodeManager* nodeManager,
                                            TNode n,
                                            bool check,
                                            std::ostream* errOut)
{
  if (check)
  {
    TypeNode t = n[0].getTypeOrNull();
    if (!isMaybeStringLike(t))
    {
      if (errOut)
      {
        (*errOut) << "expecting a string-like term in indexof";
      }
      return TypeNode::null();
    }
    TypeNode t2 = n[1].getTypeOrNull();
    if (!t.isComparableTo(t2))
    {
      if (errOut)
      {
        (*errOut) << "expecting a term in second argument of indexof that is "
                     "the same type as the first argument";
      }
      return TypeNode::null();
    }
    t = n[2].getTypeOrNull();
    if (!isMaybeInteger(t))
    {
      if (errOut)
      {
        (*errOut) << "expecting an integer term in third argument of indexof";
      }
      return TypeNode::null();
    }
  }
  return nodeManager->integerType();
}

TypeNode StringReplaceTypeRule::preComputeType(NodeManager* nm, TNode n)
{
  return TypeNode::null();
}
TypeNode StringReplaceTypeRule::computeType(NodeManager* nodeManager,
                                            TNode n,
                                            bool check,
                                            std::ostream* errOut)
{
  TypeNode t;
  for (const Node& nc : n)
  {
    TypeNode tc = nc.getTypeOrNull();
    if (check)
    {
      if (!isMaybeStringLike(tc))
      {
        if (errOut)
        {
          (*errOut) << "expecting a string-like term in replace";
        }
        return TypeNode::null();
      }
    }
    // if first child
    if (t.isNull())
    {
      t = tc;
      continue;
    }
    t = t.leastUpperBound(tc);
    if (t.isNull())
    {
      if (errOut)
      {
        (*errOut) << "expecting comparable string-like terms";
      }
      return TypeNode::null();
    }
  }
  return t;
}

TypeNode StringStrToBoolTypeRule::preComputeType(NodeManager* nm, TNode n)
{
  return nm->booleanType();
}
TypeNode StringStrToBoolTypeRule::computeType(NodeManager* nodeManager,
                                              TNode n,
                                              bool check,
                                              std::ostream* errOut)
{
  if (check)
  {
<<<<<<< HEAD
    TypeNode t = n[0].getTypeOrNull();
    if (!isMaybeStringLike(t))
    {
      if (errOut)
      {
        (*errOut) << "expecting a string-like term in argument of "
                  << n.getKind();
      }
      return TypeNode::null();
=======
    TypeNode firstType;
    for (const Node& nc : n)
    {
      TypeNode t = nc.getType(check);
      if (!t.isStringLike())
      {
        std::stringstream ss;
        ss << "expecting a string-like term in argument of " << n.getKind();
        throw TypeCheckingExceptionPrivate(n, ss.str());
      }
      if (firstType.isNull())
      {
        firstType = t;
      }
      else if (!t.isComparableTo(firstType))
      {
        std::stringstream ss;
        ss << "expecting string terms of the same type in " << n.getKind();
        throw TypeCheckingExceptionPrivate(n, ss.str());
      }
>>>>>>> c8feb5f7
    }
  }
  return nodeManager->booleanType();
}

TypeNode StringStrToIntTypeRule::preComputeType(NodeManager* nm, TNode n)
{
  return nm->integerType();
}
TypeNode StringStrToIntTypeRule::computeType(NodeManager* nodeManager,
                                             TNode n,
                                             bool check,
                                             std::ostream* errOut)
{
  if (check)
  {
    TypeNode t = n[0].getTypeOrNull();
    if (!isMaybeStringLike(t))
    {
      if (errOut)
      {
        (*errOut) << "expecting a string-like term in argument of "
                  << n.getKind();
      }
      return TypeNode::null();
    }
  }
  return nodeManager->integerType();
}

TypeNode StringStrToStrTypeRule::preComputeType(NodeManager* nm, TNode n)
{
  return TypeNode::null();
}
TypeNode StringStrToStrTypeRule::computeType(NodeManager* nodeManager,
                                             TNode n,
                                             bool check,
                                             std::ostream* errOut)
{
  TypeNode t = n[0].getTypeOrNull();
  if (check)
  {
    if (!isMaybeStringLike(t))
    {
      if (errOut)
      {
        (*errOut) << "expecting a string term in argument of " << n.getKind();
      }
      return TypeNode::null();
    }
  }
  return t;
}

TypeNode StringRelationTypeRule::preComputeType(NodeManager* nm, TNode n)
{
  return nm->booleanType();
}
TypeNode StringRelationTypeRule::computeType(NodeManager* nodeManager,
                                             TNode n,
                                             bool check,
                                             std::ostream* errOut)
{
  if (check)
  {
    TypeNode t = n[0].getTypeOrNull();
    if (!isMaybeStringLike(t))
    {
      if (errOut)
      {
        (*errOut) << "expecting a string-like term in relation";
      }
      return TypeNode::null();
    }
    TypeNode t2 = n[1].getTypeOrNull();
    if (!t.isComparableTo(t2))
    {
      if (errOut)
      {
        (*errOut)
            << "expecting two terms of comparable string-like type in relation";
      }
      return TypeNode::null();
    }
  }
  return nodeManager->booleanType();
}

TypeNode RegExpRangeTypeRule::preComputeType(NodeManager* nm, TNode n)
{
  return nm->regExpType();
}
TypeNode RegExpRangeTypeRule::computeType(NodeManager* nodeManager,
                                          TNode n,
                                          bool check,
                                          std::ostream* errOut)
{
  if (check)
  {
    TNode::iterator it = n.begin();
    for (int i = 0; i < 2; ++i)
    {
      TypeNode t = (*it).getTypeOrNull();
      if (!t.isString() && !t.isFullyAbstract())  // string-only
      {
        if (errOut)
        {
          (*errOut) << "expecting a string term in regexp range";
        }
        return TypeNode::null();
      }
      ++it;
    }
  }
  return nodeManager->regExpType();
}

TypeNode StringToRegExpTypeRule::preComputeType(NodeManager* nm, TNode n)
{
  return nm->regExpType();
}
TypeNode StringToRegExpTypeRule::computeType(NodeManager* nodeManager,
                                             TNode n,
                                             bool check,
                                             std::ostream* errOut)
{
  if (check)
  {
    TypeNode tn = n[0].getTypeOrNull();
    if (!tn.isString() && !tn.isFullyAbstract())
    {
      if (errOut)
      {
        (*errOut) << "expecting string term in string to regexp";
      }
      return TypeNode::null();
    }
  }
  return nodeManager->regExpType();
}

bool StringToRegExpTypeRule::computeIsConst(NodeManager* nodeManager, TNode n)
{
  Assert(n.getKind() == Kind::STRING_TO_REGEXP);
  return n[0].isConst();
}

TypeNode ConstSequenceTypeRule::preComputeType(NodeManager* nm, TNode n)
{
  return TypeNode::null();
}
TypeNode ConstSequenceTypeRule::computeType(NodeManager* nodeManager,
                                            TNode n,
                                            bool check,
                                            std::ostream* errOut)
{
  Assert(n.getKind() == Kind::CONST_SEQUENCE);
  return nodeManager->mkSequenceType(n.getConst<Sequence>().getType());
}

TypeNode SeqUnitTypeRule::preComputeType(NodeManager* nm, TNode n)
{
  return TypeNode::null();
}
TypeNode SeqUnitTypeRule::computeType(NodeManager* nodeManager,
                                      TNode n,
                                      bool check,
                                      std::ostream* errOut)
{
  Assert(n.getKind() == Kind::SEQ_UNIT);
  TypeNode argType = n[0].getTypeOrNull();
  return nodeManager->mkSequenceType(argType);
}

TypeNode SeqNthTypeRule::preComputeType(NodeManager* nm, TNode n)
{
  return TypeNode::null();
}
TypeNode SeqNthTypeRule::computeType(NodeManager* nodeManager,
                                     TNode n,
                                     bool check,
                                     std::ostream* errOut)
{
  Assert(n.getKind() == Kind::SEQ_NTH);
  TypeNode t = n[0].getTypeOrNull();
  if (check && !isMaybeStringLike(t))
  {
    if (errOut)
    {
      (*errOut) << "expecting a string-like term in nth";
    }
    return TypeNode::null();
  }
  if (check)
  {
    TypeNode t2 = n[1].getTypeOrNull();
    if (!isMaybeInteger(t2))
    {
      if (errOut)
      {
        (*errOut) << "expecting an integer start term in nth";
      }
      return TypeNode::null();
    }
  }
  if (t.isAbstract())
  {
    // if selecting from abstract, we don't know the type
    return nodeManager->mkAbstractType(Kind::ABSTRACT_TYPE);
  }
  if (t.isSequence())
  {
    return t.getSequenceElementType();
  }
  Assert(t.isString());
  return nodeManager->integerType();
}

Cardinality SequenceProperties::computeCardinality(TypeNode type)
{
  Assert(type.getKind() == Kind::SEQUENCE_TYPE);
  return Cardinality::INTEGERS;
}
/** A sequence is well-founded if its element type is */
bool SequenceProperties::isWellFounded(TypeNode type)
{
  return type[0].isWellFounded();
}
/** Make ground term for sequence type (return the empty sequence) */
Node SequenceProperties::mkGroundTerm(TypeNode type)
{
  Assert(type.isSequence());
  // empty sequence
  std::vector<Node> seq;
  return NodeManager::currentNM()->mkConst(
      Sequence(type.getSequenceElementType(), seq));
}
}  // namespace strings
}  // namespace theory
}  // namespace cvc5::internal<|MERGE_RESOLUTION|>--- conflicted
+++ resolved
@@ -305,22 +305,11 @@
 {
   if (check)
   {
-<<<<<<< HEAD
-    TypeNode t = n[0].getTypeOrNull();
-    if (!isMaybeStringLike(t))
-    {
-      if (errOut)
-      {
-        (*errOut) << "expecting a string-like term in argument of "
-                  << n.getKind();
-      }
-      return TypeNode::null();
-=======
     TypeNode firstType;
     for (const Node& nc : n)
     {
       TypeNode t = nc.getType(check);
-      if (!t.isStringLike())
+      if (!isMaybeStringLike(t))
       {
         std::stringstream ss;
         ss << "expecting a string-like term in argument of " << n.getKind();
@@ -336,7 +325,6 @@
         ss << "expecting string terms of the same type in " << n.getKind();
         throw TypeCheckingExceptionPrivate(n, ss.str());
       }
->>>>>>> c8feb5f7
     }
   }
   return nodeManager->booleanType();
