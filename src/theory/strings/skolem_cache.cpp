--- conflicted
+++ resolved
@@ -28,7 +28,6 @@
 namespace strings {
 
 /**
-<<<<<<< HEAD
  * Associating formulas with their "exists form", or an existentially
  * quantified formula that is equivalent to it.
  */
@@ -37,14 +36,10 @@
 };
 typedef expr::Attribute<ExistsFormAttributeId, Node> ExistsFormAttribute;
 
-/** A bound variable for each */
-
-=======
  * A bound variable corresponding to the universally quantified integer
  * variable used to range over the valid positions in a string, used
  * for axiomatizing the behavior of some term.
  */
->>>>>>> 7da96102
 struct IndexVarAttributeId
 {
 };
@@ -73,27 +68,12 @@
   Trace("skolem-cache") << "mkTypedSkolemCached start: (" << id << ", " << a
                         << ", " << b << ")" << std::endl;
   SkolemId idOrig = id;
-<<<<<<< HEAD
   if (id != SK_RE_CONCAT_COMPONENT)
   {
     a = a.isNull() ? a : Rewriter::rewrite(a);
     b = b.isNull() ? b : Rewriter::rewrite(b);
 
     std::tie(id, a, b) = normalizeStringSkolem(id, a, b);
-=======
-  a = a.isNull() ? a : Rewriter::rewrite(a);
-  b = b.isNull() ? b : Rewriter::rewrite(b);
-
-  std::tie(id, a, b) = normalizeStringSkolem(id, a, b);
-
-  // optimization: if we aren't asking for the purification skolem for constant
-  // a, and the skolem is equivalent to a, then we just return a.
-  if (d_useOpts && idOrig != SK_PURIFY && id == SK_PURIFY && a.isConst())
-  {
-    Trace("skolem-cache") << "...optimization: return constant " << a
-                          << std::endl;
-    return a;
->>>>>>> 7da96102
   }
 
   // optimization: if we aren't asking for the purification skolem for constant
@@ -137,7 +117,6 @@
     case SK_SUFFIX_REM:
       Unhandled() << "Expected to eliminate Skolem ID " << id << std::endl;
       break;
-<<<<<<< HEAD
     case SK_RE_CONCAT_COMPONENT:
     {
       Assert(a.getKind() == STRING_IN_REGEXP);
@@ -189,8 +168,6 @@
       }
     }
     break;
-=======
->>>>>>> 7da96102
     case SK_NUM_OCCUR:
     case SK_OCCUR_INDEX:
     default:
@@ -312,11 +289,8 @@
     Node tb = isRev ? utils::mkPrefix(b, nm->mkNode(MINUS, lb, la))
                     : utils::mkSuffix(b, la);
     id = SK_PURIFY;
-<<<<<<< HEAD
-=======
     // SK_ID_V_UNIFIED_SPT(x,y) --->
     //   ite(len(x) >= len(y), substr(x,0,str.len(y)), substr(y,0,str.len(x))
->>>>>>> 7da96102
     a = nm->mkNode(ITE, nm->mkNode(GEQ, la, lb), ta, tb);
     b = Node::null();
   }
