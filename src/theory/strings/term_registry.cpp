/******************************************************************************
 * Top contributors (to current version):
 *   Andrew Reynolds, Andres Noetzli, Morgan Deters
 *
 * This file is part of the cvc5 project.
 *
 * Copyright (c) 2009-2022 by the authors listed in the file AUTHORS
 * in the top-level source directory and their institutional affiliations.
 * All rights reserved.  See the file COPYING in the top-level source
 * directory for licensing information.
 * ****************************************************************************
 *
 * Implementation of term registry for the theory of strings.
 */

#include "theory/strings/term_registry.h"

#include "options/smt_options.h"
#include "options/strings_options.h"
#include "printer/smt2/smt2_printer.h"
#include "smt/logic_exception.h"
#include "theory/rewriter.h"
#include "theory/strings/inference_manager.h"
#include "theory/strings/theory_strings_utils.h"
#include "theory/strings/word.h"
#include "theory/theory.h"
#include "util/rational.h"
#include "util/string.h"

using namespace std;
using namespace cvc5::context;
using namespace cvc5::internal::kind;

namespace cvc5::internal {
namespace theory {
namespace strings {

TermRegistry::TermRegistry(Env& env,
                           Theory& t,
                           SolverState& s,
                           SequencesStatistics& statistics)
    : EnvObj(env),
      d_theory(t),
      d_state(s),
      d_im(nullptr),
      d_statistics(statistics),
      d_hasStrCode(false),
      d_hasSeqUpdate(false),
      d_skCache(env.getRewriter()),
      d_aent(env.getRewriter()),
      d_functionsTerms(context()),
      d_inputVars(userContext()),
      d_preregisteredTerms(context()),
      d_registeredTerms(userContext()),
      d_registeredTypes(userContext()),
      d_proxyVar(userContext()),
      d_proxyVarToLength(userContext()),
      d_lengthLemmaTermsCache(userContext()),
      d_epg(
          env.isTheoryProofProducing() ? new EagerProofGenerator(
              env, userContext(), "strings::TermRegistry::EagerProofGenerator")
                                       : nullptr),
      d_inFullEffortCheck(false)
{
  NodeManager* nm = NodeManager::currentNM();
  d_zero = nm->mkConstInt(Rational(0));
  d_one = nm->mkConstInt(Rational(1));
  d_negOne = NodeManager::currentNM()->mkConstInt(Rational(-1));
  Assert(options().strings.stringsAlphaCard <= String::num_codes());
  d_alphaCard = options().strings.stringsAlphaCard;
}

TermRegistry::~TermRegistry() {}

uint32_t TermRegistry::getAlphabetCardinality() const { return d_alphaCard; }

void TermRegistry::finishInit(InferenceManager* im) { d_im = im; }

Node TermRegistry::eagerReduce(Node t, SkolemCache* sc, uint32_t alphaCard)
{
  NodeManager* nm = NodeManager::currentNM();
  Node lemma;
  Kind tk = t.getKind();
  if (tk == STRING_TO_CODE)
  {
    // ite( str.len(s)==1, 0 <= str.code(s) < |A|, str.code(s)=-1 )
    Node len = nm->mkNode(STRING_LENGTH, t[0]);
    Node code_len = len.eqNode(nm->mkConstInt(Rational(1)));
    Node code_eq_neg1 = t.eqNode(nm->mkConstInt(Rational(-1)));
    Node code_range = utils::mkCodeRange(t, alphaCard);
    lemma = nm->mkNode(ITE, code_len, code_range, code_eq_neg1);
  }
  else if (tk == SEQ_NTH)
  {
    if (t[0].getType().isString())
    {
      Node s = t[0];
      Node n = t[1];
      // start point is greater than or equal zero
      Node c1 = nm->mkNode(GEQ, n, nm->mkConstInt(0));
      // start point is less than end of string
      Node c2 = nm->mkNode(GT, nm->mkNode(STRING_LENGTH, s), n);
      // check whether this application of seq.nth is defined.
      Node cond = nm->mkNode(AND, c1, c2);
      Node code_range = utils::mkCodeRange(t, alphaCard);
      // the lemma for `seq.nth`
      lemma = nm->mkNode(ITE, cond, code_range, t.eqNode(nm->mkConstInt(Rational(-1))));
      // IF: n >=0 AND n < len( s )
      // THEN: 0 <= (seq.nth s n) < |A|
      // ELSE: (seq.nth s n) = -1
    }
  }
  else if (tk == STRING_INDEXOF || tk == STRING_INDEXOF_RE)
  {
    // (and
    //   (or (= (f x y n) (- 1)) (>= (f x y n) n))
    //   (<= (f x y n) (str.len x)))
    //
    // where f in { str.indexof, str.indexof_re }
    Node l = nm->mkNode(STRING_LENGTH, t[0]);
<<<<<<< HEAD
    lemma = nm->mkNode(
        AND,
        nm->mkNode(
            OR, t.eqNode(nm->mkConst(Rational(-1))), nm->mkNode(GEQ, t, t[2])),
        nm->mkNode(LEQ, t, l));
=======
    lemma = nm->mkNode(AND,
                       nm->mkNode(OR,
                                  t.eqNode(nm->mkConstInt(Rational(-1))),
                                  nm->mkNode(GEQ, t, t[2])),
                       nm->mkNode(LEQ, t, l));
>>>>>>> dad5fa36
  }
  else if (tk == STRING_STOI)
  {
    // (>= (str.to_int x) (- 1))
    lemma = nm->mkNode(GEQ, t, nm->mkConstInt(Rational(-1)));
  }
  else if (tk == STRING_CONTAINS)
  {
    // ite( (str.contains s r), (= s (str.++ sk1 r sk2)), (not (= s r)))
    Node sk1 =
        sc->mkSkolemCached(t[0], t[1], SkolemCache::SK_FIRST_CTN_PRE, "sc1");
    Node sk2 =
        sc->mkSkolemCached(t[0], t[1], SkolemCache::SK_FIRST_CTN_POST, "sc2");
    lemma = t[0].eqNode(nm->mkNode(STRING_CONCAT, sk1, t[1], sk2));
    lemma = nm->mkNode(ITE, t, lemma, t[0].eqNode(t[1]).notNode());
  }
  return lemma;
}

Node TermRegistry::lengthPositive(Node t)
{
  NodeManager* nm = NodeManager::currentNM();
  Node zero = nm->mkConstInt(Rational(0));
  Node emp = Word::mkEmptyWord(t.getType());
  Node tlen = nm->mkNode(STRING_LENGTH, t);
  Node tlenEqZero = tlen.eqNode(zero);
  Node tEqEmp = t.eqNode(emp);
  Node caseEmpty = nm->mkNode(AND, tlenEqZero, tEqEmp);
  Node caseNEmpty = nm->mkNode(GT, tlen, zero);
  // (or (and (= (str.len t) 0) (= t "")) (> (str.len t) 0))
  return nm->mkNode(OR, caseEmpty, caseNEmpty);
}

void TermRegistry::preRegisterTerm(TNode n)
{
  if (d_preregisteredTerms.find(n) != d_preregisteredTerms.end())
  {
    return;
  }
  eq::EqualityEngine* ee = d_state.getEqualityEngine();
  d_preregisteredTerms.insert(n);
  Trace("strings-preregister")
      << "TheoryString::preregister : " << n << std::endl;
  // check for logic exceptions
  Kind k = n.getKind();
  if (!options().strings.stringExp)
  {
    if (k == STRING_INDEXOF || k == STRING_INDEXOF_RE || k == STRING_ITOS
        || k == STRING_STOI || k == STRING_REPLACE || k == STRING_SUBSTR
        || k == STRING_REPLACE_ALL || k == SEQ_NTH || k == STRING_REPLACE_RE
        || k == STRING_REPLACE_RE_ALL || k == STRING_CONTAINS || k == STRING_LEQ
        || k == STRING_TO_LOWER || k == STRING_TO_UPPER || k == STRING_REV
        || k == STRING_UPDATE)
    {
      std::stringstream ss;
      ss << "Term of kind " << printer::smt2::Smt2Printer::smtKindStringOf(n)
         << " not supported in default mode, try --strings-exp";
      throw LogicException(ss.str());
    }
  }
  if (k == EQUAL)
  {
    if (n[0].getType().isRegExp())
    {
      std::stringstream ss;
      ss << "Equality between regular expressions is not supported";
      throw LogicException(ss.str());
    }
    ee->addTriggerPredicate(n);
    return;
  }
  else if (k == STRING_IN_REGEXP)
  {
    d_im->requirePhase(n, true);
    ee->addTriggerPredicate(n);
    ee->addTerm(n[0]);
    ee->addTerm(n[1]);
    return;
  }
  else if (k == STRING_TO_CODE)
  {
    d_hasStrCode = true;
  }
  else if (k == SEQ_NTH || k == STRING_UPDATE)
  {
    d_hasSeqUpdate = true;
  }
  else if (k == REGEXP_RANGE)
  {
    for (const Node& nc : n)
    {
      if (!nc.isConst())
      {
        throw LogicException(
            "expecting a constant string term in regexp range");
      }
      if (nc.getConst<String>().size() != 1)
      {
        throw LogicException(
            "expecting a single constant string term in regexp range");
      }
    }
  }
  registerTerm(n, 0);
  TypeNode tn = n.getType();
  if (tn.isRegExp() && n.isVar())
  {
    std::stringstream ss;
    ss << "Regular expression variables are not supported.";
    throw LogicException(ss.str());
  }
  if (tn.isString())  // string-only
  {
    // all characters of constants should fall in the alphabet
    if (n.isConst())
    {
      std::vector<unsigned> vec = n.getConst<String>().getVec();
      for (unsigned u : vec)
      {
        if (u >= d_alphaCard)
        {
          std::stringstream ss;
          ss << "Characters in string \"" << n
             << "\" are outside of the given alphabet.";
          throw LogicException(ss.str());
        }
      }
    }
    ee->addTerm(n);
  }
  else if (tn.isBoolean())
  {
    // All kinds that we do congruence over that may return a Boolean go here
    if (k == STRING_CONTAINS || k == STRING_LEQ || k == SEQ_NTH)
    {
      // Get triggered for both equal and dis-equal
      ee->addTriggerPredicate(n);
    }
  }
  else
  {
    // Function applications/predicates
    ee->addTerm(n);
  }
  // Set d_functionsTerms stores all function applications that are
  // relevant to theory combination. Notice that this is a subset of
  // the applications whose kinds are function kinds in the equality
  // engine. This means it does not include applications of operators
  // like re.++, which is not a function kind in the equality engine.
  // Concatenation terms do not need to be considered here because
  // their arguments have string type and do not introduce any shared
  // terms.
  if (n.hasOperator() && ee->isFunctionKind(k)
      && kindToTheoryId(k) == THEORY_STRINGS && k != STRING_CONCAT)
  {
    d_functionsTerms.push_back(n);
  }
  if (options().strings.stringFMF)
  {
    if (tn.isStringLike())
    {
      // Our decision strategy will minimize the length of this term if it is a
      // variable but not an internally generated Skolem, or a term that does
      // not belong to this theory.
      if (n.isVar() ? !d_skCache.isSkolem(n)
                    : kindToTheoryId(k) != THEORY_STRINGS)
      {
        d_inputVars.insert(n);
        Trace("strings-preregister") << "input variable: " << n << std::endl;
      }
    }
  }
}

void TermRegistry::registerTerm(Node n, int effort)
{
  Trace("strings-register") << "TheoryStrings::registerTerm() " << n
                            << ", effort = " << effort << std::endl;
  if (d_registeredTerms.find(n) != d_registeredTerms.end())
  {
    Trace("strings-register") << "...already registered" << std::endl;
    return;
  }
  bool do_register = true;
  TypeNode tn = n.getType();
  if (!tn.isStringLike())
  {
    if (options().strings.stringEagerLen)
    {
      do_register = effort == 0;
    }
    else
    {
      do_register = effort > 0 || n.getKind() != STRING_CONCAT;
    }
  }
  if (!do_register)
  {
    Trace("strings-register") << "...do not register" << std::endl;
    return;
  }
  Trace("strings-register") << "...register" << std::endl;
  d_registeredTerms.insert(n);
  // ensure the type is registered
  registerType(tn);
  TrustNode regTermLem;
  if (tn.isStringLike())
  {
    // register length information:
    //  for variables, split on empty vs positive length
    //  for concat/const/replace, introduce proxy var and state length relation
    regTermLem = getRegisterTermLemma(n);
  }
  else if (n.getKind() != STRING_CONTAINS)
  {
    // we don't send out eager reduction lemma for str.contains currently
    Node eagerRedLemma = eagerReduce(n, &d_skCache, d_alphaCard);
    if (!eagerRedLemma.isNull())
    {
      // if there was an eager reduction, we make the trust node for it
      if (d_epg != nullptr)
      {
        regTermLem = d_epg->mkTrustNode(
            eagerRedLemma, PfRule::STRING_EAGER_REDUCTION, {}, {n});
      }
      else
      {
        regTermLem = TrustNode::mkTrustLemma(eagerRedLemma, nullptr);
      }
    }
  }
  if (!regTermLem.isNull())
  {
    Trace("strings-lemma") << "Strings::Lemma REG-TERM : " << regTermLem
                           << std::endl;
    Trace("strings-assert")
        << "(assert " << regTermLem.getNode() << ")" << std::endl;
    d_im->trustedLemma(regTermLem, InferenceId::STRINGS_REGISTER_TERM);
  }
}

void TermRegistry::registerType(TypeNode tn)
{
  if (d_registeredTypes.find(tn) != d_registeredTypes.end())
  {
    return;
  }
  d_registeredTypes.insert(tn);
  if (tn.isStringLike())
  {
    // preregister the empty word for the type
    Node emp = Word::mkEmptyWord(tn);
    if (!d_state.hasTerm(emp))
    {
      preRegisterTerm(emp);
    }
  }
}

TrustNode TermRegistry::getRegisterTermLemma(Node n)
{
  Assert(n.getType().isStringLike());
  NodeManager* nm = NodeManager::currentNM();
  // register length information:
  //  for variables, split on empty vs positive length
  //  for concat/const/replace, introduce proxy var and state length relation
  Node lsum;
  if (n.getKind() != STRING_CONCAT && !n.isConst())
  {
    Node lsumb = nm->mkNode(STRING_LENGTH, n);
    lsum = rewrite(lsumb);
    // can register length term if it does not rewrite
    if (lsum == lsumb)
    {
      registerTermAtomic(n, LENGTH_SPLIT);
      return TrustNode::null();
    }
  }
  Node sk = d_skCache.mkSkolemCached(n, SkolemCache::SK_PURIFY, "lsym");
  Node eq = rewrite(sk.eqNode(n));
  d_proxyVar[n] = sk;
  // If we are introducing a proxy for a constant or concat term, we do not
  // need to send lemmas about its length, since its length is already
  // implied.
  if (n.isConst() || n.getKind() == STRING_CONCAT)
  {
    // do not send length lemma for sk.
    registerTermAtomic(sk, LENGTH_IGNORE);
  }
  Node skl = nm->mkNode(STRING_LENGTH, sk);
  if (n.getKind() == STRING_CONCAT)
  {
    std::vector<Node> nodeVec;
    NodeNodeMap::const_iterator itl;
    for (const Node& nc : n)
    {
      itl = d_proxyVarToLength.find(nc);
      if (itl != d_proxyVarToLength.end())
      {
        nodeVec.push_back(itl->second);
      }
      else
      {
        Node lni = nm->mkNode(STRING_LENGTH, nc);
        nodeVec.push_back(lni);
      }
    }
    lsum = nm->mkNode(ADD, nodeVec);
    lsum = rewrite(lsum);
  }
  else if (n.isConst())
  {
    lsum = nm->mkConstInt(Rational(Word::getLength(n)));
  }
  Assert(!lsum.isNull());
  d_proxyVarToLength[sk] = lsum;
  Node ceq = rewrite(skl.eqNode(lsum));

  Node ret = nm->mkNode(AND, eq, ceq);

  // it is a simple rewrite to justify this
  if (d_epg != nullptr)
  {
    return d_epg->mkTrustNode(ret, PfRule::MACRO_SR_PRED_INTRO, {}, {ret});
  }
  return TrustNode::mkTrustLemma(ret, nullptr);
}

void TermRegistry::registerTermAtomic(Node n, LengthStatus s)
{
  if (d_lengthLemmaTermsCache.find(n) != d_lengthLemmaTermsCache.end())
  {
    return;
  }
  d_lengthLemmaTermsCache.insert(n);

  if (s == LENGTH_IGNORE)
  {
    // ignore it
    return;
  }
  std::map<Node, bool> reqPhase;
  TrustNode lenLem = getRegisterTermAtomicLemma(n, s, reqPhase);
  if (!lenLem.isNull())
  {
    Trace("strings-lemma") << "Strings::Lemma REGISTER-TERM-ATOMIC : " << lenLem
                           << std::endl;
    Trace("strings-assert")
        << "(assert " << lenLem.getNode() << ")" << std::endl;
    d_im->trustedLemma(lenLem, InferenceId::STRINGS_REGISTER_TERM_ATOMIC);
  }
  for (const std::pair<const Node, bool>& rp : reqPhase)
  {
    d_im->requirePhase(rp.first, rp.second);
  }
}

SkolemCache* TermRegistry::getSkolemCache() { return &d_skCache; }

const context::CDList<TNode>& TermRegistry::getFunctionTerms() const
{
  return d_functionsTerms;
}

const context::CDHashSet<Node>& TermRegistry::getInputVars() const
{
  return d_inputVars;
}

bool TermRegistry::hasStringCode() const { return d_hasStrCode; }

bool TermRegistry::hasSeqUpdate() const { return d_hasSeqUpdate; }

bool TermRegistry::isHandledUpdateOrSubstr(Node n)
{
  Assert(n.getKind() == STRING_UPDATE || n.getKind() == STRING_SUBSTR);
  NodeManager* nm = NodeManager::currentNM();
  Node lenN = n[2];
  if (n.getKind() == STRING_UPDATE)
  {
    lenN = nm->mkNode(STRING_LENGTH, n[2]);
  }
  Node one = nm->mkConstInt(Rational(1));
  return d_aent.checkEq(lenN, one);
}

Node TermRegistry::getUpdateBase(Node n)
{
  while (n.getKind() == STRING_UPDATE)
  {
    n = n[0];
  }
  return n;
}

TrustNode TermRegistry::getRegisterTermAtomicLemma(
    Node n, LengthStatus s, std::map<Node, bool>& reqPhase)
{
  if (n.isConst())
  {
    // No need to send length for constant terms. This case may be triggered
    // for cases where the skolem cache automatically replaces a skolem by
    // a constant.
    return TrustNode::null();
  }
  Assert(n.getType().isStringLike());
  NodeManager* nm = NodeManager::currentNM();
  Node n_len = nm->mkNode(kind::STRING_LENGTH, n);
  Node emp = Word::mkEmptyWord(n.getType());
  if (s == LENGTH_GEQ_ONE)
  {
    Node neq_empty = n.eqNode(emp).negate();
    Node len_n_gt_z = nm->mkNode(GT, n_len, d_zero);
    Node len_geq_one = nm->mkNode(AND, neq_empty, len_n_gt_z);
    Trace("strings-lemma") << "Strings::Lemma SK-GEQ-ONE : " << len_geq_one
                           << std::endl;
    Trace("strings-assert") << "(assert " << len_geq_one << ")" << std::endl;
    return TrustNode::mkTrustLemma(len_geq_one, nullptr);
  }

  if (s == LENGTH_ONE)
  {
    Node len_one = n_len.eqNode(d_one);
    Trace("strings-lemma") << "Strings::Lemma SK-ONE : " << len_one
                           << std::endl;
    Trace("strings-assert") << "(assert " << len_one << ")" << std::endl;
    return TrustNode::mkTrustLemma(len_one, nullptr);
  }
  Assert(s == LENGTH_SPLIT);

  // get the positive length lemma
  Node lenLemma = lengthPositive(n);
  // split whether the string is empty
  Node n_len_eq_z = n_len.eqNode(d_zero);
  Node n_len_eq_z_2 = n.eqNode(emp);
  Node case_empty = nm->mkNode(AND, n_len_eq_z, n_len_eq_z_2);
  Node case_emptyr = rewrite(case_empty);
  if (!case_emptyr.isConst())
  {
    // prefer trying the empty case first
    // notice that requirePhase must only be called on rewritten literals that
    // occur in the CNF stream.
    n_len_eq_z = rewrite(n_len_eq_z);
    Assert(!n_len_eq_z.isConst());
    reqPhase[n_len_eq_z] = true;
    n_len_eq_z_2 = rewrite(n_len_eq_z_2);
    Assert(!n_len_eq_z_2.isConst());
    reqPhase[n_len_eq_z_2] = true;
  }
  else
  {
    // If n = "" ---> true or len( n ) = 0 ----> true, then we expect that
    // n ---> "". Since this method is only called on non-constants n, it must
    // be that n = "" ^ len( n ) = 0 does not rewrite to true.
    Assert(!case_emptyr.getConst<bool>());
  }

  if (d_epg != nullptr)
  {
    return d_epg->mkTrustNode(lenLemma, PfRule::STRING_LENGTH_POS, {}, {n});
  }
  return TrustNode::mkTrustLemma(lenLemma, nullptr);
}

Node TermRegistry::getSymbolicDefinition(Node n, std::vector<Node>& exp) const
{
  if (n.getNumChildren() == 0)
  {
    Node pn = getProxyVariableFor(n);
    if (pn.isNull())
    {
      return Node::null();
    }
    Node eq = n.eqNode(pn);
    eq = rewrite(eq);
    if (std::find(exp.begin(), exp.end(), eq) == exp.end())
    {
      exp.push_back(eq);
    }
    return pn;
  }
  std::vector<Node> children;
  if (n.getMetaKind() == metakind::PARAMETERIZED)
  {
    children.push_back(n.getOperator());
  }
  for (const Node& nc : n)
  {
    if (n.getType().isRegExp())
    {
      children.push_back(nc);
    }
    else
    {
      Node ns = getSymbolicDefinition(nc, exp);
      if (ns.isNull())
      {
        return Node::null();
      }
      else
      {
        children.push_back(ns);
      }
    }
  }
  return NodeManager::currentNM()->mkNode(n.getKind(), children);
}

Node TermRegistry::getProxyVariableFor(Node n) const
{
  NodeNodeMap::const_iterator it = d_proxyVar.find(n);
  if (it != d_proxyVar.end())
  {
    return (*it).second;
  }
  return Node::null();
}

Node TermRegistry::ensureProxyVariableFor(Node n)
{
  Node proxy = getProxyVariableFor(n);
  if (proxy.isNull())
  {
    registerTerm(n, 0);
    proxy = getProxyVariableFor(n);
  }
  Assert(!proxy.isNull());
  return proxy;
}

void TermRegistry::removeProxyEqs(Node n, std::vector<Node>& unproc) const
{
  if (n.getKind() == AND)
  {
    for (const Node& nc : n)
    {
      removeProxyEqs(nc, unproc);
    }
    return;
  }
  Trace("strings-subs-proxy") << "Input : " << n << std::endl;
  Node ns = rewrite(n);
  if (ns.getKind() == EQUAL)
  {
    for (size_t i = 0; i < 2; i++)
    {
      // determine whether this side has a proxy variable
      if (d_proxyVar.find(ns[i]) != d_proxyVar.end())
      {
        if (getProxyVariableFor(ns[1 - i]) == ns[i])
        {
          Trace("strings-subs-proxy")
              << "...trivial definition via " << ns[i] << std::endl;
          // it is a trivial equality, e.g. between a proxy variable
          // and its definition
          return;
        }
      }
    }
  }
  if (!n.isConst() || !n.getConst<bool>())
  {
    Trace("strings-subs-proxy") << "...unprocessed" << std::endl;
    unproc.push_back(n);
  }
}

void TermRegistry::notifyStartFullEffortCheck()
{
  d_inFullEffortCheck = true;
  d_relevantTerms.clear();
  // get the asserted terms
  std::set<Kind> irrKinds;
  d_theory.collectAssertedTerms(d_relevantTerms, true, irrKinds);
  // also, get the additionally relevant terms
  d_theory.computeRelevantTerms(d_relevantTerms);
}

void TermRegistry::notifyEndFullEffortCheck() { d_inFullEffortCheck = false; }

const std::set<Node>& TermRegistry::getRelevantTermSet() const
{
  // must be in full effort check for relevant terms to be valid
  Assert(d_inFullEffortCheck);
  return d_relevantTerms;
}

Node TermRegistry::mkNConcat(Node n1, Node n2) const
{
  return rewrite(NodeManager::currentNM()->mkNode(STRING_CONCAT, n1, n2));
}

Node TermRegistry::mkNConcat(Node n1, Node n2, Node n3) const
{
  return rewrite(NodeManager::currentNM()->mkNode(STRING_CONCAT, n1, n2, n3));
}

Node TermRegistry::mkNConcat(const std::vector<Node>& c, TypeNode tn) const
{
  return rewrite(utils::mkConcat(c, tn));
}

}  // namespace strings
}  // namespace theory
}  // namespace cvc5::internal<|MERGE_RESOLUTION|>--- conflicted
+++ resolved
@@ -118,19 +118,11 @@
     //
     // where f in { str.indexof, str.indexof_re }
     Node l = nm->mkNode(STRING_LENGTH, t[0]);
-<<<<<<< HEAD
-    lemma = nm->mkNode(
-        AND,
-        nm->mkNode(
-            OR, t.eqNode(nm->mkConst(Rational(-1))), nm->mkNode(GEQ, t, t[2])),
-        nm->mkNode(LEQ, t, l));
-=======
     lemma = nm->mkNode(AND,
                        nm->mkNode(OR,
                                   t.eqNode(nm->mkConstInt(Rational(-1))),
                                   nm->mkNode(GEQ, t, t[2])),
                        nm->mkNode(LEQ, t, l));
->>>>>>> dad5fa36
   }
   else if (tk == STRING_STOI)
   {
