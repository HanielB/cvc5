/*********************                                                        */
/*! \file inference_manager.cpp
 ** \verbatim
 ** Top contributors (to current version):
 **   Andrew Reynolds, Andres Noetzli, Tianyi Liang
 ** This file is part of the CVC4 project.
 ** Copyright (c) 2009-2020 by the authors listed in the file AUTHORS
 ** in the top-level source directory) and their institutional affiliations.
 ** All rights reserved.  See the file COPYING in the top-level source
 ** directory for licensing information.\endverbatim
 **
 ** \brief Implementation of the inference manager for the theory of strings.
 **/

#include "theory/strings/inference_manager.h"

#include "options/strings_options.h"
#include "theory/ext_theory.h"
#include "theory/rewriter.h"
#include "theory/strings/theory_strings_utils.h"
#include "theory/strings/word.h"

using namespace std;
using namespace CVC4::context;
using namespace CVC4::kind;

namespace CVC4 {
namespace theory {
namespace strings {

InferenceManager::InferenceManager(SolverState& s,
                                   TermRegistry& tr,
                                   ExtTheory& e,
                                   OutputChannel& out,
                                   SequencesStatistics& statistics,
                                   ProofNodeManager* pnm)
    : d_state(s),
      d_termReg(tr),
      d_extt(e),
      d_out(out),
      d_statistics(statistics),
      d_pfee(nullptr),
      d_pnm(pnm),
      d_ipc(new InferProofCons(d_state.getSatContext(), pnm, d_statistics))
{
  NodeManager* nm = NodeManager::currentNM();
  d_zero = nm->mkConst(Rational(0));
  d_one = nm->mkConst(Rational(1));
  d_true = nm->mkConst(true);
  d_false = nm->mkConst(false);
}

void InferenceManager::finishInit()
{
  d_pfee.reset(new eq::ProofEqEngine(d_state.getSatContext(),
                                     d_state.getUserContext(),
                                     *d_state.getEqualityEngine(),
                                     d_pnm));
}

void InferenceManager::sendAssumption(TNode lit)
{
  preProcessFact(lit);
  // assert it to the equality engine as an assumption
  d_pfee->assertAssume(lit);
  // process the fact
  postProcessFact(lit);
}

bool InferenceManager::sendInternalInference(std::vector<Node>& exp,
                                             Node conc,
                                             Inference infer)
{
  if (conc.getKind() == AND
      || (conc.getKind() == NOT && conc[0].getKind() == OR))
  {
    Node conj = conc.getKind() == AND ? conc : conc[0];
    bool pol = conc.getKind() == AND;
    bool ret = true;
    for (const Node& cc : conj)
    {
      bool retc = sendInternalInference(exp, pol ? cc : cc.negate(), infer);
      ret = ret && retc;
    }
    return ret;
  }
  bool pol = conc.getKind() != NOT;
  Node lit = pol ? conc : conc[0];
  if (lit.getKind() == EQUAL)
  {
    for (unsigned i = 0; i < 2; i++)
    {
      if (!lit[i].isConst() && !d_state.hasTerm(lit[i]))
      {
        // introduces a new non-constant term, do not infer
        return false;
      }
    }
    // does it already hold?
    if (pol ? d_state.areEqual(lit[0], lit[1])
            : d_state.areDisequal(lit[0], lit[1]))
    {
      return true;
    }
  }
  else if (lit.isConst())
  {
    if (lit.getConst<bool>())
    {
      Assert(pol);
      // trivially holds
      return true;
    }
  }
  else if (!d_state.hasTerm(lit))
  {
    // introduces a new non-constant term, do not infer
    return false;
  }
  else if (d_state.areEqual(lit, pol ? d_true : d_false))
  {
    // already holds
    return true;
  }
  sendInference(exp, conc, infer);
  return true;
}

void InferenceManager::sendInference(const std::vector<Node>& exp,
                                     const std::vector<Node>& noExplain,
                                     Node eq,
                                     Inference infer,
                                     bool isRev,
                                     bool asLemma)
{
  if (eq.isNull())
  {
    eq = d_false;
  }
  else if (Rewriter::rewrite(eq) == d_true)
  {
    // if trivial, return
    return;
  }
  // wrap in infer info and send below
  InferInfo ii;
  ii.d_id = infer;
  ii.d_idRev = isRev;
  ii.d_conc = eq;
  ii.d_ant = exp;
  ii.d_noExplain = noExplain;
  sendInference(ii, asLemma);
}

void InferenceManager::sendInference(const std::vector<Node>& exp,
                                     Node eq,
                                     Inference infer,
                                     bool isRev,
                                     bool asLemma)
{
  std::vector<Node> noExplain;
  sendInference(exp, noExplain, eq, infer, isRev, asLemma);
}

void InferenceManager::sendInference(const InferInfo& ii, bool asLemma)
{
  Assert(!ii.isTrivial());
  Trace("strings-infer-debug")
      << "sendInference: " << ii << ", asLemma = " << asLemma << std::endl;
  // check if we should send a conflict, lemma or a fact
  if (asLemma || options::stringInferAsLemmas() || !ii.isFact())
  {
    if (ii.isConflict())
    {
      Trace("strings-infer-debug") << "...as conflict" << std::endl;
      Trace("strings-lemma") << "Strings::Conflict: " << ii.d_ant << " by "
                             << ii.d_id << std::endl;
      Trace("strings-conflict") << "CONFLICT: inference conflict " << ii.d_ant
                                << " by " << ii.d_id << std::endl;
      ++(d_statistics.d_conflictsInfer);
      // process the conflict
      processConflict(ii);
      return;
    }
    Trace("strings-infer-debug") << "...as lemma" << std::endl;
    d_pendingLem.push_back(ii);
    return;
  }
  if (options::stringInferSym())
  {
    std::vector<Node> vars;
    std::vector<Node> subs;
    std::vector<Node> unproc;
    for (const Node& ac : ii.d_ant)
    {
      d_termReg.inferSubstitutionProxyVars(ac, vars, subs, unproc);
    }
    if (unproc.empty())
    {
      Node eqs = ii.d_conc.substitute(
          vars.begin(), vars.end(), subs.begin(), subs.end());
      InferInfo iiSubsLem;
      // keep the same id for now, since we are transforming the form of the
      // inference, not the root reason.
      iiSubsLem.d_id = ii.d_id;
      iiSubsLem.d_conc = eqs;
      if (Trace.isOn("strings-lemma-debug"))
      {
        Trace("strings-lemma-debug")
            << "Strings::Infer " << iiSubsLem << std::endl;
        Trace("strings-lemma-debug")
            << "Strings::Infer Alternate : " << eqs << std::endl;
        for (unsigned i = 0, nvars = vars.size(); i < nvars; i++)
        {
          Trace("strings-lemma-debug")
              << "  " << vars[i] << " -> " << subs[i] << std::endl;
        }
      }
      Trace("strings-infer-debug") << "...as symbolic lemma" << std::endl;
      d_pendingLem.push_back(iiSubsLem);
      return;
    }
    if (Trace.isOn("strings-lemma-debug"))
    {
      for (const Node& u : unproc)
      {
        Trace("strings-lemma-debug")
            << "  non-trivial explanation : " << u << std::endl;
      }
    }
  }
  Trace("strings-infer-debug") << "...as fact" << std::endl;
  // add to pending to be processed as a fact
  d_pending.push_back(ii);
}

void InferenceManager::processConflict(const InferInfo& ii)
{
  // we must fully explain it
  bool useBuffer = false;
  ProofStep ps;
  d_ipc->convert(ii, ps, useBuffer);
  TrustNode tconf;
  if (useBuffer)
  {
    tconf = d_pfee->assertConflict(ps.d_children, *d_ipc->getBuffer());
  }
  else
  {
    tconf = d_pfee->assertConflict(ps.d_rule, ps.d_children, ps.d_args);
  }
  Assert(tconf.getKind() == TrustNodeKind::CONFLICT);
  Trace("strings-assert") << "(assert (not " << tconf.getNode()
                          << ")) ; conflict " << ii.d_id << std::endl;
  d_out.trustedConflict(tconf);
  d_state.notifyInConflict();
}

bool InferenceManager::sendSplit(Node a, Node b, Inference infer, bool preq)
{
  Node eq = a.eqNode(b);
  eq = Rewriter::rewrite(eq);
  if (eq.isConst())
  {
    return false;
  }
  NodeManager* nm = NodeManager::currentNM();
  InferInfo iiSplit;
  iiSplit.d_id = infer;
  iiSplit.d_conc = nm->mkNode(OR, eq, nm->mkNode(NOT, eq));
  sendPhaseRequirement(eq, preq);
  d_pendingLem.push_back(iiSplit);
  return true;
}

void InferenceManager::sendPhaseRequirement(Node lit, bool pol)
{
  lit = Rewriter::rewrite(lit);
  d_pendingReqPhase[lit] = pol;
}

void InferenceManager::setIncomplete() { d_out.setIncomplete(); }

void InferenceManager::addToExplanation(Node a,
                                        Node b,
                                        std::vector<Node>& exp) const
{
  if (a != b)
  {
    Debug("strings-explain")
        << "Add to explanation : " << a << " == " << b << std::endl;
    Assert(d_state.areEqual(a, b));
    exp.push_back(a.eqNode(b));
  }
}

void InferenceManager::addToExplanation(Node lit, std::vector<Node>& exp) const
{
  if (!lit.isNull())
  {
    Assert(!lit.isConst());
    exp.push_back(lit);
  }
}

void InferenceManager::doPendingFacts()
{
  size_t i = 0;
  while (!d_state.isInConflict() && i < d_pending.size())
  {
    InferInfo& ii = d_pending[i];
    // get the facts
    std::vector<Node> facts;
    if (ii.d_conc.getKind() == AND)
    {
      for (const Node& cc : ii.d_conc)
      {
        facts.push_back(cc);
      }
    }
    else
    {
      facts.push_back(ii.d_conc);
    }
    Trace("strings-assert")
        << "(assert (=> " << ii.getAntecedant() << " " << ii.d_conc
        << ")) ; fact " << ii.d_id << std::endl;
    Trace("strings-lemma") << "Strings::Fact: " << ii.d_conc << " from "
                           << ii.getAntecedant() << " by " << ii.d_id
                           << std::endl;
    std::vector<Node> exp;
    for (const Node& ec : ii.d_ant)
    {
      utils::flattenOp(AND, ec, exp);
    }
    Node cexp = utils::mkAnd(exp);
    // convert for each fact
    for (const Node& fact : facts)
    {
      ii.d_conc = fact;
      preProcessFact(fact);
      // notify fact
      d_ipc->notifyFact(ii);
      // assert to equality engine using proof generator interface for
      // assertFact.
      d_pfee->assertFact(fact, cexp, d_ipc.get());
      // may be in conflict
      if (d_state.isInConflict())
      {
        break;
      }
      // otherwise, post-process
      postProcessFact(fact);
    }
    i++;
  }
  d_pending.clear();
}

void InferenceManager::doPendingLemmas()
{
  if (d_state.isInConflict())
  {
    // just clear the pending vectors, nothing else to do
    d_pendingLem.clear();
    d_pendingReqPhase.clear();
    return;
  }
  // we probably don't need to add lazily since temporary proofs are setup
  bool lazyAdd = false;
  for (unsigned i = 0, psize = d_pendingLem.size(); i < psize; i++)
  {
    InferInfo& ii = d_pendingLem[i];
    Assert(!ii.isTrivial());
    Assert(!ii.isConflict());
    // set up proof step based on inference
    // pfExp is the children of the proof step below. This should be an
    // ordered list of expConj + expn.

    // set up the explanation and no-explanation
    TrustNode tlem;
    std::vector<Node> exp;
    for (const Node& ec : ii.d_ant)
    {
      utils::flattenOp(AND, ec, exp);
    }
    std::vector<Node> noExplain;
    if (!options::stringRExplainLemmas())
    {
      // if we aren't regressing the explanation, we add all literals to
      // noExplain and ignore ii.d_ant.
      noExplain.insert(noExplain.end(), exp.begin(), exp.end());
    }
    else
    {
      // otherwise, the no-explain literals are those provided
      for (const Node& ecn : ii.d_noExplain)
      {
        utils::flattenOp(AND, ecn, noExplain);
      }
    }
    if (lazyAdd)
    {
      // notify fact and assert lemma via generator
      d_ipc->notifyFact(ii);
      tlem = d_pfee->assertLemma(ii.d_conc, exp, noExplain, d_ipc.get());
    }
    else
    {
      // make the trusted lemma object
      bool useBuffer = false;
      ProofStep ps;
      Node conc = d_ipc->convert(ii, ps, useBuffer);
      if (useBuffer)
      {
        tlem = d_pfee->assertLemma(conc, exp, noExplain, *d_ipc->getBuffer());
      }
      else
      {
        tlem = d_pfee->assertLemma(conc, ps.d_rule, exp, noExplain, ps.d_args);
      }
    }
    Node lem = tlem.getNode();
    Trace("strings-pending") << "Process pending lemma : " << lem << std::endl;

    // Process the side effects of the inference info.
    // Register the new skolems from this inference. We register them here
    // (lazily), since this is the moment when we have decided to process the
    // inference.
    for (const std::pair<const LengthStatus, std::vector<Node> >& sks :
         ii.d_new_skolem)
    {
      for (const Node& n : sks.second)
      {
        d_termReg.registerTermAtomic(n, sks.first);
      }
    }
<<<<<<< HEAD

    Trace("strings-assert")
        << "(assert " << lem << ") ; lemma " << ii.d_id << std::endl;
    Trace("strings-lemma") << "Strings::Lemma: " << lem << " by " << ii.d_id
                           << std::endl;
    ++(d_statistics.d_lemmasInfer);
    d_out.trustedLemma(tlem);
=======
    LemmaProperty p = LemmaProperty::NONE;
    if (ii.d_id == Inference::REDUCTION)
    {
      p |= LemmaProperty::NEEDS_JUSTIFY;
    }
    d_out.lemma(lem, p);
>>>>>>> 05c6ae0b
  }
  // process the pending require phase calls
  for (const std::pair<const Node, bool>& prp : d_pendingReqPhase)
  {
    Trace("strings-pending") << "Require phase : " << prp.first
                             << ", polarity = " << prp.second << std::endl;
    d_out.requirePhase(prp.first, prp.second);
  }
  d_pendingLem.clear();
  d_pendingReqPhase.clear();
}

void InferenceManager::preProcessFact(TNode fact)
{
  bool polarity = fact.getKind() != NOT;
  TNode atom = polarity ? fact : fact[0];
  eq::EqualityEngine* ee = d_state.getEqualityEngine();
  Assert(atom.getKind() != OR) << "Infer error: a split.";
  if (atom.getKind() == EQUAL)
  {
    // we must ensure these terms are registered
    for (const Node& t : atom)
    {
      // terms in the equality engine are already registered, hence skip
      // currently done for only string-like terms, but this could potentially
      // be avoided.
      if (!ee->hasTerm(t) && t.getType().isStringLike())
      {
        d_termReg.registerTerm(t, 0);
      }
    }
  }
}
void InferenceManager::postProcessFact(TNode fact)
{
  bool polarity = fact.getKind() != NOT;
  TNode atom = polarity ? fact : fact[0];
  eq::EqualityEngine* ee = d_state.getEqualityEngine();
  if (atom.getKind() == STRING_IN_REGEXP && polarity
      && atom[1].getKind() == REGEXP_CONCAT)
  {
    Node eqc = ee->getRepresentative(atom[0]);
    d_state.addEndpointsToEqcInfo(atom, atom[1], eqc);
  }
  // process the conflict
  if (!d_state.isInConflict())
  {
    Node pc = d_state.getPendingConflict();
    if (!pc.isNull())
    {
      Trace("strings-pending")
          << "Process pending conflict " << pc << std::endl;
      InferInfo iiPrefixConf;
      iiPrefixConf.d_id = Inference::PREFIX_CONFLICT;
      iiPrefixConf.d_conc = d_false;
      utils::flattenOp(AND, pc, iiPrefixConf.d_ant);
      Trace("strings-conflict")
          << "CONFLICT: Eager prefix : " << pc << std::endl;
      ++(d_statistics.d_conflictsEagerPrefix);
      processConflict(iiPrefixConf);
    }
  }
  Trace("strings-pending-debug") << "  Now collect terms" << std::endl;
  // Collect extended function terms in the atom. Notice that we must register
  // all extended functions occurring in assertions and shared terms. We
  // make a similar call to registerTermRec in TheoryStrings::addSharedTerm.
  d_extt.registerTermRec(atom);
  Trace("strings-pending-debug") << "  Finished collect terms" << std::endl;
}

bool InferenceManager::hasProcessed() const
{
  return d_state.isInConflict() || !d_pendingLem.empty() || !d_pending.empty();
}

TrustNode InferenceManager::explain(TNode literal) const
{
  // use the explain method of proof equality engine
  TrustNode trn = d_pfee->explain(literal);
  return trn;
}

void InferenceManager::markCongruent(Node a, Node b)
{
  Assert(a.getKind() == b.getKind());
  if (d_extt.hasFunctionKind(a.getKind()))
  {
    d_extt.markCongruent(a, b);
  }
}

void InferenceManager::markReduced(Node n, bool contextDepend)
{
  d_extt.markReduced(n, contextDepend);
}
eq::ProofEqEngine* InferenceManager::getProofEqEngine() { return d_pfee.get(); }

}  // namespace strings
}  // namespace theory
}  // namespace CVC4<|MERGE_RESOLUTION|>--- conflicted
+++ resolved
@@ -435,22 +435,17 @@
         d_termReg.registerTermAtomic(n, sks.first);
       }
     }
-<<<<<<< HEAD
-
+    LemmaProperty p = LemmaProperty::NONE;
+    if (ii.d_id == Inference::REDUCTION)
+    {
+      p |= LemmaProperty::NEEDS_JUSTIFY;
+    }
     Trace("strings-assert")
         << "(assert " << lem << ") ; lemma " << ii.d_id << std::endl;
     Trace("strings-lemma") << "Strings::Lemma: " << lem << " by " << ii.d_id
                            << std::endl;
     ++(d_statistics.d_lemmasInfer);
-    d_out.trustedLemma(tlem);
-=======
-    LemmaProperty p = LemmaProperty::NONE;
-    if (ii.d_id == Inference::REDUCTION)
-    {
-      p |= LemmaProperty::NEEDS_JUSTIFY;
-    }
-    d_out.lemma(lem, p);
->>>>>>> 05c6ae0b
+    d_out.trustedLemma(tlem, p);
   }
   // process the pending require phase calls
   for (const std::pair<const Node, bool>& prp : d_pendingReqPhase)
