--- conflicted
+++ resolved
@@ -16,9 +16,8 @@
   (= (str.++ s1 s2) (str.++ t1 t2))
   false)
 
-<<<<<<< HEAD
+
 (define-rule str-concat-emp ((xs String :list) (ys String :list)) (str.++ xs "" ys) (str.++ xs ys))
-=======
+
 ; Regular expression rules
 (define-rule re-concat-emp ((xs RegLan :list) (ys RegLan :list)) (re.++ xs (str.to_re "") ys) (re.++ xs ys))
->>>>>>> 6f29ed5d
