/******************************************************************************
 * Top contributors (to current version):
 *   Tianyi Liang, Andrew Reynolds, Mathias Preiner
 *
 * This file is part of the cvc5 project.
 *
 * Copyright (c) 2009-2021 by the authors listed in the file AUTHORS
 * in the top-level source directory and their institutional affiliations.
 * All rights reserved.  See the file COPYING in the top-level source
 * directory for licensing information.
 * ****************************************************************************
 *
 * Symbolic Regular Expresion Operations
 */

#include "theory/strings/regexp_operation.h"

#include <sstream>

#include "expr/node_algorithm.h"
#include "options/strings_options.h"
#include "theory/rewriter.h"
#include "theory/strings/regexp_entail.h"
#include "theory/strings/theory_strings_utils.h"
#include "theory/strings/word.h"

using namespace cvc5::kind;

namespace cvc5 {
namespace theory {
namespace strings {

RegExpOpr::RegExpOpr(SkolemCache* sc)
    : d_true(NodeManager::currentNM()->mkConst(true)),
      d_false(NodeManager::currentNM()->mkConst(false)),
      d_emptyRegexp(NodeManager::currentNM()->mkNode(kind::REGEXP_EMPTY,
                                                     std::vector<Node>{})),
      d_zero(NodeManager::currentNM()->mkConst(::cvc5::Rational(0))),
      d_one(NodeManager::currentNM()->mkConst(::cvc5::Rational(1))),
      d_sigma(NodeManager::currentNM()->mkNode(kind::REGEXP_SIGMA,
                                               std::vector<Node>{})),
      d_sigma_star(
          NodeManager::currentNM()->mkNode(kind::REGEXP_STAR, d_sigma)),
      d_sc(sc)
{
  d_emptyString = Word::mkEmptyWord(NodeManager::currentNM()->stringType());

  d_emptySingleton =
      NodeManager::currentNM()->mkNode(STRING_TO_REGEXP, d_emptyString);
  d_lastchar = utils::getAlphabetCardinality() - 1;
}

RegExpOpr::~RegExpOpr() {}

bool RegExpOpr::checkConstRegExp( Node r ) {
  Assert(r.getType().isRegExp());
  Trace("strings-regexp-cstre")
      << "RegExpOpr::checkConstRegExp /" << mkString(r) << "/" << std::endl;
  RegExpConstType rct = getRegExpConstType(r);
  return rct != RE_C_VARIABLE;
}

RegExpConstType RegExpOpr::getRegExpConstType(Node r)
{
  Assert(r.getType().isRegExp());
  std::unordered_map<Node, RegExpConstType>::iterator it;
  std::vector<TNode> visit;
  TNode cur;
  visit.push_back(r);
  do
  {
    cur = visit.back();
    visit.pop_back();
    it = d_constCache.find(cur);

    Kind ck = cur.getKind();
    if (it == d_constCache.end())
    {
      if (ck == STRING_TO_REGEXP)
      {
        Node tmp = Rewriter::rewrite(cur[0]);
        d_constCache[cur] =
            tmp.isConst() ? RE_C_CONRETE_CONSTANT : RE_C_VARIABLE;
      }
      else if (ck == REGEXP_SIGMA || ck == REGEXP_RANGE)
      {
        d_constCache[cur] = RE_C_CONSTANT;
      }
      else if (!utils::isRegExpKind(ck))
      {
        // non-regular expression applications, e.g. function applications
        // with regular expression return type are treated as variables.
        d_constCache[cur] = RE_C_VARIABLE;
      }
      else
      {
        d_constCache[cur] = RE_C_UNKNOWN;
        visit.push_back(cur);
        visit.insert(visit.end(), cur.begin(), cur.end());
      }
    }
    else if (it->second == RE_C_UNKNOWN)
    {
      RegExpConstType ret = ck == REGEXP_COMPLEMENT ? RE_C_CONSTANT : RE_C_CONRETE_CONSTANT;
      for (const Node& cn : cur)
      {
        it = d_constCache.find(cn);
        Assert(it != d_constCache.end());
        if (it->second > ret)
        {
          ret = it->second;
        }
      }
      d_constCache[cur] = ret;
    }
  } while (!visit.empty());
  Assert(d_constCache.find(r) != d_constCache.end());
  return d_constCache[r];
}

// 0-unknown, 1-yes, 2-no
int RegExpOpr::delta( Node r, Node &exp ) {
  std::map<Node, std::pair<int, Node> >::const_iterator itd =
      d_delta_cache.find(r);
  if (itd != d_delta_cache.end())
  {
    // already computed
    exp = itd->second.second;
    return itd->second.first;
  }
  Trace("regexp-delta") << "RegExpOpr::delta: " << r << std::endl;
  int ret = 0;
  NodeManager* nm = NodeManager::currentNM();
  Kind k = r.getKind();
  switch (k)
  {
    case REGEXP_EMPTY:
    case REGEXP_SIGMA:
    case REGEXP_RANGE:
    {
      // does not contain empty string
      ret = 2;
      break;
    }
    case STRING_TO_REGEXP:
    {
      Node tmp = Rewriter::rewrite(r[0]);
      if (tmp.isConst())
      {
        if (tmp == d_emptyString)
        {
          ret = 1;
        } else {
          ret = 2;
        }
      }
      else
      {
        ret = 0;
        if (tmp.getKind() == STRING_CONCAT)
        {
          for (const Node& tmpc : tmp)
          {
            if (tmpc.isConst())
            {
              ret = 2;
              break;
            }
          }
        }
        if (ret == 0)
        {
          exp = r[0].eqNode(d_emptyString);
        }
      }
      break;
    }
    case REGEXP_CONCAT:
    case REGEXP_UNION:
    case REGEXP_INTER:
    {
      // has there been an unknown child?
      bool hasUnknownChild = false;
      std::vector<Node> vec;
      int checkTmp = k == REGEXP_UNION ? 1 : 2;
      int retTmp = k == REGEXP_UNION ? 2 : 1;
      for (const Node& rc : r)
      {
        Node exp2;
        int tmp = delta(rc, exp2);
        if (tmp == checkTmp)
        {
          // return is implied by the child's return value
          ret = checkTmp;
          break;
        }
        else if (tmp == 0)
        {
          // unknown if child contains empty string
          Assert(!exp2.isNull());
          vec.push_back(exp2);
          hasUnknownChild = true;
        }
      }
      if (ret != checkTmp)
      {
        if (!hasUnknownChild)
        {
          ret = retTmp;
        } else {
          Kind kr = k == REGEXP_UNION ? OR : AND;
          exp = vec.size() == 1 ? vec[0] : nm->mkNode(kr, vec);
        }
      }
      break;
    }
    case REGEXP_STAR:
    case REGEXP_OPT:
    {
      // contains empty string
      ret = 1;
      break;
    }
    case REGEXP_PLUS:
    {
      ret = delta(r[0], exp);
      break;
    }
    case REGEXP_LOOP:
    {
      uint32_t lo = utils::getLoopMinOccurrences(r);
      if (lo == 0)
      {
        ret = 1;
      }
      else
      {
        ret = delta(r[0], exp);
      }
      break;
    }
    case REGEXP_COMPLEMENT:
    {
      int tmp = delta(r[0], exp);
      // flip the result if known
      ret = tmp == 0 ? 0 : (3 - tmp);
      exp = exp.isNull() ? exp : exp.negate();
      break;
    }
    default:
    {
      Assert(!utils::isRegExpKind(k));
      break;
    }
  }
  if (!exp.isNull())
  {
    exp = Rewriter::rewrite(exp);
  }
  std::pair<int, Node> p(ret, exp);
  d_delta_cache[r] = p;
  Trace("regexp-delta") << "RegExpOpr::delta returns " << ret << " for " << r
                        << ", expr = " << exp << std::endl;
  return ret;
}

// 0-unknown, 1-yes, 2-no
int RegExpOpr::derivativeS(Node r, cvc5::String c, Node& retNode)
{
  Assert(c.size() < 2);
  Trace("regexp-derive") << "RegExp-derive starts with /" << mkString( r ) << "/, c=" << c << std::endl;

  int ret = 1;
  retNode = d_emptyRegexp;
  NodeManager* nm = NodeManager::currentNM();
  SkolemManager* sm = nm->getSkolemManager();

  PairNodeStr dv = std::make_pair( r, c );
  if( d_deriv_cache.find( dv ) != d_deriv_cache.end() ) {
    retNode = d_deriv_cache[dv].first;
    ret = d_deriv_cache[dv].second;
  }
  else if (c.empty())
  {
    Node expNode;
    ret = delta( r, expNode );
    if(ret == 0) {
      retNode = NodeManager::currentNM()->mkNode(kind::ITE, expNode, r, d_emptyRegexp);
    } else if(ret == 1) {
      retNode = r;
    }
    std::pair< Node, int > p(retNode, ret);
    d_deriv_cache[dv] = p;
  } else {
    switch( r.getKind() ) {
      case kind::REGEXP_EMPTY: {
        ret = 2;
        break;
      }
      case kind::REGEXP_SIGMA: {
        retNode = d_emptySingleton;
        break;
      }
      case kind::REGEXP_RANGE: {
        cvc5::String a = r[0].getConst<String>();
        cvc5::String b = r[1].getConst<String>();
        retNode = (a <= c && c <= b) ? d_emptySingleton : d_emptyRegexp;
        break;
      }
      case kind::STRING_TO_REGEXP: {
        Node tmp = Rewriter::rewrite(r[0]);
        if(tmp.isConst()) {
          if(tmp == d_emptyString) {
            ret = 2;
          } else {
            if (tmp.getConst<String>().front() == c.front())
            {
              retNode =
                  nm->mkNode(STRING_TO_REGEXP,
                             Word::getLength(tmp) == 1 ? d_emptyString
                                                       : Word::substr(tmp, 1));
            } else {
              ret = 2;
            }
          }
        } else {
          ret = 0;
          Node rest;
          if(tmp.getKind() == kind::STRING_CONCAT) {
            Node t2 = tmp[0];
            if(t2.isConst()) {
              if (t2.getConst<String>().front() == c.front())
              {
                Node n = nm->mkNode(STRING_TO_REGEXP,
                                    Word::getLength(tmp) == 1
                                        ? d_emptyString
                                        : Word::substr(tmp, 1));
                std::vector< Node > vec_nodes;
                vec_nodes.push_back(n);
                for(unsigned i=1; i<tmp.getNumChildren(); i++) {
                  vec_nodes.push_back(tmp[i]);
                }
                retNode = NodeManager::currentNM()->mkNode(kind::REGEXP_CONCAT, vec_nodes);
                ret = 1;
              } else {
                ret = 2;
              }
            } else {
              tmp = tmp[0];
              std::vector< Node > vec_nodes;
              for(unsigned i=1; i<tmp.getNumChildren(); i++) {
                vec_nodes.push_back(tmp[i]);
              }
              rest = NodeManager::currentNM()->mkNode(kind::REGEXP_CONCAT, vec_nodes);
            }
          }
          if(ret == 0) {
            Node sk =
                sm->mkDummySkolem("rsp", nm->stringType(), "Split RegExp");
            retNode = NodeManager::currentNM()->mkNode(kind::STRING_TO_REGEXP, sk);
            if(!rest.isNull()) {
              retNode = Rewriter::rewrite(NodeManager::currentNM()->mkNode(kind::REGEXP_CONCAT, retNode, rest));
            }
            Node exp = tmp.eqNode(NodeManager::currentNM()->mkNode(kind::STRING_CONCAT,
                        NodeManager::currentNM()->mkConst(c), sk));
            retNode = Rewriter::rewrite(NodeManager::currentNM()->mkNode(kind::ITE, exp, retNode, d_emptyRegexp));
          }
        }
        break;
      }
      case kind::REGEXP_CONCAT: {
        std::vector< Node > vec_nodes;
        std::vector< Node > delta_nodes;
        Node dnode = d_true;
        for(unsigned i=0; i<r.getNumChildren(); ++i) {
          Node dc;
          Node exp2;
          int rt = derivativeS(r[i], c, dc);
          if(rt != 2) {
            if(rt == 0) {
              ret = 0;
            }
            std::vector< Node > vec_nodes2;
            if(dc != d_emptySingleton) {
              vec_nodes2.push_back( dc );
            }
            for(unsigned j=i+1; j<r.getNumChildren(); ++j) {
              if(r[j] != d_emptySingleton) {
                vec_nodes2.push_back( r[j] );
              }
            }
            Node tmp = vec_nodes2.size()==0 ? d_emptySingleton :
              vec_nodes2.size()==1 ? vec_nodes2[0] : NodeManager::currentNM()->mkNode( kind::REGEXP_CONCAT, vec_nodes2 );
            if(dnode != d_true) {
              tmp = Rewriter::rewrite(NodeManager::currentNM()->mkNode(kind::ITE, dnode, tmp, d_emptyRegexp));
              ret = 0;
            }
            if(std::find(vec_nodes.begin(), vec_nodes.end(), tmp) == vec_nodes.end()) {
              vec_nodes.push_back( tmp );
            }
          }
          Node exp3;
          int rt2 = delta( r[i], exp3 );
          if( rt2 == 0 ) {
            dnode = Rewriter::rewrite(NodeManager::currentNM()->mkNode(kind::AND, dnode, exp3));
          } else if( rt2 == 2 ) {
            break;
          }
        }
        retNode = vec_nodes.size() == 0 ? d_emptyRegexp :
              ( vec_nodes.size()==1 ? vec_nodes[0] : NodeManager::currentNM()->mkNode( kind::REGEXP_UNION, vec_nodes ) );
        if(retNode == d_emptyRegexp) {
          ret = 2;
        }
        break;
      }
      case kind::REGEXP_UNION: {
        std::vector< Node > vec_nodes;
        for(unsigned i=0; i<r.getNumChildren(); ++i) {
          Node dc;
          int rt = derivativeS(r[i], c, dc);
          if(rt == 0) {
            ret = 0;
          }
          if(rt != 2) {
            if(std::find(vec_nodes.begin(), vec_nodes.end(), dc) == vec_nodes.end()) {
              vec_nodes.push_back( dc );
            }
          }
          //Trace("regexp-derive") << "RegExp-derive OR R[" << i << "] " << mkString(r[i]) << " returns " << mkString(dc) << std::endl;
        }
        retNode = vec_nodes.size() == 0 ? d_emptyRegexp :
              ( vec_nodes.size()==1 ? vec_nodes[0] : NodeManager::currentNM()->mkNode( kind::REGEXP_UNION, vec_nodes ) );
        if(retNode == d_emptyRegexp) {
          ret = 2;
        }
        break;
      }
      case kind::REGEXP_INTER: {
        bool flag = true;
        bool flag_sg = false;
        std::vector< Node > vec_nodes;
        for(unsigned i=0; i<r.getNumChildren(); ++i) {
          Node dc;
          int rt = derivativeS(r[i], c, dc);
          if(rt == 0) {
            ret = 0;
          } else if(rt == 2) {
            flag = false;
            break;
          }
          if(dc == d_sigma_star) {
            flag_sg = true;
          } else {
            if(std::find(vec_nodes.begin(), vec_nodes.end(), dc) == vec_nodes.end()) {
              vec_nodes.push_back( dc );
            }
          }
        }
        if(flag) {
          if(vec_nodes.size() == 0 && flag_sg) {
            retNode = d_sigma_star;
          } else {
            retNode = vec_nodes.size() == 0 ? d_emptyRegexp :
                  ( vec_nodes.size()==1 ? vec_nodes[0] : NodeManager::currentNM()->mkNode( kind::REGEXP_INTER, vec_nodes ) );
            if(retNode == d_emptyRegexp) {
              ret = 2;
            }
          }
        } else {
          retNode = d_emptyRegexp;
          ret = 2;
        }
        break;
      }
      case kind::REGEXP_STAR: {
        Node dc;
        ret = derivativeS(r[0], c, dc);
        retNode = dc==d_emptyRegexp ? dc : (dc==d_emptySingleton ? r : NodeManager::currentNM()->mkNode( kind::REGEXP_CONCAT, dc, r ));
        break;
      }
      case kind::REGEXP_LOOP: {
        uint32_t l = utils::getLoopMinOccurrences(r);
        uint32_t u = utils::getLoopMaxOccurrences(r);
        if (l == u && l == 0)
        {
          ret = 2;
          //retNode = d_emptyRegexp;
        } else {
          Node dc;
          ret = derivativeS(r[0], c, dc);
          if(dc==d_emptyRegexp) {
            Node lop = nm->mkConst(RegExpLoop(l == 0 ? 0 : (l - 1), u - 1));
            Node r2 = nm->mkNode(REGEXP_LOOP, lop, r[0]);
            retNode = dc==d_emptySingleton? r2 : NodeManager::currentNM()->mkNode( kind::REGEXP_CONCAT, dc, r2 );
          } else {
            retNode = d_emptyRegexp;
          }
        }
        break;
      }
      case kind::REGEXP_COMPLEMENT:
      {
        // don't know result
        return 0;
        break;
      }
      default: {
        Assert(!utils::isRegExpKind(r.getKind()));
        return 0;
        break;
      }
    }
    if(retNode != d_emptyRegexp) {
      retNode = Rewriter::rewrite( retNode );
    }
    std::pair< Node, int > p(retNode, ret);
    d_deriv_cache[dv] = p;
  }

  Trace("regexp-derive") << "RegExp-derive returns : /" << mkString( retNode ) << "/" << std::endl;
  return ret;
}

Node RegExpOpr::derivativeSingle(Node r, cvc5::String c)
{
  Assert(c.size() < 2);
  Trace("regexp-derive") << "RegExp-derive starts with /" << mkString( r ) << "/, c=" << c << std::endl;
  Node retNode = d_emptyRegexp;
  PairNodeStr dv = std::make_pair( r, c );
  NodeManager* nm = NodeManager::currentNM();
  if( d_dv_cache.find( dv ) != d_dv_cache.end() ) {
    retNode = d_dv_cache[dv];
  }
  else if (c.empty())
  {
    Node exp;
    int tmp = delta( r, exp );
    if(tmp == 0) {
      // TODO variable
      retNode = d_emptyRegexp;
    } else if(tmp == 1) {
      retNode = r;
    } else {
      retNode = d_emptyRegexp;
    }
  } else {
    Kind k = r.getKind();
    switch( k ) {
      case kind::REGEXP_EMPTY: {
        retNode = d_emptyRegexp;
        break;
      }
      case kind::REGEXP_SIGMA: {
        retNode = NodeManager::currentNM()->mkNode( kind::STRING_TO_REGEXP, d_emptyString );
        break;
      }
      case kind::REGEXP_RANGE: {
        cvc5::String a = r[0].getConst<String>();
        cvc5::String b = r[1].getConst<String>();
        retNode = (a <= c && c <= b) ? d_emptySingleton : d_emptyRegexp;
        break;
      }
      case kind::STRING_TO_REGEXP: {
        if(r[0].isConst()) {
          if(r[0] == d_emptyString) {
            retNode = d_emptyRegexp;
          } else {
            if (r[0].getConst<String>().front() == c.front())
            {
              retNode = nm->mkNode(STRING_TO_REGEXP,
                                   Word::getLength(r[0]) == 1
                                       ? d_emptyString
                                       : Word::substr(r[0], 1));
            } else {
              retNode = d_emptyRegexp;
            }
          }
        } else {
          // TODO variable
          retNode = d_emptyRegexp;
        }
        break;
      }
      case kind::REGEXP_CONCAT: {
        Node rees = NodeManager::currentNM()->mkNode( kind::STRING_TO_REGEXP, d_emptyString );
        std::vector< Node > vec_nodes;
        for(unsigned i=0; i<r.getNumChildren(); ++i) {
          Node dc = derivativeSingle(r[i], c);
          if(dc != d_emptyRegexp) {
            std::vector< Node > vec_nodes2;
            if(dc != rees) {
              vec_nodes2.push_back( dc );
            }
            for(unsigned j=i+1; j<r.getNumChildren(); ++j) {
              if(r[j] != rees) {
                vec_nodes2.push_back( r[j] );
              }
            }
            Node tmp = vec_nodes2.size()==0 ? rees :
              vec_nodes2.size()==1 ? vec_nodes2[0] : NodeManager::currentNM()->mkNode( kind::REGEXP_CONCAT, vec_nodes2 );
            if(std::find(vec_nodes.begin(), vec_nodes.end(), tmp) == vec_nodes.end()) {
              vec_nodes.push_back( tmp );
            }
          }
          Node exp;
          if( delta( r[i], exp ) != 1 ) {
            break;
          }
        }
        retNode = vec_nodes.size() == 0 ? d_emptyRegexp :
              ( vec_nodes.size()==1 ? vec_nodes[0] : NodeManager::currentNM()->mkNode( kind::REGEXP_UNION, vec_nodes ) );
        break;
      }
      case kind::REGEXP_UNION: {
        std::vector< Node > vec_nodes;
        for(unsigned i=0; i<r.getNumChildren(); ++i) {
          Node dc = derivativeSingle(r[i], c);
          if(dc != d_emptyRegexp) {
            if(std::find(vec_nodes.begin(), vec_nodes.end(), dc) == vec_nodes.end()) {
              vec_nodes.push_back( dc );
            }
          }
          //Trace("regexp-derive") << "RegExp-derive OR R[" << i << "] /" << mkString(r[i]) << "/ returns /" << mkString(dc) << "/" << std::endl;
        }
        retNode = vec_nodes.size() == 0 ? d_emptyRegexp :
              ( vec_nodes.size()==1 ? vec_nodes[0] : NodeManager::currentNM()->mkNode( kind::REGEXP_UNION, vec_nodes ) );
        break;
      }
      case kind::REGEXP_INTER: {
        bool flag = true;
        bool flag_sg = false;
        std::vector< Node > vec_nodes;
        for(unsigned i=0; i<r.getNumChildren(); ++i) {
          Node dc = derivativeSingle(r[i], c);
          if(dc != d_emptyRegexp) {
            if(dc == d_sigma_star) {
              flag_sg = true;
            } else {
              if(std::find(vec_nodes.begin(), vec_nodes.end(), dc) == vec_nodes.end()) {
                vec_nodes.push_back( dc );
              }
            }
          } else {
            flag = false;
            break;
          }
        }
        if(flag) {
          if(vec_nodes.size() == 0 && flag_sg) {
            retNode = d_sigma_star;
          } else {
            retNode = vec_nodes.size() == 0 ? d_emptyRegexp :
                  ( vec_nodes.size()==1 ? vec_nodes[0] : NodeManager::currentNM()->mkNode( kind::REGEXP_INTER, vec_nodes ) );
          }
        } else {
          retNode = d_emptyRegexp;
        }
        break;
      }
      case kind::REGEXP_STAR: {
        Node dc = derivativeSingle(r[0], c);
        if(dc != d_emptyRegexp) {
          retNode = dc==d_emptySingleton? r : NodeManager::currentNM()->mkNode( kind::REGEXP_CONCAT, dc, r );
        } else {
          retNode = d_emptyRegexp;
        }
        break;
      }
      case kind::REGEXP_LOOP: {
        uint32_t l = utils::getLoopMinOccurrences(r);
        uint32_t u = utils::getLoopMaxOccurrences(r);
        if (l == u || l == 0)
        {
          retNode = d_emptyRegexp;
        } else {
          Node dc = derivativeSingle(r[0], c);
          if(dc != d_emptyRegexp) {
            Node lop = nm->mkConst(RegExpLoop(l == 0 ? 0 : (l - 1), u - 1));
            Node r2 = nm->mkNode(REGEXP_LOOP, lop, r[0]);
            retNode = dc==d_emptySingleton? r2 : NodeManager::currentNM()->mkNode( kind::REGEXP_CONCAT, dc, r2 );
          } else {
            retNode = d_emptyRegexp;
          }
        }
        //Trace("regexp-derive") << "RegExp-derive : REGEXP_LOOP returns /" << mkString(retNode) << "/" << std::endl;
        break;
      }
      case kind::REGEXP_COMPLEMENT:
      default: {
        Trace("strings-error") << "Unsupported term: " << mkString( r ) << " in derivative of RegExp." << std::endl;
        Unreachable();
        break;
      }
    }
    if(retNode != d_emptyRegexp) {
      retNode = Rewriter::rewrite( retNode );
    }
    d_dv_cache[dv] = retNode;
  }
  Trace("regexp-derive") << "RegExp-derive returns : /" << mkString( retNode ) << "/" << std::endl;
  return retNode;
}

void RegExpOpr::firstChars(Node r, std::set<unsigned> &pcset, SetNodes &pvset)
{
  Trace("regexp-fset") << "Start FSET(" << mkString(r) << ")" << std::endl;
  std::map<Node, std::pair<std::set<unsigned>, SetNodes> >::const_iterator itr =
      d_fset_cache.find(r);
  if(itr != d_fset_cache.end()) {
    pcset.insert((itr->second).first.begin(), (itr->second).first.end());
    pvset.insert((itr->second).second.begin(), (itr->second).second.end());
  } else {
    // cset is code points
    std::set<unsigned> cset;
    SetNodes vset;
    Kind k = r.getKind();
    switch( k ) {
      case kind::REGEXP_EMPTY: {
        break;
      }
      case kind::REGEXP_RANGE: {
        unsigned a = r[0].getConst<String>().front();
        unsigned b = r[1].getConst<String>().front();
        Assert(a < b);
        Assert(b < std::numeric_limits<unsigned>::max());
        for (unsigned c = a; c <= b; c++)
        {
          cset.insert(c);
        }
        break;
      }
      case kind::STRING_TO_REGEXP: {
        Node st = Rewriter::rewrite(r[0]);
        if(st.isConst()) {
          String s = st.getConst<String>();
          if(s.size() != 0) {
            unsigned sc = s.front();
            cset.insert(sc);
          }
        }
        else if (st.getKind() == kind::STRING_CONCAT)
        {
          if(st[0].isConst()) {
            String s = st[0].getConst<String>();
            unsigned sc = s.front();
            cset.insert(sc);
          } else {
            vset.insert( st[0] );
          }
        }
        else
        {
          vset.insert(st);
        }
        break;
      }
      case kind::REGEXP_CONCAT: {
        for(unsigned i=0; i<r.getNumChildren(); i++) {
          firstChars(r[i], cset, vset);
          Node n = r[i];
          Node exp;
          if (delta(n, exp) != 1)
          {
            break;
          }
        }
        break;
      }
      case kind::REGEXP_UNION: {
        for(unsigned i=0; i<r.getNumChildren(); i++) {
          firstChars(r[i], cset, vset);
        }
        break;
      }
      case kind::REGEXP_INTER: {
        //TODO: Overapproximation for now
        //for(unsigned i=0; i<r.getNumChildren(); i++) {
        // firstChars(r[i], cset, vset);
        //}
        firstChars(r[0], cset, vset);
        break;
      }
      case kind::REGEXP_STAR: {
        firstChars(r[0], cset, vset);
        break;
      }
      case kind::REGEXP_LOOP: {
        firstChars(r[0], cset, vset);
        break;
      }
      case kind::REGEXP_SIGMA:
      case kind::REGEXP_COMPLEMENT:
      default: {
        // we do not expect to call this function on regular expressions that
        // aren't a standard regular expression kind. However, if we do, then
        // the following code is conservative and says that the current
        // regular expression can begin with any character.
        Assert(utils::isRegExpKind(k));
        // can start with any character
        Assert(d_lastchar < std::numeric_limits<unsigned>::max());
        for (unsigned i = 0; i <= d_lastchar; i++)
        {
          cset.insert(i);
        }
        break;
      }
    }
    pcset.insert(cset.begin(), cset.end());
    pvset.insert(vset.begin(), vset.end());
    std::pair<std::set<unsigned>, SetNodes> p(cset, vset);
    d_fset_cache[r] = p;
  }

  if(Trace.isOn("regexp-fset")) {
    Trace("regexp-fset") << "END FSET(" << mkString(r) << ") = {";
    for (std::set<unsigned>::const_iterator it = pcset.begin();
         it != pcset.end();
         ++it)
    {
      if (it != pcset.begin())
      {
        Trace("regexp-fset") << ",";
      }
      Trace("regexp-fset") << (*it);
      }
    Trace("regexp-fset") << "}" << std::endl;
  }
}

Node RegExpOpr::simplify(Node t, bool polarity)
{
  Trace("strings-regexp-simpl")
      << "RegExpOpr::simplify: " << t << ", polarity=" << polarity << std::endl;
  Assert(t.getKind() == kind::STRING_IN_REGEXP);
  Node tlit = polarity ? t : t.notNode();
  Node conc;
  std::map<Node, Node>::const_iterator itr = d_simpCache.find(tlit);
  if (itr != d_simpCache.end())
  {
    return itr->second;
  }
  if (polarity)
  {
    std::vector<Node> newSkolems;
    conc = reduceRegExpPos(tlit, d_sc, newSkolems);
  }
  else
  {
    // see if we can use an optimized version of the reduction for re.++.
    Node r = t[1];
    if (r.getKind() == REGEXP_CONCAT)
    {
      // the index we are removing from the RE concatenation
      size_t index = 0;
      // As an optimization to the reduction, if we can determine that
      // all strings in the language of R1 have the same length, say n,
      // then the conclusion of the reduction is quantifier-free:
      //    ~( substr(s,0,n) in R1 ) OR ~( substr(s,n,len(s)-n) in R2)
      Node reLen = getRegExpConcatFixed(r, index);
      if (!reLen.isNull())
      {
        conc = reduceRegExpNegConcatFixed(tlit, reLen, index);
      }
    }
    if (conc.isNull())
    {
      conc = reduceRegExpNeg(tlit);
    }
  }
  d_simpCache[tlit] = conc;
  Trace("strings-regexp-simpl")
      << "RegExpOpr::simplify: returns " << conc << std::endl;
  return conc;
}

Node RegExpOpr::getRegExpConcatFixed(Node r, size_t& index)
{
  Assert(r.getKind() == REGEXP_CONCAT);
  index = 0;
  Node reLen = RegExpEntail::getFixedLengthForRegexp(r[0]);
  if (!reLen.isNull())
  {
    return reLen;
  }
  // try from the opposite end
  size_t indexE = r.getNumChildren() - 1;
  reLen = RegExpEntail::getFixedLengthForRegexp(r[indexE]);
  if (!reLen.isNull())
  {
    index = indexE;
    return reLen;
  }
  return Node::null();
}

Node RegExpOpr::reduceRegExpNeg(Node mem)
{
  Assert(mem.getKind() == NOT && mem[0].getKind() == STRING_IN_REGEXP);
  Node s = mem[0][0];
  Node r = mem[0][1];
  NodeManager* nm = NodeManager::currentNM();
  Kind k = r.getKind();
  Node zero = nm->mkConst(Rational(0));
  Node conc;
  if (k == REGEXP_CONCAT)
  {
    // do not use length entailment, call regular expression concat
    Node reLen;
    size_t i = 0;
    conc = reduceRegExpNegConcatFixed(mem, reLen, i);
  }
  else if (k == REGEXP_STAR)
  {
    Node emp = Word::mkEmptyWord(s.getType());
    Node lens = nm->mkNode(STRING_LENGTH, s);
    Node sne = s.eqNode(emp).negate();
    Node b1 = nm->mkBoundVar(nm->integerType());
    Node b1v = nm->mkNode(BOUND_VAR_LIST, b1);
    Node g1 =
        nm->mkNode(AND, nm->mkNode(GT, b1, zero), nm->mkNode(GEQ, lens, b1));
    // internal
    Node s1 = nm->mkNode(STRING_SUBSTR, s, zero, b1);
    Node s2 = nm->mkNode(STRING_SUBSTR, s, b1, nm->mkNode(MINUS, lens, b1));
    Node s1r1 = nm->mkNode(STRING_IN_REGEXP, s1, r[0]).negate();
    Node s2r2 = nm->mkNode(STRING_IN_REGEXP, s2, r).negate();

    conc = nm->mkNode(OR, s1r1, s2r2);
    conc = nm->mkNode(IMPLIES, g1, conc);
    conc = nm->mkNode(FORALL, b1v, conc);
    conc = nm->mkNode(AND, sne, conc);
  }
  else
  {
    Assert(!utils::isRegExpKind(k));
  }
  return conc;
}

Node RegExpOpr::reduceRegExpNegConcatFixed(Node mem, Node reLen, size_t index)
{
  Assert(mem.getKind() == NOT && mem[0].getKind() == STRING_IN_REGEXP);
  Node s = mem[0][0];
  Node r = mem[0][1];
  NodeManager* nm = NodeManager::currentNM();
  Assert(r.getKind() == REGEXP_CONCAT);
  Node zero = nm->mkConst(Rational(0));
  // The following simplification states that
  //    ~( s in R1 ++ R2 ++... ++ Rn )
  // is equivalent to
  //    forall x.
  //      0 <= x <= len(s) =>
  //        ~(substr(s,0,x) in R1) OR ~(substr(s,x,len(s)-x) in R2 ++ ... ++ Rn)
  // Index is the child index of r that we are stripping off, which is either
  // from the beginning or the end.
  Assert(index == 0 || index == r.getNumChildren() - 1);
  Node lens = nm->mkNode(STRING_LENGTH, s);
  Node b1;
  Node b1v;
  Node guard;
  if (reLen.isNull())
  {
    b1 = SkolemCache::mkIndexVar(mem);
    b1v = nm->mkNode(BOUND_VAR_LIST, b1);
    guard = nm->mkNode(AND,
                       nm->mkNode(GEQ, b1, zero),
                       nm->mkNode(GEQ, nm->mkNode(STRING_LENGTH, s), b1));
  }
  else
  {
    b1 = reLen;
  }
  Node s1;
  Node s2;
  if (index == 0)
  {
    s1 = nm->mkNode(STRING_SUBSTR, s, zero, b1);
    s2 = nm->mkNode(STRING_SUBSTR, s, b1, nm->mkNode(MINUS, lens, b1));
  }
  else
  {
    s1 = nm->mkNode(STRING_SUBSTR, s, nm->mkNode(MINUS, lens, b1), b1);
    s2 = nm->mkNode(STRING_SUBSTR, s, zero, nm->mkNode(MINUS, lens, b1));
  }
  Node s1r1 = nm->mkNode(STRING_IN_REGEXP, s1, r[index]).negate();
  std::vector<Node> nvec;
  for (unsigned i = 0, nchild = r.getNumChildren(); i < nchild; i++)
  {
    if (i != index)
    {
      nvec.push_back(r[i]);
    }
  }
  Node r2 = nvec.size() == 1 ? nvec[0] : nm->mkNode(REGEXP_CONCAT, nvec);
  r2 = Rewriter::rewrite(r2);
  Node s2r2 = nm->mkNode(STRING_IN_REGEXP, s2, r2).negate();
  Node conc = nm->mkNode(OR, s1r1, s2r2);
  if (!b1v.isNull())
  {
    conc = nm->mkNode(OR, guard.negate(), conc);
    conc = nm->mkNode(FORALL, b1v, conc);
  }
  return conc;
}

Node RegExpOpr::reduceRegExpPos(Node mem,
                                SkolemCache* sc,
                                std::vector<Node>& newSkolems)
{
  Assert(mem.getKind() == STRING_IN_REGEXP);
  Node s = mem[0];
  Node r = mem[1];
  NodeManager* nm = NodeManager::currentNM();
  Kind k = r.getKind();
  Node conc;
  if (k == REGEXP_CONCAT)
  {
    std::vector<Node> nvec;
    std::vector<Node> cc;
    SkolemManager* sm = nm->getSkolemManager();
    // Look up skolems for each of the components. If sc has optimizations
    // enabled, this will return arguments of str.to_re.
    for (unsigned i = 0, nchild = r.getNumChildren(); i < nchild; ++i)
    {
      if (r[i].getKind() == STRING_TO_REGEXP)
      {
        // optimization, just take the body
        newSkolems.push_back(r[i][0]);
      }
      else
      {
        Node ivalue = nm->mkConst(Rational(i));
        Node sk = sm->mkSkolemFunction(SkolemFunId::RE_UNFOLD_POS_COMPONENT,
                                       s.getType(),
                                       {mem[0], mem[1], ivalue});
        newSkolems.push_back(sk);
        nvec.push_back(nm->mkNode(STRING_IN_REGEXP, newSkolems[i], r[i]));
      }
    }
<<<<<<< HEAD
    // (str.in_re x (re.++ R1 .... Rn)) =>
    // (and (= x (str.++ k1 ... kn)) (str.in_re k1 R1) ... (str.in_re kn Rn) )
=======
    // (str.in_re x (re.++ R0 .... Rn)) =>
    // (and (= x (str.++ k0 ... kn)) (str.in_re k0 R0) ... (str.in_re kn Rn) )
>>>>>>> b00667a2
    Node lem = s.eqNode(nm->mkNode(STRING_CONCAT, newSkolems));
    nvec.insert(nvec.begin(), lem);
    conc = nvec.size() == 1 ? nvec[0] : nm->mkNode(AND, nvec);
  }
  else if (k == REGEXP_STAR)
  {
    Node emp = Word::mkEmptyWord(s.getType());
    Node se = s.eqNode(emp);
    Node sinr = nm->mkNode(STRING_IN_REGEXP, s, r[0]);
    Node reExpand = nm->mkNode(REGEXP_CONCAT, r[0], r, r[0]);
    Node sinRExp = nm->mkNode(STRING_IN_REGEXP, s, reExpand);
    // We unfold `x in R*` by considering three cases: `x` is empty, `x`
    // is matched by `R`, or `x` is matched by two or more `R`s. For the
    // last case, `x` will break into three pieces, making the beginning
    // and the end each match `R` and the middle match `R*`. Matching the
    // beginning and the end with `R` allows us to reason about the
    // beginning and the end of `x` simultaneously.
    //
    // x in R* ---> (x = "") v (x in R) v (x in (re.++ R (re.* R) R))

    // We also immediately unfold the last disjunct for re.*. The advantage
    // of doing this is that we use the same scheme for skolems above.
    std::vector<Node> newSkolemsC;
    sinRExp = reduceRegExpPos(sinRExp, sc, newSkolemsC);
    Assert(newSkolemsC.size() == 3);
    // make the return lemma
    // can also assume the component match the first and last R are non-empty.
    // This means that the overall conclusion is:
    //   (x = "") v (x in R) v (x = (str.++ k1 k2 k3) ^
    //                          k1 in R ^ k2 in (re.* R) ^ k3 in R ^
    //                          k1 != ""  ^ k3 != "")
    conc = nm->mkNode(OR,
                      se,
                      sinr,
                      nm->mkNode(AND,
                                 sinRExp,
                                 newSkolemsC[0].eqNode(emp).negate(),
                                 newSkolemsC[2].eqNode(emp).negate()));
  }
  else
  {
    Assert(!utils::isRegExpKind(k));
  }
  return conc;
}

bool RegExpOpr::isPairNodesInSet(std::set< PairNodes > &s, Node n1, Node n2) {
  for(std::set< PairNodes >::const_iterator itr = s.begin();
      itr != s.end(); ++itr) {
    if((itr->first == n1 && itr->second == n2) ||
       (itr->first == n2 && itr->second == n1)) {
      return true;
    }
  }
  return false;
}

bool RegExpOpr::containC2(unsigned cnt, Node n) {
  if(n.getKind() == kind::REGEXP_RV) {
    Assert(n[0].getConst<Rational>() <= Rational(String::maxSize()))
        << "Exceeded UINT32_MAX in RegExpOpr::containC2";
    unsigned y = n[0].getConst<Rational>().getNumerator().toUnsignedInt();
    return cnt == y;
  } else if(n.getKind() == kind::REGEXP_CONCAT) {
    for( unsigned i=0; i<n.getNumChildren(); i++ ) {
      if(containC2(cnt, n[i])) {
        return true;
      }
    }
  } else if(n.getKind() == kind::REGEXP_STAR) {
    return containC2(cnt, n[0]);
  } else if(n.getKind() == kind::REGEXP_LOOP) {
    return containC2(cnt, n[0]);
  } else if(n.getKind() == kind::REGEXP_UNION) {
    for( unsigned i=0; i<n.getNumChildren(); i++ ) {
      if(containC2(cnt, n[i])) {
        return true;
      }
    }
  }
  return false;
}
Node RegExpOpr::convert1(unsigned cnt, Node n) {
  Trace("regexp-debug") << "Converting " << n << " at " << cnt << "... " << std::endl;
  Node r1, r2;
  convert2(cnt, n, r1, r2);
  Trace("regexp-debug") << "... getting r1=" << r1 << ", and r2=" << r2 << std::endl;
  Node ret = r1==d_emptySingleton ? r2 : NodeManager::currentNM()->mkNode(kind::REGEXP_CONCAT, 
     NodeManager::currentNM()->mkNode(kind::REGEXP_STAR, r1), r2);
  ret = Rewriter::rewrite( ret );
  Trace("regexp-debug") << "... done convert at " << cnt << ", with return " << ret << std::endl;
  return ret;
}
void RegExpOpr::convert2(unsigned cnt, Node n, Node &r1, Node &r2) {
  if(n == d_emptyRegexp) {
    r1 = d_emptyRegexp;
    r2 = d_emptyRegexp;
    return;
  } else if(n == d_emptySingleton) {
    r1 = d_emptySingleton;
    r2 = d_emptySingleton;
  }
  Kind nk = n.getKind();
  if (nk == REGEXP_RV)
  {
    Assert(n[0].getConst<Rational>() <= Rational(String::maxSize()))
        << "Exceeded UINT32_MAX in RegExpOpr::convert2";
    unsigned y = n[0].getConst<Rational>().getNumerator().toUnsignedInt();
    r1 = d_emptySingleton;
    if(cnt == y) {
      r2 = d_emptyRegexp;
    } else {
      r2 = n;
    }
  }
  else if (nk == REGEXP_CONCAT)
  {
    bool flag = true;
    std::vector<Node> vr1, vr2;
    for( unsigned i=0; i<n.getNumChildren(); i++ ) {
      if(containC2(cnt, n[i])) {
        Node t1, t2;
        convert2(cnt, n[i], t1, t2);
        vr1.push_back(t1);
        r1 = vr1.size()==0 ? d_emptyRegexp : vr1.size()==1 ? vr1[0] :
             NodeManager::currentNM()->mkNode(kind::REGEXP_CONCAT, vr1);
        vr2.push_back(t2);
        for( unsigned j=i+1; j<n.getNumChildren(); j++ ) {
          vr2.push_back(n[j]);
        }
        r2 = vr2.size()==0 ? d_emptyRegexp : vr2.size()==1 ? vr2[0] :
             NodeManager::currentNM()->mkNode(kind::REGEXP_CONCAT, vr2);
        flag = false;
        break;
      } else {
        vr1.push_back(n[i]);
      }
    }
    if(flag) {
      r1 = d_emptySingleton;
      r2 = n;
    }
  }
  else if (nk == REGEXP_UNION)
  {
    std::vector<Node> vr1, vr2;
    for( unsigned i=0; i<n.getNumChildren(); i++ ) {
      Node t1, t2;
      convert2(cnt, n[i], t1, t2);
      vr1.push_back(t1);
      vr2.push_back(t2);
    }
    r1 = NodeManager::currentNM()->mkNode(kind::REGEXP_UNION, vr1);
    r2 = NodeManager::currentNM()->mkNode(kind::REGEXP_UNION, vr2);
  }
  else if (nk == STRING_TO_REGEXP || nk == REGEXP_SIGMA || nk == REGEXP_RANGE
           || nk == REGEXP_COMPLEMENT || nk == REGEXP_LOOP)
  {
    // this leaves n unchanged
    r1 = d_emptySingleton;
    r2 = n;
  }
  else
  {
    //is it possible?
    Unreachable();
  }
}

Node RegExpOpr::intersectInternal( Node r1, Node r2, std::map< PairNodes, Node > cache, unsigned cnt ) {
  //Assert(checkConstRegExp(r1) && checkConstRegExp(r2));
  if(r1 > r2) {
    TNode tmpNode = r1;
    r1 = r2;
    r2 = tmpNode;
  }
  Trace("regexp-int") << "Starting INTERSECT(" << cnt << "):\n  "<< mkString(r1) << ",\n  " << mkString(r2) << std::endl;
  std::pair < Node, Node > p(r1, r2);
  std::map < PairNodes, Node >::const_iterator itr = d_inter_cache.find(p);
  Node rNode;
  if(itr != d_inter_cache.end()) {
    rNode = itr->second;
  } else {
    Trace("regexp-int-debug") << " ... not in cache" << std::endl;
    if(r1 == d_emptyRegexp || r2 == d_emptyRegexp) {
      Trace("regexp-int-debug") << " ... one is empty set" << std::endl;
      rNode = d_emptyRegexp;
    } else if(r1 == d_emptySingleton || r2 == d_emptySingleton) {
      Trace("regexp-int-debug") << " ... one is empty singleton" << std::endl;
      Node exp;
      int r = delta((r1 == d_emptySingleton ? r2 : r1), exp);
      if(r == 0) {
        //TODO: variable
        Unreachable();
      } else if(r == 1) {
        rNode = d_emptySingleton;
      } else {
        rNode = d_emptyRegexp;
      }
    } else if(r1 == r2) {
      Trace("regexp-int-debug") << " ... equal" << std::endl;
      rNode = r1; //convert1(cnt, r1);
    } else {
      Trace("regexp-int-debug") << " ... normal checking" << std::endl;
      std::map< PairNodes, Node >::const_iterator itrcache = cache.find(p);
      if(itrcache != cache.end()) {
        rNode = itrcache->second;
      } else {
        Trace("regexp-int-debug") << " ... normal without cache" << std::endl;
        std::vector<unsigned> cset;
        std::set<unsigned> cset1, cset2;
        std::set< Node > vset1, vset2;
        firstChars(r1, cset1, vset1);
        firstChars(r2, cset2, vset2);
        Trace("regexp-int-debug") << " ... got fset" << std::endl;
        std::set_intersection(cset1.begin(), cset1.end(), cset2.begin(), cset2.end(),
             std::inserter(cset, cset.begin()));
        std::vector< Node > vec_nodes;
        Node delta_exp;
        Trace("regexp-int-debug") << " ... try delta" << std::endl;
        int flag = delta(r1, delta_exp);
        int flag2 = delta(r2, delta_exp);
        Trace("regexp-int-debug") << " ... delta1=" << flag << ", delta2=" << flag2 << std::endl;
        if(flag != 2 && flag2 != 2) {
          if(flag == 1 && flag2 == 1) {
            vec_nodes.push_back(d_emptySingleton);
          } else {
            //TODO: variable
            Unreachable();
          }
        }
        if(Trace.isOn("regexp-int-debug")) {
          Trace("regexp-int-debug") << "Try CSET(" << cset.size() << ") = {";
          for (std::vector<unsigned>::const_iterator it = cset.begin();
               it != cset.end();
               ++it)
          {
            if (it != cset.begin())
            {
              Trace("regexp-int-debug") << ", ";
            }
            Trace("regexp-int-debug") << (*it);
          }
          Trace("regexp-int-debug") << std::endl;
        }
        std::map< PairNodes, Node > cacheX;
        for (std::vector<unsigned>::const_iterator it = cset.begin();
             it != cset.end();
             ++it)
        {
          std::vector<unsigned> cvec;
          cvec.push_back(*it);
          String c(cvec);
          Trace("regexp-int-debug") << "Try character " << c << " ... " << std::endl;
          Node r1l = derivativeSingle(r1, c);
          Node r2l = derivativeSingle(r2, c);
          Trace("regexp-int-debug") << "  ... got partial(r1,c) = " << mkString(r1l) << std::endl;
          Trace("regexp-int-debug") << "  ... got partial(r2,c) = " << mkString(r2l) << std::endl;
          Node rt;
          
          if(r1l > r2l) {
            Node tnode = r1l;
            r1l = r2l; r2l = tnode;
          }
          PairNodes pp(r1l, r2l);
          std::map< PairNodes, Node >::const_iterator itr2 = cacheX.find(pp);
          if(itr2 != cacheX.end()) {
            rt = itr2->second;
          } else {
            std::map< PairNodes, Node > cache2(cache);
            cache2[p] = NodeManager::currentNM()->mkNode(
                kind::REGEXP_RV,
                NodeManager::currentNM()->mkConst(cvc5::Rational(cnt)));
            rt = intersectInternal(r1l, r2l, cache2, cnt+1);
            cacheX[ pp ] = rt;
          }

          rt = Rewriter::rewrite( NodeManager::currentNM()->mkNode(kind::REGEXP_CONCAT,
            NodeManager::currentNM()->mkNode(kind::STRING_TO_REGEXP, NodeManager::currentNM()->mkConst(c)), rt) );

          Trace("regexp-int-debug") << "  ... got p(r1,c) && p(r2,c) = " << mkString(rt) << std::endl;
          vec_nodes.push_back(rt);
        }
        rNode = Rewriter::rewrite( vec_nodes.size()==0 ? d_emptyRegexp : vec_nodes.size()==1 ? vec_nodes[0] :
            NodeManager::currentNM()->mkNode(kind::REGEXP_UNION, vec_nodes) );
        rNode = convert1(cnt, rNode);
        rNode = Rewriter::rewrite( rNode );
      }
    }
    Trace("regexp-int-debug") << "  ... try testing no RV of " << mkString(rNode) << std::endl;
    if (!expr::hasSubtermKind(REGEXP_RV, rNode))
    {
      d_inter_cache[p] = rNode;
    }
  }
  Trace("regexp-int") << "End(" << cnt << ") of INTERSECT( " << mkString(r1) << ", " << mkString(r2) << " ) = " << mkString(rNode) << std::endl;
  return rNode;
}

Node RegExpOpr::removeIntersection(Node r) {
  Assert(checkConstRegExp(r));
  NodeManager* nm = NodeManager::currentNM();
  std::unordered_map<TNode, Node> visited;
  std::unordered_map<TNode, Node>::iterator it;
  std::vector<TNode> visit;
  TNode cur;
  visit.push_back(r);
  do
  {
    cur = visit.back();
    visit.pop_back();
    it = visited.find(cur);

    if (it == visited.end())
    {
      visited[cur] = Node::null();
      visit.push_back(cur);
      for (const Node& cn : cur)
      {
        visit.push_back(cn);
      }
    }
    else if (it->second.isNull())
    {
      Kind ck = cur.getKind();
      Node ret;
      bool childChanged = false;
      std::vector<Node> children;
      if (cur.getMetaKind() == metakind::PARAMETERIZED)
      {
        children.push_back(cur.getOperator());
      }
      for (const Node& cn : cur)
      {
        it = visited.find(cn);
        Assert(it != visited.end());
        Assert(!it->second.isNull());
        if (ck == REGEXP_INTER)
        {
          if (ret.isNull())
          {
            ret = it->second;
          }
          else
          {
            ret = intersect(ret, it->second);
          }
        }
        else
        {
          // will construct below
          childChanged = childChanged || cn != it->second;
          children.push_back(it->second);
        }
      }
      if (ck != REGEXP_INTER)
      {
        if (childChanged)
        {
          ret = nm->mkNode(cur.getKind(), children);
        }
        else
        {
          ret = cur;
        }
      }
      visited[cur] = ret;
    }
  } while (!visit.empty());
  Assert(visited.find(r) != visited.end());
  Assert(!visited.find(r)->second.isNull());
  if (Trace.isOn("regexp-intersect"))
  {
    Trace("regexp-intersect") << "Remove INTERSECTION( " << mkString(r)
                              << " ) = " << mkString(visited[r]) << std::endl;
  }
  return visited[r];
}

Node RegExpOpr::intersect(Node r1, Node r2)
{
  if (!checkConstRegExp(r1) || !checkConstRegExp(r2))
  {
    return Node::null();
  }
  Node rr1 = removeIntersection(r1);
  Node rr2 = removeIntersection(r2);
  std::map<PairNodes, Node> cache;
  Trace("regexp-intersect-node") << "Intersect (1): " << rr1 << std::endl;
  Trace("regexp-intersect-node") << "Intersect (2): " << rr2 << std::endl;
  Trace("regexp-intersect") << "Start INTERSECTION(\n\t" << mkString(r1)
                            << ",\n\t" << mkString(r2) << ")" << std::endl;
  Node retNode = intersectInternal(rr1, rr2, cache, 1);
  Trace("regexp-intersect")
      << "End INTERSECTION(\n\t" << mkString(r1) << ",\n\t" << mkString(r2)
      << ") =\n\t" << mkString(retNode) << std::endl;
  Trace("regexp-intersect-node") << "Intersect finished." << std::endl;
  return retNode;
}

//printing
std::string RegExpOpr::niceChar(Node r) {
  if(r.isConst()) {
    std::string s = r.getConst<String>().toString();
    return s == "." ? "\\." : s;
  } else {
    std::string ss = "$" + r.toString();
    return ss;
  }
}
std::string RegExpOpr::mkString( Node r ) {
  std::string retStr;
  if(r.isNull()) {
    retStr = "\\E";
  } else {
    int k = r.getKind();
    switch( k ) {
      case kind::REGEXP_EMPTY: {
        retStr += "\\E";
        break;
      }
      case kind::REGEXP_SIGMA: {
        retStr += ".";
        break;
      }
      case kind::STRING_TO_REGEXP: {
        std::string tmp( niceChar( r[0] ) );
        retStr += tmp.size()==1? tmp : "(" + tmp + ")";
        break;
      }
      case kind::REGEXP_CONCAT: {
        retStr += "(";
        for(unsigned i=0; i<r.getNumChildren(); ++i) {
          //if(i != 0) retStr += ".";
          retStr += mkString( r[i] );
        }
        retStr += ")";
        break;
      }
      case kind::REGEXP_UNION: {
        retStr += "(";
        for(unsigned i=0; i<r.getNumChildren(); ++i) {
          if(i != 0) retStr += "|";
          retStr += mkString( r[i] );
        }
        retStr += ")";
        break;
      }
      case kind::REGEXP_INTER: {
        retStr += "(";
        for(unsigned i=0; i<r.getNumChildren(); ++i) {
          if(i != 0) retStr += "&";
          retStr += mkString( r[i] );
        }
        retStr += ")";
        break;
      }
      case kind::REGEXP_STAR: {
        retStr += mkString( r[0] );
        retStr += "*";
        break;
      }
      case kind::REGEXP_PLUS: {
        retStr += mkString( r[0] );
        retStr += "+";
        break;
      }
      case kind::REGEXP_OPT: {
        retStr += mkString( r[0] );
        retStr += "?";
        break;
      }
      case kind::REGEXP_RANGE: {
        retStr += "[";
        retStr += niceChar( r[0] );
        retStr += "-";
        retStr += niceChar( r[1] );
        retStr += "]";
        break;
      }
      case kind::REGEXP_LOOP: {
        uint32_t l = utils::getLoopMinOccurrences(r);
        std::stringstream ss;
        ss << "(" << mkString(r[0]) << "){" << l << ",";
        if(r.getNumChildren() == 3) {
          uint32_t u = utils::getLoopMaxOccurrences(r);
          ss << u;
        }
        ss << "}";
        retStr += ss.str();
        break;
      }
      case kind::REGEXP_RV: {
        retStr += "<";
        retStr += r[0].getConst<Rational>().getNumerator().toString();
        retStr += ">";
        break;
      }
      case REGEXP_COMPLEMENT:
      {
        retStr += "^(";
        retStr += mkString(r[0]);
        retStr += ")";
        break;
      }
      default:
      {
        std::stringstream ss;
        ss << r;
        retStr = ss.str();
        Assert(!utils::isRegExpKind(r.getKind()));
        break;
      }
    }
  }

  return retStr;
}

bool RegExpOpr::regExpIncludes(Node r1, Node r2)
{
  const auto& it = d_inclusionCache.find(std::make_pair(r1, r2));
  if (it != d_inclusionCache.end())
  {
    return (*it).second;
  }
  bool result = RegExpEntail::regExpIncludes(r1, r2);
  d_inclusionCache[std::make_pair(r1, r2)] = result;
  return result;
}

}  // namespace strings
}  // namespace theory
}  // namespace cvc5<|MERGE_RESOLUTION|>--- conflicted
+++ resolved
@@ -1037,13 +1037,8 @@
         nvec.push_back(nm->mkNode(STRING_IN_REGEXP, newSkolems[i], r[i]));
       }
     }
-<<<<<<< HEAD
-    // (str.in_re x (re.++ R1 .... Rn)) =>
-    // (and (= x (str.++ k1 ... kn)) (str.in_re k1 R1) ... (str.in_re kn Rn) )
-=======
     // (str.in_re x (re.++ R0 .... Rn)) =>
     // (and (= x (str.++ k0 ... kn)) (str.in_re k0 R0) ... (str.in_re kn Rn) )
->>>>>>> b00667a2
     Node lem = s.eqNode(nm->mkNode(STRING_CONCAT, newSkolems));
     nvec.insert(nvec.begin(), lem);
     conc = nvec.size() == 1 ? nvec[0] : nm->mkNode(AND, nvec);
