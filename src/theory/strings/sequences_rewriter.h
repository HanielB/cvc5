--- conflicted
+++ resolved
@@ -175,22 +175,16 @@
   Node rewriteViaMacroSubstrStripSymLength(const Node& n,
                                            Rewrite& rule,
                                            StringsEntail& sent);
-<<<<<<< HEAD
-=======
   /** Rewrite based on MACRO_STR_SPLIT_CTN */
   Node rewriteViaMacroStrSplitCtn(const Node& n);
->>>>>>> a69fba76
   /** Rewrite based on STR_INDEXOF_RE_EVAL */
   Node rewriteViaStrIndexofReEval(const Node& n);
   /** Rewrite based on STR_REPLACE_RE_EVAL */
   Node rewriteViaStrReplaceReEval(const Node& n);
   /** Rewrite based on STR_REPLACE_RE_ALL_EVAL */
   Node rewriteViaStrReplaceReAllEval(const Node& n);
-<<<<<<< HEAD
-=======
   /** Rewrite based on one of the STR_OVERLAP_* rules */
   Node rewriteViaOverlap(ProofRewriteRule id, const Node& n);
->>>>>>> a69fba76
 
  public:
   RewriteResponse postRewrite(TNode node) override;
