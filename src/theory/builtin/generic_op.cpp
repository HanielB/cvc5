/******************************************************************************
 * Top contributors (to current version):
 *   Andrew Reynolds, Aina Niemetz, Mathias Preiner
 *
 * This file is part of the cvc5 project.
 *
 * Copyright (c) 2009-2023 by the authors listed in the file AUTHORS
 * in the top-level source directory and their institutional affiliations.
 * All rights reserved.  See the file COPYING in the top-level source
 * directory for licensing information.
 * ****************************************************************************
 *
 * A class for representing abstract types.
 */

#include "theory/builtin/generic_op.h"

#include <iostream>

#include "expr/dtype.h"
#include "expr/dtype_cons.h"
#include "theory/datatypes/project_op.h"
#include "theory/datatypes/theory_datatypes_utils.h"
#include "util/bitvector.h"
#include "util/floatingpoint.h"
#include "util/iand.h"
#include "util/rational.h"
#include "util/regexp.h"

using namespace cvc5::internal::kind;

namespace cvc5::internal {

std::ostream& operator<<(std::ostream& out, const GenericOp& op)
{
  return out << "(GenericOp " << op.getKind() << ')';
}

size_t GenericOpHashFunction::operator()(const GenericOp& op) const
{
  return kind::KindHashFunction()(op.getKind());
}

GenericOp::GenericOp(Kind k) : d_kind(k) {}

GenericOp::GenericOp(const GenericOp& op) : d_kind(op.getKind()) {}

Kind GenericOp::getKind() const { return d_kind; }

bool GenericOp::operator==(const GenericOp& op) const
{
  return getKind() == op.getKind();
}

bool GenericOp::isNumeralIndexedOperatorKind(Kind k)
{
  return k == Kind::REGEXP_LOOP || k == Kind::BITVECTOR_EXTRACT
         || k == Kind::BITVECTOR_REPEAT || k == Kind::BITVECTOR_ZERO_EXTEND
         || k == Kind::BITVECTOR_SIGN_EXTEND || k == Kind::BITVECTOR_ROTATE_LEFT
<<<<<<< HEAD
         || k == Kind::BITVECTOR_ROTATE_RIGHT || k == Kind::INT_TO_BITVECTOR
         || k == Kind::BITVECTOR_BITOF || k == Kind::IAND
         || k == Kind::FLOATINGPOINT_TO_FP_FROM_FP
         || k == Kind::FLOATINGPOINT_TO_FP_FROM_IEEE_BV
         || k == Kind::FLOATINGPOINT_TO_FP_FROM_SBV
         || k == Kind::FLOATINGPOINT_TO_FP_FROM_REAL
         || k == Kind::FLOATINGPOINT_TO_FP_FROM_UBV
         || k == Kind::FLOATINGPOINT_TO_SBV || k == Kind::FLOATINGPOINT_TO_UBV
         || k == Kind::FLOATINGPOINT_TO_SBV_TOTAL
         || k == Kind::FLOATINGPOINT_TO_UBV_TOTAL
         || k == Kind::RELATION_AGGREGATE || k == Kind::RELATION_PROJECT
         || k == Kind::RELATION_GROUP || k == Kind::TABLE_PROJECT
         || k == Kind::TABLE_AGGREGATE || k == Kind::TABLE_JOIN
         || k == Kind::TABLE_GROUP;
=======
         || k == Kind::BITVECTOR_ROTATE_RIGHT || k == Kind::INT_TO_BITVECTOR || k==Kind::BITVECTOR_BITOF
         || k == Kind::IAND || k == Kind::FLOATINGPOINT_TO_FP_FROM_FP
         || k == Kind::FLOATINGPOINT_TO_FP_FROM_IEEE_BV
         || k == Kind::FLOATINGPOINT_TO_FP_FROM_SBV
         || k == Kind::FLOATINGPOINT_TO_FP_FROM_REAL 
         || k == Kind::FLOATINGPOINT_TO_FP_FROM_UBV || k == Kind::FLOATINGPOINT_TO_SBV || k == Kind::FLOATINGPOINT_TO_UBV
         || k == Kind::FLOATINGPOINT_TO_SBV_TOTAL
         || k == Kind::FLOATINGPOINT_TO_UBV_TOTAL || k == Kind::RELATION_AGGREGATE
         || k == Kind::RELATION_PROJECT || k == Kind::RELATION_GROUP || k == Kind::TABLE_PROJECT
         || k == Kind::TABLE_AGGREGATE || k == Kind::TABLE_JOIN || k == Kind::TABLE_GROUP;
>>>>>>> 5ef73181
}

bool GenericOp::isIndexedOperatorKind(Kind k)
{
  return isNumeralIndexedOperatorKind(k) || k == Kind::APPLY_UPDATER
         || k == Kind::APPLY_TESTER;
}

std::vector<Node> GenericOp::getIndicesForOperator(Kind k, Node n)
{
  NodeManager* nm = NodeManager::currentNM();
  std::vector<Node> indices;
  switch (k)
  {
    case Kind::REGEXP_LOOP:
    {
      const RegExpLoop& op = n.getConst<RegExpLoop>();
      indices.push_back(nm->mkConstInt(Rational(op.d_loopMinOcc)));
      indices.push_back(nm->mkConstInt(Rational(op.d_loopMaxOcc)));
      break;
    }
    case Kind::BITVECTOR_EXTRACT:
    {
      const BitVectorExtract& p = n.getConst<BitVectorExtract>();
      indices.push_back(nm->mkConstInt(Rational(p.d_high)));
      indices.push_back(nm->mkConstInt(Rational(p.d_low)));
      break;
    }
    case Kind::BITVECTOR_REPEAT:
      indices.push_back(nm->mkConstInt(
          Rational(n.getConst<BitVectorRepeat>().d_repeatAmount)));
      break;
    case Kind::BITVECTOR_ZERO_EXTEND:
      indices.push_back(nm->mkConstInt(
          Rational(n.getConst<BitVectorZeroExtend>().d_zeroExtendAmount)));
      break;
    case Kind::BITVECTOR_SIGN_EXTEND:
      indices.push_back(nm->mkConstInt(
          Rational(n.getConst<BitVectorSignExtend>().d_signExtendAmount)));
      break;
    case Kind::BITVECTOR_ROTATE_LEFT:
      indices.push_back(nm->mkConstInt(
          Rational(n.getConst<BitVectorRotateLeft>().d_rotateLeftAmount)));
      break;
    case Kind::BITVECTOR_ROTATE_RIGHT:
      indices.push_back(nm->mkConstInt(
          Rational(n.getConst<BitVectorRotateRight>().d_rotateRightAmount)));
      break;
    case Kind::BITVECTOR_BITOF:
      indices.push_back(
          nm->mkConstInt(Rational(n.getConst<BitVectorBitOf>().d_bitIndex)));
      break;
    case Kind::INT_TO_BITVECTOR:
      indices.push_back(
          nm->mkConstInt(Rational(n.getConst<IntToBitVector>().d_size)));
      break;
    case Kind::IAND:
      indices.push_back(nm->mkConstInt(Rational(n.getConst<IntAnd>().d_size)));
      break;
    case Kind::FLOATINGPOINT_TO_FP_FROM_FP:
    {
      const FloatingPointToFPFloatingPoint& ffp =
          n.getConst<FloatingPointToFPFloatingPoint>();
      indices.push_back(nm->mkConstInt(ffp.getSize().exponentWidth()));
      indices.push_back(nm->mkConstInt(ffp.getSize().significandWidth()));
    }
    break;
    case Kind::FLOATINGPOINT_TO_FP_FROM_IEEE_BV:
    {
      const FloatingPointToFPIEEEBitVector& fbv =
          n.getConst<FloatingPointToFPIEEEBitVector>();
      indices.push_back(nm->mkConstInt(fbv.getSize().exponentWidth()));
      indices.push_back(nm->mkConstInt(fbv.getSize().significandWidth()));
    }
    break;
    case Kind::FLOATINGPOINT_TO_FP_FROM_SBV:
    {
      const FloatingPointToFPSignedBitVector& fsbv =
          n.getConst<FloatingPointToFPSignedBitVector>();
      indices.push_back(nm->mkConstInt(fsbv.getSize().exponentWidth()));
      indices.push_back(nm->mkConstInt(fsbv.getSize().significandWidth()));
    }
    break;
    case Kind::FLOATINGPOINT_TO_FP_FROM_UBV:
    {
      const FloatingPointToFPUnsignedBitVector& fubv =
          n.getConst<FloatingPointToFPUnsignedBitVector>();
      indices.push_back(nm->mkConstInt(fubv.getSize().exponentWidth()));
      indices.push_back(nm->mkConstInt(fubv.getSize().significandWidth()));
    }
    break;
    case Kind::FLOATINGPOINT_TO_FP_FROM_REAL:
    {
      const FloatingPointToFPReal& fr = n.getConst<FloatingPointToFPReal>();
      indices.push_back(nm->mkConstInt(fr.getSize().exponentWidth()));
      indices.push_back(nm->mkConstInt(fr.getSize().significandWidth()));
    }
    break;
    case Kind::FLOATINGPOINT_TO_SBV:
    {
      const FloatingPointToSBV& fsbv = n.getConst<FloatingPointToSBV>();
      indices.push_back(nm->mkConstInt(Rational(fsbv)));
    }
    break;
    case Kind::FLOATINGPOINT_TO_UBV:
    {
      const FloatingPointToUBV& fubv = n.getConst<FloatingPointToUBV>();
      indices.push_back(nm->mkConstInt(Rational(fubv)));
    }
    break;
    case Kind::FLOATINGPOINT_TO_SBV_TOTAL:
    {
      const FloatingPointToSBVTotal& fsbv =
          n.getConst<FloatingPointToSBVTotal>();
      indices.push_back(nm->mkConstInt(Rational(fsbv)));
    }
    break;
    case Kind::FLOATINGPOINT_TO_UBV_TOTAL:
    {
      const FloatingPointToUBVTotal& fubv =
          n.getConst<FloatingPointToUBVTotal>();
      indices.push_back(nm->mkConstInt(Rational(fubv)));
    }
    break;
    case Kind::RELATION_AGGREGATE:
    case Kind::RELATION_PROJECT:
    case Kind::RELATION_GROUP:
    case Kind::TABLE_PROJECT:
    case Kind::TABLE_AGGREGATE:
    case Kind::TABLE_JOIN:
    case Kind::TABLE_GROUP:
    {
      const ProjectOp& p = n.getConst<ProjectOp>();
      const std::vector<uint32_t>& pi = p.getIndices();
      for (uint32_t i : pi)
      {
        indices.push_back(nm->mkConstInt(Rational(i)));
      }
    }
    break;
    case Kind::APPLY_TESTER:
    {
      unsigned index = DType::indexOf(n);
      const DType& dt = DType::datatypeOf(n);
      indices.push_back(dt[index].getConstructor());
    }
    break;
    case Kind::APPLY_UPDATER:
    {
      unsigned index = DType::indexOf(n);
      const DType& dt = DType::datatypeOf(n);
      unsigned cindex = DType::cindexOf(n);
      indices.push_back(dt[cindex][index].getSelector());
    }
    break;
    default:
      Unhandled() << "GenericOp::getOperatorIndices: unhandled kind " << k;
      break;
  }
  return indices;
}

/** Converts a list of constant integer terms to a list of unsigned integers */
bool convertToNumeralList(const std::vector<Node>& indices,
                          std::vector<uint32_t>& numerals)
{
  for (const Node& i : indices)
  {
    if (i.getKind() != Kind::CONST_INTEGER)
    {
      return false;
    }
    const Integer& ii = i.getConst<Rational>().getNumerator();
    if (!ii.fitsUnsignedInt())
    {
      return false;
    }
    numerals.push_back(ii.toUnsignedInt());
  }
  return true;
}

Node GenericOp::getOperatorForIndices(Kind k, const std::vector<Node>& indices)
{
  // all indices should be constant!
  Assert(isIndexedOperatorKind(k));
  NodeManager* nm = NodeManager::currentNM();
  if (isNumeralIndexedOperatorKind(k))
  {
    std::vector<uint32_t> numerals;
    if (!convertToNumeralList(indices, numerals))
    {
      // failed to convert due to non-constant, or overflow on index
      return Node::null();
    }
    switch (k)
    {
      case Kind::REGEXP_LOOP:
        Assert(numerals.size() == 2);
        return nm->mkConst(RegExpLoop(numerals[0], numerals[1]));
      case Kind::BITVECTOR_EXTRACT:
        Assert(numerals.size() == 2);
        return nm->mkConst(BitVectorExtract(numerals[0], numerals[1]));
      case Kind::BITVECTOR_REPEAT:
        Assert(numerals.size() == 1);
        return nm->mkConst(BitVectorRepeat(numerals[0]));
      case Kind::BITVECTOR_ZERO_EXTEND:
        Assert(numerals.size() == 1);
        return nm->mkConst(BitVectorZeroExtend(numerals[0]));
      case Kind::BITVECTOR_SIGN_EXTEND:
        Assert(numerals.size() == 1);
        return nm->mkConst(BitVectorSignExtend(numerals[0]));
      case Kind::BITVECTOR_ROTATE_LEFT:
        Assert(numerals.size() == 1);
        return nm->mkConst(BitVectorRotateLeft(numerals[0]));
      case Kind::BITVECTOR_ROTATE_RIGHT:
        Assert(numerals.size() == 1);
        return nm->mkConst(BitVectorRotateRight(numerals[0]));
      case Kind::INT_TO_BITVECTOR:
        Assert(numerals.size() == 1);
        return nm->mkConst(IntToBitVector(numerals[0]));
      case Kind::IAND:
        Assert(numerals.size() == 1);
        return nm->mkConst(IntAnd(numerals[0]));
      case Kind::FLOATINGPOINT_TO_FP_FROM_FP:
        Assert(numerals.size() == 2);
        return nm->mkConst(
            FloatingPointToFPFloatingPoint(numerals[0], numerals[1]));
      case Kind::FLOATINGPOINT_TO_FP_FROM_IEEE_BV:
        Assert(numerals.size() == 2);
        return nm->mkConst(
            FloatingPointToFPIEEEBitVector(numerals[0], numerals[1]));
      case Kind::FLOATINGPOINT_TO_FP_FROM_SBV:
        Assert(numerals.size() == 2);
        return nm->mkConst(
            FloatingPointToFPSignedBitVector(numerals[0], numerals[1]));
      case Kind::FLOATINGPOINT_TO_FP_FROM_REAL:
        Assert(numerals.size() == 2);
        return nm->mkConst(FloatingPointToFPReal(numerals[0], numerals[1]));
      case Kind::FLOATINGPOINT_TO_SBV:
        Assert(numerals.size() == 1);
        return nm->mkConst(FloatingPointToSBV(numerals[0]));
      case Kind::FLOATINGPOINT_TO_UBV:
        Assert(numerals.size() == 1);
        return nm->mkConst(FloatingPointToUBV(numerals[0]));
      case Kind::FLOATINGPOINT_TO_SBV_TOTAL:
        Assert(numerals.size() == 1);
        return nm->mkConst(FloatingPointToSBVTotal(numerals[0]));
      case Kind::FLOATINGPOINT_TO_UBV_TOTAL:
        Assert(numerals.size() == 1);
        return nm->mkConst(FloatingPointToUBVTotal(numerals[0]));
      case Kind::RELATION_AGGREGATE:
        return nm->mkConst(Kind::RELATION_AGGREGATE_OP, ProjectOp(numerals));
      case Kind::RELATION_PROJECT:
        return nm->mkConst(Kind::RELATION_PROJECT_OP, ProjectOp(numerals));
      case Kind::RELATION_GROUP:
        return nm->mkConst(Kind::RELATION_GROUP_OP, ProjectOp(numerals));
      case Kind::TABLE_PROJECT:
        return nm->mkConst(Kind::TABLE_PROJECT_OP, ProjectOp(numerals));
      case Kind::TABLE_AGGREGATE:
        return nm->mkConst(Kind::TABLE_AGGREGATE_OP, ProjectOp(numerals));
<<<<<<< HEAD
      case Kind::TABLE_JOIN:
        return nm->mkConst(Kind::TABLE_JOIN_OP, ProjectOp(numerals));
      case Kind::TABLE_GROUP:
        return nm->mkConst(Kind::TABLE_GROUP_OP, ProjectOp(numerals));
=======
      case Kind::TABLE_JOIN: return nm->mkConst(Kind::TABLE_JOIN_OP, ProjectOp(numerals));
      case Kind::TABLE_GROUP: return nm->mkConst(Kind::TABLE_GROUP_OP, ProjectOp(numerals));
>>>>>>> 5ef73181
      default:
        Unhandled() << "GenericOp::getOperatorForIndices: unhandled kind " << k;
        break;
    }
  }
  else
  {
    switch (k)
    {
      case Kind::APPLY_TESTER:
      {
        Assert(indices.size() == 1);
        unsigned index = DType::indexOf(indices[0]);
        const DType& dt = DType::datatypeOf(indices[0]);
        return dt[index].getTester();
      }
      break;
      case Kind::APPLY_UPDATER:
      {
        Assert(indices.size() == 1);
        unsigned index = DType::indexOf(indices[0]);
        const DType& dt = DType::datatypeOf(indices[0]);
        unsigned cindex = DType::cindexOf(indices[0]);
        return dt[cindex][index].getUpdater();
      }
      break;
      default:
        Unhandled() << "GenericOp::getOperatorForIndices: unhandled kind" << k;
        break;
    }
  }
  return Node::null();
}

Node GenericOp::getConcreteApp(const Node& app)
{
  Trace("generic-op") << "getConcreteApp " << app << std::endl;
  Assert(app.getKind() == Kind::APPLY_INDEXED_SYMBOLIC);
  Kind okind = app.getOperator().getConst<GenericOp>().getKind();
  // determine how many arguments should be passed to the end function. This is
  // usually one, but we handle cases where it is >1.
  size_t nargs = metakind::getMinArityForKind(okind);
  std::vector<Node> indices(app.begin(), app.end() - nargs);
  Node op = getOperatorForIndices(okind, indices);
  // could have a bad index, in which case we don't rewrite
  if (op.isNull())
  {
    return app;
  }
  std::vector<Node> args;
  args.push_back(op);
  args.insert(args.end(), app.end() - nargs, app.end());
  Node ret = NodeManager::currentNM()->mkNode(okind, args);
  // could be ill typed, in which case we don't rewrite
  if (ret.getTypeOrNull(true).isNull())
  {
    return app;
  }
  return ret;
}

}  // namespace cvc5::internal<|MERGE_RESOLUTION|>--- conflicted
+++ resolved
@@ -57,22 +57,6 @@
   return k == Kind::REGEXP_LOOP || k == Kind::BITVECTOR_EXTRACT
          || k == Kind::BITVECTOR_REPEAT || k == Kind::BITVECTOR_ZERO_EXTEND
          || k == Kind::BITVECTOR_SIGN_EXTEND || k == Kind::BITVECTOR_ROTATE_LEFT
-<<<<<<< HEAD
-         || k == Kind::BITVECTOR_ROTATE_RIGHT || k == Kind::INT_TO_BITVECTOR
-         || k == Kind::BITVECTOR_BITOF || k == Kind::IAND
-         || k == Kind::FLOATINGPOINT_TO_FP_FROM_FP
-         || k == Kind::FLOATINGPOINT_TO_FP_FROM_IEEE_BV
-         || k == Kind::FLOATINGPOINT_TO_FP_FROM_SBV
-         || k == Kind::FLOATINGPOINT_TO_FP_FROM_REAL
-         || k == Kind::FLOATINGPOINT_TO_FP_FROM_UBV
-         || k == Kind::FLOATINGPOINT_TO_SBV || k == Kind::FLOATINGPOINT_TO_UBV
-         || k == Kind::FLOATINGPOINT_TO_SBV_TOTAL
-         || k == Kind::FLOATINGPOINT_TO_UBV_TOTAL
-         || k == Kind::RELATION_AGGREGATE || k == Kind::RELATION_PROJECT
-         || k == Kind::RELATION_GROUP || k == Kind::TABLE_PROJECT
-         || k == Kind::TABLE_AGGREGATE || k == Kind::TABLE_JOIN
-         || k == Kind::TABLE_GROUP;
-=======
          || k == Kind::BITVECTOR_ROTATE_RIGHT || k == Kind::INT_TO_BITVECTOR || k==Kind::BITVECTOR_BITOF
          || k == Kind::IAND || k == Kind::FLOATINGPOINT_TO_FP_FROM_FP
          || k == Kind::FLOATINGPOINT_TO_FP_FROM_IEEE_BV
@@ -83,7 +67,6 @@
          || k == Kind::FLOATINGPOINT_TO_UBV_TOTAL || k == Kind::RELATION_AGGREGATE
          || k == Kind::RELATION_PROJECT || k == Kind::RELATION_GROUP || k == Kind::TABLE_PROJECT
          || k == Kind::TABLE_AGGREGATE || k == Kind::TABLE_JOIN || k == Kind::TABLE_GROUP;
->>>>>>> 5ef73181
 }
 
 bool GenericOp::isIndexedOperatorKind(Kind k)
@@ -345,15 +328,8 @@
         return nm->mkConst(Kind::TABLE_PROJECT_OP, ProjectOp(numerals));
       case Kind::TABLE_AGGREGATE:
         return nm->mkConst(Kind::TABLE_AGGREGATE_OP, ProjectOp(numerals));
-<<<<<<< HEAD
-      case Kind::TABLE_JOIN:
-        return nm->mkConst(Kind::TABLE_JOIN_OP, ProjectOp(numerals));
-      case Kind::TABLE_GROUP:
-        return nm->mkConst(Kind::TABLE_GROUP_OP, ProjectOp(numerals));
-=======
       case Kind::TABLE_JOIN: return nm->mkConst(Kind::TABLE_JOIN_OP, ProjectOp(numerals));
       case Kind::TABLE_GROUP: return nm->mkConst(Kind::TABLE_GROUP_OP, ProjectOp(numerals));
->>>>>>> 5ef73181
       default:
         Unhandled() << "GenericOp::getOperatorForIndices: unhandled kind " << k;
         break;
