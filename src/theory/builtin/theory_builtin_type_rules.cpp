/******************************************************************************
 * Top contributors (to current version):
 *   Andrew Reynolds, Aina Niemetz, Morgan Deters
 *
 * This file is part of the cvc5 project.
 *
 * Copyright (c) 2009-2023 by the authors listed in the file AUTHORS
 * in the top-level source directory and their institutional affiliations.
 * All rights reserved.  See the file COPYING in the top-level source
 * directory for licensing information.
 * ****************************************************************************
 *
 * Type rules for the builtin theory.
 */

#include "theory/builtin/theory_builtin_type_rules.h"

#include "expr/attribute.h"
#include "expr/skolem_manager.h"
#include "theory/builtin/generic_op.h"
#include "util/uninterpreted_sort_value.h"

namespace cvc5::internal {
namespace theory {
namespace builtin {

TypeNode EqualityTypeRule::preComputeType(NodeManager* nm, TNode n)
{
  return nm->booleanType();
}
TypeNode EqualityTypeRule::computeType(NodeManager* nodeManager,
                                       TNode n,
                                       bool check,
                                       std::ostream* errOut)
{
  if (check)
  {
    TypeNode lhsType = n[0].getTypeOrNull();
    TypeNode rhsType = n[1].getTypeOrNull();
    if (!lhsType.isComparableTo(rhsType))
    {
      if (errOut)
      {
        (*errOut) << "Subexpressions must have the same type:" << std::endl;
        (*errOut) << "Equation: " << n << std::endl;
        (*errOut) << "Type 1: " << lhsType << std::endl;
        (*errOut) << "Type 2: " << rhsType << std::endl;
      }
      return TypeNode::null();
    }
  }
  return nodeManager->booleanType();
}

TypeNode DistinctTypeRule::preComputeType(NodeManager* nm, TNode n)
{
  return nm->booleanType();
}
TypeNode DistinctTypeRule::computeType(NodeManager* nodeManager,
                                       TNode n,
                                       bool check,
                                       std::ostream* errOut)
{
  if (check)
  {
    TNode::iterator child_it = n.begin();
    TNode::iterator child_it_end = n.end();
    TypeNode joinType = (*child_it).getTypeOrNull();
    for (++child_it; child_it != child_it_end; ++child_it)
    {
      TypeNode currentType = (*child_it).getType();
      joinType = joinType.leastUpperBound(currentType);
      if (joinType.isNull())
      {
        if (errOut)
        {
          (*errOut) << "Not all arguments are of the same type";
        }
        return TypeNode::null();
      }
    }
  }
  return nodeManager->booleanType();
}

TypeNode SExprTypeRule::preComputeType(NodeManager* nm, TNode n)
{
  return nm->sExprType();
}
TypeNode SExprTypeRule::computeType(NodeManager* nodeManager,
                                    TNode n,
                                    bool check,
                                    std::ostream* errOut)
{
  return nodeManager->sExprType();
}

TypeNode UninterpretedSortValueTypeRule::preComputeType(NodeManager* nm,
                                                        TNode n)
{
  return TypeNode::null();
}
TypeNode UninterpretedSortValueTypeRule::computeType(NodeManager* nodeManager,
                                                     TNode n,
                                                     bool check,
                                                     std::ostream* errOut)
{
  return n.getConst<UninterpretedSortValue>().getType();
}

TypeNode WitnessTypeRule::preComputeType(NodeManager* nm, TNode n)
{
  return TypeNode::null();
}
TypeNode WitnessTypeRule::computeType(NodeManager* nodeManager,
                                      TNode n,
                                      bool check,
                                      std::ostream* errOut)
{
  if (n[0].getTypeOrNull() != nodeManager->boundVarListType())
  {
    if (errOut)
    {
      (*errOut) << "expected a bound var list for WITNESS expression, got `"
                << n[0].getType().toString() << "'";
    }
    return TypeNode::null();
  }
  if (n[0].getNumChildren() != 1)
  {
    if (errOut)
    {
      (*errOut) << "expected a bound var list with one argument for WITNESS "
                   "expression";
    }
    return TypeNode::null();
  }
  if (check)
  {
    TypeNode rangeType = n[1].getTypeOrNull();
    if (!rangeType.isBoolean())
    {
      if (errOut)
      {
        (*errOut)
            << "expected a body of a WITNESS expression to have Boolean type";
      }
      return TypeNode::null();
    }
    if (n.getNumChildren() == 3)
    {
      if (n[2].getTypeOrNull() != nodeManager->instPatternListType())
      {
        if (errOut)
        {
          (*errOut)
              << "third argument of witness is not instantiation pattern list";
        }
        return TypeNode::null();
      }
    }
  }
  // The type of a witness function is the type of its bound variable.
  return n[0][0].getType();
}

TypeNode ApplyIndexedSymbolicTypeRule::preComputeType(NodeManager* nm, TNode n)
{
<<<<<<< HEAD
  return TypeNode::null();
=======
  return nm->mkAbstractType(Kind::ABSTRACT_TYPE);
>>>>>>> 3d8ce5a1
}
TypeNode ApplyIndexedSymbolicTypeRule::computeType(NodeManager* nodeManager,
                                                   TNode n,
                                                   bool check,
                                                   std::ostream* errOut)
{
<<<<<<< HEAD
  // get the concrete application version of this, if possible
  Node cn = GenericOp::getConcreteApp(n);
  if (cn == n)
  {
    // if it cannot be made concrete, it has abstract type
    return nodeManager->mkAbstractType(kind::ABSTRACT_TYPE);
  }
  // if we can make concrete, return its type
  return cn.getType();
=======
  // Note that this could be more precise by case splitting on the kind
  // of indexed operator, but we don't do this for simplicity.
  return nodeManager->mkAbstractType(Kind::ABSTRACT_TYPE);
>>>>>>> 3d8ce5a1
}
/**
 * Attribute for caching the ground term for each type. Maps TypeNode to the
 * skolem to return for mkGroundTerm.
 */
struct GroundTermAttributeId
{
};
typedef expr::Attribute<GroundTermAttributeId, Node> GroundTermAttribute;

Node SortProperties::mkGroundTerm(TypeNode type)
{
  // we typically use this method for sorts, although there are other types
  // where it is used as well, e.g. arrays that are not closed enumerable.
  GroundTermAttribute gta;
  if (type.hasAttribute(gta))
  {
    return type.getAttribute(gta);
  }
  SkolemManager* sm = NodeManager::currentNM()->getSkolemManager();
  Node k = sm->mkDummySkolem(
      "groundTerm", type, "a ground term created for type " + type.toString());
  type.setAttribute(gta, k);
  return k;
}

}  // namespace builtin
}  // namespace theory
}  // namespace cvc5::internal<|MERGE_RESOLUTION|>--- conflicted
+++ resolved
@@ -166,32 +166,22 @@
 
 TypeNode ApplyIndexedSymbolicTypeRule::preComputeType(NodeManager* nm, TNode n)
 {
-<<<<<<< HEAD
   return TypeNode::null();
-=======
-  return nm->mkAbstractType(Kind::ABSTRACT_TYPE);
->>>>>>> 3d8ce5a1
 }
 TypeNode ApplyIndexedSymbolicTypeRule::computeType(NodeManager* nodeManager,
                                                    TNode n,
                                                    bool check,
                                                    std::ostream* errOut)
 {
-<<<<<<< HEAD
   // get the concrete application version of this, if possible
   Node cn = GenericOp::getConcreteApp(n);
   if (cn == n)
   {
     // if it cannot be made concrete, it has abstract type
-    return nodeManager->mkAbstractType(kind::ABSTRACT_TYPE);
+    return nodeManager->mkAbstractType(Kind::ABSTRACT_TYPE);
   }
   // if we can make concrete, return its type
   return cn.getType();
-=======
-  // Note that this could be more precise by case splitting on the kind
-  // of indexed operator, but we don't do this for simplicity.
-  return nodeManager->mkAbstractType(Kind::ABSTRACT_TYPE);
->>>>>>> 3d8ce5a1
 }
 /**
  * Attribute for caching the ground term for each type. Maps TypeNode to the
