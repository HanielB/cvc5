/******************************************************************************
 * Top contributors (to current version):
 *   Andrew Reynolds, Hanna Lachnitt, Mathias Preiner
 *
 * This file is part of the cvc5 project.
 *
 * Copyright (c) 2009-2022 by the authors listed in the file AUTHORS
 * in the top-level source directory and their institutional affiliations.
 * All rights reserved.  See the file COPYING in the top-level source
 * directory for licensing information.
 * ****************************************************************************
 *
 * Implementation of equality proof checker.
 */

#include "theory/builtin/proof_checker.h"

#include "expr/skolem_manager.h"
<<<<<<< HEAD
#include "rewriter/rewrite_db.h"
#include "rewriter/rewrite_db_term_process.h"
#include "rewriter/rewrite_proof_rule.h"
=======
#include "smt/env.h"
>>>>>>> dad5fa36
#include "smt/term_formula_removal.h"
#include "theory/evaluator.h"
#include "theory/quantifiers/extended_rewrite.h"
#include "theory/rewriter.h"
#include "theory/substitutions.h"
#include "theory/theory.h"
#include "util/rational.h"

using namespace cvc5::internal::kind;

namespace cvc5::internal {
namespace theory {
namespace builtin {

BuiltinProofRuleChecker::BuiltinProofRuleChecker(Env& env) : d_env(env) {}

void BuiltinProofRuleChecker::registerTo(ProofChecker* pc)
{
  pc->registerChecker(PfRule::ASSUME, this);
  pc->registerChecker(PfRule::SCOPE, this);
  pc->registerChecker(PfRule::SUBS, this);
  pc->registerChecker(PfRule::EVALUATE, this);
  pc->registerChecker(PfRule::ANNOTATION, this);
  pc->registerChecker(PfRule::REMOVE_TERM_FORMULA_AXIOM, this);
<<<<<<< HEAD
  pc->registerChecker(PfRule::ENCODE_PRED_TRANSFORM, this);
  pc->registerChecker(PfRule::ANNOTATION, this);
  pc->registerChecker(PfRule::DSL_REWRITE, this);
=======
  // rules depending on the rewriter
  pc->registerTrustedChecker(PfRule::REWRITE, this, 4);
  pc->registerTrustedChecker(PfRule::MACRO_SR_EQ_INTRO, this, 4);
  pc->registerTrustedChecker(PfRule::MACRO_SR_PRED_INTRO, this, 4);
  pc->registerTrustedChecker(PfRule::MACRO_SR_PRED_ELIM, this, 4);
  pc->registerTrustedChecker(PfRule::MACRO_SR_PRED_TRANSFORM, this, 4);
  pc->registerTrustedChecker(PfRule::THEORY_REWRITE, this, 4);
>>>>>>> dad5fa36
  // trusted rules
  pc->registerTrustedChecker(PfRule::THEORY_LEMMA, this, 1);
  pc->registerTrustedChecker(PfRule::PREPROCESS, this, 3);
  pc->registerTrustedChecker(PfRule::PREPROCESS_LEMMA, this, 3);
  pc->registerTrustedChecker(PfRule::THEORY_PREPROCESS, this, 3);
  pc->registerTrustedChecker(PfRule::THEORY_PREPROCESS_LEMMA, this, 3);
  pc->registerTrustedChecker(PfRule::THEORY_EXPAND_DEF, this, 3);
  pc->registerTrustedChecker(PfRule::WITNESS_AXIOM, this, 3);
  pc->registerTrustedChecker(PfRule::TRUST_REWRITE, this, 1);
  pc->registerTrustedChecker(PfRule::TRUST_SUBS, this, 1);
  pc->registerTrustedChecker(PfRule::TRUST_SUBS_MAP, this, 1);
  pc->registerTrustedChecker(PfRule::TRUST_SUBS_EQ, this, 3);
  pc->registerTrustedChecker(PfRule::THEORY_INFERENCE, this, 3);
  // external proof rules
  pc->registerChecker(PfRule::LFSC_RULE, this);
<<<<<<< HEAD
  pc->registerChecker(PfRule::VERIT_RULE, this);
  pc->registerChecker(PfRule::LEAN_RULE, this);

  d_rdb = pc->getRewriteDatabase();
=======
  pc->registerChecker(PfRule::ALETHE_RULE, this);
>>>>>>> dad5fa36
}

Node BuiltinProofRuleChecker::applySubstitutionRewrite(
    Node n,
    const std::vector<Node>& exp,
    MethodId ids,
    MethodId ida,
    MethodId idr)
{
  Node nks = applySubstitution(n, exp, ids, ida);
  return d_env.rewriteViaMethod(nks, idr);
}

bool BuiltinProofRuleChecker::getSubstitutionForLit(Node exp,
                                                    TNode& var,
                                                    TNode& subs,
                                                    MethodId ids)
{
  if (ids == MethodId::SB_DEFAULT)
  {
    if (exp.getKind() != EQUAL)
    {
      return false;
    }
    var = exp[0];
    subs = exp[1];
  }
  else if (ids == MethodId::SB_LITERAL)
  {
    bool polarity = exp.getKind() != NOT;
    var = polarity ? exp : exp[0];
    subs = NodeManager::currentNM()->mkConst(polarity);
  }
  else if (ids == MethodId::SB_FORMULA)
  {
    var = exp;
    subs = NodeManager::currentNM()->mkConst(true);
  }
  else
  {
    Assert(false) << "BuiltinProofRuleChecker::applySubstitution: no "
                     "substitution for "
                  << ids << std::endl;
    return false;
  }
  return true;
}

bool BuiltinProofRuleChecker::getSubstitutionFor(Node exp,
                                                 std::vector<TNode>& vars,
                                                 std::vector<TNode>& subs,
                                                 std::vector<TNode>& from,
                                                 MethodId ids)
{
  TNode v;
  TNode s;
  if (exp.getKind() == AND && ids == MethodId::SB_DEFAULT)
  {
    for (const Node& ec : exp)
    {
      // non-recursive, do not use nested AND
      if (!getSubstitutionForLit(ec, v, s, ids))
      {
        return false;
      }
      vars.push_back(v);
      subs.push_back(s);
      from.push_back(ec);
    }
    return true;
  }
  bool ret = getSubstitutionForLit(exp, v, s, ids);
  vars.push_back(v);
  subs.push_back(s);
  from.push_back(exp);
  return ret;
}

Node BuiltinProofRuleChecker::applySubstitution(Node n,
                                                Node exp,
                                                MethodId ids,
                                                MethodId ida)
{
  std::vector<Node> expv{exp};
  return applySubstitution(n, expv, ids, ida);
}

Node BuiltinProofRuleChecker::applySubstitution(Node n,
                                                const std::vector<Node>& exp,
                                                MethodId ids,
                                                MethodId ida)
{
  std::vector<TNode> vars;
  std::vector<TNode> subs;
  std::vector<TNode> from;
  for (size_t i = 0, nexp = exp.size(); i < nexp; i++)
  {
    if (exp[i].isNull())
    {
      return Node::null();
    }
    if (!getSubstitutionFor(exp[i], vars, subs, from, ids))
    {
      return Node::null();
    }
  }
  if (ida == MethodId::SBA_SIMUL)
  {
    // simply apply the simultaneous substitution now
    return n.substitute(vars.begin(), vars.end(), subs.begin(), subs.end());
  }
  else if (ida == MethodId::SBA_FIXPOINT)
  {
    SubstitutionMap sm;
    for (size_t i = 0, nvars = vars.size(); i < nvars; i++)
    {
      sm.addSubstitution(vars[i], subs[i]);
    }
    Node ns = sm.apply(n);
    return ns;
  }
  Assert(ida == MethodId::SBA_SEQUENTIAL);
  // we prefer n traversals of the term to n^2/2 traversals of range terms
  Node ns = n;
  for (size_t i = 0, nvars = vars.size(); i < nvars; i++)
  {
    TNode v = vars[(nvars - 1) - i];
    TNode s = subs[(nvars - 1) - i];
    ns = ns.substitute(v, s);
  }
  return ns;
}

Node BuiltinProofRuleChecker::checkInternal(PfRule id,
                                            const std::vector<Node>& children,
                                            const std::vector<Node>& args)
{
  NodeManager * nm = NodeManager::currentNM();
  // compute what was proven
  if (id == PfRule::ASSUME)
  {
    Assert(children.empty());
    Assert(args.size() == 1);
    Assert(args[0].getType().isBoolean());
    return args[0];
  }
  else if (id == PfRule::SCOPE)
  {
    Assert(children.size() == 1);
    if (args.empty())
    {
      // no antecedant
      return children[0];
    }
    Node ant = nm->mkAnd(args);
    // if the conclusion is false, its the negated antencedant only
    if (children[0].isConst() && !children[0].getConst<bool>())
    {
      return ant.notNode();
    }
    return nm->mkNode(IMPLIES, ant, children[0]);
  }
  else if (id == PfRule::SUBS)
  {
    Assert(children.size() > 0);
    Assert(1 <= args.size() && args.size() <= 3) << "Args: " << args;
    MethodId ids = MethodId::SB_DEFAULT;
    if (args.size() >= 2 && !getMethodId(args[1], ids))
    {
      return Node::null();
    }
    MethodId ida = MethodId::SBA_SEQUENTIAL;
    if (args.size() >= 3 && !getMethodId(args[2], ida))
    {
      return Node::null();
    }
    std::vector<Node> exp;
    for (size_t i = 0, nchild = children.size(); i < nchild; i++)
    {
      exp.push_back(children[i]);
    }
    Node res = applySubstitution(args[0], exp, ids, ida);
    if (res.isNull())
    {
      return Node::null();
    }
    return args[0].eqNode(res);
  }
  else if (id == PfRule::REWRITE)
  {
    Assert(children.empty());
    Assert(1 <= args.size() && args.size() <= 2);
    MethodId idr = MethodId::RW_REWRITE;
    if (args.size() == 2 && !getMethodId(args[1], idr))
    {
      return Node::null();
    }
    Node res = d_env.rewriteViaMethod(args[0], idr);
    if (res.isNull())
    {
      return Node::null();
    }
    return args[0].eqNode(res);
  }
  else if (id == PfRule::EVALUATE)
  {
    Assert(children.empty());
    Assert(args.size() == 1);
    Node res = d_env.rewriteViaMethod(args[0], MethodId::RW_EVALUATE);
    if (res.isNull())
    {
      return Node::null();
    }
    return args[0].eqNode(res);
  }
  else if (id == PfRule::MACRO_SR_EQ_INTRO)
  {
    Assert(1 <= args.size() && args.size() <= 4);
    MethodId ids, ida, idr;
    if (!getMethodIds(args, ids, ida, idr, 1))
    {
      return Node::null();
    }
    Node res = applySubstitutionRewrite(args[0], children, ids, ida, idr);
    if (res.isNull())
    {
      return Node::null();
    }
    return args[0].eqNode(res);
  }
  else if (id == PfRule::MACRO_SR_PRED_INTRO)
  {
    Trace("builtin-pfcheck") << "Check " << id << " " << children.size() << " "
                             << args[0] << std::endl;
    Assert(1 <= args.size() && args.size() <= 4);
    MethodId ids, ida, idr;
    if (!getMethodIds(args, ids, ida, idr, 1))
    {
      return Node::null();
    }
    Node res = applySubstitutionRewrite(args[0], children, ids, ida, idr);
    if (res.isNull())
    {
      return Node::null();
    }
    Trace("builtin-pfcheck") << "Result is " << res << std::endl;
    Trace("builtin-pfcheck") << "Witness form is "
                             << SkolemManager::getOriginalForm(res) << std::endl;
    // **** NOTE: can rewrite the witness form here. This enables certain lemmas
    // to be provable, e.g. (= k t) where k is a purification Skolem for t.
    res = d_env.getRewriter()->rewrite(SkolemManager::getOriginalForm(res));
    if (!res.isConst() || !res.getConst<bool>())
    {
      Trace("builtin-pfcheck")
          << "Failed to rewrite to true, res=" << res << std::endl;
      return Node::null();
    }
    Trace("builtin-pfcheck") << "...success" << std::endl;
    return args[0];
  }
  else if (id == PfRule::MACRO_SR_PRED_ELIM)
  {
    Trace("builtin-pfcheck") << "Check " << id << " " << children.size() << " "
                             << args.size() << std::endl;
    Assert(children.size() >= 1);
    Assert(args.size() <= 3);
    std::vector<Node> exp;
    exp.insert(exp.end(), children.begin() + 1, children.end());
    MethodId ids, ida, idr;
    if (!getMethodIds(args, ids, ida, idr, 0))
    {
      return Node::null();
    }
    Node res1 = applySubstitutionRewrite(children[0], exp, ids, ida, idr);
    Trace("builtin-pfcheck") << "Returned " << res1 << std::endl;
    return res1;
  }
  else if (id == PfRule::MACRO_SR_PRED_TRANSFORM)
  {
    Trace("builtin-pfcheck") << "Check " << id << " " << children.size() << " "
                             << args.size() << std::endl;
    Assert(children.size() >= 1);
    Assert(1 <= args.size() && args.size() <= 4);
    Assert(args[0].getType().isBoolean());
    MethodId ids, ida, idr;
    if (!getMethodIds(args, ids, ida, idr, 1))
    {
      return Node::null();
    }
    std::vector<Node> exp;
    exp.insert(exp.end(), children.begin() + 1, children.end());
    Node res1 = applySubstitutionRewrite(children[0], exp, ids, ida, idr);
    Node res2 = applySubstitutionRewrite(args[0], exp, ids, ida, idr);
    // if not already equal, do rewriting
    if (res1 != res2)
    {
      Trace("builtin-pfcheck-debug")
          << "Failed to show " << res1 << " == " << res2
          << ", resort to original forms..." << std::endl;
      // can rewrite the witness forms
      res1 = d_env.getRewriter()->rewrite(SkolemManager::getOriginalForm(res1));
      res2 = d_env.getRewriter()->rewrite(SkolemManager::getOriginalForm(res2));
      if (res1.isNull() || res1 != res2)
      {
        Trace("builtin-pfcheck") << "Failed to match results" << std::endl;
        Trace("builtin-pfcheck-debug") << res1 << " vs " << res2 << std::endl;
        return Node::null();
      }
    }
    return args[0];
  }
  else if (id == PfRule::REMOVE_TERM_FORMULA_AXIOM)
  {
    Assert(children.empty());
    Assert(args.size() == 1);
    return RemoveTermFormulas::getAxiomFor(args[0]);
  }
  else if (id == PfRule::PREPROCESS || id == PfRule::PREPROCESS_LEMMA
           || id == PfRule::THEORY_PREPROCESS
           || id == PfRule::THEORY_PREPROCESS_LEMMA
           || id == PfRule::THEORY_EXPAND_DEF || id == PfRule::WITNESS_AXIOM
           || id == PfRule::THEORY_LEMMA || id == PfRule::THEORY_REWRITE
           || id == PfRule::TRUST_REWRITE || id == PfRule::TRUST_SUBS
           || id == PfRule::TRUST_SUBS_MAP || id == PfRule::TRUST_SUBS_EQ
           || id == PfRule::THEORY_INFERENCE)
  {
    // "trusted" rules
    Assert(!args.empty());
    Assert(args[0].getType().isBoolean());
    return args[0];
  }
<<<<<<< HEAD
  else if (id == PfRule::LFSC_RULE || id == PfRule::VERIT_RULE
           || id == PfRule::LEAN_RULE)
=======
  else if (id == PfRule::LFSC_RULE || id == PfRule::ALETHE_RULE)
>>>>>>> dad5fa36
  {
    Assert(args.size() > 1);
    Assert(args[0].getType().isInteger());
    return args[1];
  }
<<<<<<< HEAD
  else if (id == PfRule::ENCODE_PRED_TRANSFORM)
  {
    Assert(children.size() == 1);
    Assert(args.size() == 1);
    rewriter::RewriteDbNodeConverter rconv;
    Node f = children[0];
    Node g = args[0];
    // equivalent up to conversion via utility
    if (rconv.convert(f) != rconv.convert(g))
    {
      return Node::null();
    }
    return g;
  }
=======
>>>>>>> dad5fa36
  else if (id == PfRule::ANNOTATION)
  {
    Assert(children.size() == 1);
    return children[0];
  }
<<<<<<< HEAD
  else if (id == PfRule::DSL_REWRITE)
  {
    // consult rewrite db, apply args[1]...args[n] as a substituion
    // to variable list and prove equality between LHS and RHS.
    Assert(d_rdb != nullptr);
    rewriter::DslPfRule di;
    if (!getDslPfRule(args[0], di))
    {
      return Node::null();
    }
    const rewriter::RewriteProofRule& rpr = d_rdb->getRule(di);
    const std::vector<Node>& varList = rpr.getVarList();
    const std::vector<Node>& conds = rpr.getConditions();
    std::vector<Node> subs(args.begin() + 1, args.end());
    if (varList.size() != subs.size())
    {
      return Node::null();
    }
    // check whether child proof match
    if (conds.size() != children.size())
    {
      return Node::null();
    }
    for (size_t i = 0, nchildren = children.size(); i < nchildren; i++)
    {
      Node scond = expr::narySubstitute(conds[i], varList, subs);
      if (scond != children[i])
      {
        return Node::null();
      }
    }
    return rpr.getConclusionFor(subs);
  }
=======
>>>>>>> dad5fa36

  // no rule
  return Node::null();
}

bool BuiltinProofRuleChecker::getTheoryId(TNode n, TheoryId& tid)
{
  uint32_t i;
  if (!getUInt32(n, i))
  {
    return false;
  }
  tid = static_cast<TheoryId>(i);
  return true;
}

Node BuiltinProofRuleChecker::mkTheoryIdNode(TheoryId tid)
{
  return NodeManager::currentNM()->mkConstInt(
      Rational(static_cast<uint32_t>(tid)));
}

}  // namespace builtin
}  // namespace theory
}  // namespace cvc5::internal<|MERGE_RESOLUTION|>--- conflicted
+++ resolved
@@ -16,13 +16,7 @@
 #include "theory/builtin/proof_checker.h"
 
 #include "expr/skolem_manager.h"
-<<<<<<< HEAD
-#include "rewriter/rewrite_db.h"
-#include "rewriter/rewrite_db_term_process.h"
-#include "rewriter/rewrite_proof_rule.h"
-=======
 #include "smt/env.h"
->>>>>>> dad5fa36
 #include "smt/term_formula_removal.h"
 #include "theory/evaluator.h"
 #include "theory/quantifiers/extended_rewrite.h"
@@ -47,11 +41,6 @@
   pc->registerChecker(PfRule::EVALUATE, this);
   pc->registerChecker(PfRule::ANNOTATION, this);
   pc->registerChecker(PfRule::REMOVE_TERM_FORMULA_AXIOM, this);
-<<<<<<< HEAD
-  pc->registerChecker(PfRule::ENCODE_PRED_TRANSFORM, this);
-  pc->registerChecker(PfRule::ANNOTATION, this);
-  pc->registerChecker(PfRule::DSL_REWRITE, this);
-=======
   // rules depending on the rewriter
   pc->registerTrustedChecker(PfRule::REWRITE, this, 4);
   pc->registerTrustedChecker(PfRule::MACRO_SR_EQ_INTRO, this, 4);
@@ -59,7 +48,6 @@
   pc->registerTrustedChecker(PfRule::MACRO_SR_PRED_ELIM, this, 4);
   pc->registerTrustedChecker(PfRule::MACRO_SR_PRED_TRANSFORM, this, 4);
   pc->registerTrustedChecker(PfRule::THEORY_REWRITE, this, 4);
->>>>>>> dad5fa36
   // trusted rules
   pc->registerTrustedChecker(PfRule::THEORY_LEMMA, this, 1);
   pc->registerTrustedChecker(PfRule::PREPROCESS, this, 3);
@@ -75,14 +63,8 @@
   pc->registerTrustedChecker(PfRule::THEORY_INFERENCE, this, 3);
   // external proof rules
   pc->registerChecker(PfRule::LFSC_RULE, this);
-<<<<<<< HEAD
-  pc->registerChecker(PfRule::VERIT_RULE, this);
   pc->registerChecker(PfRule::LEAN_RULE, this);
-
-  d_rdb = pc->getRewriteDatabase();
-=======
   pc->registerChecker(PfRule::ALETHE_RULE, this);
->>>>>>> dad5fa36
 }
 
 Node BuiltinProofRuleChecker::applySubstitutionRewrite(
@@ -414,75 +396,18 @@
     Assert(args[0].getType().isBoolean());
     return args[0];
   }
-<<<<<<< HEAD
-  else if (id == PfRule::LFSC_RULE || id == PfRule::VERIT_RULE
+  else if (id == PfRule::LFSC_RULE || id == PfRule::ALETHE_RULE
            || id == PfRule::LEAN_RULE)
-=======
-  else if (id == PfRule::LFSC_RULE || id == PfRule::ALETHE_RULE)
->>>>>>> dad5fa36
   {
     Assert(args.size() > 1);
     Assert(args[0].getType().isInteger());
     return args[1];
   }
-<<<<<<< HEAD
-  else if (id == PfRule::ENCODE_PRED_TRANSFORM)
-  {
-    Assert(children.size() == 1);
-    Assert(args.size() == 1);
-    rewriter::RewriteDbNodeConverter rconv;
-    Node f = children[0];
-    Node g = args[0];
-    // equivalent up to conversion via utility
-    if (rconv.convert(f) != rconv.convert(g))
-    {
-      return Node::null();
-    }
-    return g;
-  }
-=======
->>>>>>> dad5fa36
   else if (id == PfRule::ANNOTATION)
   {
     Assert(children.size() == 1);
     return children[0];
   }
-<<<<<<< HEAD
-  else if (id == PfRule::DSL_REWRITE)
-  {
-    // consult rewrite db, apply args[1]...args[n] as a substituion
-    // to variable list and prove equality between LHS and RHS.
-    Assert(d_rdb != nullptr);
-    rewriter::DslPfRule di;
-    if (!getDslPfRule(args[0], di))
-    {
-      return Node::null();
-    }
-    const rewriter::RewriteProofRule& rpr = d_rdb->getRule(di);
-    const std::vector<Node>& varList = rpr.getVarList();
-    const std::vector<Node>& conds = rpr.getConditions();
-    std::vector<Node> subs(args.begin() + 1, args.end());
-    if (varList.size() != subs.size())
-    {
-      return Node::null();
-    }
-    // check whether child proof match
-    if (conds.size() != children.size())
-    {
-      return Node::null();
-    }
-    for (size_t i = 0, nchildren = children.size(); i < nchildren; i++)
-    {
-      Node scond = expr::narySubstitute(conds[i], varList, subs);
-      if (scond != children[i])
-      {
-        return Node::null();
-      }
-    }
-    return rpr.getConclusionFor(subs);
-  }
-=======
->>>>>>> dad5fa36
 
   // no rule
   return Node::null();
