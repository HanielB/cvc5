/*********************                                                        */
/*! \file proof_checker.cpp
 ** \verbatim
 ** Top contributors (to current version):
 **   Andrew Reynolds
 ** This file is part of the CVC4 project.
 ** Copyright (c) 2009-2019 by the authors listed in the file AUTHORS
 ** in the top-level source directory) and their institutional affiliations.
 ** All rights reserved.  See the file COPYING in the top-level source
 ** directory for licensing information.\endverbatim
 **
 ** \brief Implementation of equality proof checker
 **/

#include "theory/builtin/proof_checker.h"

#include "expr/skolem_manager.h"
#include "smt/term_formula_removal.h"
#include "theory/rewriter.h"
#include "theory/theory.h"

using namespace CVC4::kind;

namespace CVC4 {
namespace theory {

const char* toString(MethodId id)
{
  switch (id)
  {
    case MethodId::RW_REWRITE: return "RW_REWRITE";
    case MethodId::RW_REWRITE_EQ_EXT: return "RW_REWRITE_EQ_EXT";
    case MethodId::RW_IDENTITY: return "RW_IDENTITY";
    case MethodId::SB_DEFAULT: return "SB_DEFAULT";
    case MethodId::SB_LITERAL: return "SB_LITERAL";
    case MethodId::SB_FORMULA: return "SB_FORMULA";
    default: return "MethodId::Unknown";
  };
}

std::ostream& operator<<(std::ostream& out, MethodId id)
{
  out << toString(id);
  return out;
}

Node mkMethodId(MethodId id)
{
  return NodeManager::currentNM()->mkConst(Rational(static_cast<uint32_t>(id)));
}

namespace builtin {

void BuiltinProofRuleChecker::registerTo(ProofChecker* pc)
{
  pc->registerChecker(PfRule::ASSUME, this);
  pc->registerChecker(PfRule::SCOPE, this);
  pc->registerChecker(PfRule::TRUST, this);
  pc->registerChecker(PfRule::SUBS, this);
  pc->registerChecker(PfRule::REWRITE, this);
  pc->registerChecker(PfRule::MACRO_SR_EQ_INTRO, this);
  pc->registerChecker(PfRule::MACRO_SR_PRED_INTRO, this);
  pc->registerChecker(PfRule::MACRO_SR_PRED_ELIM, this);
  pc->registerChecker(PfRule::MACRO_SR_PRED_TRANSFORM, this);
  // we dont' use the checker currently, since lemmas may contain witness
  pc->registerChecker(PfRule::THEORY_LEMMA, nullptr);
  pc->registerChecker(PfRule::THEORY_REWRITE, this);
  pc->registerChecker(PfRule::THEORY_PREPROCESS, this);
<<<<<<< HEAD
  pc->registerChecker(PfRule::REWRITE_PREPROCESS, this);
=======
  pc->registerChecker(PfRule::REMOVE_TERM_FORMULA_AXIOM, this);
>>>>>>> b25bf889
}

Node BuiltinProofRuleChecker::applyRewrite(Node n, MethodId idr)
{
  Node nk = SkolemManager::getSkolemForm(n);
  Node nkr = applyRewriteExternal(nk, idr);
  return SkolemManager::getWitnessForm(nkr);
}

Node BuiltinProofRuleChecker::applyTheoryRewrite(Node n, bool preRewrite)
{
  Node nk = SkolemManager::getSkolemForm(n);
  TheoryId tid = Theory::theoryOf(nk);
  Rewriter* rewriter = Rewriter::getInstance();
  Node nkr = preRewrite ? rewriter->preRewrite(tid, nk).d_node
                        : rewriter->postRewrite(tid, nk).d_node;
  return SkolemManager::getWitnessForm(nkr);
}

Node BuiltinProofRuleChecker::applySubstitution(Node n, Node exp, MethodId ids)
{
  if (exp.isNull() || exp.getKind() != EQUAL)
  {
    return Node::null();
  }
  Node nk = SkolemManager::getSkolemForm(n);
  Node nks = applySubstitutionExternal(nk, exp, ids);
  return SkolemManager::getWitnessForm(nks);
}

Node BuiltinProofRuleChecker::applySubstitution(Node n,
                                                const std::vector<Node>& exp,
                                                MethodId ids)
{
  Node nk = SkolemManager::getSkolemForm(n);
  Node nks = applySubstitutionExternal(nk, exp, ids);
  return SkolemManager::getWitnessForm(nks);
}

Node BuiltinProofRuleChecker::applySubstitutionRewrite(
    Node n, const std::vector<Node>& exp, MethodId ids, MethodId idr)
{
  Node nk = SkolemManager::getSkolemForm(n);
  Node nks = applySubstitutionExternal(nk, exp, ids);
  Node nksr = applyRewriteExternal(nks, idr);
  return SkolemManager::getWitnessForm(nksr);
}

Node BuiltinProofRuleChecker::applyRewriteExternal(Node n, MethodId idr)
{
  Trace("builtin-pfcheck-debug")
      << "applyRewriteExternal (" << idr << "): " << n << std::endl;
  if (idr == MethodId::RW_REWRITE)
  {
    return Rewriter::rewrite(n);
  }
  else if (idr == MethodId::RW_REWRITE_EQ_EXT)
  {
    return Rewriter::rewriteEqualityExt(n);
  }
  else if (idr == MethodId::RW_IDENTITY)
  {
    // does nothing
    return n;
  }
  // unknown rewriter
  Assert(false)
      << "BuiltinProofRuleChecker::applyRewriteExternal: no rewriter for "
      << idr << std::endl;
  return n;
}

Node BuiltinProofRuleChecker::applySubstitutionExternal(Node n,
                                                        Node exp,
                                                        MethodId ids)
{
  Assert(!exp.isNull());
  Node expk = SkolemManager::getSkolemForm(exp);
  TNode var, subs;
  if (ids == MethodId::SB_DEFAULT)
  {
    if (expk.getKind() != EQUAL)
    {
      return Node::null();
    }
    var = expk[0];
    subs = expk[1];
  }
  else if (ids == MethodId::SB_LITERAL)
  {
    bool polarity = expk.getKind() != NOT;
    var = polarity ? expk : expk[0];
    subs = NodeManager::currentNM()->mkConst(polarity);
  }
  else if (ids == MethodId::SB_FORMULA)
  {
    var = expk;
    subs = NodeManager::currentNM()->mkConst(true);
  }
  else
  {
    Assert(false) << "BuiltinProofRuleChecker::applySubstitutionExternal: no "
                     "substitution for "
                  << ids << std::endl;
  }
  Trace("builtin-pfcheck-debug")
      << "applySubstitutionExternal (" << ids << "): " << var << " -> " << subs
      << " (from " << expk << ")" << std::endl;
  return n.substitute(var, subs);
}

Node BuiltinProofRuleChecker::applySubstitutionExternal(
    Node n, const std::vector<Node>& exp, MethodId ids)
{
  Node curr = n;
  // apply substitution one at a time, in reverse order
  for (size_t i = 0, nexp = exp.size(); i < nexp; i++)
  {
    if (exp[nexp - 1 - i].isNull())
    {
      return Node::null();
    }
    curr = applySubstitutionExternal(curr, exp[nexp - 1 - i], ids);
    if (curr.isNull())
    {
      break;
    }
  }
  return curr;
}

bool BuiltinProofRuleChecker::getMethodId(TNode n, MethodId& i)
{
  uint32_t index;
  if (!getUInt32(n, index))
  {
    return false;
  }
  i = static_cast<MethodId>(index);
  return true;
}

Node BuiltinProofRuleChecker::checkInternal(PfRule id,
                                            const std::vector<Node>& children,
                                            const std::vector<Node>& args)
{
  // compute what was proven
  if (id == PfRule::ASSUME)
  {
    Assert(children.empty());
    Assert(args.size() == 1);
    Assert(args[0].getType().isBoolean());
    return args[0];
  }
  else if (id == PfRule::SCOPE)
  {
    Assert(children.size() == 1);
    if (args.empty())
    {
      // no antecedant
      return children[0];
    }
    Node ant = mkAnd(args);
    // if the conclusion is false, its the negated antencedant only
    if (children[0].isConst() && !children[0].getConst<bool>())
    {
      return ant.notNode();
    }
    return NodeManager::currentNM()->mkNode(IMPLIES, ant, children[0]);
  }
  else if (id == PfRule::TRUST)
  {
    Assert(args.size() == 1);
    return args[0];
  }
  else if (id == PfRule::SUBS)
  {
    Assert(children.size() > 0);
    Assert(1 <= args.size() && args.size() <= 2);
    MethodId ids = MethodId::SB_DEFAULT;
    if (args.size() == 2 && !getMethodId(args[1], ids))
    {
      return Node::null();
    }
    std::vector<Node> exp;
    for (size_t i = 0, nchild = children.size(); i < nchild; i++)
    {
      exp.push_back(children[i]);
    }
    Node res = applySubstitution(args[0], exp);
    return args[0].eqNode(res);
  }
  else if (id == PfRule::REWRITE)
  {
    Assert(children.empty());
    Assert(1 <= args.size() && args.size() <= 2);
    MethodId ids = MethodId::RW_REWRITE;
    if (args.size() == 2 && !getMethodId(args[1], ids))
    {
      return Node::null();
    }
    Node res = applyRewrite(args[0]);
    return args[0].eqNode(res);
  }
  else if (id == PfRule::THEORY_REWRITE)
  {
    Assert(children.empty());
    Assert(args.size() == 2);
    Node res = applyTheoryRewrite(args[0], args[1].getConst<bool>());
    return args[0].eqNode(res);
  }
  else if (id == PfRule::MACRO_SR_EQ_INTRO)
  {
    // NOTE: technically a macro:
    // (TRANS
    //   (SUBS P1 ... Pn t)
    //   (REWRITE <t.substitute(xn,tn). ... .substitute(x1,t1)>))
    Assert(1 <= args.size() && args.size() <= 3);
    MethodId ids, idr;
    if (!getMethodIds(args, ids, idr, 1))
    {
      return Node::null();
    }
    Node res = applySubstitutionRewrite(args[0], children, idr);
    return args[0].eqNode(res);
  }
  else if (id == PfRule::MACRO_SR_PRED_INTRO)
  {
    Trace("builtin-pfcheck") << "Check " << id << " " << children.size() << " "
                             << args.size() << std::endl;
    // NOTE: technically a macro:
    // (TRUE_ELIM
    //   (MACRO_SR_EQ_INTRO <children> <args>[0]))
    Assert(1 <= args.size() && args.size() <= 3);
    MethodId ids, idr;
    if (!getMethodIds(args, ids, idr, 1))
    {
      return Node::null();
    }
    Node res = applySubstitutionRewrite(args[0], children, ids, idr);
    if (res.isNull())
    {
      return Node::null();
    }
    // **** NOTE: can rewrite the witness form here. This enables certain lemmas
    // to be provable, e.g. (= k t) where k is a purification Skolem for t.
    res = Rewriter::rewrite(res);
    if (!res.isConst() || !res.getConst<bool>())
    {
      Trace("builtin-pfcheck")
          << "Failed to rewrite to true, res=" << res << std::endl;
      return Node::null();
    }
    return args[0];
  }
  else if (id == PfRule::MACRO_SR_PRED_ELIM)
  {
    Trace("builtin-pfcheck") << "Check " << id << " " << children.size() << " "
                             << args.size() << std::endl;
    Assert(children.size() >= 1);
    Assert(args.size() <= 2);
    // NOTE: technically a macro:
    // (TRUE_ELIM
    //   (TRANS
    //     (SYMM (MACRO_SR_EQ_INTRO <children>[1:] F))
    //     (TRUE_INTRO <children>[0])))
    std::vector<Node> exp;
    exp.insert(exp.end(), children.begin() + 1, children.end());
    MethodId ids, idr;
    if (!getMethodIds(args, ids, idr, 0))
    {
      return Node::null();
    }
    Node res1 = applySubstitutionRewrite(children[0], exp, ids, idr);
    Trace("builtin-pfcheck") << "Returned " << res1 << std::endl;
    return res1;
  }
  else if (id == PfRule::MACRO_SR_PRED_TRANSFORM)
  {
    Trace("builtin-pfcheck") << "Check " << id << " " << children.size() << " "
                             << args.size() << std::endl;
    Assert(children.size() >= 1);
    Assert(1 <= args.size() && args.size() <= 3);
    Assert(args[0].getType().isBoolean());
    MethodId ids, idr;
    if (!getMethodIds(args, ids, idr, 1))
    {
      return Node::null();
    }
    std::vector<Node> exp;
    exp.insert(exp.end(), children.begin() + 1, children.end());
    Node res1 = applySubstitutionRewrite(children[0], exp, ids, idr);
    // Trace("builtin-pfcheck")
    //    << "Returned " << res1 << std::endl;
    Node res2 = applySubstitutionRewrite(args[0], exp, ids, idr);
    // Trace("builtin-pfcheck")
    //    << "Returned " << res2 << " from " << args[0] << std::endl;
    // can rewrite the witness forms
    res1 = Rewriter::rewrite(res1);
    res2 = Rewriter::rewrite(res2);
    if (res1.isNull() || res1 != res2)
    {
      Trace("builtin-pfcheck") << "Failed to match results" << std::endl;
      Trace("builtin-pfcheck-debug") << res1 << " vs " << res2 << std::endl;
      return Node::null();
    }
    return args[0];
  }
  else if (id == PfRule::THEORY_LEMMA)
  {
    Assert(children.empty());
    Assert(args.size() == 2);
    Assert(args[0].getType().isBoolean());
    // TODO?
    return args[0];
  }
  else if (id == PfRule::THEORY_PREPROCESS)
  {
    Assert(children.size() == 1);
    Assert(args.size() == 1);
    return args[0];
  }
<<<<<<< HEAD
  if (id == PfRule::REWRITE_PREPROCESS)
  {
    Assert(children.size() == 1);
    Assert(args.empty());
    return applyRewrite(children[0]);
=======
  else if (id == PfRule::REMOVE_TERM_FORMULA_AXIOM)
  {
    Assert(children.empty());
    Assert(args.size() == 1);
    Node t = SkolemManager::getSkolemForm(args[0]);
    Node ret = RemoveTermFormulas::getAxiomFor(t);
    return SkolemManager::getWitnessForm(ret);
>>>>>>> b25bf889
  }
  // no rule
  return Node::null();
}

bool BuiltinProofRuleChecker::getMethodIds(const std::vector<Node>& args,
                                           MethodId& ids,
                                           MethodId& idr,
                                           size_t index)
{
  ids = MethodId::SB_DEFAULT;
  idr = MethodId::RW_REWRITE;
  if (args.size() > index)
  {
    if (!getMethodId(args[index], ids))
    {
      Trace("builtin-pfcheck")
          << "Failed to get id from " << args[index] << std::endl;
      return false;
    }
  }
  if (args.size() > index + 1)
  {
    if (!getMethodId(args[index + 1], idr))
    {
      Trace("builtin-pfcheck")
          << "Failed to get id from " << args[index + 1] << std::endl;
      return false;
    }
  }
  return true;
}

void BuiltinProofRuleChecker::addMethodIds(std::vector<Node>& args,
                                           MethodId ids,
                                           MethodId idr)
{
  bool ndefRewriter = (idr != MethodId::RW_REWRITE);
  if (ids != MethodId::SB_DEFAULT || ndefRewriter)
  {
    args.push_back(mkMethodId(ids));
  }
  if (ndefRewriter)
  {
    args.push_back(mkMethodId(idr));
  }
}

}  // namespace builtin
}  // namespace theory
}  // namespace CVC4<|MERGE_RESOLUTION|>--- conflicted
+++ resolved
@@ -66,11 +66,7 @@
   pc->registerChecker(PfRule::THEORY_LEMMA, nullptr);
   pc->registerChecker(PfRule::THEORY_REWRITE, this);
   pc->registerChecker(PfRule::THEORY_PREPROCESS, this);
-<<<<<<< HEAD
-  pc->registerChecker(PfRule::REWRITE_PREPROCESS, this);
-=======
   pc->registerChecker(PfRule::REMOVE_TERM_FORMULA_AXIOM, this);
->>>>>>> b25bf889
 }
 
 Node BuiltinProofRuleChecker::applyRewrite(Node n, MethodId idr)
@@ -393,13 +389,6 @@
     Assert(args.size() == 1);
     return args[0];
   }
-<<<<<<< HEAD
-  if (id == PfRule::REWRITE_PREPROCESS)
-  {
-    Assert(children.size() == 1);
-    Assert(args.empty());
-    return applyRewrite(children[0]);
-=======
   else if (id == PfRule::REMOVE_TERM_FORMULA_AXIOM)
   {
     Assert(children.empty());
@@ -407,7 +396,6 @@
     Node t = SkolemManager::getSkolemForm(args[0]);
     Node ret = RemoveTermFormulas::getAxiomFor(t);
     return SkolemManager::getWitnessForm(ret);
->>>>>>> b25bf889
   }
   // no rule
   return Node::null();
