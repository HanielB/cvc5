--- conflicted
+++ resolved
@@ -67,11 +67,7 @@
   // external proof rules
   pc->registerChecker(ProofRule::LFSC_RULE, this);
   pc->registerChecker(ProofRule::ALETHE_RULE, this);
-<<<<<<< HEAD
   pc->registerChecker(ProofRule::LEAN_RULE, this);
-  pc->registerChecker(ProofRule::ALF_RULE, this);
-=======
->>>>>>> 1766dfb5
 
   pc->registerChecker(ProofRule::THEORY_REWRITE, this);
 
@@ -405,13 +401,8 @@
     Assert(args[0].getType().isBoolean());
     return args[0];
   }
-<<<<<<< HEAD
   else if (id == ProofRule::LFSC_RULE || id == ProofRule::ALETHE_RULE
-           || id == ProofRule::LEAN_RULE
-           || id == ProofRule::ALF_RULE)
-=======
-  else if (id == ProofRule::LFSC_RULE || id == ProofRule::ALETHE_RULE)
->>>>>>> 1766dfb5
+           || id == ProofRule::LEAN_RULE)
   {
     Assert(args.size() > 1);
     Assert(args[0].getType().isInteger());
