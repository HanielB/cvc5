--- conflicted
+++ resolved
@@ -55,19 +55,13 @@
   pc->registerTrustedChecker(PfRule::TRUST_REWRITE, this, 1);
   pc->registerTrustedChecker(PfRule::TRUST_SUBS, this, 1);
   pc->registerTrustedChecker(PfRule::TRUST_SUBS_MAP, this, 1);
-<<<<<<< HEAD
-=======
   pc->registerTrustedChecker(PfRule::TRUST_SUBS_EQ, this, 3);
->>>>>>> 0a622bb2
   // another category
   pc->registerChecker(PfRule::LFSC_RULE, this);
   pc->registerChecker(PfRule::VERIT_RULE, this);
   pc->registerChecker(PfRule::LEAN_RULE, this);
-<<<<<<< HEAD
-=======
 
   d_rdb = pc->getRewriteDatabase();
->>>>>>> 0a622bb2
 }
 
 Node BuiltinProofRuleChecker::applySubstitutionRewrite(
@@ -424,29 +418,6 @@
   }
   else if (id == PfRule::LFSC_RULE || id == PfRule::VERIT_RULE
            || id == PfRule::LEAN_RULE)
-<<<<<<< HEAD
-  {
-    Assert(args.size() > 1);
-    Assert(args[0].getType().isInteger());
-    return args[1];
-  }
-
-  // no rule
-  return Node::null();
-}
-
-bool BuiltinProofRuleChecker::getMethodIds(const std::vector<Node>& args,
-                                           MethodId& ids,
-                                           MethodId& ida,
-                                           MethodId& idr,
-                                           size_t index)
-{
-  ids = MethodId::SB_DEFAULT;
-  ida = MethodId::SBA_SEQUENTIAL;
-  idr = MethodId::RW_REWRITE;
-  for (size_t offset = 0; offset <= 2; offset++)
-=======
->>>>>>> 0a622bb2
   {
     Assert(args.size() > 1);
     Assert(args[0].getType().isInteger());
