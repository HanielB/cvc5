/******************************************************************************
 * Top contributors (to current version):
 *   Andrew Reynolds, Hanna Lachnitt, Haniel Barbosa
 *
 * This file is part of the cvc5 project.
 *
 * Copyright (c) 2009-2023 by the authors listed in the file AUTHORS
 * in the top-level source directory and their institutional affiliations.
 * All rights reserved.  See the file COPYING in the top-level source
 * directory for licensing information.
 * ****************************************************************************
 *
 * Implementation of equality proof checker.
 */

#include "theory/builtin/proof_checker.h"

#include "expr/skolem_manager.h"
#include "rewriter/rewrite_db.h"
#include "rewriter/rewrite_db_term_process.h"
#include "rewriter/rewrite_proof_rule.h"
#include "smt/env.h"
#include "smt/term_formula_removal.h"
#include "theory/evaluator.h"
#include "theory/quantifiers/extended_rewrite.h"
#include "theory/rewriter.h"
#include "theory/substitutions.h"
#include "theory/theory.h"
#include "util/rational.h"

using namespace cvc5::internal::kind;

namespace cvc5::internal {
namespace theory {
namespace builtin {

BuiltinProofRuleChecker::BuiltinProofRuleChecker(Env& env)
    : d_env(env), d_rdb(nullptr)
{
}

void BuiltinProofRuleChecker::registerTo(ProofChecker* pc)
{
  pc->registerChecker(ProofRule::ASSUME, this);
  pc->registerChecker(ProofRule::SCOPE, this);
  pc->registerChecker(ProofRule::SUBS, this);
  pc->registerChecker(ProofRule::EVALUATE, this);
  pc->registerChecker(ProofRule::ANNOTATION, this);
  pc->registerChecker(ProofRule::REMOVE_TERM_FORMULA_AXIOM, this);
  pc->registerChecker(ProofRule::ENCODE_PRED_TRANSFORM, this);
  pc->registerChecker(ProofRule::DSL_REWRITE, this);
  // rules depending on the rewriter
  pc->registerTrustedChecker(ProofRule::REWRITE, this, 4);
  pc->registerTrustedChecker(ProofRule::MACRO_SR_EQ_INTRO, this, 4);
  pc->registerTrustedChecker(ProofRule::MACRO_SR_PRED_INTRO, this, 4);
  pc->registerTrustedChecker(ProofRule::MACRO_SR_PRED_ELIM, this, 4);
  pc->registerTrustedChecker(ProofRule::MACRO_SR_PRED_TRANSFORM, this, 4);
  pc->registerTrustedChecker(ProofRule::THEORY_REWRITE, this, 4);
  // trusted rules
  pc->registerTrustedChecker(ProofRule::THEORY_LEMMA, this, 1);
  pc->registerTrustedChecker(ProofRule::PREPROCESS, this, 3);
  pc->registerTrustedChecker(ProofRule::PREPROCESS_LEMMA, this, 3);
  pc->registerTrustedChecker(ProofRule::THEORY_PREPROCESS, this, 3);
  pc->registerTrustedChecker(ProofRule::THEORY_PREPROCESS_LEMMA, this, 3);
  pc->registerTrustedChecker(ProofRule::THEORY_EXPAND_DEF, this, 3);
  pc->registerTrustedChecker(ProofRule::WITNESS_AXIOM, this, 3);
  pc->registerTrustedChecker(ProofRule::TRUST_REWRITE, this, 1);
  pc->registerTrustedChecker(ProofRule::TRUST_FLATTENING_REWRITE, this, 1);
  pc->registerTrustedChecker(ProofRule::TRUST_SUBS, this, 1);
  pc->registerTrustedChecker(ProofRule::TRUST_SUBS_MAP, this, 1);
  pc->registerTrustedChecker(ProofRule::TRUST_SUBS_EQ, this, 3);
  pc->registerTrustedChecker(ProofRule::THEORY_INFERENCE, this, 3);
  // external proof rules
  pc->registerChecker(ProofRule::LFSC_RULE, this);
  pc->registerChecker(ProofRule::ALETHE_RULE, this);
<<<<<<< HEAD
  pc->registerChecker(ProofRule::LEAN_RULE, this);
=======
  pc->registerChecker(ProofRule::ALF_RULE, this);
>>>>>>> a8d9b88e

  d_rdb = pc->getRewriteDatabase();
}

Node BuiltinProofRuleChecker::applySubstitutionRewrite(
    Node n,
    const std::vector<Node>& exp,
    MethodId ids,
    MethodId ida,
    MethodId idr)
{
  Node nks = applySubstitution(n, exp, ids, ida);
  return d_env.rewriteViaMethod(nks, idr);
}

bool BuiltinProofRuleChecker::getSubstitutionForLit(Node exp,
                                                    TNode& var,
                                                    TNode& subs,
                                                    MethodId ids)
{
  if (ids == MethodId::SB_DEFAULT)
  {
    if (exp.getKind() != Kind::EQUAL)
    {
      return false;
    }
    var = exp[0];
    subs = exp[1];
  }
  else if (ids == MethodId::SB_LITERAL)
  {
    bool polarity = exp.getKind() != Kind::NOT;
    var = polarity ? exp : exp[0];
    subs = NodeManager::currentNM()->mkConst(polarity);
  }
  else if (ids == MethodId::SB_FORMULA)
  {
    var = exp;
    subs = NodeManager::currentNM()->mkConst(true);
  }
  else
  {
    Assert(false) << "BuiltinProofRuleChecker::applySubstitution: no "
                     "substitution for "
                  << ids << std::endl;
    return false;
  }
  return true;
}

bool BuiltinProofRuleChecker::getSubstitutionFor(Node exp,
                                                 std::vector<TNode>& vars,
                                                 std::vector<TNode>& subs,
                                                 std::vector<TNode>& from,
                                                 MethodId ids)
{
  TNode v;
  TNode s;
  if (exp.getKind() == Kind::AND && ids == MethodId::SB_DEFAULT)
  {
    for (const Node& ec : exp)
    {
      // non-recursive, do not use nested AND
      if (!getSubstitutionForLit(ec, v, s, ids))
      {
        return false;
      }
      vars.push_back(v);
      subs.push_back(s);
      from.push_back(ec);
    }
    return true;
  }
  bool ret = getSubstitutionForLit(exp, v, s, ids);
  vars.push_back(v);
  subs.push_back(s);
  from.push_back(exp);
  return ret;
}

Node BuiltinProofRuleChecker::applySubstitution(Node n,
                                                Node exp,
                                                MethodId ids,
                                                MethodId ida)
{
  std::vector<Node> expv{exp};
  return applySubstitution(n, expv, ids, ida);
}

Node BuiltinProofRuleChecker::applySubstitution(Node n,
                                                const std::vector<Node>& exp,
                                                MethodId ids,
                                                MethodId ida)
{
  std::vector<TNode> vars;
  std::vector<TNode> subs;
  std::vector<TNode> from;
  for (size_t i = 0, nexp = exp.size(); i < nexp; i++)
  {
    if (exp[i].isNull())
    {
      return Node::null();
    }
    if (!getSubstitutionFor(exp[i], vars, subs, from, ids))
    {
      return Node::null();
    }
  }
  if (ida == MethodId::SBA_SIMUL)
  {
    // simply apply the simultaneous substitution now
    return n.substitute(vars.begin(), vars.end(), subs.begin(), subs.end());
  }
  else if (ida == MethodId::SBA_FIXPOINT)
  {
    SubstitutionMap sm;
    for (size_t i = 0, nvars = vars.size(); i < nvars; i++)
    {
      sm.addSubstitution(vars[i], subs[i]);
    }
    Node ns = sm.apply(n);
    return ns;
  }
  Assert(ida == MethodId::SBA_SEQUENTIAL);
  // we prefer n traversals of the term to n^2/2 traversals of range terms
  Node ns = n;
  for (size_t i = 0, nvars = vars.size(); i < nvars; i++)
  {
    TNode v = vars[(nvars - 1) - i];
    TNode s = subs[(nvars - 1) - i];
    ns = ns.substitute(v, s);
  }
  return ns;
}

Node BuiltinProofRuleChecker::checkInternal(ProofRule id,
                                            const std::vector<Node>& children,
                                            const std::vector<Node>& args)
{
  NodeManager * nm = NodeManager::currentNM();
  // compute what was proven
  if (id == ProofRule::ASSUME)
  {
    Assert(children.empty());
    Assert(args.size() == 1);
    Assert(args[0].getType().isBoolean());
    return args[0];
  }
  else if (id == ProofRule::SCOPE)
  {
    Assert(children.size() == 1);
    if (args.empty())
    {
      // no antecedant
      return children[0];
    }
    Node ant = nm->mkAnd(args);
    // if the conclusion is false, its the negated antencedant only
    if (children[0].isConst() && !children[0].getConst<bool>())
    {
      return ant.notNode();
    }
    return nm->mkNode(Kind::IMPLIES, ant, children[0]);
  }
  else if (id == ProofRule::SUBS)
  {
    Assert(children.size() > 0);
    Assert(1 <= args.size() && args.size() <= 3) << "Args: " << args;
    MethodId ids = MethodId::SB_DEFAULT;
    if (args.size() >= 2 && !getMethodId(args[1], ids))
    {
      return Node::null();
    }
    MethodId ida = MethodId::SBA_SEQUENTIAL;
    if (args.size() >= 3 && !getMethodId(args[2], ida))
    {
      return Node::null();
    }
    std::vector<Node> exp;
    for (size_t i = 0, nchild = children.size(); i < nchild; i++)
    {
      exp.push_back(children[i]);
    }
    Node res = applySubstitution(args[0], exp, ids, ida);
    if (res.isNull())
    {
      return Node::null();
    }
    return args[0].eqNode(res);
  }
  else if (id == ProofRule::REWRITE)
  {
    Assert(children.empty());
    Assert(1 <= args.size() && args.size() <= 2);
    MethodId idr = MethodId::RW_REWRITE;
    if (args.size() == 2 && !getMethodId(args[1], idr))
    {
      return Node::null();
    }
    Node res = d_env.rewriteViaMethod(args[0], idr);
    if (res.isNull())
    {
      return Node::null();
    }
    return args[0].eqNode(res);
  }
  else if (id == ProofRule::EVALUATE)
  {
    Assert(children.empty());
    Assert(args.size() == 1);
    Node res = d_env.rewriteViaMethod(args[0], MethodId::RW_EVALUATE);
    if (res.isNull())
    {
      return Node::null();
    }
    return args[0].eqNode(res);
  }
  else if (id == ProofRule::MACRO_SR_EQ_INTRO)
  {
    Assert(1 <= args.size() && args.size() <= 4);
    MethodId ids, ida, idr;
    if (!getMethodIds(args, ids, ida, idr, 1))
    {
      return Node::null();
    }
    Node res = applySubstitutionRewrite(args[0], children, ids, ida, idr);
    if (res.isNull())
    {
      return Node::null();
    }
    return args[0].eqNode(res);
  }
  else if (id == ProofRule::MACRO_SR_PRED_INTRO)
  {
    Trace("builtin-pfcheck") << "Check " << id << " " << children.size() << " "
                             << args[0] << std::endl;
    Assert(1 <= args.size() && args.size() <= 4);
    MethodId ids, ida, idr;
    if (!getMethodIds(args, ids, ida, idr, 1))
    {
      return Node::null();
    }
    Node res = applySubstitutionRewrite(args[0], children, ids, ida, idr);
    if (res.isNull())
    {
      return Node::null();
    }
    Trace("builtin-pfcheck") << "Result is " << res << std::endl;
    Trace("builtin-pfcheck") << "Witness form is "
                             << SkolemManager::getOriginalForm(res) << std::endl;
    // **** NOTE: can rewrite the witness form here. This enables certain lemmas
    // to be provable, e.g. (= k t) where k is a purification Skolem for t.
    res = d_env.getRewriter()->rewrite(SkolemManager::getOriginalForm(res));
    if (!res.isConst() || !res.getConst<bool>())
    {
      Trace("builtin-pfcheck")
          << "Failed to rewrite to true, res=" << res << std::endl;
      return Node::null();
    }
    Trace("builtin-pfcheck") << "...success" << std::endl;
    return args[0];
  }
  else if (id == ProofRule::MACRO_SR_PRED_ELIM)
  {
    Trace("builtin-pfcheck") << "Check " << id << " " << children.size() << " "
                             << args.size() << std::endl;
    Assert(children.size() >= 1);
    Assert(args.size() <= 3);
    std::vector<Node> exp;
    exp.insert(exp.end(), children.begin() + 1, children.end());
    MethodId ids, ida, idr;
    if (!getMethodIds(args, ids, ida, idr, 0))
    {
      return Node::null();
    }
    Node res1 = applySubstitutionRewrite(children[0], exp, ids, ida, idr);
    Trace("builtin-pfcheck") << "Returned " << res1 << std::endl;
    return res1;
  }
  else if (id == ProofRule::MACRO_SR_PRED_TRANSFORM)
  {
    Trace("builtin-pfcheck") << "Check " << id << " " << children.size() << " "
                             << args.size() << std::endl;
    Assert(children.size() >= 1);
    Assert(1 <= args.size() && args.size() <= 4);
    Assert(args[0].getType().isBoolean());
    MethodId ids, ida, idr;
    if (!getMethodIds(args, ids, ida, idr, 1))
    {
      return Node::null();
    }
    std::vector<Node> exp;
    exp.insert(exp.end(), children.begin() + 1, children.end());
    Node res1 = applySubstitutionRewrite(children[0], exp, ids, ida, idr);
    Node res2 = applySubstitutionRewrite(args[0], exp, ids, ida, idr);
    // if not already equal, do rewriting
    if (res1 != res2)
    {
      Trace("builtin-pfcheck-debug")
          << "Failed to show " << res1 << " == " << res2
          << ", resort to original forms..." << std::endl;
      // can rewrite the witness forms
      res1 = d_env.getRewriter()->rewrite(SkolemManager::getOriginalForm(res1));
      res2 = d_env.getRewriter()->rewrite(SkolemManager::getOriginalForm(res2));
      if (res1.isNull() || res1 != res2)
      {
        Trace("builtin-pfcheck") << "Failed to match results" << std::endl;
        Trace("builtin-pfcheck-debug") << res1 << " vs " << res2 << std::endl;
        return Node::null();
      }
    }
    return args[0];
  }
  else if (id == ProofRule::REMOVE_TERM_FORMULA_AXIOM)
  {
    Assert(children.empty());
    Assert(args.size() == 1);
    return RemoveTermFormulas::getAxiomFor(args[0]);
  }
  else if (id == ProofRule::PREPROCESS || id == ProofRule::PREPROCESS_LEMMA
           || id == ProofRule::THEORY_PREPROCESS
           || id == ProofRule::THEORY_PREPROCESS_LEMMA
           || id == ProofRule::THEORY_EXPAND_DEF
           || id == ProofRule::WITNESS_AXIOM || id == ProofRule::THEORY_LEMMA
           || id == ProofRule::THEORY_REWRITE
           || id == ProofRule::TRUST_FLATTENING_REWRITE
           || id == ProofRule::TRUST_REWRITE || id == ProofRule::TRUST_SUBS
           || id == ProofRule::TRUST_SUBS_MAP || id == ProofRule::TRUST_SUBS_EQ
           || id == ProofRule::THEORY_INFERENCE)
  {
    // "trusted" rules
    Assert(!args.empty());
    Assert(args[0].getType().isBoolean());
    return args[0];
  }
  else if (id == ProofRule::LFSC_RULE || id == ProofRule::ALETHE_RULE
<<<<<<< HEAD
           || id == ProofRule::LEAN_RULE)
=======
           || id == ProofRule::ALF_RULE)
>>>>>>> a8d9b88e
  {
    Assert(args.size() > 1);
    Assert(args[0].getType().isInteger());
    return args[1];
  }
  else if (id == ProofRule::ENCODE_PRED_TRANSFORM)
  {
    Assert(children.size() == 1);
    Assert(args.size() == 1);
    rewriter::RewriteDbNodeConverter rconv;
    Node f = children[0];
    Node g = args[0];
    // equivalent up to conversion via utility
    if (rconv.convert(f) != rconv.convert(g))
    {
      return Node::null();
    }
    return g;
  }
  else if (id == ProofRule::ANNOTATION)
  {
    Assert(children.size() == 1);
    return children[0];
  }
  else if (id == ProofRule::DSL_REWRITE)
  {
    // consult rewrite db, apply args[1]...args[n] as a substituion
    // to variable list and prove equality between LHS and RHS.
    Assert(d_rdb != nullptr);
    rewriter::DslProofRule di;
    if (!getDslProofRule(args[0], di))
    {
      return Node::null();
    }
    const rewriter::RewriteProofRule& rpr = d_rdb->getRule(di);
    const std::vector<Node>& varList = rpr.getVarList();
    const std::vector<Node>& conds = rpr.getConditions();
    std::vector<Node> subs(args.begin() + 1, args.end());
    if (varList.size() != subs.size())
    {
      return Node::null();
    }
    // check whether child proof match
    if (conds.size() != children.size())
    {
      return Node::null();
    }
    for (size_t i = 0, nchildren = children.size(); i < nchildren; i++)
    {
      Node scond = expr::narySubstitute(conds[i], varList, subs);
      if (scond != children[i])
      {
        return Node::null();
      }
    }
    return rpr.getConclusionFor(subs);
  }

  // no rule
  return Node::null();
}

bool BuiltinProofRuleChecker::getTheoryId(TNode n, TheoryId& tid)
{
  uint32_t i;
  if (!getUInt32(n, i))
  {
    return false;
  }
  tid = static_cast<TheoryId>(i);
  return true;
}

Node BuiltinProofRuleChecker::mkTheoryIdNode(TheoryId tid)
{
  return NodeManager::currentNM()->mkConstInt(
      Rational(static_cast<uint32_t>(tid)));
}

}  // namespace builtin
}  // namespace theory
}  // namespace cvc5::internal<|MERGE_RESOLUTION|>--- conflicted
+++ resolved
@@ -73,11 +73,8 @@
   // external proof rules
   pc->registerChecker(ProofRule::LFSC_RULE, this);
   pc->registerChecker(ProofRule::ALETHE_RULE, this);
-<<<<<<< HEAD
   pc->registerChecker(ProofRule::LEAN_RULE, this);
-=======
   pc->registerChecker(ProofRule::ALF_RULE, this);
->>>>>>> a8d9b88e
 
   d_rdb = pc->getRewriteDatabase();
 }
@@ -414,11 +411,8 @@
     return args[0];
   }
   else if (id == ProofRule::LFSC_RULE || id == ProofRule::ALETHE_RULE
-<<<<<<< HEAD
            || id == ProofRule::LEAN_RULE)
-=======
            || id == ProofRule::ALF_RULE)
->>>>>>> a8d9b88e
   {
     Assert(args.size() > 1);
     Assert(args[0].getType().isInteger());
