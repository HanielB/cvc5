/******************************************************************************
 * Top contributors (to current version):
 *   Andrew Reynolds, Hanna Lachnitt, Haniel Barbosa
 *
 * This file is part of the cvc5 project.
 *
 * Copyright (c) 2009-2023 by the authors listed in the file AUTHORS
 * in the top-level source directory and their institutional affiliations.
 * All rights reserved.  See the file COPYING in the top-level source
 * directory for licensing information.
 * ****************************************************************************
 *
 * Implementation of equality proof checker.
 */

#include "theory/builtin/proof_checker.h"

#include "expr/skolem_manager.h"
#include "rewriter/rewrite_db.h"
#include "rewriter/rewrite_db_term_process.h"
#include "rewriter/rewrite_proof_rule.h"
#include "smt/env.h"
#include "smt/term_formula_removal.h"
#include "theory/evaluator.h"
#include "theory/quantifiers/extended_rewrite.h"
#include "theory/rewriter.h"
#include "theory/substitutions.h"
#include "theory/theory.h"
#include "util/rational.h"

using namespace cvc5::internal::kind;

namespace cvc5::internal {
namespace theory {
namespace builtin {

BuiltinProofRuleChecker::BuiltinProofRuleChecker(Env& env)
    : d_env(env), d_rdb(nullptr)
{
}

void BuiltinProofRuleChecker::registerTo(ProofChecker* pc)
{
  pc->registerChecker(ProofRule::ASSUME, this);
  pc->registerChecker(ProofRule::SCOPE, this);
  pc->registerChecker(ProofRule::SUBS, this);
  pc->registerChecker(ProofRule::EVALUATE, this);
  pc->registerChecker(ProofRule::ANNOTATION, this);
  pc->registerChecker(ProofRule::REMOVE_TERM_FORMULA_AXIOM, this);
  pc->registerChecker(ProofRule::ENCODE_PRED_TRANSFORM, this);
  pc->registerChecker(ProofRule::DSL_REWRITE, this);
  // rules depending on the rewriter
  pc->registerTrustedChecker(ProofRule::REWRITE, this, 4);
  pc->registerTrustedChecker(ProofRule::MACRO_SR_EQ_INTRO, this, 4);
  pc->registerTrustedChecker(ProofRule::MACRO_SR_PRED_INTRO, this, 4);
  pc->registerTrustedChecker(ProofRule::MACRO_SR_PRED_ELIM, this, 4);
  pc->registerTrustedChecker(ProofRule::MACRO_SR_PRED_TRANSFORM, this, 4);
  pc->registerTrustedChecker(ProofRule::THEORY_REWRITE, this, 4);
  // trusted rules
  pc->registerTrustedChecker(ProofRule::THEORY_LEMMA, this, 1);
  pc->registerTrustedChecker(ProofRule::PREPROCESS, this, 3);
  pc->registerTrustedChecker(ProofRule::PREPROCESS_LEMMA, this, 3);
  pc->registerTrustedChecker(ProofRule::THEORY_PREPROCESS, this, 3);
  pc->registerTrustedChecker(ProofRule::THEORY_PREPROCESS_LEMMA, this, 3);
  pc->registerTrustedChecker(ProofRule::THEORY_EXPAND_DEF, this, 3);
  pc->registerTrustedChecker(ProofRule::WITNESS_AXIOM, this, 3);
  pc->registerTrustedChecker(ProofRule::TRUST_REWRITE, this, 1);
  pc->registerTrustedChecker(ProofRule::TRUST_FLATTENING_REWRITE, this, 1);
  pc->registerTrustedChecker(ProofRule::TRUST_SUBS, this, 1);
  pc->registerTrustedChecker(ProofRule::TRUST_SUBS_MAP, this, 1);
  pc->registerTrustedChecker(ProofRule::TRUST_SUBS_EQ, this, 3);
  pc->registerTrustedChecker(ProofRule::THEORY_INFERENCE, this, 3);
  // external proof rules
<<<<<<< HEAD
  pc->registerChecker(PfRule::LFSC_RULE, this);
  pc->registerChecker(PfRule::ALETHE_RULE, this);
  pc->registerChecker(PfRule::ALF_RULE, this);
=======
  pc->registerChecker(ProofRule::LFSC_RULE, this);
  pc->registerChecker(ProofRule::ALETHE_RULE, this);
>>>>>>> 0a35879f

  d_rdb = pc->getRewriteDatabase();
}

Node BuiltinProofRuleChecker::applySubstitutionRewrite(
    Node n,
    const std::vector<Node>& exp,
    MethodId ids,
    MethodId ida,
    MethodId idr)
{
  Node nks = applySubstitution(n, exp, ids, ida);
  return d_env.rewriteViaMethod(nks, idr);
}

bool BuiltinProofRuleChecker::getSubstitutionForLit(Node exp,
                                                    TNode& var,
                                                    TNode& subs,
                                                    MethodId ids)
{
  if (ids == MethodId::SB_DEFAULT)
  {
    if (exp.getKind() != EQUAL)
    {
      return false;
    }
    var = exp[0];
    subs = exp[1];
  }
  else if (ids == MethodId::SB_LITERAL)
  {
    bool polarity = exp.getKind() != NOT;
    var = polarity ? exp : exp[0];
    subs = NodeManager::currentNM()->mkConst(polarity);
  }
  else if (ids == MethodId::SB_FORMULA)
  {
    var = exp;
    subs = NodeManager::currentNM()->mkConst(true);
  }
  else
  {
    Assert(false) << "BuiltinProofRuleChecker::applySubstitution: no "
                     "substitution for "
                  << ids << std::endl;
    return false;
  }
  return true;
}

bool BuiltinProofRuleChecker::getSubstitutionFor(Node exp,
                                                 std::vector<TNode>& vars,
                                                 std::vector<TNode>& subs,
                                                 std::vector<TNode>& from,
                                                 MethodId ids)
{
  TNode v;
  TNode s;
  if (exp.getKind() == AND && ids == MethodId::SB_DEFAULT)
  {
    for (const Node& ec : exp)
    {
      // non-recursive, do not use nested AND
      if (!getSubstitutionForLit(ec, v, s, ids))
      {
        return false;
      }
      vars.push_back(v);
      subs.push_back(s);
      from.push_back(ec);
    }
    return true;
  }
  bool ret = getSubstitutionForLit(exp, v, s, ids);
  vars.push_back(v);
  subs.push_back(s);
  from.push_back(exp);
  return ret;
}

Node BuiltinProofRuleChecker::applySubstitution(Node n,
                                                Node exp,
                                                MethodId ids,
                                                MethodId ida)
{
  std::vector<Node> expv{exp};
  return applySubstitution(n, expv, ids, ida);
}

Node BuiltinProofRuleChecker::applySubstitution(Node n,
                                                const std::vector<Node>& exp,
                                                MethodId ids,
                                                MethodId ida)
{
  std::vector<TNode> vars;
  std::vector<TNode> subs;
  std::vector<TNode> from;
  for (size_t i = 0, nexp = exp.size(); i < nexp; i++)
  {
    if (exp[i].isNull())
    {
      return Node::null();
    }
    if (!getSubstitutionFor(exp[i], vars, subs, from, ids))
    {
      return Node::null();
    }
  }
  if (ida == MethodId::SBA_SIMUL)
  {
    // simply apply the simultaneous substitution now
    return n.substitute(vars.begin(), vars.end(), subs.begin(), subs.end());
  }
  else if (ida == MethodId::SBA_FIXPOINT)
  {
    SubstitutionMap sm;
    for (size_t i = 0, nvars = vars.size(); i < nvars; i++)
    {
      sm.addSubstitution(vars[i], subs[i]);
    }
    Node ns = sm.apply(n);
    return ns;
  }
  Assert(ida == MethodId::SBA_SEQUENTIAL);
  // we prefer n traversals of the term to n^2/2 traversals of range terms
  Node ns = n;
  for (size_t i = 0, nvars = vars.size(); i < nvars; i++)
  {
    TNode v = vars[(nvars - 1) - i];
    TNode s = subs[(nvars - 1) - i];
    ns = ns.substitute(v, s);
  }
  return ns;
}

Node BuiltinProofRuleChecker::checkInternal(ProofRule id,
                                            const std::vector<Node>& children,
                                            const std::vector<Node>& args)
{
  NodeManager * nm = NodeManager::currentNM();
  // compute what was proven
  if (id == ProofRule::ASSUME)
  {
    Assert(children.empty());
    Assert(args.size() == 1);
    Assert(args[0].getType().isBoolean());
    return args[0];
  }
  else if (id == ProofRule::SCOPE)
  {
    Assert(children.size() == 1);
    if (args.empty())
    {
      // no antecedant
      return children[0];
    }
    Node ant = nm->mkAnd(args);
    // if the conclusion is false, its the negated antencedant only
    if (children[0].isConst() && !children[0].getConst<bool>())
    {
      return ant.notNode();
    }
    return nm->mkNode(IMPLIES, ant, children[0]);
  }
  else if (id == ProofRule::SUBS)
  {
    Assert(children.size() > 0);
    Assert(1 <= args.size() && args.size() <= 3) << "Args: " << args;
    MethodId ids = MethodId::SB_DEFAULT;
    if (args.size() >= 2 && !getMethodId(args[1], ids))
    {
      return Node::null();
    }
    MethodId ida = MethodId::SBA_SEQUENTIAL;
    if (args.size() >= 3 && !getMethodId(args[2], ida))
    {
      return Node::null();
    }
    std::vector<Node> exp;
    for (size_t i = 0, nchild = children.size(); i < nchild; i++)
    {
      exp.push_back(children[i]);
    }
    Node res = applySubstitution(args[0], exp, ids, ida);
    if (res.isNull())
    {
      return Node::null();
    }
    return args[0].eqNode(res);
  }
  else if (id == ProofRule::REWRITE)
  {
    Assert(children.empty());
    Assert(1 <= args.size() && args.size() <= 2);
    MethodId idr = MethodId::RW_REWRITE;
    if (args.size() == 2 && !getMethodId(args[1], idr))
    {
      return Node::null();
    }
    Node res = d_env.rewriteViaMethod(args[0], idr);
    if (res.isNull())
    {
      return Node::null();
    }
    return args[0].eqNode(res);
  }
  else if (id == ProofRule::EVALUATE)
  {
    Assert(children.empty());
    Assert(args.size() == 1);
    Node res = d_env.rewriteViaMethod(args[0], MethodId::RW_EVALUATE);
    if (res.isNull())
    {
      return Node::null();
    }
    return args[0].eqNode(res);
  }
  else if (id == ProofRule::MACRO_SR_EQ_INTRO)
  {
    Assert(1 <= args.size() && args.size() <= 4);
    MethodId ids, ida, idr;
    if (!getMethodIds(args, ids, ida, idr, 1))
    {
      return Node::null();
    }
    Node res = applySubstitutionRewrite(args[0], children, ids, ida, idr);
    if (res.isNull())
    {
      return Node::null();
    }
    return args[0].eqNode(res);
  }
  else if (id == ProofRule::MACRO_SR_PRED_INTRO)
  {
    Trace("builtin-pfcheck") << "Check " << id << " " << children.size() << " "
                             << args[0] << std::endl;
    Assert(1 <= args.size() && args.size() <= 4);
    MethodId ids, ida, idr;
    if (!getMethodIds(args, ids, ida, idr, 1))
    {
      return Node::null();
    }
    Node res = applySubstitutionRewrite(args[0], children, ids, ida, idr);
    if (res.isNull())
    {
      return Node::null();
    }
    Trace("builtin-pfcheck") << "Result is " << res << std::endl;
    Trace("builtin-pfcheck") << "Witness form is "
                             << SkolemManager::getOriginalForm(res) << std::endl;
    // **** NOTE: can rewrite the witness form here. This enables certain lemmas
    // to be provable, e.g. (= k t) where k is a purification Skolem for t.
    res = d_env.getRewriter()->rewrite(SkolemManager::getOriginalForm(res));
    if (!res.isConst() || !res.getConst<bool>())
    {
      Trace("builtin-pfcheck")
          << "Failed to rewrite to true, res=" << res << std::endl;
      return Node::null();
    }
    Trace("builtin-pfcheck") << "...success" << std::endl;
    return args[0];
  }
  else if (id == ProofRule::MACRO_SR_PRED_ELIM)
  {
    Trace("builtin-pfcheck") << "Check " << id << " " << children.size() << " "
                             << args.size() << std::endl;
    Assert(children.size() >= 1);
    Assert(args.size() <= 3);
    std::vector<Node> exp;
    exp.insert(exp.end(), children.begin() + 1, children.end());
    MethodId ids, ida, idr;
    if (!getMethodIds(args, ids, ida, idr, 0))
    {
      return Node::null();
    }
    Node res1 = applySubstitutionRewrite(children[0], exp, ids, ida, idr);
    Trace("builtin-pfcheck") << "Returned " << res1 << std::endl;
    return res1;
  }
  else if (id == ProofRule::MACRO_SR_PRED_TRANSFORM)
  {
    Trace("builtin-pfcheck") << "Check " << id << " " << children.size() << " "
                             << args.size() << std::endl;
    Assert(children.size() >= 1);
    Assert(1 <= args.size() && args.size() <= 4);
    Assert(args[0].getType().isBoolean());
    MethodId ids, ida, idr;
    if (!getMethodIds(args, ids, ida, idr, 1))
    {
      return Node::null();
    }
    std::vector<Node> exp;
    exp.insert(exp.end(), children.begin() + 1, children.end());
    Node res1 = applySubstitutionRewrite(children[0], exp, ids, ida, idr);
    Node res2 = applySubstitutionRewrite(args[0], exp, ids, ida, idr);
    // if not already equal, do rewriting
    if (res1 != res2)
    {
      Trace("builtin-pfcheck-debug")
          << "Failed to show " << res1 << " == " << res2
          << ", resort to original forms..." << std::endl;
      // can rewrite the witness forms
      res1 = d_env.getRewriter()->rewrite(SkolemManager::getOriginalForm(res1));
      res2 = d_env.getRewriter()->rewrite(SkolemManager::getOriginalForm(res2));
      if (res1.isNull() || res1 != res2)
      {
        Trace("builtin-pfcheck") << "Failed to match results" << std::endl;
        Trace("builtin-pfcheck-debug") << res1 << " vs " << res2 << std::endl;
        return Node::null();
      }
    }
    return args[0];
  }
  else if (id == ProofRule::REMOVE_TERM_FORMULA_AXIOM)
  {
    Assert(children.empty());
    Assert(args.size() == 1);
    return RemoveTermFormulas::getAxiomFor(args[0]);
  }
  else if (id == ProofRule::PREPROCESS || id == ProofRule::PREPROCESS_LEMMA
           || id == ProofRule::THEORY_PREPROCESS
           || id == ProofRule::THEORY_PREPROCESS_LEMMA
           || id == ProofRule::THEORY_EXPAND_DEF
           || id == ProofRule::WITNESS_AXIOM || id == ProofRule::THEORY_LEMMA
           || id == ProofRule::THEORY_REWRITE
           || id == ProofRule::TRUST_FLATTENING_REWRITE
           || id == ProofRule::TRUST_REWRITE || id == ProofRule::TRUST_SUBS
           || id == ProofRule::TRUST_SUBS_MAP || id == ProofRule::TRUST_SUBS_EQ
           || id == ProofRule::THEORY_INFERENCE)
  {
    // "trusted" rules
    Assert(!args.empty());
    Assert(args[0].getType().isBoolean());
    return args[0];
  }
<<<<<<< HEAD
  else if (id == PfRule::LFSC_RULE || id == PfRule::ALETHE_RULE
           || id == PfRule::ALF_RULE)
=======
  else if (id == ProofRule::LFSC_RULE || id == ProofRule::ALETHE_RULE)
>>>>>>> 0a35879f
  {
    Assert(args.size() > 1);
    Assert(args[0].getType().isInteger());
    return args[1];
  }
  else if (id == ProofRule::ENCODE_PRED_TRANSFORM)
  {
    Assert(children.size() == 1);
    Assert(args.size() == 1);
    rewriter::RewriteDbNodeConverter rconv;
    Node f = children[0];
    Node g = args[0];
    // equivalent up to conversion via utility
    if (rconv.convert(f) != rconv.convert(g))
    {
      return Node::null();
    }
    return g;
  }
  else if (id == ProofRule::ANNOTATION)
  {
    Assert(children.size() == 1);
    return children[0];
  }
  else if (id == ProofRule::DSL_REWRITE)
  {
    // consult rewrite db, apply args[1]...args[n] as a substituion
    // to variable list and prove equality between LHS and RHS.
    Assert(d_rdb != nullptr);
    rewriter::DslProofRule di;
    if (!getDslProofRule(args[0], di))
    {
      return Node::null();
    }
    const rewriter::RewriteProofRule& rpr = d_rdb->getRule(di);
    const std::vector<Node>& varList = rpr.getVarList();
    const std::vector<Node>& conds = rpr.getConditions();
    std::vector<Node> subs(args.begin() + 1, args.end());
    if (varList.size() != subs.size())
    {
      return Node::null();
    }
    // check whether child proof match
    if (conds.size() != children.size())
    {
      return Node::null();
    }
    for (size_t i = 0, nchildren = children.size(); i < nchildren; i++)
    {
      Node scond = expr::narySubstitute(conds[i], varList, subs);
      if (scond != children[i])
      {
        return Node::null();
      }
    }
    return rpr.getConclusionFor(subs);
  }

  // no rule
  return Node::null();
}

bool BuiltinProofRuleChecker::getTheoryId(TNode n, TheoryId& tid)
{
  uint32_t i;
  if (!getUInt32(n, i))
  {
    return false;
  }
  tid = static_cast<TheoryId>(i);
  return true;
}

Node BuiltinProofRuleChecker::mkTheoryIdNode(TheoryId tid)
{
  return NodeManager::currentNM()->mkConstInt(
      Rational(static_cast<uint32_t>(tid)));
}

}  // namespace builtin
}  // namespace theory
}  // namespace cvc5::internal<|MERGE_RESOLUTION|>--- conflicted
+++ resolved
@@ -71,14 +71,9 @@
   pc->registerTrustedChecker(ProofRule::TRUST_SUBS_EQ, this, 3);
   pc->registerTrustedChecker(ProofRule::THEORY_INFERENCE, this, 3);
   // external proof rules
-<<<<<<< HEAD
-  pc->registerChecker(PfRule::LFSC_RULE, this);
-  pc->registerChecker(PfRule::ALETHE_RULE, this);
-  pc->registerChecker(PfRule::ALF_RULE, this);
-=======
   pc->registerChecker(ProofRule::LFSC_RULE, this);
   pc->registerChecker(ProofRule::ALETHE_RULE, this);
->>>>>>> 0a35879f
+  pc->registerChecker(ProofRule::ALF_RULE, this);
 
   d_rdb = pc->getRewriteDatabase();
 }
@@ -414,12 +409,8 @@
     Assert(args[0].getType().isBoolean());
     return args[0];
   }
-<<<<<<< HEAD
-  else if (id == PfRule::LFSC_RULE || id == PfRule::ALETHE_RULE
-           || id == PfRule::ALF_RULE)
-=======
-  else if (id == ProofRule::LFSC_RULE || id == ProofRule::ALETHE_RULE)
->>>>>>> 0a35879f
+  else if (id == ProofRule::LFSC_RULE || id == ProofRule::ALETHE_RULE
+           || id == ProofRule::ALF_RULE)
   {
     Assert(args.size() > 1);
     Assert(args[0].getType().isInteger());
