--- conflicted
+++ resolved
@@ -80,14 +80,6 @@
   return nm->mkNode(Kind::AND, diseqs);
 }
 
-<<<<<<< HEAD
-TheoryBuiltinRewriter::TheoryBuiltinRewriter(NodeManager* nm)
-    : TheoryRewriter(nm)
-{
-}
-
-=======
->>>>>>> 231c5329
 RewriteResponse TheoryBuiltinRewriter::preRewrite(TNode node)
 {
   return doRewrite(node);
