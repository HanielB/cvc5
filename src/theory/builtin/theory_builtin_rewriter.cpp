--- conflicted
+++ resolved
@@ -105,7 +105,7 @@
       }
     }
     return RewriteResponse(REWRITE_DONE, node);
-  }else{ 
+  }else{
     return doRewrite(node);
   }
 }
@@ -138,7 +138,7 @@
   return ret;
 }
 
-Node TheoryBuiltinRewriter::getLambdaForArrayRepresentationRec( TNode a, TNode bvl, unsigned bvlIndex, 
+Node TheoryBuiltinRewriter::getLambdaForArrayRepresentationRec( TNode a, TNode bvl, unsigned bvlIndex,
                                                                 std::unordered_map< TNode, Node, TNodeHashFunction >& visited ){
   std::unordered_map< TNode, Node, TNodeHashFunction >::iterator it = visited.find( a );
   if( it==visited.end() ){
@@ -249,18 +249,6 @@
       //      lambda x. (ite (= x v1) true [...])
       //
       //  (2) lambda x. (not (= x v1)) ^ ... becomes
-<<<<<<< HEAD
-      //      lambda x. (ite (= x v1) true [...])
-      //
-      // Note the negateg cases of the lhs of the OR/AND operators above are
-      // handled by pushing the recursion to the then-branch, with the
-      // else-branch being the constant value.
-      bool pol = curr[0].getKind() != kind::NOT;
-      bool inverted = (pol && ck == kind::AND) || (!pol && ck == kind::OR);
-      index_eq = pol ? curr[0] : curr[0][0];
-      Node processed, remainder;
-      processed = nm->mkConst(pol && !inverted);
-=======
       //      lambda x. (ite (= x v1) false [...])
       //
       // Note the negated cases of the lhs of the OR/AND operators above are
@@ -280,7 +268,6 @@
       // the value is the polarity of the first child or its inverse if we are
       // in the inverted case
       processed = nm->mkConst(!inverted? pol : !pol);
->>>>>>> 6792f201
       // build an OR/AND with the remaining components
       if (curr.getNumChildren() == 2)
       {
@@ -295,12 +282,9 @@
       {
         curr_val = remainder;
         next = processed;
-<<<<<<< HEAD
-=======
         // If the lambda contains more variables than the one being currently
         // processed, the current value can be non-constant, since it'll be
         // processed recursively below. Otherwise we fail.
->>>>>>> 6792f201
         if (rec_bvl.isNull() && !curr_val.isConst())
         {
           Trace("builtin-rewrite-debug2")
@@ -323,11 +307,7 @@
           << "  process base : " << curr << std::endl;
       // Simple Boolean return cases, in which
       //  (1) lambda x. (= x v) becomes lambda x. (ite (= x v) true false)
-<<<<<<< HEAD
-      //  (2) lambda x. v becomes lambda x. (ite (= v true) true false)
-=======
       //  (2) lambda x. v becomes lambda x. (ite (= x v) true false)
->>>>>>> 6792f201
       // Note the negateg cases of the bodies above are also handled.
       bool pol = ck != kind::NOT;
       index_eq = pol ? curr : curr[0];
@@ -429,11 +409,7 @@
         << "  process remainder : " << curr << std::endl;
   }
   if( !rec_bvl.isNull() ){
-<<<<<<< HEAD
-    curr = nm->mkNode( kind::LAMBDA, rec_bvl, curr );
-=======
     curr = nm->mkNode(kind::LAMBDA, rec_bvl, curr);
->>>>>>> 6792f201
     Trace("builtin-rewrite-debug") << push;
     Trace("builtin-rewrite-debug2") << push;
     curr = getArrayRepresentationForLambdaRec(curr, retType);
@@ -450,13 +426,8 @@
     }
     Trace("builtin-rewrite-debug2") << "  make array store all " << curr.getType() << " annotated : " << array_type << std::endl;
     Assert(curr.getType().isSubtypeOf(array_type.getArrayConstituentType()));
-<<<<<<< HEAD
-    curr = nm->mkConst(ArrayStoreAll(
-        (static_cast<ArrayType>(array_type.toType())), curr.toExpr()));
-=======
     curr = nm->mkConst(
         ArrayStoreAll((ArrayType(array_type.toType())), curr.toExpr()));
->>>>>>> 6792f201
     Trace("builtin-rewrite-debug2") << "  build array..." << std::endl;
     // can only build if default value is constant (since array store all must be constant)
     Trace("builtin-rewrite-debug2") << "  got constant base " << curr << std::endl;
@@ -472,7 +443,7 @@
     return curr;
   }else{
     Trace("builtin-rewrite-debug") << "...failed to get array (cannot get constant default value)" << std::endl;
-    return Node::null();    
+    return Node::null();
   }
 }
 
