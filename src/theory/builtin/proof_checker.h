--- conflicted
+++ resolved
@@ -34,13 +34,9 @@
 class BuiltinProofRuleChecker : public ProofRuleChecker
 {
  public:
-<<<<<<< HEAD
-  BuiltinProofRuleChecker() : d_rdb(nullptr) {}
-=======
   /** Constructor. */
   BuiltinProofRuleChecker(Env& env);
   /** Destructor. */
->>>>>>> dad5fa36
   ~BuiltinProofRuleChecker() {}
   /**
    * Get substitution for literal exp. Updates vars/subs to the substitution
@@ -117,16 +113,9 @@
                      const std::vector<Node>& children,
                      const std::vector<Node>& args) override;
 
-<<<<<<< HEAD
-  /** extended rewriter object */
-  quantifiers::ExtendedRewriter d_ext_rewriter;
-  /** Pointer to the rewrite database */
-  rewriter::RewriteDb* d_rdb;
-=======
  private:
   /** Reference to the environment. */
   Env& d_env;
->>>>>>> dad5fa36
 };
 
 }  // namespace builtin
