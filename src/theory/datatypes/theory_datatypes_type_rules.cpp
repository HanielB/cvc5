--- conflicted
+++ resolved
@@ -50,14 +50,9 @@
                                                   bool check,
                                                   std::ostream* errOut)
 {
-<<<<<<< HEAD
-  Assert(n.getKind() == kind::APPLY_CONSTRUCTOR);
+  Assert(n.getKind() == Kind::APPLY_CONSTRUCTOR);
   TypeNode consType = n.getOperator().getTypeOrNull();
   // note that datatype constructors cannot be abstracted
-=======
-  Assert(n.getKind() == Kind::APPLY_CONSTRUCTOR);
-  TypeNode consType = n.getOperator().getType(check);
->>>>>>> 3d8ce5a1
   if (!consType.isDatatypeConstructor())
   {
     if (errOut)
@@ -159,13 +154,8 @@
                                                bool check,
                                                std::ostream* errOut)
 {
-<<<<<<< HEAD
-  Assert(n.getKind() == kind::APPLY_SELECTOR);
+  Assert(n.getKind() == Kind::APPLY_SELECTOR);
   TypeNode selType = n.getOperator().getTypeOrNull();
-=======
-  Assert(n.getKind() == Kind::APPLY_SELECTOR);
-  TypeNode selType = n.getOperator().getType(check);
->>>>>>> 3d8ce5a1
   TypeNode t = selType[0];
   Assert(t.isDatatype());
   if ((t.isParametricDatatype() || check) && n.getNumChildren() != 1)
@@ -296,13 +286,8 @@
                                              bool check,
                                              std::ostream* errOut)
 {
-<<<<<<< HEAD
-  Assert(n.getKind() == kind::APPLY_UPDATER);
+  Assert(n.getKind() == Kind::APPLY_UPDATER);
   TypeNode updType = n.getOperator().getTypeOrNull();
-=======
-  Assert(n.getKind() == Kind::APPLY_UPDATER);
-  TypeNode updType = n.getOperator().getType(check);
->>>>>>> 3d8ce5a1
   Assert(updType.getNumChildren() == 2);
   if (check)
   {
@@ -563,13 +548,8 @@
       return TypeNode::null();
     }
     // get the pattern type
-<<<<<<< HEAD
-    uint32_t pindex = nck == kind::MATCH_CASE ? 0 : 1;
+    uint32_t pindex = nck == Kind::MATCH_CASE ? 0 : 1;
     TypeNode patType = nc[pindex].getTypeOrNull();
-=======
-    uint32_t pindex = nck == Kind::MATCH_CASE ? 0 : 1;
-    TypeNode patType = nc[pindex].getType();
->>>>>>> 3d8ce5a1
     // should be caught in the above call
     if (!patType.isDatatype())
     {
@@ -732,7 +712,7 @@
       return TypeNode::null();
     }
     TypeNode tupleType = n[0].getTypeOrNull();
-    if (!tupleType.isMaybeKind(kind::TUPLE_TYPE))
+    if (!tupleType.isMaybeKind(Kind::TUPLE_TYPE))
     {
       if (errOut)
       {
