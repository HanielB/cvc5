/******************************************************************************
 * Top contributors (to current version):
 *   Andrew Reynolds, Aina Niemetz, Mudathir Mohamed
 *
 * This file is part of the cvc5 project.
 *
 * Copyright (c) 2009-2024 by the authors listed in the file AUTHORS
 * in the top-level source directory and their institutional affiliations.
 * All rights reserved.  See the file COPYING in the top-level source
 * directory for licensing information.
 * ****************************************************************************
 *
 * Typing and cardinality rules for the theory of datatypes.
 */

#include "theory/datatypes/theory_datatypes_type_rules.h"

#include <sstream>

#include "expr/ascription_type.h"
#include "expr/codatatype_bound_variable.h"
#include "expr/dtype.h"
#include "expr/dtype_cons.h"
#include "expr/type_matcher.h"
#include "theory/datatypes/project_op.h"
#include "theory/datatypes/theory_datatypes_utils.h"
#include "theory/datatypes/tuple_utils.h"
#include "util/rational.h"

namespace cvc5::internal {
namespace theory {
namespace datatypes {

TypeNode DatatypeConstructorTypeRule::preComputeType(NodeManager* nm, TNode n)
{
  TypeNode consType = n.getOperator().getTypeOrNull();
  if (consType.isDatatypeConstructor())
  {
    TypeNode t = consType.getDatatypeConstructorRangeType();
    // if not parametric, the return type can be obtained from constructor op
    if (!t.isParametricDatatype())
    {
      return t;
    }
  }
  return TypeNode::null();
}
TypeNode DatatypeConstructorTypeRule::computeType(NodeManager* nodeManager,
                                                  TNode n,
                                                  bool check,
                                                  std::ostream* errOut)
{
  Assert(n.getKind() == Kind::APPLY_CONSTRUCTOR);
  TypeNode consType = n.getOperator().getTypeOrNull();
  // note that datatype constructors cannot be abstracted
  if (!consType.isDatatypeConstructor())
  {
    if (errOut)
    {
      (*errOut) << "expected constructor to apply";
    }
    return TypeNode::null();
  }
  TypeNode t = consType.getDatatypeConstructorRangeType();
  Assert(t.isDatatype());
  TNode::iterator child_it = n.begin();
  TNode::iterator child_it_end = n.end();
  TypeNode::iterator tchild_it = consType.begin();
  if ((t.isParametricDatatype() || check)
      && n.getNumChildren() != consType.getNumChildren() - 1)
  {
    if (errOut)
    {
      (*errOut) << "number of arguments does not match the constructor type";
    }
    return TypeNode::null();
  }
  if (t.isParametricDatatype())
  {
    Trace("typecheck-idt") << "typecheck parameterized datatype " << n
                           << std::endl;
    TypeMatcher m(t);
    for (; child_it != child_it_end; ++child_it, ++tchild_it)
    {
      TypeNode childType = (*child_it).getTypeOrNull();
<<<<<<< HEAD
      // FIXME
=======
>>>>>>> 5b16cf51
      if (!m.doMatching(*tchild_it, childType))
      {
        if (errOut)
        {
          (*errOut) << "matching failed for parameterized constructor";
        }
        return TypeNode::null();
      }
    }
    std::vector<TypeNode> instTypes;
    m.getMatches(instTypes);
    TypeNode range = t.instantiate(instTypes);
    Trace("typecheck-idt") << "Return (constructor) " << range << " for " << n
                           << std::endl;
    return range;
  }
  else
  {
    if (check)
    {
      Trace("typecheck-idt")
          << "typecheck cons: " << n << " " << n.getNumChildren() << std::endl;
      Trace("typecheck-idt") << "cons type: " << consType << " "
                             << consType.getNumChildren() << std::endl;
      for (; child_it != child_it_end; ++child_it, ++tchild_it)
      {
        TypeNode childType = (*child_it).getTypeOrNull();
        Trace("typecheck-idt") << "typecheck cons arg: " << childType << " "
                               << (*tchild_it) << std::endl;
        TypeNode argumentType = *tchild_it;
        if (!childType.isComparableTo(argumentType))
        {
          if (errOut)
          {
            (*errOut) << "bad type for constructor argument:\n"
                      << "child type:  " << childType << "\n"
                      << "not type: " << argumentType << "\n"
                      << "in term : " << n;
          }
          return TypeNode::null();
        }
      }
    }
    return t;
  }
}

bool DatatypeConstructorTypeRule::computeIsConst(NodeManager* nodeManager,
                                                 TNode n)
{
  Assert(n.getKind() == Kind::APPLY_CONSTRUCTOR);
  for (TNode::const_iterator i = n.begin(); i != n.end(); ++i)
  {
    if (!(*i).isConst())
    {
      return false;
    }
  }
  return true;
}

TypeNode DatatypeSelectorTypeRule::preComputeType(NodeManager* nm, TNode n)
{
  return TypeNode::null();
}
TypeNode DatatypeSelectorTypeRule::computeType(NodeManager* nodeManager,
                                               TNode n,
                                               bool check,
                                               std::ostream* errOut)
{
  Assert(n.getKind() == Kind::APPLY_SELECTOR);
  TypeNode selType = n.getOperator().getTypeOrNull();
  TypeNode t = selType[0];
  Assert(t.isDatatype());
  if ((t.isParametricDatatype() || check) && n.getNumChildren() != 1)
  {
    if (errOut)
    {
      (*errOut) << "number of arguments does not match the selector type";
    }
    return TypeNode::null();
  }
  if (t.isParametricDatatype())
  {
    Trace("typecheck-idt") << "typecheck parameterized sel: " << n << std::endl;
    TypeMatcher m(t);
    TypeNode childType = n[0].getTypeOrNull();
    if (!childType.isInstantiatedDatatype())
    {
      if (errOut)
      {
        (*errOut) << "Datatype type not fully instantiated";
      }
      return TypeNode::null();
    }
<<<<<<< HEAD
    // FIXME
=======
    // note that parametric datatype matching does not account for gradual
    // types.
>>>>>>> 5b16cf51
    if (!m.doMatching(selType[0], childType))
    {
      if (errOut)
      {
        (*errOut) << "matching failed for selector argument of parameterized "
                     "datatype";
      }
      return TypeNode::null();
    }
    std::vector<TypeNode> types, matches;
    m.getTypes(types);
    m.getMatches(matches);
    TypeNode range = selType[1];
    range = range.substitute(
        types.begin(), types.end(), matches.begin(), matches.end());
    Trace("typecheck-idt") << "Return (selector) " << range << " for " << n
                           << " from " << selType[1] << std::endl;
    return range;
  }
  else
  {
    if (check)
    {
      Trace("typecheck-idt") << "typecheck sel: " << n << std::endl;
      Trace("typecheck-idt") << "sel type: " << selType << std::endl;
      TypeNode childType = n[0].getTypeOrNull();
      if (!selType[0].isComparableTo(childType))
      {
        Trace("typecheck-idt") << "ERROR: " << selType[0].getKind() << " "
                               << childType.getKind() << std::endl;
        if (errOut)
        {
          (*errOut) << "bad type for selector argument";
        }
        return TypeNode::null();
      }
    }
    return selType[1];
  }
}

TypeNode DatatypeTesterTypeRule::preComputeType(NodeManager* nm, TNode n)
{
  return nm->booleanType();
}
TypeNode DatatypeTesterTypeRule::computeType(NodeManager* nodeManager,
                                             TNode n,
                                             bool check,
                                             std::ostream* errOut)
{
  Assert(n.getKind() == Kind::APPLY_TESTER);
  if (check)
  {
    if (n.getNumChildren() != 1)
    {
      if (errOut)
      {
        (*errOut) << "number of arguments does not match the tester type";
      }
      return TypeNode::null();
    }
    TypeNode testType = n.getOperator().getTypeOrNull();
    TypeNode childType = n[0].getTypeOrNull();
    TypeNode t = testType[0];
    Assert(t.isDatatype());
    if (t.isParametricDatatype())
    {
      Trace("typecheck-idt")
          << "typecheck parameterized tester: " << n << std::endl;
      TypeMatcher m(t);
      if (!m.doMatching(testType[0], childType))
      {
        if (errOut)
        {
          (*errOut) << "matching failed for tester argument of parameterized "
                       "datatype";
        }
        return TypeNode::null();
      }
    }
    else
    {
      Trace("typecheck-idt") << "typecheck test: " << n << std::endl;
      Trace("typecheck-idt") << "test type: " << testType << std::endl;
      if (testType[0] != childType)
      {
        if (errOut)
        {
          (*errOut) << "bad type for tester argument";
        }
        return TypeNode::null();
      }
    }
  }
  return nodeManager->booleanType();
}

TypeNode DatatypeUpdateTypeRule::preComputeType(NodeManager* nm, TNode n)
{
  return TypeNode::null();
}
TypeNode DatatypeUpdateTypeRule::computeType(NodeManager* nodeManager,
                                             TNode n,
                                             bool check,
                                             std::ostream* errOut)
{
  Assert(n.getKind() == Kind::APPLY_UPDATER);
  TypeNode updType = n.getOperator().getTypeOrNull();
  Assert(updType.getNumChildren() == 2);
  if (check)
  {
    TypeNode t = updType[0];
    for (size_t i = 0; i < 2; i++)
    {
      TypeNode childType = n[i].getTypeOrNull();
      TypeNode targ = updType[i];
      Trace("typecheck-idt") << "typecheck update: " << n << "[" << i
                             << "]: " << targ << " " << childType << std::endl;
      if (t.isParametricDatatype())
      {
        TypeMatcher m(t);
        if (!m.doMatching(targ, childType))
        {
          if (errOut)
          {
            (*errOut) << "matching failed for update argument of parameterized "
                         "datatype";
          }
          return TypeNode::null();
        }
      }
      else if (targ != childType)
      {
        if (errOut)
        {
          (*errOut) << "bad type for update argument";
        }
        return TypeNode::null();
      }
    }
  }
  // type is the first argument
  return n[0].getTypeOrNull();
}

TypeNode DatatypeAscriptionTypeRule::preComputeType(NodeManager* nm, TNode n)
{
  return n.getOperator().getConst<AscriptionType>().getType();
}
TypeNode DatatypeAscriptionTypeRule::computeType(NodeManager* nodeManager,
                                                 TNode n,
                                                 bool check,
                                                 std::ostream* errOut)
{
  Trace("typecheck-idt") << "typechecking ascription: " << n << std::endl;
  Assert(n.getKind() == Kind::APPLY_TYPE_ASCRIPTION);
  TypeNode t = n.getOperator().getConst<AscriptionType>().getType();
  if (check)
  {
    TypeNode childType = n[0].getTypeOrNull();

    TypeMatcher m;
    if (childType.getKind() == Kind::CONSTRUCTOR_TYPE)
    {
      m.addTypesFromDatatype(childType.getDatatypeConstructorRangeType());
    }
    else if (childType.isDatatype())
    {
      m.addTypesFromDatatype(childType);
    }
    if (!m.doMatching(childType, t))
    {
      if (errOut)
      {
        (*errOut) << "matching failed for type ascription argument of "
                     "parameterized datatype";
      }
      return TypeNode::null();
    }
  }
  return t;
}

Cardinality ConstructorProperties::computeCardinality(TypeNode type)
{
  // Constructors aren't exactly functions, they're like
  // parameterized ground terms.  So the cardinality is more like
  // that of a tuple than that of a function.
  AssertArgument(type.isDatatypeConstructor(), type);
  Cardinality c = 1;
  for (unsigned i = 0, i_end = type.getNumChildren(); i < i_end - 1; ++i)
  {
    c *= type[i].getCardinality();
  }
  return c;
}

TypeNode DtSizeTypeRule::preComputeType(NodeManager* nm, TNode n)
{
  return nm->integerType();
}
TypeNode DtSizeTypeRule::computeType(NodeManager* nodeManager,
                                     TNode n,
                                     bool check,
                                     std::ostream* errOut)
{
  if (check)
  {
    TypeNode t = n[0].getTypeOrNull();
    if (!t.isDatatype())
    {
      if (errOut)
      {
        (*errOut) << "expecting datatype size term to have datatype argument.";
      }
      return TypeNode::null();
    }
  }
  return nodeManager->integerType();
}

TypeNode DtBoundTypeRule::preComputeType(NodeManager* nm, TNode n)
{
  return nm->booleanType();
}
TypeNode DtBoundTypeRule::computeType(NodeManager* nodeManager,
                                      TNode n,
                                      bool check,
                                      std::ostream* errOut)
{
  if (check)
  {
    TypeNode t = n[0].getTypeOrNull();
    if (!t.isDatatype())
    {
      if (errOut)
      {
        (*errOut) << "expecting datatype bound term to have datatype argument.";
      }
      return TypeNode::null();
    }
    if (!n[1].isConst() || !n[1].getTypeOrNull().isInteger())
    {
      if (errOut)
      {
        (*errOut) << "datatype bound must be a constant integer";
      }
      return TypeNode::null();
    }
    if (n[1].getConst<Rational>().getNumerator().sgn() == -1)
    {
      if (errOut)
      {
        (*errOut) << "datatype bound must be non-negative";
      }
      return TypeNode::null();
    }
  }
  return nodeManager->booleanType();
}

TypeNode DtSygusEvalTypeRule::preComputeType(NodeManager* nm, TNode n)
{
  return TypeNode::null();
}
TypeNode DtSygusEvalTypeRule::computeType(NodeManager* nodeManager,
                                          TNode n,
                                          bool check,
                                          std::ostream* errOut)
{
  TypeNode headType = n[0].getTypeOrNull();
  if (!headType.isDatatype())
  {
    if (errOut)
    {
      (*errOut) << "datatype sygus eval takes a datatype head";
    }
    return TypeNode::null();
  }
  const DType& dt = headType.getDType();
  if (!dt.isSygus())
  {
    if (errOut)
    {
      (*errOut)
          << "datatype sygus eval must have a datatype head that is sygus";
    }
    return TypeNode::null();
  }
  if (check)
  {
    Node svl = dt.getSygusVarList();
    if (svl.getNumChildren() + 1 != n.getNumChildren())
    {
      if (errOut)
      {
        (*errOut) << "wrong number of arguments to a datatype sygus evaluation "
                     "function";
      }
      return TypeNode::null();
    }
    for (unsigned i = 0, nvars = svl.getNumChildren(); i < nvars; i++)
    {
      TypeNode vtype = svl[i].getTypeOrNull();
      TypeNode atype = n[i + 1].getTypeOrNull();
      if (vtype != atype)
      {
        if (errOut)
        {
          (*errOut) << "argument type mismatch in a datatype sygus evaluation "
                       "function";
        }
        return TypeNode::null();
      }
    }
  }
  return dt.getSygusType();
}

TypeNode MatchTypeRule::preComputeType(NodeManager* nm, TNode n)
{
  return TypeNode::null();
}
TypeNode MatchTypeRule::computeType(NodeManager* nodeManager,
                                    TNode n,
                                    bool check,
                                    std::ostream* errOut)
{
  Assert(n.getKind() == Kind::MATCH);

  TypeNode retType;

  TypeNode headType = n[0].getTypeOrNull();
  if (!headType.isDatatype())
  {
    if (errOut)
    {
      (*errOut) << "expecting datatype head in match";
    }
    return TypeNode::null();
  }
  const DType& hdt = headType.getDType();

  std::unordered_set<unsigned> patIndices;
  bool patHasVariable = false;
  // the type of a match case list is the least common type of its cases
  for (unsigned i = 1, nchildren = n.getNumChildren(); i < nchildren; i++)
  {
    Node nc = n[i];
    Kind nck = nc.getKind();
    std::unordered_set<Node> bvs;
    if (nck == Kind::MATCH_BIND_CASE)
    {
      for (const Node& v : nc[0])
      {
        Assert(v.getKind() == Kind::BOUND_VARIABLE);
        bvs.insert(v);
      }
    }
    else if (nck != Kind::MATCH_CASE)
    {
      if (errOut)
      {
        (*errOut) << "expected a match case in match expression";
      }
      return TypeNode::null();
    }
    // get the pattern type
    uint32_t pindex = nck == Kind::MATCH_CASE ? 0 : 1;
    TypeNode patType = nc[pindex].getTypeOrNull();
    // should be caught in the above call
    if (!patType.isDatatype())
    {
      if (errOut)
      {
        (*errOut) << "expecting datatype pattern in match";
      }
      return TypeNode::null();
    }
    Kind ncpk = nc[pindex].getKind();
    if (ncpk == Kind::APPLY_CONSTRUCTOR)
    {
      for (const Node& arg : nc[pindex])
      {
        if (bvs.find(arg) == bvs.end())
        {
          if (errOut)
          {
            (*errOut) << "expecting distinct bound variable as argument to "
                         "constructor in pattern of match";
          }
          return TypeNode::null();
        }
        bvs.erase(arg);
      }
      size_t ci = utils::indexOf(nc[pindex].getOperator());
      patIndices.insert(ci);
    }
    else if (ncpk == Kind::BOUND_VARIABLE)
    {
      patHasVariable = true;
    }
    else
    {
      if (errOut)
      {
        (*errOut) << "unexpected kind of term in pattern in match";
      }
      return TypeNode::null();
    }
    const DType& pdt = patType.getDType();
    // compare datatypes instead of the types to catch parametric case,
    // where the pattern has parametric type.
    if (hdt.getTypeNode() != pdt.getTypeNode())
    {
      if (errOut)
      {
        (*errOut)
            << "pattern of a match case does not match the head type in match";
      }
      return TypeNode::null();
    }
    TypeNode currType = nc.getTypeOrNull();
    if (i == 1)
    {
      retType = currType;
    }
    else if (retType != currType)
    {
      std::stringstream ss;
      ss << "incomparable types in match case list" << std::endl;
      ss << nc[1] << ": " << currType << std::endl;
      ss << "expected: " << retType << std::endl;
      throw TypeCheckingExceptionPrivate(n, ss.str());
    }
  }
  // it is mandatory to check this here to ensure the match is exhaustive
  if (!patHasVariable && patIndices.size() < hdt.getNumConstructors())
  {
    if (errOut)
    {
      (*errOut) << "cases for match term are not exhaustive";
    }
    return TypeNode::null();
  }
  return retType;
}

TypeNode MatchCaseTypeRule::preComputeType(NodeManager* nm, TNode n)
{
  return TypeNode::null();
}
TypeNode MatchCaseTypeRule::computeType(NodeManager* nodeManager,
                                        TNode n,
                                        bool check,
                                        std::ostream* errOut)
{
  Assert(n.getKind() == Kind::MATCH_CASE);
  if (check)
  {
    TypeNode patType = n[0].getTypeOrNull();
    if (!patType.isDatatype())
    {
      if (errOut)
      {
        (*errOut) << "expecting datatype pattern in match case";
      }
      return TypeNode::null();
    }
  }
  return n[1].getTypeOrNull();
}

TypeNode MatchBindCaseTypeRule::preComputeType(NodeManager* nm, TNode n)
{
  return TypeNode::null();
}
TypeNode MatchBindCaseTypeRule::computeType(NodeManager* nodeManager,
                                            TNode n,
                                            bool check,
                                            std::ostream* errOut)
{
  Assert(n.getKind() == Kind::MATCH_BIND_CASE);
  if (check)
  {
    if (n[0].getKind() != Kind::BOUND_VAR_LIST)
    {
      if (errOut)
      {
        (*errOut) << "expected a bound variable list in match bind case";
      }
      return TypeNode::null();
    }
    TypeNode patType = n[1].getTypeOrNull();
    if (!patType.isDatatype())
    {
      if (errOut)
      {
        (*errOut) << "expecting datatype pattern in match bind case";
      }
      return TypeNode::null();
    }
  }
  return n[2].getTypeOrNull();
}

TypeNode TupleProjectTypeRule::preComputeType(NodeManager* nm, TNode n)
{
  return TypeNode::null();
}

TypeNode TupleProjectTypeRule::computeType(NodeManager* nm,
                                           TNode n,
                                           bool check,
                                           std::ostream* errOut)
{
  Assert(n.getKind() == Kind::TUPLE_PROJECT && n.hasOperator()
         && n.getOperator().getKind() == Kind::TUPLE_PROJECT_OP);
  ProjectOp op = n.getOperator().getConst<ProjectOp>();
  const std::vector<uint32_t>& indices = op.getIndices();
  if (check)
  {
    if (n.getNumChildren() != 1)
    {
      if (errOut)
      {
        (*errOut) << "operands in term " << n << " are " << n.getNumChildren()
                  << ", but TUPLE_PROJECT expects 1 operand.";
      }
      return TypeNode::null();
    }
    TypeNode tupleType = n[0].getTypeOrNull();
    if (!tupleType.isMaybeKind(Kind::TUPLE_TYPE))
    {
      if (errOut)
      {
        (*errOut) << "TUPLE_PROJECT expects a tuple for " << n[0] << ". Found"
                  << tupleType;
      }
      return TypeNode::null();
    }

    // check indicies if we are a concrete tuple
    if (tupleType.isTuple())
    {
      // make sure all indices are less than the length of the tuple type
      const DType& dType = tupleType.getDType();
      DTypeConstructor constructor = dType[0];
      size_t numArgs = constructor.getNumArgs();
      for (uint32_t index : indices)
      {
        if (index >= numArgs)
        {
          if (errOut)
          {
            (*errOut) << "Project index " << index << " in term " << n
                      << " is >= " << numArgs
                      << " which is the length of tuple " << n[0] << std::endl;
          }
          return TypeNode::null();
        }
      }
    }
  }
  TypeNode tupleType = n[0].getTypeOrNull();
  return TupleUtils::getTupleProjectionType(indices, tupleType);
}

TypeNode CodatatypeBoundVariableTypeRule::preComputeType(NodeManager* nm,
                                                         TNode n)
{
  return TypeNode::null();
}
TypeNode CodatatypeBoundVariableTypeRule::computeType(NodeManager* nodeManager,
                                                      TNode n,
                                                      bool check,
                                                      std::ostream* errOut)
{
  return n.getConst<CodatatypeBoundVariable>().getType();
}

TypeNode NullableLiftTypeRule::preComputeType(NodeManager* nm, TNode n)
{
  return TypeNode::null();
}

TypeNode NullableLiftTypeRule::computeType(NodeManager* nodeManager,
                                           TNode n,
                                           bool check,
                                           std::ostream* errOut)
{
  Assert(n.getKind() == Kind::NULLABLE_LIFT);
  if (check)
  {
    std::vector<TypeNode> argTypes;
    TypeNode functionType = n[0].getType(check);
    if (!functionType.isFunction())
    {
      std::stringstream ss;
      ss << "Argument 0 '" << n[0] << "' in term " << n << " has type '"
         << functionType << "' which is not a function type.";
      throw TypeCheckingExceptionPrivate(n, ss.str());
    }
    std::vector<TypeNode> funArgTypes = functionType.getArgTypes();
    for (size_t i = 1; i < n.getNumChildren(); i++)
    {
      TypeNode argType = n[i].getType(check);
      if (!argType.isNullable())
      {
        std::stringstream ss;
        ss << "Argument " << i << " '" << n[i] << "' in term " << n
           << " has type '" << argType << "' which is not a nullable type.";
        throw TypeCheckingExceptionPrivate(n, ss.str());
      }
      TypeNode elementType = argType[0];
      if (funArgTypes[i - 1] != elementType)
      {
        std::stringstream ss;
        ss << "Argument " << (i - 1) << " in function '" << n[0] << " has type "
           << funArgTypes[i - 1] << ". Expected '" << n[i] << "' to have type "
           << nodeManager->mkNullableType(funArgTypes[i - 1]) << " instead of "
           << argType;
        throw TypeCheckingExceptionPrivate(n, ss.str());
      }
    }
  }
  return nodeManager->mkNullableType(n[0].getType().getRangeType());
}

}  // namespace datatypes
}  // namespace theory
}  // namespace cvc5::internal<|MERGE_RESOLUTION|>--- conflicted
+++ resolved
@@ -83,10 +83,6 @@
     for (; child_it != child_it_end; ++child_it, ++tchild_it)
     {
       TypeNode childType = (*child_it).getTypeOrNull();
-<<<<<<< HEAD
-      // FIXME
-=======
->>>>>>> 5b16cf51
       if (!m.doMatching(*tchild_it, childType))
       {
         if (errOut)
@@ -182,12 +178,8 @@
       }
       return TypeNode::null();
     }
-<<<<<<< HEAD
-    // FIXME
-=======
     // note that parametric datatype matching does not account for gradual
     // types.
->>>>>>> 5b16cf51
     if (!m.doMatching(selType[0], childType))
     {
       if (errOut)
