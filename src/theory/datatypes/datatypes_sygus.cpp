--- conflicted
+++ resolved
@@ -1290,20 +1290,12 @@
   if( options::sygusFair()!=SYGUS_FAIR_NONE ){
     std::map< unsigned, Node >::iterator it = d_lits.find( s );
     if( it==d_lits.end() ){
-<<<<<<< HEAD
-      if (options::sygusAbortSize() != -1 &&
-          static_cast<int>(s) > options::sygusAbortSize()) {
-        std::stringstream ss;
-        ss << "Maximum term size (" << options::sygusAbortSize()
-              << ") for enumerative SyGuS exceeded." << std::endl;
-=======
       if (options::sygusAbortSize() != -1
           && static_cast<int>(s) > options::sygusAbortSize())
       {
         std::stringstream ss;
         ss << "Maximum term size (" << options::sygusAbortSize()
            << ") for enumerative SyGuS exceeded." << std::endl;
->>>>>>> c03e15c1
         throw LogicException(ss.str());
       }
       Assert( !d_this.isNull() );
