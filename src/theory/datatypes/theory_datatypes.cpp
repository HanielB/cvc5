--- conflicted
+++ resolved
@@ -106,10 +106,10 @@
       if( n.getKind()==APPLY_CONSTRUCTOR ){
         ei->d_constructor = n;
       }
-      
+
       //add to selectors
       d_selector_apps[n] = 0;
-      
+
       return ei;
     }else{
       return NULL;
@@ -139,7 +139,7 @@
   }
   Assert( d_pending.empty() && d_pending_merge.empty() );
   d_addedLemma = false;
-  
+
   if( e == EFFORT_LAST_CALL ){
     Assert( d_sygus_sym_break );
     std::vector< Node > lemmas;
@@ -183,7 +183,7 @@
         return;
       }
     }while( d_addedFact );
-  
+
     //check for splits
     Trace("datatypes-debug") << "Check for splits " << e << endl;
     do {
@@ -463,7 +463,7 @@
   lemmas.clear();
   return ret;
 }
-        
+
 void TheoryDatatypes::assertFact( Node fact, Node exp ){
   Assert( d_pending_merge.empty() );
   Trace("datatypes-debug") << "TheoryDatatypes::assertFact : " << fact << std::endl;
@@ -1112,7 +1112,7 @@
         d_labels_data[n].push_back( t );
       }
       n_lbl++;
-      
+
       const Datatype& dt = ((DatatypeType)(t_arg.getType()).toType()).getDatatype();
       Debug("datatypes-labels") << "Labels at " << n_lbl << " / " << dt.getNumConstructors() << std::endl;
       if( tpolarity ){
@@ -1146,7 +1146,7 @@
           std::vector< Node > eq_terms;
           NodeBuilder<> nb(kind::AND);
           //for( NodeList::const_iterator i = lbl->begin(); i != lbl->end(); i++ ) {
-          
+
           for( int i=0; i<n_lbl; i++ ){
             Node ti = d_labels_data[n][i];
             nb << ti;
@@ -1208,7 +1208,7 @@
     }else{
       d_selector_apps_data[n].push_back( s );
     }
-  
+
     eqc->d_selectors = true;
   }
   if( assertFacts && !eqc->d_constructor.get().isNull() ){
@@ -1276,7 +1276,7 @@
       }
       bool childChanged = false;
       for( unsigned i=0; i<n.getNumChildren(); i++ ){
-        Node nc = removeUninterpretedConstants( n[i], visited ); 
+        Node nc = removeUninterpretedConstants( n[i], visited );
         childChanged = childChanged || nc!=n[i];
         children.push_back( nc );
       }
@@ -1289,7 +1289,7 @@
   }else{
     return it->second;
   }
-} 
+}
 
 void TheoryDatatypes::collapseSelector( Node s, Node c ) {
   Assert( c.getKind()==APPLY_CONSTRUCTOR );
@@ -1312,7 +1312,7 @@
     const DatatypeConstructor& dtc = dt[constructorIndex];
     int selectorIndex = dtc.getSelectorIndexInternal( selectorExpr );
     wrong = selectorIndex<0;
-    
+
     //if( wrong ){
     //  return;
     //}
@@ -1476,9 +1476,9 @@
   Trace("dt-model") << std::endl;
   printModelDebug( "dt-model" );
   Trace("dt-model") << std::endl;
-  
+
   set<Node> termSet;
-  
+
   // Compute terms appearing in assertions and shared terms, and in inferred equalities
   getRelevantTerms(termSet);
 
@@ -2056,7 +2056,7 @@
   Trace("dt-lemma-debug") << "Compute for " << exp << " => " << n << std::endl;
   bool addLemma = false;
   if( options::dtInferAsLemmas() && exp!=d_true ){
-    addLemma = true;    
+    addLemma = true;
   }else if( n.getKind()==EQUAL ){
     TypeNode tn = n[0].getType();
     if( !tn.isDatatype() ){
@@ -2231,28 +2231,6 @@
 
 void TheoryDatatypes::getRelevantTerms( std::set<Node>& termSet ) {
   // Compute terms appearing in assertions and shared terms
-<<<<<<< HEAD
-  computeRelevantTerms(termSet);
-
-  Trace("dt-cmi") << "Have " << termSet.size() << " relevant terms..."
-                  << std::endl;
-  // testers are not relevant for model construction
-  std::vector<Node> testers;
-  for (const Node& t : termSet)
-  {
-    Node ta = t.getKind() == NOT ? t[0] : t;
-    if (ta.getKind() == APPLY_TESTER)
-    {
-      testers.push_back(t);
-    }
-  }
-  for (const Node& t : testers)
-  {
-    termSet.erase(t);
-  }
-  Trace("dt-cmi") << "After removing testers, has " << termSet.size()
-                  << " relevant terms..." << std::endl;
-=======
   std::set<Kind> irr_kinds;
   // testers are not relevant for model construction
   irr_kinds.insert(APPLY_TESTER);
@@ -2260,7 +2238,6 @@
 
   Trace("dt-cmi") << "Have " << termSet.size() << " relevant terms..."
                   << std::endl;
->>>>>>> 991af9a7
 
   //also include non-singleton equivalence classes  TODO : revisit this
   eq::EqClassesIterator eqcs_i = eq::EqClassesIterator( &d_equalityEngine );
@@ -2292,11 +2269,7 @@
             addedFirst = true;
             termSet.insert(first);
           }
-<<<<<<< HEAD
-          termSet.insert( n );
-=======
           termSet.insert(n);
->>>>>>> 991af9a7
         }
         ++eqc_i;
       }
