/******************************************************************************
 * Top contributors (to current version):
 *   Andrew Reynolds, Aina Niemetz, Morgan Deters
 *
 * This file is part of the cvc5 project.
 *
 * Copyright (c) 2009-2024 by the authors listed in the file AUTHORS
 * in the top-level source directory and their institutional affiliations.
 * All rights reserved.  See the file COPYING in the top-level source
 * directory for licensing information.
 * ****************************************************************************
 *
 * Implementation of the theory of datatypes.
 */
#include "theory/datatypes/theory_datatypes.h"

#include <map>
#include <sstream>

#include "base/check.h"
#include "expr/codatatype_bound_variable.h"
#include "expr/dtype.h"
#include "expr/dtype_cons.h"
#include "expr/kind.h"
#include "expr/skolem_manager.h"
#include "options/datatypes_options.h"
#include "options/quantifiers_options.h"
#include "options/smt_options.h"
#include "options/theory_options.h"
#include "proof/proof_node_manager.h"
#include "smt/logic_exception.h"
#include "theory/datatypes/datatypes_rewriter.h"
#include "theory/datatypes/theory_datatypes_type_rules.h"
#include "theory/datatypes/theory_datatypes_utils.h"
#include "theory/logic_info.h"
#include "theory/quantifiers_engine.h"
#include "theory/rewriter.h"
#include "theory/theory_model.h"
#include "theory/theory_state.h"
#include "theory/type_enumerator.h"
#include "theory/valuation.h"
#include "util/rational.h"

using namespace std;
using namespace cvc5::internal::kind;
using namespace cvc5::context;

namespace cvc5::internal {
namespace theory {
namespace datatypes {

TheoryDatatypes::TheoryDatatypes(Env& env,
                                 OutputChannel& out,
                                 Valuation valuation)
    : Theory(THEORY_DATATYPES, env, out, valuation),
      d_term_sk(userContext()),
      d_labels(context()),
      d_selector_apps(context()),
      d_initialLemmaCache(userContext()),
      d_functionTerms(context()),
      d_singleton_eq(userContext()),
      d_sygusExtension(nullptr),
      d_rewriter(nodeManager(), env.getEvaluator(), options()),
      d_state(env, valuation),
      d_im(env, *this, d_state),
      d_notify(d_im, *this),
      d_checker(nodeManager(), options().datatypes.dtSharedSelectors),
      d_cpacb(*this)
{
  d_true = nodeManager()->mkConst(true);
  d_zero = nodeManager()->mkConstInt(Rational(0));

  // indicate we are using the default theory state object
  d_theoryState = &d_state;
  d_inferManager = &d_im;
}

TheoryDatatypes::~TheoryDatatypes() {
  for(std::map< Node, EqcInfo* >::iterator i = d_eqc_info.begin(), iend = d_eqc_info.end();
      i != iend; ++i){
    EqcInfo* current = (*i).second;
    Assert(current != NULL);
    delete current;
  }
}

TheoryRewriter* TheoryDatatypes::getTheoryRewriter() { return &d_rewriter; }

ProofRuleChecker* TheoryDatatypes::getProofChecker() { return &d_checker; }

bool TheoryDatatypes::needsEqualityEngine(EeSetupInfo& esi)
{
  esi.d_notify = &d_notify;
  esi.d_name = "theory::datatypes::ee";
  // need notifications on new constructors, merging datatype eqcs
  esi.d_notifyNewClass = true;
  esi.d_notifyMerge = true;
  return true;
}

void TheoryDatatypes::finishInit()
{
  Assert(d_equalityEngine != nullptr);
  // The kinds we are treating as function application in congruence
  d_equalityEngine->addFunctionKind(Kind::APPLY_CONSTRUCTOR);
  d_equalityEngine->addFunctionKind(Kind::APPLY_SELECTOR);
  d_equalityEngine->addFunctionKind(Kind::APPLY_TESTER);
  // We could but don't do congruence for DT_SIZE and DT_HEIGHT_BOUND here.
  // It also could make sense in practice to do congruence for APPLY_UF, but
  // this is not done.
  // Enable the sygus extension if we will introduce sygus datatypes. This
  // is the case for sygus problems and when using sygus-inst.
  if (getQuantifiersEngine()
      && (options().quantifiers.sygus || options().quantifiers.sygusInst))
  {
    quantifiers::TermDbSygus* tds =
        getQuantifiersEngine()->getTermDatabaseSygus();
    d_sygusExtension.reset(new SygusExtension(d_env, d_state, d_im, tds));
    // do congruence on evaluation functions
    d_equalityEngine->addFunctionKind(Kind::DT_SYGUS_EVAL);
  }
  // testers are not relevant for model building
  d_valuation.setIrrelevantKind(Kind::APPLY_TESTER);
  d_valuation.setIrrelevantKind(Kind::DT_SYGUS_BOUND);
  // selectors don't always evaluate
  d_valuation.setUnevaluatedKind(Kind::APPLY_SELECTOR);
}

TheoryDatatypes::EqcInfo* TheoryDatatypes::getOrMakeEqcInfo( TNode n, bool doMake ){
  if( !hasEqcInfo( n ) ){
    if( doMake ){
      //add to labels
      d_labels[ n ] = 0;

      std::map< Node, EqcInfo* >::iterator eqc_i = d_eqc_info.find( n );
      EqcInfo* ei;
      if( eqc_i != d_eqc_info.end() ){
        ei = eqc_i->second;
      }else{
        ei = new EqcInfo(context());
        d_eqc_info[n] = ei;
      }
      if (n.getKind() == Kind::APPLY_CONSTRUCTOR)
      {
        ei->d_constructor = n;
      }

      //add to selectors
      d_selector_apps[n] = 0;

      return ei;
    }else{
      return NULL;
    }
  }else{
    std::map< Node, EqcInfo* >::iterator eqc_i = d_eqc_info.find( n );
    return (*eqc_i).second;
  }
}

TNode TheoryDatatypes::getEqcConstructor( TNode r ) {
  if (r.getKind() == Kind::APPLY_CONSTRUCTOR)
  {
    return r;
  }
  else
  {
    EqcInfo * ei = getOrMakeEqcInfo( r, false );
    if( ei && !ei->d_constructor.get().isNull() ){
      return ei->d_constructor.get();
    }else{
      return r;
    }
  }
}

bool TheoryDatatypes::preCheck(Effort level)
{
  Trace("datatypes-check") << "TheoryDatatypes::preCheck: " << level
                           << std::endl;
  d_im.process();
  d_im.reset();
  return false;
}

void TheoryDatatypes::postCheck(Effort level)
{
  Trace("datatypes-check") << "TheoryDatatypes::postCheck: " << level
                           << std::endl;
  // Apply any last pending inferences, which may occur if the last processed
  // fact was an internal one and triggered further internal inferences.
  d_im.process();
  if (level == EFFORT_LAST_CALL)
  {
    Assert(d_sygusExtension != nullptr);
    d_sygusExtension->check();
  }
  else if (level == EFFORT_FULL && !d_state.isInConflict()
           && !d_im.hasSentLemma() && !d_valuation.needCheck())
  {
    //check for cycles
    Assert(!d_im.hasPendingFact());
    do {
      d_im.reset();
      Trace("datatypes-proc") << "Check cycles..." << std::endl;
      checkCycles();
      Trace("datatypes-proc") << "...finish check cycles" << std::endl;
      d_im.process();
      if (d_state.isInConflict() || d_im.hasSentLemma())
      {
        return;
      }
    } while (d_im.hasSentFact());

    //check for splits
    Trace("datatypes-debug") << "Check for splits " << endl;
    do {
      d_im.reset();
      // check for splits
      checkSplit();
      if (d_im.hasSentLemma())
      {
        // clear pending facts: we added a lemma, so internal inferences are
        // no longer necessary
        d_im.clearPendingFacts();
      }
      else
      {
        // we did not add a lemma, process internal inferences. This loop
        // will repeat.
        Trace("datatypes-debug") << "Flush pending facts..." << std::endl;
        d_im.process();
      }
    } while (!d_state.isInConflict() && !d_im.hasSentLemma()
             && d_im.hasSentFact());
    Trace("datatypes-debug")
        << "Finished, conflict=" << d_state.isInConflict()
        << ", lemmas=" << d_im.hasSentLemma() << std::endl;
    if (!d_state.isInConflict())
    {
      Trace("dt-model-debug") << std::endl;
      printModelDebug("dt-model-debug");
    }
  }

  Trace("datatypes-check") << "Finished check effort " << level << std::endl;
  Trace("datatypes") << "TheoryDatatypes::check(): done" << std::endl;
}

bool TheoryDatatypes::needsCheckLastEffort() {
  return d_sygusExtension != nullptr;
}

void TheoryDatatypes::notifyFact(TNode atom,
                                 bool polarity,
                                 TNode fact,
                                 bool isInternal)
{
  Trace("datatypes-debug") << "TheoryDatatypes::assertFact : " << fact
                           << ", isInternal = " << isInternal << std::endl;
  // could be sygus-specific
  if (d_sygusExtension)
  {
    d_sygusExtension->assertFact(atom, polarity);
  }
  //add to tester if applicable
  Node t_arg;
  int tindex = utils::isTester(atom, t_arg);
  if (tindex >= 0)
  {
    Trace("dt-tester") << "Assert tester : " << atom << " for " << t_arg << std::endl;
    Node rep = getRepresentative( t_arg );
    EqcInfo* eqc = getOrMakeEqcInfo( rep, true );
    Node tst =
        isInternal ? (polarity ? Node(atom) : atom.notNode()) : Node(fact);
    addTester(tindex, tst, eqc, rep, t_arg);
    Trace("dt-tester") << "Done assert tester." << std::endl;
    Trace("dt-tester") << "Done pending merges." << std::endl;
    if (!d_state.isInConflict() && polarity)
    {
      if (d_sygusExtension)
      {
        Trace("dt-tester") << "Assert tester to sygus : " << atom << std::endl;
        d_sygusExtension->assertTester(tindex, t_arg, atom);
        Trace("dt-tester") << "Done assert tester to sygus." << std::endl;
      }
    }
  }else{
    Trace("dt-tester-debug") << "Assert (non-tester) : " << atom << std::endl;
  }
  Trace("datatypes-debug") << "TheoryDatatypes::assertFact : finished " << fact << std::endl;
  // now, flush pending facts if this wasn't an internal call
  if (!isInternal)
  {
    d_im.process();
  }
}

void TheoryDatatypes::preRegisterTerm(TNode n)
{
  Trace("datatypes-prereg")
      << "TheoryDatatypes::preRegisterTerm() " << n << endl;
  // must ensure the type is well founded and has no nested recursion if
  // the option dtNestedRec is not set to true.
  TypeNode tn = n.getType();
  if (tn.isDatatype())
  {
    const DType& dt = tn.getDType();
    Trace("dt-expand") << "Check properties of " << dt.getName() << std::endl;
    if (!dt.isWellFounded())
    {
      std::stringstream ss;
      ss << "Cannot handle non-well-founded datatype " << dt.getName();
      throw LogicException(ss.str());
    }
    Trace("dt-expand") << "...well-founded ok" << std::endl;
    if (!options().datatypes.dtNestedRec)
    {
      if (dt.hasNestedRecursion())
      {
        std::stringstream ss;
        ss << "Cannot handle nested-recursive datatype " << dt.getName();
        throw LogicException(ss.str());
      }
      Trace("dt-expand") << "...nested recursion ok" << std::endl;
    }
  }
  switch (n.getKind()) {
    case Kind::EQUAL:
    case Kind::APPLY_TESTER:
      // add predicate trigger for testers and equalities
      // Get triggered for both equal and dis-equal
      d_state.addEqualityEngineTriggerPredicate(n);
      break;
    default:
      // do initial lemmas (e.g. for dt.size)
      registerInitialLemmas(n);
      // Function applications/predicates
      d_equalityEngine->addTerm(n);
      if (d_sygusExtension)
      {
        d_sygusExtension->preRegisterTerm(n);
      }
      break;
  }
  d_im.process();
}

TrustNode TheoryDatatypes::ppRewrite(TNode in, std::vector<SkolemLemma>& lems)
{
  Trace("datatypes") << "TheoryDatatypes::ppRewrite(" << in << ")" << endl;
  // Eliminate DT_SIZE, which is only used for enforcing fairness in sygus.
  // We only assume that DT_SIZE terms are greater than or equal to zero.
  // Note that this ensures that spurious check-model failures are not
  // generated.
  if (in.getKind() == Kind::DT_SIZE)
  {
    NodeManager* nm = nodeManager();
    SkolemManager* sm = nm->getSkolemManager();
    Node k = sm->mkPurifySkolem(in);
    Node lem = nm->mkNode(Kind::LEQ, d_zero, k);
    Trace("datatypes-infer")
        << "DtInfer : size geq zero : " << lem << std::endl;
    TrustNode tlem = TrustNode::mkTrustLemma(lem);
    lems.emplace_back(tlem, k);
    return TrustNode::mkTrustRewrite(in, k);
  }
  // first, see if we need to expand definitions
  TrustNode texp = d_rewriter.expandDefinition(in);
  if (!texp.isNull())
  {
    return texp;
  }
  // nothing to do
  return TrustNode::null();
}

TrustNode TheoryDatatypes::ppStaticRewrite(TNode in)
{
  Trace("datatypes") << "TheoryDatatypes::ppStaticRewrite(" << in << ")"
                     << endl;
  if (in.getKind() == Kind::EQUAL)
  {
<<<<<<< HEAD
    Node nn;
    std::vector< Node > rew;
    if (utils::checkClash(in[0], in[1], rew))
    {
      nn = nodeManager()->mkConst(false);
    }
    else
    {
      nn = nodeManager()->mkAnd(rew);
    }
    if (in != nn)
=======
    Node nn = d_rewriter.rewriteViaRule(ProofRewriteRule::DT_CONS_EQ, in);
    if (!nn.isNull() && in != nn)
>>>>>>> 231c5329
    {
      return TrustNode::mkTrustRewrite(in, nn, nullptr);
    }
  }
  return TrustNode::null();
}

TrustNode TheoryDatatypes::explain(TNode literal)
{
  return d_im.explainLit(literal);
}

/** called when a new equivalance class is created */
void TheoryDatatypes::eqNotifyNewClass(TNode n)
{
  Kind nk = n.getKind();
  if (nk == Kind::APPLY_CONSTRUCTOR)
  {
    Trace("datatypes") << "  Found constructor " << n << endl;
    getOrMakeEqcInfo(n, true);
    if (n.getNumChildren() > 0)
    {
      d_functionTerms.push_back(n);
    }
  }
  if (nk == Kind::APPLY_SELECTOR || nk == Kind::DT_HEIGHT_BOUND)
  {
    d_functionTerms.push_back(n);
    // we must also record which selectors exist
    Trace("dt-collapse-sel") << "  Found selector " << n << endl;
    Node rep = getRepresentative(n[0]);
    // record it in the selectors
    EqcInfo* eqc = getOrMakeEqcInfo(rep, true);
    // add it to the eqc info
    addSelector(n, eqc, rep);
  }
}

/** called when two equivalance classes have merged */
void TheoryDatatypes::eqNotifyMerge(TNode t1, TNode t2)
{
  if( t1.getType().isDatatype() ){
    Trace("datatypes-merge")
        << "NotifyMerge : " << t1 << " " << t2 << std::endl;
    merge(t1, t2);
  }
}

void TheoryDatatypes::merge( Node t1, Node t2 ){
  if (d_state.isInConflict())
  {
    return;
  }
  Trace("datatypes-merge") << "Merge " << t1 << " " << t2 << std::endl;
  Assert(d_equalityEngine->areEqual(t1, t2));
  EqcInfo* eqc2 = getOrMakeEqcInfo(t2);
  if (eqc2 == nullptr)
  {
    return;
  }
  bool checkInst = false;
  EqcInfo* eqc1 = getOrMakeEqcInfo(t1);
  if (eqc1)
  {
    Trace("datatypes-debug")
        << "  merge eqc info " << eqc2 << " into " << eqc1 << std::endl;
    // check for clash
    TNode cons1 = eqc1->d_constructor.get();
    TNode cons2 = eqc2->d_constructor.get();
    // if both have constructor, then either clash or unification
    if (!cons1.isNull() && !cons2.isNull())
    {
      Trace("datatypes-debug")
          << "  constructors : " << cons1 << " " << cons2 << std::endl;
      Node unifEq = cons1.eqNode(cons2);
      std::vector<Node> rew;
      if (utils::checkClash(cons1, cons2, rew))
      {
        std::vector<Node> conf;
        conf.push_back(unifEq);
        Trace("dt-conflict")
            << "CONFLICT: Clash conflict : " << conf << std::endl;
        d_im.sendDtConflict(conf, InferenceId::DATATYPES_CLASH_CONFLICT);
        return;
      }
      else
      {
        Assert(d_equalityEngine->areEqual(cons1, cons2));
        // do unification
        for (size_t i = 0, nchild = cons1.getNumChildren(); i < nchild; i++)
        {
          if (!d_equalityEngine->areEqual(cons1[i], cons2[i]))
          {
            Node eq = cons1[i].eqNode(cons2[i]);
            d_im.addPendingInference(eq, InferenceId::DATATYPES_UNIF, unifEq);
            Trace("datatypes-infer") << "DtInfer : cons-inj : " << eq << " by "
                                     << unifEq << std::endl;
          }
        }
      }
    }
    Trace("datatypes-debug") << "  instantiated : " << eqc1->d_inst << " "
                             << eqc2->d_inst << std::endl;
    eqc1->d_inst = eqc1->d_inst || eqc2->d_inst;
    if (!cons2.isNull())
    {
      if (cons1.isNull())
      {
        Trace("datatypes-debug")
            << "  must check if it is okay to set the constructor."
            << std::endl;
        checkInst = true;
        addConstructor(eqc2->d_constructor.get(), eqc1, t1);
        if (d_state.isInConflict())
        {
          return;
        }
      }
    }
  }
  else
  {
    Trace("datatypes-debug")
        << "  no eqc info for " << t1 << ", must create" << std::endl;
    // just copy the equivalence class information
    eqc1 = getOrMakeEqcInfo(t1, true);
    eqc1->d_inst.set(eqc2->d_inst);
    eqc1->d_constructor.set(eqc2->d_constructor);
    eqc1->d_selectors.set(eqc2->d_selectors);
  }

  // merge labels
  NodeUIntMap::iterator lbl_i = d_labels.find(t2);
  if (lbl_i != d_labels.end())
  {
    Trace("datatypes-debug")
        << "  merge labels from " << eqc2 << " " << t2 << std::endl;
    size_t n_label = (*lbl_i).second;
    for (size_t i = 0; i < n_label; i++)
    {
      Assert(i < d_labels_data[t2].size());
      Node t = d_labels_data[t2][i];
      Node t_arg = d_labels_args[t2][i];
      unsigned tindex = d_labels_tindex[t2][i];
      addTester(tindex, t, eqc1, t1, t_arg);
      if (d_state.isInConflict())
      {
        Trace("datatypes-debug") << "  conflict!" << std::endl;
        return;
      }
    }
  }
  // merge selectors
  if (!eqc1->d_selectors && eqc2->d_selectors)
  {
    eqc1->d_selectors = true;
    checkInst = true;
  }
  NodeUIntMap::iterator sel_i = d_selector_apps.find(t2);
  if (sel_i != d_selector_apps.end())
  {
    Trace("datatypes-debug")
        << "  merge selectors from " << eqc2 << " " << t2 << std::endl;
    size_t n_sel = (*sel_i).second;
    for (size_t j = 0; j < n_sel; j++)
    {
      addSelector(d_selector_apps_data[t2][j],
                  eqc1,
                  t1,
                  eqc2->d_constructor.get().isNull());
    }
  }
  if (checkInst)
  {
    Trace("datatypes-debug") << "  checking instantiate" << std::endl;
    instantiate(eqc1, t1);
  }
  Trace("datatypes-debug") << "Finished Merge " << t1 << " " << t2 << std::endl;
}

TheoryDatatypes::EqcInfo::EqcInfo(context::Context* c)
    : d_inst(c, false), d_constructor(c, Node::null()), d_selectors(c, false)
{}

bool TheoryDatatypes::hasLabel( EqcInfo* eqc, Node n ){
  return ( eqc && !eqc->d_constructor.get().isNull() ) || !getLabel( n ).isNull();
}

Node TheoryDatatypes::getLabel( Node n ) {
  NodeUIntMap::iterator lbl_i = d_labels.find(n);
  if( lbl_i != d_labels.end() ){
    size_t n_lbl = (*lbl_i).second;
    if (n_lbl > 0 && d_labels_data[n][n_lbl - 1].getKind() != Kind::NOT)
    {
      return d_labels_data[n][ n_lbl-1 ];
    }
  }
  return Node::null();
}

int TheoryDatatypes::getLabelIndex( EqcInfo* eqc, Node n ){
  if( eqc && !eqc->d_constructor.get().isNull() ){
    return utils::indexOf(eqc->d_constructor.get().getOperator());
  }else{
    Node lbl = getLabel( n );
    if( lbl.isNull() ){
      return -1;
    }else{
      int tindex = utils::isTester(lbl);
      Trace("datatypes-debug") << "Label of " << n << " is " << lbl
                               << " with tindex " << tindex << std::endl;
      Assert(tindex != -1);
      return tindex;
    }
  }
}

bool TheoryDatatypes::hasTester( Node n ) {
  NodeUIntMap::iterator lbl_i = d_labels.find(n);
  if( lbl_i != d_labels.end() ){
    return (*lbl_i).second>0;
  }else{
    return false;
  }
}

void TheoryDatatypes::getPossibleCons( EqcInfo* eqc, Node n, std::vector< bool >& pcons ){
  TypeNode tn = n.getType();
  const DType& dt = tn.getDType();
  int lindex = getLabelIndex( eqc, n );
  pcons.resize( dt.getNumConstructors(), lindex==-1 );
  if( lindex!=-1 ){
    pcons[ lindex ] = true;
  }else{
    NodeUIntMap::iterator lbl_i = d_labels.find(n);
    if( lbl_i != d_labels.end() ){
      size_t n_lbl = (*lbl_i).second;
      for (size_t i = 0; i < n_lbl; i++)
      {
        Assert(d_labels_data[n][i].getKind() == Kind::NOT);
        unsigned tindex = d_labels_tindex[n][i];
        pcons[ tindex ] = false;
      }
    }
  }
}

Node TheoryDatatypes::getTermSkolemFor( Node n ) {
  if (n.getKind() == Kind::APPLY_CONSTRUCTOR)
  {
    NodeMap::const_iterator it = d_term_sk.find( n );
    if( it==d_term_sk.end() ){
      NodeManager* nm = nodeManager();
      SkolemManager* sm = nm->getSkolemManager();
      //add purification unit lemma ( k = n )
      Node k = sm->mkPurifySkolem(n);
      d_term_sk[n] = k;
      Node eq = k.eqNode( n );
      Trace("datatypes-infer") << "DtInfer : ref : " << eq << std::endl;
      d_im.addPendingInference(eq, InferenceId::DATATYPES_PURIFY, d_true, true);
      return k;
    }else{
      return (*it).second;
    }
  }
  else
  {
    return n;
  }
}

void TheoryDatatypes::addTester(
    unsigned ttindex, Node t, EqcInfo* eqc, Node n, Node t_arg)
{
  Trace("datatypes-debug") << "Add tester : " << t << " to eqc(" << n << ")" << std::endl;
  Trace("datatypes-labels") << "Add tester " << t << " " << n << " " << eqc << std::endl;
  bool tpolarity = t.getKind() != Kind::NOT;
  Assert((tpolarity ? t : t[0]).getKind() == Kind::APPLY_TESTER);
  Node j, jt;
  bool makeConflict = false;
  int prevTIndex = getLabelIndex(eqc, n);
  if (prevTIndex >= 0)
  {
    unsigned ptu = static_cast<unsigned>(prevTIndex);
    //if we already know the constructor type, check whether it is in conflict or redundant
    if ((ptu == ttindex) != tpolarity)
    {
      if( !eqc->d_constructor.get().isNull() ){
        //conflict because equivalence class contains a constructor
        std::vector<Node> conf;
        conf.push_back(t);
        conf.push_back(t_arg.eqNode(eqc->d_constructor.get()));
        Trace("dt-conflict")
            << "CONFLICT: Tester eq conflict " << conf << std::endl;
        d_im.sendDtConflict(conf, InferenceId::DATATYPES_TESTER_CONFLICT);
        return;
      }else{
        makeConflict = true;
        //conflict because the existing label is contradictory
        j = getLabel( n );
        jt = j;
      }
    }else{
      return;
    }
  }else{
    //otherwise, scan list of labels
    NodeUIntMap::iterator lbl_i = d_labels.find(n);
    Assert(lbl_i != d_labels.end());
    size_t n_lbl = (*lbl_i).second;
    std::map< int, bool > neg_testers;
    for (size_t i = 0; i < n_lbl; i++)
    {
      Assert(d_labels_data[n][i].getKind() == Kind::NOT);
      unsigned jtindex = d_labels_tindex[n][i];
      if( jtindex==ttindex ){
        if( tpolarity ){  //we are in conflict
          j = d_labels_data[n][i];
          jt = j[0];
          makeConflict = true;
          break;
        }else{            //it is redundant
          return;
        }
      }else{
        neg_testers[jtindex] = true;
      }
    }
    if( !makeConflict ){
      Trace("datatypes-labels") << "Add to labels " << t << std::endl;
      d_labels[n] = n_lbl + 1;
      if (n_lbl < d_labels_data[n].size())
      {
        // reuse spot in the vector
        d_labels_data[n][n_lbl] = t;
        d_labels_args[n][n_lbl] = t_arg;
        d_labels_tindex[n][n_lbl] = ttindex;
      }else{
        d_labels_data[n].push_back(t);
        d_labels_args[n].push_back(t_arg);
        d_labels_tindex[n].push_back(ttindex);
      }
      n_lbl++;

      const DType& dt = t_arg.getType().getDType();
      Trace("datatypes-labels") << "Labels at " << n_lbl << " / " << dt.getNumConstructors() << std::endl;
      if( tpolarity ){
        instantiate(eqc, n);
        // We could propagate is-C1(x) => not is-C2(x) here for all other
        // constructors, but empirically this hurts performance.
      }else{
        //check if we have reached the maximum number of testers
        // in this case, add the positive tester
        if (n_lbl == dt.getNumConstructors() - 1)
        {
          std::vector< bool > pcons;
          getPossibleCons( eqc, n, pcons );
          int testerIndex = -1;
          for( unsigned i=0; i<pcons.size(); i++ ) {
            if( pcons[i] ){
              testerIndex = i;
              break;
            }
          }
          Assert(testerIndex != -1);
          //we must explain why each term in the set of testers for this equivalence class is equal
          std::vector< Node > eq_terms;
          NodeBuilder nb(Kind::AND);
          for (unsigned i = 0; i < n_lbl; i++)
          {
            Node ti = d_labels_data[n][i];
            nb << ti;
            Assert(ti.getKind() == Kind::NOT);
            Node t_arg2 = d_labels_args[n][i];
            if( std::find( eq_terms.begin(), eq_terms.end(), t_arg2 )==eq_terms.end() ){
              eq_terms.push_back( t_arg2 );
              if( t_arg2!=t_arg ){
                nb << t_arg2.eqNode( t_arg );
              }
            }
          }
          Node t_concl = testerIndex == -1
                             ? nodeManager()->mkConst(false)
                             : utils::mkTester(t_arg, testerIndex, dt);
          Node t_concl_exp = ( nb.getNumChildren() == 1 ) ? nb.getChild( 0 ) : nb;
          d_im.addPendingInference(
              t_concl, InferenceId::DATATYPES_LABEL_EXH, t_concl_exp);
          Trace("datatypes-infer") << "DtInfer : label : " << t_concl << " by " << t_concl_exp << std::endl;
          return;
        }
      }
    }
  }
  if( makeConflict ){
    Trace("datatypes-labels") << "Explain " << j << " " << t << std::endl;
    std::vector<Node> conf;
    conf.push_back(j);
    conf.push_back(t);
    if (jt[0] != t_arg)
    {
      conf.push_back(jt[0].eqNode(t_arg));
    }
    Trace("dt-conflict") << "CONFLICT: Tester conflict : " << conf << std::endl;
    d_im.sendDtConflict(conf, InferenceId::DATATYPES_TESTER_MERGE_CONFLICT);
  }
}

void TheoryDatatypes::addSelector( Node s, EqcInfo* eqc, Node n, bool assertFacts ) {
  Trace("dt-collapse-sel") << "Add selector : " << s << " to eqc(" << n << ")" << std::endl;
  //check to see if it is redundant
  NodeUIntMap::iterator sel_i = d_selector_apps.find(n);
  Assert(sel_i != d_selector_apps.end());
  if( sel_i != d_selector_apps.end() ){
    size_t n_sel = (*sel_i).second;
    for (size_t j = 0; j < n_sel; j++)
    {
      Node ss = d_selector_apps_data[n][j];
      if (s.getOperator() == ss.getOperator()
          && (s.getKind() != Kind::DT_HEIGHT_BOUND || s[1] == ss[1]))
      {
        Trace("dt-collapse-sel") << "...redundant." << std::endl;
        return;
      }
    }
    d_selector_apps[n] = n_sel + 1;
    if (n_sel < d_selector_apps_data[n].size())
    {
      d_selector_apps_data[n][n_sel] = s;
    }else{
      d_selector_apps_data[n].push_back( s );
    }

    eqc->d_selectors = true;
  }
  if( assertFacts && !eqc->d_constructor.get().isNull() ){
    //conclude the collapsed merge
    collapseSelector( s, eqc->d_constructor.get() );
  }
}

void TheoryDatatypes::addConstructor( Node c, EqcInfo* eqc, Node n ){
  Trace("datatypes-debug") << "Add constructor : " << c << " to eqc(" << n << ")" << std::endl;
  Assert(eqc->d_constructor.get().isNull());
  //check labels
  NodeUIntMap::iterator lbl_i = d_labels.find(n);
  if( lbl_i != d_labels.end() ){
    size_t constructorIndex = utils::indexOf(c.getOperator());
    size_t n_lbl = (*lbl_i).second;
    for (size_t i = 0; i < n_lbl; i++)
    {
      Node t = d_labels_data[n][i];
      if (d_labels_data[n][i].getKind() == Kind::NOT)
      {
        unsigned tindex = d_labels_tindex[n][i];
        if (tindex == constructorIndex)
        {
          std::vector<Node> conf;
          conf.push_back(t);
          conf.push_back(t[0][0].eqNode(c));
          Trace("dt-conflict")
              << "CONFLICT: Tester merge eq conflict : " << conf << std::endl;
          d_im.sendDtConflict(conf, InferenceId::DATATYPES_TESTER_CONFLICT);
          return;
        }
      }
    }
  }
  //check selectors
  NodeUIntMap::iterator sel_i = d_selector_apps.find(n);
  if( sel_i != d_selector_apps.end() ){
    size_t n_sel = (*sel_i).second;
    for (size_t j = 0; j < n_sel; j++)
    {
      Node s = d_selector_apps_data[n][j];
      //collapse the selector
      collapseSelector( s, c );
    }
  }
  eqc->d_constructor.set( c );
}

void TheoryDatatypes::collapseSelector( Node s, Node c ) {
  Assert(c.getKind() == Kind::APPLY_CONSTRUCTOR);
  Trace("dt-collapse-sel") << "collapse selector : " << s << " " << c << std::endl;
  Node r;
  bool wrong = false;
  Node eq_exp = s[0].eqNode(c);
  if (s.getKind() == Kind::APPLY_SELECTOR)
  {
    Node selector = s.getOperator();
    size_t constructorIndex = utils::indexOf(c.getOperator());
    const DType& dt = utils::datatypeOf(selector);
    const DTypeConstructor& dtc = dt[constructorIndex];
    int selectorIndex = dtc.getSelectorIndexInternal(selector);
    Trace("dt-collapse-sel")
        << "selector index is " << selectorIndex << std::endl;
    wrong = selectorIndex<0;
    r = nodeManager()->mkNode(Kind::APPLY_SELECTOR, s.getOperator(), c);
  }
  if( !r.isNull() ){
    Node rrs;
    if (wrong)
    {
      // If the selector application was wrong, we do nothing. The selector
      // term in this context will be unevaluated, and treated via congruence.
      return;
    }
    else
    {
      rrs = rewrite(r);
    }
    if (s != rrs)
    {
      Node eq = s.eqNode(rrs);
      // Since collapsing selectors may generate new terms, we must send
      // this out as a lemma if it is of an external type, or otherwise we
      // may ask for the equality status of terms that only datatypes knows
      // about, see issue #5344.
      bool forceLemma = !s.getType().isDatatype();
      Trace("datatypes-infer") << "DtInfer : collapse sel";
      Trace("datatypes-infer") << " : " << eq << " by " << eq_exp << std::endl;
      d_im.addPendingInference(
          eq, InferenceId::DATATYPES_COLLAPSE_SEL, eq_exp, forceLemma);
    }
  }
}

EqualityStatus TheoryDatatypes::getEqualityStatus(TNode a, TNode b){
  Assert(d_equalityEngine->hasTerm(a) && d_equalityEngine->hasTerm(b));
  if (d_equalityEngine->areEqual(a, b))
  {
    // The terms are implied to be equal
    return EQUALITY_TRUE;
  }
  if (d_equalityEngine->areDisequal(a, b, false))
  {
    // The terms are implied to be dis-equal
    return EQUALITY_FALSE;
  }
  return EQUALITY_FALSE_IN_MODEL;
}

void TheoryDatatypes::computeCareGraph(){
  Trace("dt-cg-summary") << "Compute graph for dt..." << d_functionTerms.size()
                         << std::endl;
  Trace("dt-cg") << "Build indices..." << std::endl;
  std::map<TypeNode, std::map<Node, TNodeTrie> > index;
  std::map< Node, unsigned > arity;
  //populate indices
  unsigned functionTerms = d_functionTerms.size();
  for( unsigned i=0; i<functionTerms; i++ ){
    TNode f1 = d_functionTerms[i];
    Assert(d_equalityEngine->hasTerm(f1));
    Trace("dt-cg-debug") << "...build for " << f1 << std::endl;
    // Break into index based on operator.
    // To handle parameteric datatypes, we also indexed based on the overall
    // type if a constructor, or the type of the argument (e.g. if a selector)
    // otherwise
    Node op = f1.getOperator();
    TypeNode tn = f1.getKind() == Kind::APPLY_CONSTRUCTOR ? f1.getType()
                                                          : f1[0].getType();
    std::vector< TNode > reps;
    bool has_trigger_arg = false;
    for( unsigned j=0; j<f1.getNumChildren(); j++ ){
      reps.push_back(d_equalityEngine->getRepresentative(f1[j]));
      if (d_equalityEngine->isTriggerTerm(f1[j], THEORY_DATATYPES))
      {
        has_trigger_arg = true;
      }
    }
    Trace("dt-cg-debug") << "...has trigger arg = " << has_trigger_arg
                         << std::endl;
    //only may contribute to care pairs if has at least one trigger argument
    if( has_trigger_arg ){
      index[tn][op].addTerm( f1, reps );
      arity[op] = reps.size();
    }
  }
  //for each index
  for (std::pair<const TypeNode, std::map<Node, TNodeTrie> >& tt : index)
  {
    for (std::pair<const Node, TNodeTrie>& t : tt.second)
    {
      Trace("dt-cg") << "Process index " << tt.first << ", " << t.first << "..."
                     << std::endl;
      nodeTriePathPairProcess(&t.second, arity[t.first], d_cpacb);
      Trace("dt-cg") << "...finish" << std::endl;
    }
  }
  Trace("dt-cg-summary") << "...done" << std::endl;
}

bool TheoryDatatypes::collectModelValues(TheoryModel* m,
                                         const std::set<Node>& termSet)
{
  Trace("dt-cmi") << "Datatypes : Collect model values "
                  << d_equalityEngine->consistent() << std::endl;
  Trace("dt-model") << std::endl;
  printModelDebug( "dt-model" );
  Trace("dt-model") << std::endl;

  //get all constructors
  eq::EqClassesIterator eqccs_i = eq::EqClassesIterator(d_equalityEngine);
  std::vector< Node > nodes;
  std::map< Node, Node > eqc_cons;
  while( !eqccs_i.isFinished() ){
    Node eqc = (*eqccs_i);
    if( eqc.getType().isDatatype() ){
      EqcInfo* ei = getOrMakeEqcInfo( eqc );
      if( ei && !ei->d_constructor.get().isNull() ){
        Node c = ei->d_constructor.get();
        eqc_cons[ eqc ] = c;
      }else{
        //if eqc contains a symbol known to datatypes (a selector), then we must assign
        //should assign constructors to EQC if they have a selector or a tester
        bool shouldConsider = ( ei && ei->d_selectors ) || hasTester( eqc );
        if( shouldConsider ){
          nodes.push_back( eqc );
        }
      }
    }
    //}
    ++eqccs_i;
  }

  std::map< TypeNode, int > typ_enum_map;
  std::vector< TypeEnumerator > typ_enum;
  size_t index = 0;
  bool shareSel = options().datatypes.dtSharedSelectors;
  while (index < nodes.size())
  {
    Node eqc = nodes[index];
    Node neqc;
    TypeNode tt = eqc.getType();
    const DType& dt = tt.getDType();
    if (!d_equalityEngine->hasTerm(eqc))
    {
      Assert(false);
    }else{
      Trace("dt-cmi") << "NOTICE : Datatypes: no constructor in equivalence class " << eqc << std::endl;
      Trace("dt-cmi") << "   Type : " << eqc.getType() << std::endl;
      EqcInfo* ei = getOrMakeEqcInfo( eqc );
      std::vector< bool > pcons;
      getPossibleCons( ei, eqc, pcons );
      Trace("dt-cmi") << "Possible constructors : ";
      for( unsigned i=0; i<pcons.size(); i++ ){
        Trace("dt-cmi") << pcons[i] << " ";
      }
      Trace("dt-cmi") << std::endl;
      for (size_t r = 0; r < 2; r++)
      {
        if( neqc.isNull() ){
          for (size_t i = 0, psize = pcons.size(); i < psize; i++)
          {
            // must try the infinite ones first
            bool cfinite =
                d_env.isFiniteType(dt[i].getInstantiatedConstructorType(tt));
            if( pcons[i] && (r==1)==cfinite ){
              neqc = utils::getInstCons(eqc, dt, i, shareSel);
              break;
            }
          }
        }
      }
    }
    if( !neqc.isNull() ){
      Trace("dt-cmi") << "Assign : " << neqc << std::endl;
      if (!m->assertEquality(eqc, neqc, true))
      {
        return false;
      }
      eqc_cons[ eqc ] = neqc;
    }
    ++index;
  }

  for( std::map< Node, Node >::iterator it = eqc_cons.begin(); it != eqc_cons.end(); ++it ){
    Node eqc = it->first;
    if( eqc.getType().isCodatatype() ){
      //must proactive expand to avoid looping behavior in model builder
      if( !it->second.isNull() ){
        std::map< Node, int > vmap;
        Node v = getCodatatypesValue( it->first, eqc_cons, vmap, 0 );
        Trace("dt-cmi") << "  EQC(" << it->first << "), constructor is " << it->second << ", value is " << v << ", const = " << v.isConst() << std::endl;
        if (!m->assertEquality(eqc, v, true))
        {
          return false;
        }
        m->assertSkeleton(v);
      }
    }else{
      Trace("dt-cmi") << "Datatypes : assert representative " << it->second << " for " << it->first << std::endl;
      m->assertSkeleton(it->second);
    }
  }
  return true;
}


Node TheoryDatatypes::getCodatatypesValue( Node n, std::map< Node, Node >& eqc_cons, std::map< Node, int >& vmap, int depth ){
  std::map< Node, int >::iterator itv = vmap.find( n );
  NodeManager* nm = nodeManager();
  if( itv!=vmap.end() ){
    int debruijn = depth - 1 - itv->second;
    return nm->mkConst(CodatatypeBoundVariable(n.getType(), debruijn));
  }else if( n.getType().isDatatype() ){
    Node nc = eqc_cons[n];
    if( !nc.isNull() ){
      vmap[n] = depth;
      Trace("dt-cmi-cdt-debug") << "    map " << n << " -> " << depth << std::endl;
      Assert(nc.getKind() == Kind::APPLY_CONSTRUCTOR);
      std::vector< Node > children;
      children.push_back( nc.getOperator() );
      for( unsigned i=0; i<nc.getNumChildren(); i++ ){
        Node r = getRepresentative( nc[i] );
        Node rv = getCodatatypesValue( r, eqc_cons, vmap, depth+1 );
        children.push_back( rv );
      }
      vmap.erase( n );
      return nm->mkNode(Kind::APPLY_CONSTRUCTOR, children);
    }
  }
  return n;
}

Node TheoryDatatypes::getSingletonLemma( TypeNode tn, bool pol ) {
  NodeManager* nm = nodeManager();
  SkolemManager* sm = nm->getSkolemManager();
  int index = pol ? 0 : 1;
  std::map< TypeNode, Node >::iterator it = d_singleton_lemma[index].find( tn );
  if( it==d_singleton_lemma[index].end() ){
    Node a;
    if( pol ){
      Node v1 = nm->mkBoundVar(tn);
      Node v2 = nm->mkBoundVar(tn);
      a = nm->mkNode(Kind::FORALL,
                     nm->mkNode(Kind::BOUND_VAR_LIST, v1, v2),
                     v1.eqNode(v2));
    }else{
      Node v1 = sm->mkDummySkolem("k1", tn);
      Node v2 = sm->mkDummySkolem("k2", tn);
      a = v1.eqNode( v2 ).negate();
      //send out immediately as lemma
      d_im.lemma(a, InferenceId::DATATYPES_REC_SINGLETON_FORCE_DEQ);
      Trace("dt-singleton") << "******** assert " << a << " to avoid singleton cardinality for type " << tn << std::endl;
    }
    d_singleton_lemma[index][tn] = a;
    return a;
  }else{
    return it->second;
  }
}

void TheoryDatatypes::registerInitialLemmas(Node n)
{
  if (d_initialLemmaCache.find(n) != d_initialLemmaCache.end())
  {
    return;
  }
  d_initialLemmaCache[n] = true;

  NodeManager* nm = nodeManager();
  Kind nk = n.getKind();
  if (nk == Kind::DT_HEIGHT_BOUND && n[1].getConst<Rational>().isZero())
  {
    std::vector<Node> children;
    const DType& dt = n[0].getType().getDType();
    for (unsigned i = 0, ncons = dt.getNumConstructors(); i < ncons; i++)
    {
      if (utils::isNullaryConstructor(dt[i]))
      {
        Node test = utils::mkTester(n[0], i, dt);
        children.push_back(test);
      }
    }
    Node lem;
    if (children.empty())
    {
      lem = n.negate();
    }
    else
    {
      lem = n.eqNode(children.size() == 1 ? children[0]
                                          : nm->mkNode(Kind::OR, children));
    }
    Trace("datatypes-infer") << "DtInfer : zero height : " << lem << std::endl;
    d_im.addPendingLemma(lem, InferenceId::DATATYPES_HEIGHT_ZERO);
  }
}

Node TheoryDatatypes::getInstantiateCons(Node n, const DType& dt, int index)
{
  if (n.getKind() == Kind::APPLY_CONSTRUCTOR && n.getNumChildren() == 0)
  {
    return n;
  }
  //add constructor to equivalence class
  Node k = getTermSkolemFor( n );
  Node n_ic =
      utils::getInstCons(k, dt, index, options().datatypes.dtSharedSelectors);
  Assert (n_ic == rewrite(n_ic));
  Trace("dt-enum") << "Made instantiate cons " << n_ic << std::endl;
  return n_ic;
}

bool TheoryDatatypes::instantiate(EqcInfo* eqc, Node n)
{
  Trace("datatypes-debug") << "Instantiate: " << n << std::endl;
  //add constructor to equivalence class if not done so already
  int index = getLabelIndex( eqc, n );
  if (index == -1 || eqc->d_inst)
  {
    return false;
  }
  Node exp;
  Node tt;
  if (!eqc->d_constructor.get().isNull())
  {
    exp = d_true;
    tt = eqc->d_constructor;
  }
  else
  {
    exp = getLabel(n);
    tt = exp[0];
  }
  TypeNode ttn = tt.getType();
  const DType& dt = ttn.getDType();
  // instantiate this equivalence class
  eqc->d_inst = true;
  Node tt_cons = getInstantiateCons(tt, dt, index);
  if (tt == tt_cons)
  {
    // not necessary
    return false;
  }
  Node eq = tt.eqNode(tt_cons);
  // Determine if the equality must be sent out as a lemma. Notice that
  // we  keep new equalities from the instantiate rule internal
  // as long as they are for datatype constructors that have no arguments that
  // have finite external type, which corresponds to:
  //   forceLemma = dt[index].hasFiniteExternalArgType(ttn);
  // Such equalities must be sent because they introduce selector terms that
  // may contribute to conflicts due to cardinality (good examples of this are
  // regress0/datatypes/dt-param-card4-bool-sat.smt2 and
  // regress0/datatypes/list-bool.smt2).
  bool forceLemma;
  if (options().datatypes.dtPoliteOptimize)
  {
    forceLemma = dt[index].hasFiniteExternalArgType(ttn);
  }
  else
  {
    forceLemma = dt.involvesExternalType();
  }
  Trace("datatypes-infer-debug") << "DtInstantiate : " << eqc << " " << eq
                                 << " forceLemma = " << forceLemma << std::endl;
  Trace("datatypes-infer") << "DtInfer : instantiate : " << eq << " by " << exp
                           << std::endl;
  d_im.addPendingInference(eq, InferenceId::DATATYPES_INST, exp, forceLemma);
  return true;
}

void TheoryDatatypes::checkCycles() {
  Trace("datatypes-cycle-check") << "Check acyclicity" << std::endl;
  std::vector< Node > cdt_eqc;
  eq::EqClassesIterator eqcs_i = eq::EqClassesIterator(d_equalityEngine);
  while( !eqcs_i.isFinished() ){
    Node eqc = (*eqcs_i);
    TypeNode tn = eqc.getType();
    if( tn.isDatatype() ) {
      if( !tn.isCodatatype() ){
        if (options().datatypes.dtCyclic)
        {
          //do cycle checks
          std::map< TNode, bool > visited;
          std::map< TNode, bool > proc;
          std::vector<Node> expl;
          Trace("datatypes-cycle-check") << "...search for cycle starting at " << eqc << std::endl;
          Node cn = searchForCycle( eqc, eqc, visited, proc, expl );
          Trace("datatypes-cycle-check") << "...finish." << std::endl;
          //if we discovered a different cycle while searching this one
          if( !cn.isNull() && cn!=eqc ){
            visited.clear();
            proc.clear();
            expl.clear();
            Node prev = cn;
            cn = searchForCycle( cn, cn, visited, proc, expl );
            Assert(prev == cn);
          }

          if( !cn.isNull() ) {
            Assert(expl.size() > 0);
            Trace("dt-conflict")
                << "CONFLICT: Cycle conflict : " << expl << std::endl;
            d_im.sendDtConflict(expl, InferenceId::DATATYPES_CYCLE);
            return;
          }
        }
      }else{
        //indexing
        cdt_eqc.push_back( eqc );
      }
    }
    ++eqcs_i;
  }
  Trace("datatypes-cycle-check") << "Check uniqueness" << std::endl;
  //process codatatypes
  if (cdt_eqc.size() > 1 && options().datatypes.cdtBisimilar)
  {
    printModelDebug("dt-cdt-debug");
    Trace("dt-cdt-debug") << "Process " << cdt_eqc.size() << " co-datatypes" << std::endl;
    std::vector< std::vector< Node > > part_out;
    std::vector<Node> exp;
    std::map< Node, Node > cn;
    std::map< Node, std::map< Node, int > > dni;
    for( unsigned i=0; i<cdt_eqc.size(); i++ ){
      cn[cdt_eqc[i]] = cdt_eqc[i];
    }
    separateBisimilar( cdt_eqc, part_out, exp, cn, dni, 0, false );
    Trace("dt-cdt-debug") << "Done separate bisimilar." << std::endl;
    if( !part_out.empty() ){
      Trace("dt-cdt-debug") << "Process partition size " << part_out.size() << std::endl;
      for( unsigned i=0; i<part_out.size(); i++ ){
        std::vector< Node > part;
        part.push_back( part_out[i][0] );
        for( unsigned j=1; j<part_out[i].size(); j++ ){
          Trace("dt-cdt") << "Codatatypes : " << part_out[i][0] << " and " << part_out[i][j] << " must be equal!!" << std::endl;
          part.push_back( part_out[i][j] );
          std::vector< std::vector< Node > > tpart_out;
          exp.clear();
          cn.clear();
          cn[part_out[i][0]] = part_out[i][0];
          cn[part_out[i][j]] = part_out[i][j];
          dni.clear();
          separateBisimilar( part, tpart_out, exp, cn, dni, 0, true );
          Assert(tpart_out.size() == 1 && tpart_out[0].size() == 2);
          part.pop_back();
          //merge based on explanation
          Trace("dt-cdt") << "  exp is : ";
          for( unsigned k=0; k<exp.size(); k++ ){
            Trace("dt-cdt") << exp[k] << " ";
          }
          Trace("dt-cdt") << std::endl;
          Node eq = part_out[i][0].eqNode( part_out[i][j] );
          Node eqExp = nodeManager()->mkAnd(exp);
          d_im.addPendingInference(eq, InferenceId::DATATYPES_BISIMILAR, eqExp);
          Trace("datatypes-infer") << "DtInfer : cdt-bisimilar : " << eq << " by " << eqExp << std::endl;
        }
      }
    }
  }
}

//everything is in terms of representatives
void TheoryDatatypes::separateBisimilar(
    std::vector<Node>& part,
    std::vector<std::vector<Node> >& part_out,
    std::vector<Node>& exp,
    std::map<Node, Node>& cn,
    std::map<Node, std::map<Node, int> >& dni,
    int dniLvl,
    bool mkExp)
{
  if( !mkExp ){
    Trace("dt-cdt-debug") << "Separate bisimilar : " << std::endl;
    for( unsigned i=0; i<part.size(); i++ ){
      Trace("dt-cdt-debug") << "   " << part[i] << ", current = " << cn[part[i]] << std::endl;
    }
  }
  Assert(part.size() > 1);
  std::map< Node, std::vector< Node > > new_part;
  std::map< Node, std::vector< Node > > new_part_c;
  std::map< int, std::vector< Node > > new_part_rec;

  std::map< Node, Node > cn_cons;
  for( unsigned j=0; j<part.size(); j++ ){
    Node c = cn[part[j]];
    std::map< Node, int >::iterator it_rec = dni[part[j]].find( c );
    if( it_rec!=dni[part[j]].end() ){
      //looped
      if( !mkExp ){ Trace("dt-cdt-debug") << "  - " << part[j] << " is looping at index " << it_rec->second << std::endl; }
      new_part_rec[ it_rec->second ].push_back( part[j] );
    }else{
      if( c.getType().isDatatype() ){
        Node ncons = getEqcConstructor( c );
        if (ncons.getKind() == Kind::APPLY_CONSTRUCTOR)
        {
          Node cc = ncons.getOperator();
          cn_cons[part[j]] = ncons;
          if (mkExp && c != ncons)
          {
            exp.push_back(c.eqNode(ncons));
          }
          new_part[cc].push_back( part[j] );
          if( !mkExp ){ Trace("dt-cdt-debug") << "  - " << part[j] << " is datatype " << ncons << "." << std::endl; }
        }
        else
        {
          new_part_c[c].push_back( part[j] );
          if( !mkExp ){ Trace("dt-cdt-debug") << "  - " << part[j] << " is unspecified datatype." << std::endl; }
        }
      }else{
        //add equivalences
        if( !mkExp ){ Trace("dt-cdt-debug") << "  - " << part[j] << " is term " << c << "." << std::endl; }
        new_part_c[c].push_back( part[j] );
      }
    }
  }
  //direct add for constants
  for( std::map< Node, std::vector< Node > >::iterator it = new_part_c.begin(); it != new_part_c.end(); ++it ){
    if( it->second.size()>1 ){
      std::vector< Node > vec;
      vec.insert( vec.begin(), it->second.begin(), it->second.end() );
      part_out.push_back( vec );
    }
  }
  //direct add for recursive
  for( std::map< int, std::vector< Node > >::iterator it = new_part_rec.begin(); it != new_part_rec.end(); ++it ){
    if( it->second.size()>1 ){
      std::vector< Node > vec;
      vec.insert( vec.begin(), it->second.begin(), it->second.end() );
      part_out.push_back( vec );
    }else{
      //add back : could match a datatype?
    }
  }
  //recurse for the datatypes
  for( std::map< Node, std::vector< Node > >::iterator it = new_part.begin(); it != new_part.end(); ++it ){
    if( it->second.size()>1 ){
      //set dni to check for loops
      std::map< Node, Node > dni_rem;
      for( unsigned i=0; i<it->second.size(); i++ ){
        Node n = it->second[i];
        dni[n][cn[n]] = dniLvl;
        dni_rem[n] = cn[n];
      }

      //we will split based on the arguments of the datatype
      std::vector< std::vector< Node > > split_new_part;
      split_new_part.push_back( it->second );

      unsigned nChildren = cn_cons[it->second[0]].getNumChildren();
      //for each child of constructor
      unsigned cindex = 0;
      while( cindex<nChildren && !split_new_part.empty() ){
        if( !mkExp ){ Trace("dt-cdt-debug") << "Split argument #" << cindex << " of " << it->first << "..." << std::endl; }
        std::vector< std::vector< Node > > next_split_new_part;
        for( unsigned j=0; j<split_new_part.size(); j++ ){
          //set current node
          for( unsigned k=0; k<split_new_part[j].size(); k++ ){
            Node n = split_new_part[j][k];
            Node cnc = cn_cons[n][cindex];
            Node nr = getRepresentative(cnc);
            cn[n] = nr;
            if (mkExp && cnc != nr)
            {
              exp.push_back(nr.eqNode(cnc));
            }
          }
          std::vector< std::vector< Node > > c_part_out;
          separateBisimilar( split_new_part[j], c_part_out, exp, cn, dni, dniLvl+1, mkExp );
          next_split_new_part.insert( next_split_new_part.end(), c_part_out.begin(), c_part_out.end() );
        }
        split_new_part.clear();
        split_new_part.insert( split_new_part.end(), next_split_new_part.begin(), next_split_new_part.end() );
        cindex++;
      }
      part_out.insert( part_out.end(), split_new_part.begin(), split_new_part.end() );

      for( std::map< Node, Node >::iterator it2 = dni_rem.begin(); it2 != dni_rem.end(); ++it2 ){
        dni[it2->first].erase( it2->second );
      }
    }
  }
}

//postcondition: if cycle detected, explanation is why n is a subterm of on
Node TheoryDatatypes::searchForCycle(TNode n,
                                     TNode on,
                                     std::map<TNode, bool>& visited,
                                     std::map<TNode, bool>& proc,
                                     std::vector<Node>& explanation,
                                     bool firstTime)
{
  Trace("datatypes-cycle-check2") << "Search for cycle " << n << " " << on << endl;
  TNode ncons;
  TNode nn;
  if( !firstTime ){
    nn = getRepresentative( n );
    if( nn==on ){
      if (n != nn)
      {
        explanation.push_back(n.eqNode(nn));
      }
      return on;
    }
  }else{
    nn = getRepresentative( n );
  }
  if( proc.find( nn )!=proc.end() ){
    return Node::null();
  }
  Trace("datatypes-cycle-check2") << "...representative : " << nn << " " << ( visited.find( nn ) == visited.end() ) << " " << visited.size() << std::endl;
  if( visited.find( nn ) == visited.end() ) {
    Trace("datatypes-cycle-check2") << "  visit : " << nn << std::endl;
    visited[nn] = true;
    TNode nncons = getEqcConstructor(nn);
    if (nncons.getKind() == Kind::APPLY_CONSTRUCTOR)
    {
      for (unsigned i = 0; i < nncons.getNumChildren(); i++)
      {
        TNode cn =
            searchForCycle(nncons[i], on, visited, proc, explanation, false);
        if( cn==on ) {
          //add explanation for why the constructor is connected
          if (n != nncons)
          {
            explanation.push_back(n.eqNode(nncons));
          }
          return on;
        }else if( !cn.isNull() ){
          return cn;
        }
      }
    }
    Trace("datatypes-cycle-check2") << "  unvisit : " << nn << std::endl;
    proc[nn] = true;
    visited.erase( nn );
    return Node::null();
  }else{
    TypeNode tn = nn.getType();
    if( tn.isDatatype() ) {
      if( !tn.isCodatatype() ){
        return nn;
      }
    }
    return Node::null();
  }
}

void TheoryDatatypes::checkSplit()
{
  // get the relevant term set, currently all datatype equivalence classes
  // in the equality engine
  std::set<Node> termSetReps;
  eq::EqClassesIterator eqcs_i = eq::EqClassesIterator(d_equalityEngine);
  while (!eqcs_i.isFinished())
  {
    Node eqc = (*eqcs_i);
    ++eqcs_i;
    if (eqc.getType().isDatatype())
    {
      termSetReps.insert(eqc);
    }
  }
  std::map<TypeNode, Node> rec_singletons;
  for (const Node& n : termSetReps)
  {
    Trace("datatypes-debug") << "Process equivalence class " << n << std::endl;
    EqcInfo* eqc = getOrMakeEqcInfo(n);
    // if there are more than 1 possible constructors for eqc
    if (hasLabel(eqc, n))
    {
      Trace("datatypes-debug")
          << "Has constructor " << eqc->d_constructor.get() << std::endl;
      continue;
    }
    Trace("datatypes-debug") << "No constructor..." << std::endl;
    TypeNode tn = n.getType();
    const DType& dt = tn.getDType();
    Trace("datatypes-debug")
        << "Datatype " << dt.getName() << " is " << dt.getCardinalityClass(tn)
        << " " << dt.isRecursiveSingleton(tn) << std::endl;
    if (dt.isRecursiveSingleton(tn))
    {
      Trace("datatypes-debug") << "Check recursive singleton..." << std::endl;
      bool isQuantifiedLogic = logicInfo().isQuantified();
      // handle recursive singleton case
      std::map<TypeNode, Node>::iterator itrs = rec_singletons.find(tn);
      if (itrs != rec_singletons.end())
      {
        Node eq = n.eqNode(itrs->second);
        if (d_singleton_eq.find(eq) == d_singleton_eq.end())
        {
          d_singleton_eq[eq] = true;
          // get assumptions
          bool success = true;
          std::vector<Node> assumptions;
          // if there is at least one uninterpreted sort occurring within the
          // datatype and the logic is not quantified, add lemmas ensuring
          // cardinality is more than one,
          //  do not infer the equality if at least one sort was processed.
          // otherwise, if the logic is quantified, under the assumption that
          // all uninterpreted sorts have cardinality one,
          //  infer the equality.
          for (size_t i = 0; i < dt.getNumRecursiveSingletonArgTypes(tn); i++)
          {
            TypeNode type = dt.getRecursiveSingletonArgType(tn, i);
            if (isQuantifiedLogic)
            {
              // under the assumption that the cardinality of this type is one
              Node a = getSingletonLemma(type, true);
              assumptions.push_back(a.negate());
            }
            else
            {
              success = false;
              // assert that the cardinality of this type is more than one
              getSingletonLemma(type, false);
            }
          }
          if (success)
          {
            Node assumption = n.eqNode(itrs->second);
            assumptions.push_back(assumption);
            Node lemma = assumptions.size() == 1
                             ? assumptions[0]
                             : nodeManager()->mkNode(Kind::OR, assumptions);
            Trace("dt-singleton") << "*************Singleton equality lemma "
                                  << lemma << std::endl;
            d_im.lemma(lemma, InferenceId::DATATYPES_REC_SINGLETON_EQ);
          }
        }
      }
      else
      {
        rec_singletons[tn] = n;
      }
      // do splitting for quantified logics (incomplete anyways)
      if (!isQuantifiedLogic)
      {
        continue;
      }
    }
    Trace("datatypes-debug") << "Get possible cons..." << std::endl;
    // all other cases
    std::vector<bool> pcons;
    getPossibleCons(eqc, n, pcons);
    // check if we do not need to resolve the constructor type for this
    // equivalence class.
    // this is if there are no selectors for this equivalence class, and its
    // possible values are infinite,
    //  then do not split.
    int consIndex = -1;
    int fconsIndex = -1;
    bool needSplit = true;
    for (size_t j = 0, psize = pcons.size(); j < psize; j++)
    {
      if (!pcons[j])
      {
        continue;
      }
      if (consIndex == -1)
      {
        consIndex = j;
      }
      Trace("datatypes-debug") << j << " compute finite..." << std::endl;
      // Notice that we split here on all datatypes except the
      // truly infinite ones. It is possible to also not split
      // on those that are interpreted-finite when finite model
      // finding is disabled, but as a heuristic we choose to split
      // on those too.
      bool ifin = dt[j].getCardinalityClass(tn) != CardinalityClass::INFINITE;
      Trace("datatypes-debug") << "...returned " << ifin << std::endl;
      if (!ifin)
      {
        if (!eqc || !eqc->d_selectors)
        {
          needSplit = false;
          break;
        }
      }
      else if (fconsIndex == -1)
      {
        fconsIndex = j;
      }
    }
    if (!needSplit)
    {
      Trace("dt-split-debug")
          << "Do not split constructor for " << n << " : " << n.getType() << " "
          << dt.getNumConstructors() << std::endl;
      continue;
    }
    if (dt.getNumConstructors() == 1)
    {
      // this may not be necessary?
      // if only one constructor, then this term must be this constructor
      Node t = utils::mkTester(n, 0, dt);
      d_im.addPendingInference(t, InferenceId::DATATYPES_SPLIT, d_true);
      Trace("datatypes-infer")
          << "DtInfer : 1-cons (full) : " << t << std::endl;
    }
    else
    {
      Assert(consIndex != -1 || dt.isSygus());
      if (options().datatypes.dtBinarySplit && consIndex != -1)
      {
        Node test = utils::mkTester(n, consIndex, dt);
        Trace("dt-split") << "*************Split for possible constructor "
                          << dt[consIndex] << " for " << n << endl;
        test = rewrite(test);
        NodeBuilder nb(Kind::OR);
        nb << test << test.notNode();
        Node lemma = nb;
        d_im.lemma(lemma, InferenceId::DATATYPES_BINARY_SPLIT);
        d_im.preferPhase(test, true);
      }
      else
      {
        Trace("dt-split") << "*************Split for constructors on " << n
                          << endl;
        Node lemma = utils::mkSplit(n, dt);
        Trace("dt-split-debug") << "Split lemma is : " << lemma << std::endl;
        d_im.sendDtLemma(
            lemma, InferenceId::DATATYPES_SPLIT, LemmaProperty::SEND_ATOMS);
      }
      if (!options().datatypes.dtBlastSplits)
      {
        return;
      }
    }
  }
}

TNode TheoryDatatypes::getRepresentative( TNode a ){
  if (d_equalityEngine->hasTerm(a))
  {
    return d_equalityEngine->getRepresentative(a);
  }
  return a;
}

void TheoryDatatypes::printModelDebug( const char* c ){
  if(! (TraceIsOn(c))) {
    return;
  }

  Trace( c ) << "Datatypes model : " << std::endl;
  eq::EqClassesIterator eqcs_i = eq::EqClassesIterator(d_equalityEngine);
  while( !eqcs_i.isFinished() ){
    Node eqc = (*eqcs_i);
      if( eqc.getType().isDatatype() ){
        Trace( c ) << "DATATYPE : ";
      }
      Trace( c ) << eqc << " : " << eqc.getType() << " : " << std::endl;
      Trace( c ) << "   { ";
      //add terms to model
      eq::EqClassIterator eqc_i = eq::EqClassIterator(eqc, d_equalityEngine);
      while( !eqc_i.isFinished() ){
        if( (*eqc_i)!=eqc ){
          Trace( c ) << (*eqc_i) << " ";
        }
        ++eqc_i;
      }
      Trace( c ) << "}" << std::endl;
      if( eqc.getType().isDatatype() ){
        EqcInfo* ei = getOrMakeEqcInfo( eqc );
        if( ei ){
          Trace( c ) << "   Instantiated : " << ei->d_inst.get() << std::endl;
          Trace( c ) << "   Constructor : ";
          if( !ei->d_constructor.get().isNull() ){
            Trace( c )<< ei->d_constructor.get();
          }
          Trace( c ) << std::endl << "   Labels : ";
          if( hasLabel( ei, eqc ) ){
            Trace( c ) << getLabel( eqc );
          }else{
            NodeUIntMap::iterator lbl_i = d_labels.find(eqc);
            if( lbl_i != d_labels.end() ){
              for (size_t j = 0; j < (*lbl_i).second; j++)
              {
                Trace( c ) << d_labels_data[eqc][j] << " ";
              }
            }
          }
          Trace( c ) << std::endl;
          Trace( c ) << "   Selectors : " << ( ei->d_selectors ? "yes, " : "no " );
          NodeUIntMap::iterator sel_i = d_selector_apps.find(eqc);
          if( sel_i != d_selector_apps.end() ){
            for (size_t j = 0; j < (*sel_i).second; j++)
            {
              Trace( c ) << d_selector_apps_data[eqc][j] << " ";
            }
          }
          Trace( c ) << std::endl;
        }
      }
    //}
    ++eqcs_i;
  }
}

void TheoryDatatypes::computeRelevantTerms(std::set<Node>& termSet)
{
  Trace("dt-cmi") << "Have " << termSet.size() << " relevant terms..."
                  << std::endl;

  // Also must include certain constructor terms recorded for each equivalence
  // class (via EqcInfo). These constructor terms may be introduced local to
  // datatypes, are included in the model (collectModelValues), and thus must
  // be included in addition to what termSet would otherwise contain.
  // We furthermore try to change the recorded constructor to be a relevant one
  // from termSet. This avoids model construction errors where the subfields
  // of equated relevant and irrelevant constructor terms may not agree in the
  // model (see issue #9042). In other words, this method ensures that all
  // datatype equivalence classes either:
  // (1) have no (recorded) constructor,
  // (2) have a single recorded constructor term that is not relevant, which we
  // add to termSet below,
  // (3) have (possibly multiple) relevant constructor terms. We ensure the
  // recorded constructor is one of these.
  eq::EqClassesIterator eqcs_i = eq::EqClassesIterator(d_equalityEngine);
  while( !eqcs_i.isFinished() ){
    TNode r = (*eqcs_i);
    ++eqcs_i;
    if (!r.getType().isDatatype())
    {
      continue;
    }
    EqcInfo* ei = getOrMakeEqcInfo(r);
    if (!ei || ei->d_constructor.get().isNull())
    {
      // no constructor
      continue;
    }
    if (termSet.find(ei->d_constructor.get()) != termSet.end())
    {
      // the constructor is already relevant
      continue;
    }
    // scan the equivalence class
    bool foundCons = false;
    eq::EqClassIterator eqc_i = eq::EqClassIterator(r, d_equalityEngine);
    while (!eqc_i.isFinished())
    {
      TNode n = *eqc_i;
      ++eqc_i;
      if (n.getKind() == Kind::APPLY_CONSTRUCTOR
          && termSet.find(n) != termSet.end())
      {
        // change the recorded constructor to be a relevant one
        ei->d_constructor = n;
        foundCons = true;
        break;
      }
    }
    // If there are no constructors that are relevant, we consider the
    // recorded constructor to be relevant.
    if (!foundCons)
    {
      termSet.insert(ei->d_constructor.get());
    }
  }
}

std::pair<bool, Node> TheoryDatatypes::entailmentCheck(TNode lit)
{
  Trace("dt-entail") << "Check entailed : " << lit << std::endl;
  Node atom = lit.getKind() == Kind::NOT ? lit[0] : lit;
  bool pol = lit.getKind() != Kind::NOT;
  if (atom.getKind() == Kind::APPLY_TESTER)
  {
    Node n = atom[0];
    if (d_equalityEngine->hasTerm(n))
    {
      Node r = d_equalityEngine->getRepresentative(n);
      EqcInfo * ei = getOrMakeEqcInfo( r, false );
      int l_index = getLabelIndex( ei, r );
      int t_index = static_cast<int>(utils::indexOf(atom.getOperator()));
      Trace("dt-entail") << "  Tester indices are " << t_index << " and " << l_index << std::endl;
      if( l_index!=-1 && (l_index==t_index)==pol ){
        std::vector< TNode > exp_c;
        Node eqToExplain;
        if( ei && !ei->d_constructor.get().isNull() ){
          eqToExplain = n.eqNode(ei->d_constructor.get());
        }else{
          Node lbl = getLabel( n );
          Assert(!lbl.isNull());
          exp_c.push_back( lbl );
          Assert(d_equalityEngine->areEqual(n, lbl[0]));
          eqToExplain = n.eqNode(lbl[0]);
        }
        d_equalityEngine->explainLit(eqToExplain, exp_c);
        Node exp = nodeManager()->mkAnd(exp_c);
        Trace("dt-entail") << "  entailed, explanation is " << exp << std::endl;
        return make_pair(true, exp);
      }
    }
  }
  return make_pair(false, Node::null());
}

}  // namespace datatypes
}  // namespace theory
}  // namespace cvc5::internal<|MERGE_RESOLUTION|>--- conflicted
+++ resolved
@@ -381,22 +381,8 @@
                      << endl;
   if (in.getKind() == Kind::EQUAL)
   {
-<<<<<<< HEAD
-    Node nn;
-    std::vector< Node > rew;
-    if (utils::checkClash(in[0], in[1], rew))
-    {
-      nn = nodeManager()->mkConst(false);
-    }
-    else
-    {
-      nn = nodeManager()->mkAnd(rew);
-    }
-    if (in != nn)
-=======
     Node nn = d_rewriter.rewriteViaRule(ProofRewriteRule::DT_CONS_EQ, in);
     if (!nn.isNull() && in != nn)
->>>>>>> 231c5329
     {
       return TrustNode::mkTrustRewrite(in, nn, nullptr);
     }
