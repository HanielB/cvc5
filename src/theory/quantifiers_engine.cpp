/******************************************************************************
 * Top contributors (to current version):
 *   Andrew Reynolds, Gereon Kremer, Morgan Deters
 *
 * This file is part of the cvc5 project.
 *
 * Copyright (c) 2009-2022 by the authors listed in the file AUTHORS
 * in the top-level source directory and their institutional affiliations.
 * All rights reserved.  See the file COPYING in the top-level source
 * directory for licensing information.
 * ****************************************************************************
 *
 * Implementation of quantifiers engine class.
 */

#include "theory/quantifiers_engine.h"

#include "options/base_options.h"
#include "options/printer_options.h"
#include "options/quantifiers_options.h"
#include "options/smt_options.h"
#include "options/strings_options.h"
#include "options/uf_options.h"
#include "theory/quantifiers/equality_query.h"
#include "theory/quantifiers/first_order_model.h"
#include "theory/quantifiers/fmf/first_order_model_fmc.h"
#include "theory/quantifiers/fmf/full_model_check.h"
#include "theory/quantifiers/fmf/model_builder.h"
#include "theory/quantifiers/quant_module.h"
#include "theory/quantifiers/quantifiers_inference_manager.h"
#include "theory/quantifiers/quantifiers_modules.h"
#include "theory/quantifiers/quantifiers_registry.h"
#include "theory/quantifiers/quantifiers_rewriter.h"
#include "theory/quantifiers/quantifiers_state.h"
#include "theory/quantifiers/quantifiers_statistics.h"
#include "theory/quantifiers/relevant_domain.h"
#include "theory/quantifiers/skolemize.h"
#include "theory/quantifiers/term_registry.h"
#include "theory/theory_engine.h"

using namespace std;
using namespace cvc5::internal::kind;

namespace cvc5::internal {
namespace theory {

QuantifiersEngine::QuantifiersEngine(
    Env& env,
    quantifiers::QuantifiersState& qs,
    quantifiers::QuantifiersRegistry& qr,
    quantifiers::TermRegistry& tr,
    quantifiers::QuantifiersInferenceManager& qim,
    ProofNodeManager* pnm)
    : EnvObj(env),
      d_qstate(qs),
      d_qim(qim),
      d_te(nullptr),
      d_pnm(pnm),
      d_qreg(qr),
      d_treg(tr),
      d_model(nullptr),
      d_quants_prereg(userContext()),
      d_quants_red(userContext()),
      d_numInstRoundsLemma(0)
{
  options::FmfMbqiMode mmode = options().quantifiers.fmfMbqiMode;
  Trace("quant-init-debug")
      << "Initialize model engine, mbqi : " << mmode << " "
      << options().quantifiers.fmfBound << std::endl;
  // Finite model finding requires specialized ways of building the model.
  // We require constructing the model here, since it is required for
  // initializing the CombinationEngine and the rest of quantifiers engine.
  if (options().quantifiers.fmfBound || options().strings.stringExp
      || (options().quantifiers.finiteModelFind
          && (mmode == options::FmfMbqiMode::FMC
              || mmode == options::FmfMbqiMode::TRUST)))
  {
    Trace("quant-init-debug") << "...make fmc builder." << std::endl;
    d_builder.reset(
        new quantifiers::fmcheck::FullModelChecker(env, qs, qim, qr, tr));
  }
  else
  {
    Trace("quant-init-debug") << "...make default model builder." << std::endl;
    d_builder.reset(new quantifiers::QModelBuilder(env, qs, qim, qr, tr));
  }
  // set the model object
  d_builder->finishInit();
  d_model = d_builder->getModel();

  // Finish initializing the term registry by hooking it up to the model and the
  // inference manager. The former is required since theories are not given
  // access to the model in their constructors currently.
  // The latter is required due to a cyclic dependency between the term
  // database and the instantiate module. Term database needs inference manager
  // since it sends out lemmas when term indexing is inconsistent, instantiate
  // needs term database for entailment checks.
  d_treg.finishInit(d_model, &d_qim);

  // initialize the utilities
  d_util.push_back(d_model->getEqualityQuery());
  // quantifiers registry must come before the remaining utilities
  d_util.push_back(&d_qreg);
  d_util.push_back(tr.getTermDatabase());
  d_util.push_back(qim.getInstantiate());
  d_util.push_back(tr.getTermPools());
}

QuantifiersEngine::~QuantifiersEngine() {}

void QuantifiersEngine::finishInit(TheoryEngine* te)
{
  // connect the quantifiers model to the underlying theory model
  d_model->finishInit(te->getModel());
  d_te = te;
  // Initialize the modules and the utilities here.
  d_qmodules.reset(new quantifiers::QuantifiersModules());
  d_qmodules->initialize(
<<<<<<< HEAD
      d_qstate, d_qim, d_qreg, d_treg, d_builder.get(), d_pnm, d_modules);
=======
      d_env, d_qstate, d_qim, d_qreg, d_treg, d_builder.get(), d_modules);
>>>>>>> dad5fa36
  if (d_qmodules->d_rel_dom.get())
  {
    d_util.push_back(d_qmodules->d_rel_dom.get());
  }

  // handle any circular dependencies

  // quantifiers bound inference needs to be informed of the bounded integers
  // module, which has information about which quantifiers have finite bounds
  d_qreg.getQuantifiersBoundInference().finishInit(d_qmodules->d_bint.get());
}

quantifiers::QuantifiersRegistry& QuantifiersEngine::getQuantifiersRegistry()
{
  return d_qreg;
}

quantifiers::QModelBuilder* QuantifiersEngine::getModelBuilder() const
{
  return d_builder.get();
}

/// !!!!!!!!!!!!!! temporary (project #15)

quantifiers::TermDbSygus* QuantifiersEngine::getTermDatabaseSygus() const
{
  return d_treg.getTermDatabaseSygus();
}
/// !!!!!!!!!!!!!!

void QuantifiersEngine::presolve() {
  Trace("quant-engine-proc") << "QuantifiersEngine : presolve " << std::endl;
  d_numInstRoundsLemma = 0;
  d_qim.clearPending();
  for (QuantifiersUtil*& u : d_util)
  {
    u->presolve();
  }
  for (QuantifiersModule*& mdl : d_modules)
  {
    mdl->presolve();
  }
  // presolve with term registry, which populates the term database based on
  // terms registered before presolve when in incremental mode
  d_treg.presolve();
}

void QuantifiersEngine::ppNotifyAssertions(
    const std::vector<Node>& assertions) {
  Trace("quant-engine-proc")
      << "ppNotifyAssertions in QE, #assertions = " << assertions.size()
      << std::endl;
  if (options().quantifiers.instMaxLevel != -1)
  {
    for (const Node& a : assertions)
    {
      quantifiers::QuantAttributes::setInstantiationLevelAttr(a, 0);
    }
  }
  if (options().quantifiers.sygus)
  {
    quantifiers::SynthEngine* sye = d_qmodules->d_synth_e.get();
    for (const Node& a : assertions)
    {
      sye->preregisterAssertion(a);
    }
  }
  /* The SyGuS instantiation module needs a global view of all available
   * assertions to collect global terms that get added to each grammar.
   */
  if (options().quantifiers.sygusInst)
  {
    quantifiers::SygusInst* si = d_qmodules->d_sygus_inst.get();
    si->ppNotifyAssertions(assertions);
  }
}

void QuantifiersEngine::check( Theory::Effort e ){
  quantifiers::QuantifiersStatistics& stats = d_qstate.getStats();
  CodeTimer codeTimer(stats.d_time);
  Assert(d_qstate.getEqualityEngine() != nullptr);
  if (!d_qstate.getEqualityEngine()->consistent())
  {
    Trace("quant-engine-debug") << "Master equality engine not consistent, return." << std::endl;
    return;
  }
  if (d_qstate.isInConflict())
  {
    if (e < Theory::EFFORT_LAST_CALL)
    {
      // this can happen in rare cases when quantifiers is the first to realize
      // there is a quantifier-free conflict, for example, when it discovers
      // disequal and congruent terms in the master equality engine during
      // term indexing. In such cases, quantifiers reports a "conflicting lemma"
      // that is, one that is entailed to be false by the current assignment.
      // If this lemma is not a SAT conflict, we may get another call to full
      // effort check and the quantifier-free solvers still haven't realized
      // there is a conflict. In this case, we return, trusting that theory
      // combination will do the right thing (split on equalities until there is
      // a conflict at the quantifier-free level).
      Trace("quant-engine-debug")
          << "Conflicting lemma already reported by quantifiers, return."
          << std::endl;
      return;
    }
    // we reported what we thought was a conflicting lemma, but now we have
    // gotten a check at LAST_CALL effort, indicating that the lemma we reported
    // was not conflicting. This should never happen, but in production mode, we
    // proceed with the check.
    Assert(false);
  }
  bool needsCheck = d_qim.hasPendingLemma();
  QuantifiersModule::QEffort needsModelE = QuantifiersModule::QEFFORT_NONE;
  std::vector< QuantifiersModule* > qm;
  if( d_model->checkNeeded() ){
    needsCheck = needsCheck || e>=Theory::EFFORT_LAST_CALL;  //always need to check at or above last call
    for (QuantifiersModule*& mdl : d_modules)
    {
      if (mdl->needsCheck(e))
      {
        qm.push_back(mdl);
        needsCheck = true;
        //can only request model at last call since theory combination can find inconsistencies
        if( e>=Theory::EFFORT_LAST_CALL ){
          QuantifiersModule::QEffort me = mdl->needsModel(e);
          needsModelE = me<needsModelE ? me : needsModelE;
        }
      }
    }
  }

  d_qim.reset();
  bool setIncomplete = false;
  IncompleteId setIncompleteId = IncompleteId::QUANTIFIERS;
  if (options().quantifiers.instMaxRounds >= 0
      && d_numInstRoundsLemma
             >= static_cast<uint32_t>(options().quantifiers.instMaxRounds))
  {
    needsCheck = false;
    setIncomplete = true;
    setIncompleteId = IncompleteId::QUANTIFIERS_MAX_INST_ROUNDS;
  }

  Trace("quant-engine-debug2") << "Quantifiers Engine call to check, level = " << e << ", needsCheck=" << needsCheck << std::endl;
  if( needsCheck ){
    //flush previous lemmas (for instance, if was interrupted), or other lemmas to process
    d_qim.doPending();
    if (d_qim.hasSentLemma())
    {
      return;
    }

    double clSet = 0;
    if( TraceIsOn("quant-engine") ){
      clSet = double(clock())/double(CLOCKS_PER_SEC);
      Trace("quant-engine") << ">>>>> Quantifiers Engine Round, effort = " << e << " <<<<<" << std::endl;
    }

    if( TraceIsOn("quant-engine-debug") ){
      Trace("quant-engine-debug") << "Quantifiers Engine check, level = " << e << std::endl;
      Trace("quant-engine-debug")
          << "  depth : " << d_qstate.getInstRoundDepth() << std::endl;
      Trace("quant-engine-debug") << "  modules to check : ";
      for( unsigned i=0; i<qm.size(); i++ ){
        Trace("quant-engine-debug") << qm[i]->identify() << " ";
      }
      Trace("quant-engine-debug") << std::endl;
      Trace("quant-engine-debug") << "  # quantified formulas = " << d_model->getNumAssertedQuantifiers() << std::endl;
      if (d_qim.hasPendingLemma())
      {
        Trace("quant-engine-debug")
            << "  lemmas waiting = " << d_qim.numPendingLemmas() << std::endl;
      }
      Trace("quant-engine-debug")
          << "  Theory engine finished : "
          << !d_qstate.getValuation().needCheck() << std::endl;
      Trace("quant-engine-debug") << "  Needs model effort : " << needsModelE << std::endl;
      Trace("quant-engine-debug")
          << "  In conflict : " << d_qstate.isInConflict() << std::endl;
    }
    if( TraceIsOn("quant-engine-ee-pre") ){
      Trace("quant-engine-ee-pre") << "Equality engine (pre-inference): " << std::endl;
      d_qstate.debugPrintEqualityEngine("quant-engine-ee-pre");
    }
    if( TraceIsOn("quant-engine-assert") ){
      Trace("quant-engine-assert") << "Assertions : " << std::endl;
      d_te->printAssertions("quant-engine-assert");
    }

    //reset utilities
    Trace("quant-engine-debug") << "Resetting all utilities..." << std::endl;
    for (QuantifiersUtil*& util : d_util)
    {
      Trace("quant-engine-debug2") << "Reset " << util->identify().c_str()
                                   << "..." << std::endl;
      if (!util->reset(e))
      {
        d_qim.doPending();
        if (d_qim.hasSentLemma())
        {
          return;
        }else{
          //should only fail reset if added a lemma
          Assert(false);
        }
      }
    }

    if( TraceIsOn("quant-engine-ee") ){
      Trace("quant-engine-ee") << "Equality engine : " << std::endl;
      d_qstate.debugPrintEqualityEngine("quant-engine-ee");
    }

    //reset the model
    Trace("quant-engine-debug") << "Reset model..." << std::endl;
    d_model->reset_round();

    //reset the modules
    Trace("quant-engine-debug") << "Resetting all modules..." << std::endl;
    for (QuantifiersModule*& mdl : d_modules)
    {
      Trace("quant-engine-debug2") << "Reset " << mdl->identify().c_str()
                                   << std::endl;
      mdl->reset_round(e);
    }
    Trace("quant-engine-debug") << "Done resetting all modules." << std::endl;
    //reset may have added lemmas
    d_qim.doPending();
    if (d_qim.hasSentLemma())
    {
      return;
    }

    if( e==Theory::EFFORT_LAST_CALL ){
      ++(stats.d_instantiation_rounds_lc);
    }else if( e==Theory::EFFORT_FULL ){
      ++(stats.d_instantiation_rounds);
    }
    Trace("quant-engine-debug") << "Check modules that needed check..." << std::endl;
    for (unsigned qef = QuantifiersModule::QEFFORT_CONFLICT;
         qef <= QuantifiersModule::QEFFORT_LAST_CALL;
         ++qef)
    {
      QuantifiersModule::QEffort quant_e =
          static_cast<QuantifiersModule::QEffort>(qef);
      // Force the theory engine to build the model if any module requested it.
      if (needsModelE == quant_e)
      {
        Trace("quant-engine-debug") << "Build model..." << std::endl;
        if (!d_te->buildModel())
        {
          // If we failed to build the model, flush all pending lemmas and
          // finish.
          d_qim.doPending();
          break;
        }
      }
      if (!d_qim.hasSentLemma())
      {
        //check each module
        for (QuantifiersModule*& mdl : qm)
        {
          Trace("quant-engine-debug") << "Check " << mdl->identify().c_str()
                                      << " at effort " << quant_e << "..."
                                      << std::endl;
          mdl->check(e, quant_e);
          if (d_qstate.isInConflict())
          {
            Trace("quant-engine-debug") << "...conflict!" << std::endl;
            break;
          }
        }
        //flush all current lemmas
        d_qim.doPending();
      }
      // If we have added a lemma, stop. We also stop if we are in conflict.
      // In very rare cases, it may be the case that quantifiers knows there
      // is a conflict without adding a lemma, e.g. if it sent a duplicate
      // QUANTIFIERS_TDB_DEQ_CONG lemma, which can occur if it has detected
      // a quantifier-free conflict during term indexing but the quantifier
      // free theories haven't caused a backtrack yet. This should never happen
      // at LAST_CALL effort.
      if (d_qim.hasSentLemma() || d_qstate.isInConflict())
      {
        Assert(d_qim.hasSentLemma() || e != Theory::EFFORT_LAST_CALL);
        break;
      }else{
        if (quant_e == QuantifiersModule::QEFFORT_CONFLICT)
        {
          d_qstate.incrementInstRoundCounters(e);
        }
        else if (quant_e == QuantifiersModule::QEFFORT_MODEL)
        {
          if( e==Theory::EFFORT_LAST_CALL ){
            //sources of incompleteness
            for (QuantifiersUtil*& util : d_util)
            {
              if (!util->checkComplete(setIncompleteId))
              {
                Trace("quant-engine-debug") << "Set incomplete because utility "
                                            << util->identify().c_str()
                                            << " was incomplete." << std::endl;
                setIncomplete = true;
              }
            }
            if (d_qstate.isInConflict())
            {
              // we reported a conflicting lemma, should return
              setIncomplete = true;
            }
            //if we have a chance not to set incomplete
            if( !setIncomplete ){
              //check if we should set the incomplete flag
              for (QuantifiersModule*& mdl : d_modules)
              {
                if (!mdl->checkComplete(setIncompleteId))
                {
                  Trace("quant-engine-debug")
                      << "Set incomplete because module "
                      << mdl->identify().c_str() << " was incomplete."
                      << std::endl;
                  setIncomplete = true;
                  break;
                }
              }
              if( !setIncomplete ){
                //look at individual quantified formulas, one module must claim completeness for each one
                for( unsigned i=0; i<d_model->getNumAssertedQuantifiers(); i++ ){
                  bool hasCompleteM = false;
                  Node q = d_model->getAssertedQuantifier( i );
                  QuantifiersModule* qmd = d_qreg.getOwner(q);
                  if( qmd!=NULL ){
                    hasCompleteM = qmd->checkCompleteFor( q );
                  }else{
                    for( unsigned j=0; j<d_modules.size(); j++ ){
                      if( d_modules[j]->checkCompleteFor( q ) ){
                        qmd = d_modules[j];
                        hasCompleteM = true;
                        break;
                      }
                    }
                  }
                  if( !hasCompleteM ){
                    Trace("quant-engine-debug") << "Set incomplete because " << q << " was not fully processed." << std::endl;
                    setIncomplete = true;
                    break;
                  }else{
                    Assert(qmd != NULL);
                    Trace("quant-engine-debug2") << "Complete for " << q << " due to " << qmd->identify().c_str() << std::endl;
                  }
                }
              }
            }
            //if setIncomplete = false, we will answer SAT, otherwise we will run at quant_e QEFFORT_LAST_CALL
            if( !setIncomplete ){
              break;
            }
          }
        }
      }
    }
    Trace("quant-engine-debug") << "Done check modules that needed check." << std::endl;
    // debug print
    if (d_qim.hasSentLemma())
    {
      d_qim.getInstantiate()->notifyEndRound();
      d_numInstRoundsLemma++;
    }
    if( TraceIsOn("quant-engine") ){
      double clSet2 = double(clock())/double(CLOCKS_PER_SEC);
      Trace("quant-engine") << "Finished quantifiers engine, total time = " << (clSet2-clSet);
      Trace("quant-engine") << ", sent lemma = " << d_qim.hasSentLemma();
      Trace("quant-engine") << std::endl;
    }

    Trace("quant-engine-debug2") << "Finished quantifiers engine check." << std::endl;
  }else{
    Trace("quant-engine-debug2") << "Quantifiers Engine does not need check." << std::endl;
  }

  //SAT case
  if (e == Theory::EFFORT_LAST_CALL && !d_qim.hasSentLemma())
  {
    if( setIncomplete ){
      Trace("quant-engine") << "Set incomplete flag." << std::endl;
      d_qim.setIncomplete(setIncompleteId);
    }
    //output debug stats
    d_qim.getInstantiate()->debugPrintModel();
  }
  d_qim.clearPending();
}

void QuantifiersEngine::notifyCombineTheories() {
  // If allowing theory combination to happen at most once between instantiation
  // rounds, this would reset d_ierCounter to 1 and d_ierCounterLastLc to -1
  // in quantifiers state.
}

bool QuantifiersEngine::reduceQuantifier(Node q)
{
  // TODO: this can be unified with preregistration: AlphaEquivalence takes
  // ownership of reducable quants
  BoolMap::const_iterator it = d_quants_red.find(q);
  if (it == d_quants_red.end())
  {
    TrustNode tlem;
    InferenceId id = InferenceId::UNKNOWN;
<<<<<<< HEAD
    std::map<Node, TrustNode>::iterator itr = d_quantsRedTrustLem.find(q);
    if (itr == d_quantsRedTrustLem.end())
    {
      if (d_qmodules->d_alpha_equiv)
      {
        Trace("quant-engine-red")
            << "Alpha equivalence " << q << "?" << std::endl;
        // add equivalence with another quantified formula
        tlem = d_qmodules->d_alpha_equiv->reduceQuantifier(q);
        id = InferenceId::QUANTIFIERS_REDUCE_ALPHA_EQ;
        if (!tlem.isNull())
        {
          Trace("quant-engine-red")
              << "...alpha equivalence success." << std::endl;
          ++(d_qstate.getStats().d_red_alpha_equiv);
        }
      }
      d_quantsRedTrustLem[q] = tlem;
    }
    else
    {
      tlem = itr->second;
    }
    if (!tlem.isNull())
    {
      d_qim.trustedLemma(tlem, id);
    }
    d_quants_red[q] = !tlem.isNull();
    return !tlem.isNull();
  }
  else
  {
    return (*it).second;
=======
    if (d_qmodules->d_alpha_equiv)
    {
      Trace("quant-engine-red")
          << "Alpha equivalence " << q << "?" << std::endl;
      // add equivalence with another quantified formula
      tlem = d_qmodules->d_alpha_equiv->reduceQuantifier(q);
      id = InferenceId::QUANTIFIERS_REDUCE_ALPHA_EQ;
      if (!tlem.isNull())
      {
        Trace("quant-engine-red")
            << "...alpha equivalence success." << std::endl;
        ++(d_qstate.getStats().d_red_alpha_equiv);
      }
    }
    if (!tlem.isNull())
    {
      d_qim.trustedLemma(tlem, id);
    }
    d_quants_red[q] = !tlem.isNull();
    return !tlem.isNull();
>>>>>>> dad5fa36
  }
  return (*it).second;
}

void QuantifiersEngine::registerQuantifierInternal(Node f)
{
  std::map< Node, bool >::iterator it = d_quants.find( f );
  if( it==d_quants.end() ){
    Trace("quant") << "QuantifiersEngine : Register quantifier ";
    Trace("quant") << " : " << f << std::endl;
    size_t prev_lemma_waiting = d_qim.numPendingLemmas();
    ++(d_qstate.getStats().d_num_quant);
    Assert(f.getKind() == FORALL);
    // register with utilities
    for (unsigned i = 0; i < d_util.size(); i++)
    {
      d_util[i]->registerQuantifier(f);
    }

    for (QuantifiersModule*& mdl : d_modules)
    {
      Trace("quant-debug") << "check ownership with " << mdl->identify()
                           << "..." << std::endl;
      mdl->checkOwnership(f);
    }
    QuantifiersModule* qm = d_qreg.getOwner(f);
    Trace("quant") << " Owner : " << (qm == nullptr ? "[none]" : qm->identify())
                   << std::endl;
    // register with each module
    for (QuantifiersModule*& mdl : d_modules)
    {
      Trace("quant-debug") << "register with " << mdl->identify() << "..."
                           << std::endl;
      mdl->registerQuantifier(f);
      // since this is context-independent, we should not add any lemmas during
      // this call
      Assert(d_qim.numPendingLemmas() == prev_lemma_waiting);
    }
    Trace("quant-debug") << "...finish." << std::endl;
    d_quants[f] = true;
    AlwaysAssert(d_qim.numPendingLemmas() == prev_lemma_waiting);
  }
}

void QuantifiersEngine::preRegisterQuantifier(Node q)
{
  NodeSet::const_iterator it = d_quants_prereg.find(q);
  if (it != d_quants_prereg.end())
  {
    return;
  }
  Trace("quant-debug") << "QuantifiersEngine : Pre-register " << q << std::endl;
  d_quants_prereg.insert(q);
  // try to reduce
  if (reduceQuantifier(q))
  {
    // if we can reduce it, nothing left to do
    return;
  }
  // ensure that it is registered
  registerQuantifierInternal(q);
  // register with each module
  for (QuantifiersModule*& mdl : d_modules)
  {
    Trace("quant-debug") << "pre-register with " << mdl->identify() << "..."
                         << std::endl;
    mdl->preRegisterQuantifier(q);
  }
  // flush the lemmas
  d_qim.doPending();
  Trace("quant-debug") << "...finish pre-register " << q << "..." << std::endl;
}

void QuantifiersEngine::assertQuantifier( Node f, bool pol ){
  if (reduceQuantifier(f))
  {
    // if we can reduce it, nothing left to do
    return;
  }
  if( !pol ){
    // do skolemization
    TrustNode lem = d_qim.getSkolemize()->process(f);
    if (!lem.isNull())
    {
      if (TraceIsOn("quantifiers-sk-debug"))
      {
        Node slem = rewrite(lem.getNode());
        Trace("quantifiers-sk-debug")
            << "Skolemize lemma : " << slem << std::endl;
      }
      d_qim.trustedLemma(lem,
                         InferenceId::QUANTIFIERS_SKOLEMIZE,
                         LemmaProperty::NEEDS_JUSTIFY);
    }
    return;
  }
  // ensure the quantified formula is registered
  registerQuantifierInternal(f);
  // assert it to each module
  d_model->assertQuantifier(f);
  for (QuantifiersModule*& mdl : d_modules)
  {
    mdl->assertNode(f);
  }
  // add term to the registry
  d_treg.addTerm(d_qreg.getInstConstantBody(f), true);
}

void QuantifiersEngine::eqNotifyNewClass(TNode t) { d_treg.addTerm(t); }

void QuantifiersEngine::markRelevant( Node q ) {
  d_model->markRelevant( q );
}

void QuantifiersEngine::getInstantiationTermVectors( Node q, std::vector< std::vector< Node > >& tvecs ) {
  d_qim.getInstantiate()->getInstantiationTermVectors(q, tvecs);
}

void QuantifiersEngine::getInstantiationTermVectors( std::map< Node, std::vector< std::vector< Node > > >& insts ) {
  d_qim.getInstantiate()->getInstantiationTermVectors(insts);
}

void QuantifiersEngine::getInstantiations(Node q, std::vector<Node>& insts)
{
  d_qim.getInstantiate()->getInstantiations(q, insts);
}

void QuantifiersEngine::getInstantiatedQuantifiedFormulas(std::vector<Node>& qs)
{
  d_qim.getInstantiate()->getInstantiatedQuantifiedFormulas(qs);
}

void QuantifiersEngine::getSkolemTermVectors(
    std::map<Node, std::vector<Node> >& sks) const
{
  d_qim.getSkolemize()->getSkolemTermVectors(sks);
}

Node QuantifiersEngine::getNameForQuant(Node q) const
{
  return d_qreg.getNameForQuant(q);
}

bool QuantifiersEngine::getNameForQuant(Node q, Node& name, bool req) const
{
  return d_qreg.getNameForQuant(q, name, req);
}

bool QuantifiersEngine::getSynthSolutions(
    std::map<Node, std::map<Node, Node> >& sol_map)
{
  return d_qmodules->d_synth_e->getSynthSolutions(sol_map);
}
void QuantifiersEngine::declarePool(Node p, const std::vector<Node>& initValue)
{
  d_treg.declarePool(p, initValue);
}

void QuantifiersEngine::declareOracleFun(Node f)
{
  if (d_qmodules->d_oracleEngine.get() == nullptr)
  {
    warning() << "Cannot declare oracle function when oracles are disabled"
              << std::endl;
    return;
  }
  d_qmodules->d_oracleEngine->declareOracleFun(f);
}
std::vector<Node> QuantifiersEngine::getOracleFuns() const
{
  if (d_qmodules->d_oracleEngine.get() == nullptr)
  {
    return {};
  }
  return d_qmodules->d_oracleEngine->getOracleFuns();
}

}  // namespace theory
}  // namespace cvc5::internal<|MERGE_RESOLUTION|>--- conflicted
+++ resolved
@@ -116,11 +116,7 @@
   // Initialize the modules and the utilities here.
   d_qmodules.reset(new quantifiers::QuantifiersModules());
   d_qmodules->initialize(
-<<<<<<< HEAD
-      d_qstate, d_qim, d_qreg, d_treg, d_builder.get(), d_pnm, d_modules);
-=======
       d_env, d_qstate, d_qim, d_qreg, d_treg, d_builder.get(), d_modules);
->>>>>>> dad5fa36
   if (d_qmodules->d_rel_dom.get())
   {
     d_util.push_back(d_qmodules->d_rel_dom.get());
@@ -529,41 +525,6 @@
   {
     TrustNode tlem;
     InferenceId id = InferenceId::UNKNOWN;
-<<<<<<< HEAD
-    std::map<Node, TrustNode>::iterator itr = d_quantsRedTrustLem.find(q);
-    if (itr == d_quantsRedTrustLem.end())
-    {
-      if (d_qmodules->d_alpha_equiv)
-      {
-        Trace("quant-engine-red")
-            << "Alpha equivalence " << q << "?" << std::endl;
-        // add equivalence with another quantified formula
-        tlem = d_qmodules->d_alpha_equiv->reduceQuantifier(q);
-        id = InferenceId::QUANTIFIERS_REDUCE_ALPHA_EQ;
-        if (!tlem.isNull())
-        {
-          Trace("quant-engine-red")
-              << "...alpha equivalence success." << std::endl;
-          ++(d_qstate.getStats().d_red_alpha_equiv);
-        }
-      }
-      d_quantsRedTrustLem[q] = tlem;
-    }
-    else
-    {
-      tlem = itr->second;
-    }
-    if (!tlem.isNull())
-    {
-      d_qim.trustedLemma(tlem, id);
-    }
-    d_quants_red[q] = !tlem.isNull();
-    return !tlem.isNull();
-  }
-  else
-  {
-    return (*it).second;
-=======
     if (d_qmodules->d_alpha_equiv)
     {
       Trace("quant-engine-red")
@@ -584,7 +545,6 @@
     }
     d_quants_red[q] = !tlem.isNull();
     return !tlem.isNull();
->>>>>>> dad5fa36
   }
   return (*it).second;
 }
