--- conflicted
+++ resolved
@@ -448,11 +448,6 @@
   eq::ProofEqEngine* d_pfee;
   /** The proof equality engine we allocated */
   std::unique_ptr<eq::ProofEqEngine> d_pfeeAlloc;
-<<<<<<< HEAD
-  /** The proof node manager of the theory */
-  ProofNodeManager* d_pnm;
-=======
->>>>>>> dad5fa36
   /** Proof generator for trusted THEORY_LEMMA steps */
   std::unique_ptr<EagerProofGenerator> d_defaultPg;
   /** The inference id proof annotator */
