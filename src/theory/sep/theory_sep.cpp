--- conflicted
+++ resolved
@@ -965,11 +965,6 @@
 }
 
 //return cardinality
-<<<<<<< HEAD
-int TheorySep::processAssertion( Node n, std::map< int, std::map< Node, int > >& visited,
-                                 std::map< int, std::map< Node, std::vector< Node > > >& references, std::map< int, std::map< Node, bool > >& references_strict,
-                                 bool pol, bool hasPol, bool underSpatial ) {
-=======
 int TheorySep::processAssertion(
     Node n,
     std::map<int, std::map<Node, int> >& visited,
@@ -979,7 +974,6 @@
     bool hasPol,
     bool underSpatial)
 {
->>>>>>> bd6c2f05
   int index = hasPol ? ( pol ? 1 : -1 ) : 0;
   int card = 0;
   std::map< Node, int >::iterator it = visited[index].find( n );
@@ -1232,12 +1226,8 @@
     }
     //Assert( !d_type_references_all[tn].empty() );
 
-<<<<<<< HEAD
-    if( d_bound_kind[tn]!=bound_invalid ){
-=======
     if (d_bound_kind[tn] != bound_invalid)
     {
->>>>>>> bd6c2f05
       //construct bound
       d_reference_bound_max[tn] = mkUnion( tn, d_type_references_all[tn] );
       Trace("sep-bound") << "overall bound for " << d_base_label[tn] << " : " << d_reference_bound_max[tn] << std::endl;
@@ -1363,10 +1353,6 @@
   }
 }
 
-<<<<<<< HEAD
-Node TheorySep::instantiateLabel( Node n, Node o_lbl, Node lbl, Node lbl_v, std::map< Node, Node >& visited, std::map< Node, Node >& pto_model,
-                                  TypeNode rtn, std::map< Node, bool >& active_lbl, unsigned ind ) {
-=======
 Node TheorySep::instantiateLabel(Node n,
                                  Node o_lbl,
                                  Node lbl,
@@ -1377,7 +1363,6 @@
                                  std::map<Node, bool>& active_lbl,
                                  unsigned ind)
 {
->>>>>>> bd6c2f05
   Trace("sep-inst-debug") << "Instantiate label " << n << " " << lbl << " " << lbl_v << std::endl;
   if( options::sepMinimalRefine() && lbl!=o_lbl && active_lbl.find( lbl )!=active_lbl.end() ){
     Trace("sep-inst") << "...do not instantiate " << o_lbl << " since it has an active sublabel " << lbl << std::endl;
@@ -1452,12 +1437,8 @@
             for( unsigned i=0; i<children.size(); i++ ){
               std::vector< Node > tchildren;
               Node mval = mvals[i];
-<<<<<<< HEAD
-              tchildren.push_back( NodeManager::currentNM()->mkNode( kind::SUBSET, mval, lbl ) );
-=======
               tchildren.push_back(
                   NodeManager::currentNM()->mkNode(kind::SUBSET, mval, lbl));
->>>>>>> bd6c2f05
               tchildren.push_back( children[i] );
               std::vector< Node > rem_children;
               for( unsigned j=0; j<children.size(); j++ ){
