--- conflicted
+++ resolved
@@ -56,14 +56,10 @@
   TypeNode t;
   for (const Node& nc : n)
   {
-<<<<<<< HEAD
     TypeNode tc = nc.getType(check);
     if (check)
-=======
-    if (t.getKind() != Kind::FINITE_FIELD_TYPE)
->>>>>>> 3d8ce5a1
     {
-      if (!tc.isMaybeKind(kind::FINITE_FIELD_TYPE))
+      if (!tc.isMaybeKind(Kind::FINITE_FIELD_TYPE))
       {
         if (errOut)
         {
@@ -92,7 +88,7 @@
   // field type
   if (t.isFullyAbstract())
   {
-    return nodeManager->mkAbstractType(kind::FINITE_FIELD_TYPE);
+    return nodeManager->mkAbstractType(Kind::FINITE_FIELD_TYPE);
   }
   return t;
 }
