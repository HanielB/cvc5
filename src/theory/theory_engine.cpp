/*********************                                                        */
/*! \file theory_engine.cpp
 ** \verbatim
 ** Top contributors (to current version):
 **   Dejan Jovanovic, Morgan Deters, Andrew Reynolds
 ** This file is part of the CVC4 project.
 ** Copyright (c) 2009-2019 by the authors listed in the file AUTHORS
 ** in the top-level source directory) and their institutional affiliations.
 ** All rights reserved.  See the file COPYING in the top-level source
 ** directory for licensing information.\endverbatim
 **
 ** \brief The theory engine
 **
 ** The theory engine.
 **/

#include "theory/theory_engine.h"

#include <list>
#include <vector>

#include "base/map_util.h"
#include "decision/decision_engine.h"
#include "expr/attribute.h"
#include "expr/node.h"
#include "expr/node_algorithm.h"
#include "expr/node_builder.h"
#include "options/bv_options.h"
#include "options/options.h"
#include "options/proof_options.h"
#include "options/quantifiers_options.h"
#include "options/theory_options.h"
#include "preprocessing/assertion_pipeline.h"
#include "proof/cnf_proof.h"
#include "proof/lemma_proof.h"
#include "proof/new_proof_manager.h"
#include "proof/proof_manager.h"
#include "proof/theory_proof.h"
#include "smt/logic_exception.h"
#include "smt/term_formula_removal.h"
#include "smt_util/lemma_output_channel.h"
#include "smt_util/node_visitor.h"
#include "theory/arith/arith_ite_utils.h"
#include "theory/bv/theory_bv_utils.h"
#include "theory/care_graph.h"
#include "theory/quantifiers/first_order_model.h"
#include "theory/quantifiers/fmf/model_engine.h"
#include "theory/quantifiers/theory_quantifiers.h"
#include "theory/quantifiers_engine.h"
#include "theory/rewriter.h"
#include "theory/theory.h"
#include "theory/theory_model.h"
#include "theory/theory_traits.h"
#include "theory/uf/equality_engine.h"
#include "util/resource_manager.h"

using namespace std;

using namespace CVC4::preprocessing;
using namespace CVC4::theory;

namespace CVC4 {

/* -------------------------------------------------------------------------- */

namespace theory {

/**
 * IMPORTANT: The order of the theories is important. For example, strings
 *            depends on arith, quantifiers needs to come as the very last.
 *            Do not change this order.
 */

#define CVC4_FOR_EACH_THEORY                                     \
  CVC4_FOR_EACH_THEORY_STATEMENT(CVC4::theory::THEORY_BUILTIN)   \
  CVC4_FOR_EACH_THEORY_STATEMENT(CVC4::theory::THEORY_BOOL)      \
  CVC4_FOR_EACH_THEORY_STATEMENT(CVC4::theory::THEORY_UF)        \
  CVC4_FOR_EACH_THEORY_STATEMENT(CVC4::theory::THEORY_ARITH)     \
  CVC4_FOR_EACH_THEORY_STATEMENT(CVC4::theory::THEORY_BV)        \
  CVC4_FOR_EACH_THEORY_STATEMENT(CVC4::theory::THEORY_FP)        \
  CVC4_FOR_EACH_THEORY_STATEMENT(CVC4::theory::THEORY_ARRAYS)    \
  CVC4_FOR_EACH_THEORY_STATEMENT(CVC4::theory::THEORY_DATATYPES) \
  CVC4_FOR_EACH_THEORY_STATEMENT(CVC4::theory::THEORY_SEP)       \
  CVC4_FOR_EACH_THEORY_STATEMENT(CVC4::theory::THEORY_SETS)      \
  CVC4_FOR_EACH_THEORY_STATEMENT(CVC4::theory::THEORY_STRINGS)   \
  CVC4_FOR_EACH_THEORY_STATEMENT(CVC4::theory::THEORY_QUANTIFIERS)

}  // namespace theory

/* -------------------------------------------------------------------------- */

inline void flattenAnd(Node n, std::vector<TNode>& out){
  Assert(n.getKind() == kind::AND);
  for(Node::iterator i=n.begin(), i_end=n.end(); i != i_end; ++i){
    Node curr = *i;
    if(curr.getKind() == kind::AND){
      flattenAnd(curr, out);
    }else{
      out.push_back(curr);
    }
  }
}

inline Node flattenAnd(Node n){
  std::vector<TNode> out;
  flattenAnd(n, out);
  return NodeManager::currentNM()->mkNode(kind::AND, out);
}

/**
 * Compute the string for a given theory id. In this module, we use
 * THEORY_SAT_SOLVER as an id, which is not a normal id but maps to
 * THEORY_LAST. Thus, we need our own string conversion here.
 *
 * @param id The theory id
 * @return The string corresponding to the theory id
 */
std::string getTheoryString(theory::TheoryId id)
{
  if (id == theory::THEORY_SAT_SOLVER)
  {
    return "THEORY_SAT_SOLVER";
  }
  else
  {
    std::stringstream ss;
    ss << id;
    return ss.str();
  }
}

theory::LemmaStatus TheoryEngine::EngineOutputChannel::lemma(TNode lemma,
                                                             ProofRule rule,
                                                             bool removable,
                                                             bool preprocess,
                                                             bool sendAtoms) {
  Debug("theory::lemma") << "EngineOutputChannel<" << d_theory << ">::lemma("
                         << lemma << ")"
                         << ", preprocess = " << preprocess << std::endl;
  ++d_statistics.lemmas;
  d_engine->d_outputChannelUsed = true;

  PROOF({ registerLemmaRecipe(lemma, lemma, preprocess, d_theory); });

  theory::LemmaStatus result =
      d_engine->lemma(lemma, rule, false, removable, preprocess,
                      sendAtoms ? d_theory : theory::THEORY_LAST);
  return result;
}

void TheoryEngine::EngineOutputChannel::registerLemmaRecipe(Node lemma, Node originalLemma, bool preprocess, theory::TheoryId theoryId) {
  // During CNF conversion, conjunctions will be broken down into
  // multiple lemmas. In order for the recipes to match, we have to do
  // the same here.
  NodeManager* nm = NodeManager::currentNM();

  if (preprocess)
    lemma = d_engine->preprocess(lemma);

  bool negated = (lemma.getKind() == kind::NOT);
  Node nnLemma = negated ? lemma[0] : lemma;

  switch (nnLemma.getKind()) {

  case kind::AND:
    if (!negated) {
      for (unsigned i = 0; i < nnLemma.getNumChildren(); ++i)
        registerLemmaRecipe(nnLemma[i], originalLemma, false, theoryId);
    } else {
      NodeBuilder<> builder(kind::OR);
      for (unsigned i = 0; i < nnLemma.getNumChildren(); ++i)
        builder << nnLemma[i].negate();

      Node disjunction = (builder.getNumChildren() == 1) ? builder[0] : builder;
      registerLemmaRecipe(disjunction, originalLemma, false, theoryId);
    }
    break;

  case kind::EQUAL:
    if( nnLemma[0].getType().isBoolean() ){
      if (!negated) {
        registerLemmaRecipe(nm->mkNode(kind::OR, nnLemma[0], nnLemma[1].negate()), originalLemma, false, theoryId);
        registerLemmaRecipe(nm->mkNode(kind::OR, nnLemma[0].negate(), nnLemma[1]), originalLemma, false, theoryId);
      } else {
        registerLemmaRecipe(nm->mkNode(kind::OR, nnLemma[0], nnLemma[1]), originalLemma, false, theoryId);
        registerLemmaRecipe(nm->mkNode(kind::OR, nnLemma[0].negate(), nnLemma[1].negate()), originalLemma, false, theoryId);
      }
    }
    break;

  case kind::ITE:
    if (!negated) {
      registerLemmaRecipe(nm->mkNode(kind::OR, nnLemma[0].negate(), nnLemma[1]), originalLemma, false, theoryId);
      registerLemmaRecipe(nm->mkNode(kind::OR, nnLemma[0], nnLemma[2]), originalLemma, false, theoryId);
    } else {
      registerLemmaRecipe(nm->mkNode(kind::OR, nnLemma[0].negate(), nnLemma[1].negate()), originalLemma, false, theoryId);
      registerLemmaRecipe(nm->mkNode(kind::OR, nnLemma[0], nnLemma[2].negate()), originalLemma, false, theoryId);
    }
    break;

  default:
    break;
  }

  // Theory lemmas have one step that proves the empty clause
  LemmaProofRecipe proofRecipe;
  Node emptyNode;
  LemmaProofRecipe::ProofStep proofStep(theoryId, emptyNode);

  // Remember the original lemma, so we can report this later when asked to
  proofRecipe.setOriginalLemma(originalLemma);

  // Record the assertions and rewrites
  Node rewritten;
  if (lemma.getKind() == kind::OR) {
    for (unsigned i = 0; i < lemma.getNumChildren(); ++i) {
      rewritten = theory::Rewriter::rewrite(lemma[i]);
      if (rewritten != lemma[i]) {
        proofRecipe.addRewriteRule(lemma[i].negate(), rewritten.negate());
      }
      proofStep.addAssertion(lemma[i]);
      proofRecipe.addBaseAssertion(rewritten);
    }
  } else {
    rewritten = theory::Rewriter::rewrite(lemma);
    if (rewritten != lemma) {
      proofRecipe.addRewriteRule(lemma.negate(), rewritten.negate());
    }
    proofStep.addAssertion(lemma);
    proofRecipe.addBaseAssertion(rewritten);
  }
  proofRecipe.addStep(proofStep);
  ProofManager::getCnfProof()->setProofRecipe(&proofRecipe);
}

theory::LemmaStatus TheoryEngine::EngineOutputChannel::splitLemma(
    TNode lemma, bool removable) {
  Debug("theory::lemma") << "EngineOutputChannel<" << d_theory << ">::lemma("
                         << lemma << ")" << std::endl;
  ++d_statistics.lemmas;
  d_engine->d_outputChannelUsed = true;

  Debug("pf::explain") << "TheoryEngine::EngineOutputChannel::splitLemma( "
                       << lemma << " )" << std::endl;
  theory::LemmaStatus result =
      d_engine->lemma(lemma, RULE_SPLIT, false, removable, false, d_theory);
  return result;
}

bool TheoryEngine::EngineOutputChannel::propagate(TNode literal) {
  Debug("theory::propagate") << "EngineOutputChannel<" << d_theory
                             << ">::propagate(" << literal << ")" << std::endl;
  ++d_statistics.propagations;
  d_engine->d_outputChannelUsed = true;
  return d_engine->propagate(literal, d_theory);
}

void TheoryEngine::EngineOutputChannel::conflict(TNode conflictNode,
                                                 std::unique_ptr<Proof> proof)
{
  Trace("theory::conflict")
      << "EngineOutputChannel<" << d_theory << ">::conflict(" << conflictNode
      << ")" << std::endl;
  Trace("dtview::conflict") << ":CONFLICT: " << conflictNode << std::endl;
  Assert(!proof);  // Theory shouldn't be producing proofs yet
  ++d_statistics.conflicts;
  d_engine->d_outputChannelUsed = true;
  d_engine->conflict(conflictNode, d_theory);
}

void TheoryEngine::finishInit() {

  //initialize the quantifiers engine, master equality engine, model, model builder
  if( d_logicInfo.isQuantified() ) {
    // initialize the quantifiers engine
    d_quantEngine = new QuantifiersEngine(d_context, d_userContext, this);
    Assert(d_masterEqualityEngine == 0);
    d_masterEqualityEngine = new eq::EqualityEngine(d_masterEENotify,getSatContext(), "theory::master", false);

    for(TheoryId theoryId = theory::THEORY_FIRST; theoryId != theory::THEORY_LAST; ++ theoryId) {
      if (d_theoryTable[theoryId]) {
        d_theoryTable[theoryId]->setQuantifiersEngine(d_quantEngine);
        d_theoryTable[theoryId]->setMasterEqualityEngine(d_masterEqualityEngine);
      }
    }

    d_curr_model_builder = d_quantEngine->getModelBuilder();
    d_curr_model = d_quantEngine->getModel();
  } else {
    d_curr_model = new theory::TheoryModel(
        d_userContext, "DefaultModel", options::assignFunctionValues());
    d_aloc_curr_model = true;
  }
  //make the default builder, e.g. in the case that the quantifiers engine does not have a model builder
  if( d_curr_model_builder==NULL ){
    d_curr_model_builder = new theory::TheoryEngineModelBuilder(this);
    d_aloc_curr_model_builder = true;
  }

  for(TheoryId theoryId = theory::THEORY_FIRST; theoryId != theory::THEORY_LAST; ++ theoryId) {
    if (d_theoryTable[theoryId]) {
      // set the decision manager for the theory
      d_theoryTable[theoryId]->setDecisionManager(d_decManager.get());
      // finish initializing the theory
      d_theoryTable[theoryId]->finishInit();
    }
  }
}

void TheoryEngine::eqNotifyNewClass(TNode t){
  if (d_logicInfo.isQuantified()) {
    d_quantEngine->eqNotifyNewClass( t );
  }
}

TheoryEngine::TheoryEngine(context::Context* context,
                           context::UserContext* userContext,
                           RemoveTermFormulas& iteRemover,
                           const LogicInfo& logicInfo,
                           LemmaChannels* channels)
    : d_propEngine(nullptr),
      d_decisionEngine(nullptr),
      d_context(context),
      d_userContext(userContext),
      d_logicInfo(logicInfo),
      d_sharedTerms(this, context),
      d_masterEqualityEngine(nullptr),
      d_masterEENotify(*this),
      d_quantEngine(nullptr),
      d_decManager(new DecisionManager(userContext)),
      d_curr_model(nullptr),
      d_aloc_curr_model(false),
      d_curr_model_builder(nullptr),
      d_aloc_curr_model_builder(false),
      d_eager_model_building(false),
      d_ppCache(),
      d_possiblePropagations(context),
      d_hasPropagated(context),
      d_inConflict(context, false),
      d_inSatMode(false),
      d_hasShutDown(false),
      d_incomplete(context, false),
      d_propagationMap(context),
      d_propagationMapTimestamp(context, 0),
      d_propagatedLiterals(context),
      d_propagatedLiteralsIndex(context, 0),
      d_atomRequests(context),
      d_tform_remover(iteRemover),
      d_combineTheoriesTime("TheoryEngine::combineTheoriesTime"),
      d_true(),
      d_false(),
      d_interrupted(false),
      d_resourceManager(NodeManager::currentResourceManager()),
      d_channels(channels),
      d_inPreregister(false),
      d_factsAsserted(context, false),
      d_preRegistrationVisitor(this, context),
      d_sharedTermsVisitor(d_sharedTerms),
      d_theoryAlternatives(),
      d_attr_handle(),
      d_arithSubstitutionsAdded("theory::arith::zzz::arith::substitutions", 0)
{
  for(TheoryId theoryId = theory::THEORY_FIRST; theoryId != theory::THEORY_LAST;
      ++ theoryId)
  {
    d_theoryTable[theoryId] = NULL;
    d_theoryOut[theoryId] = NULL;
  }

  smtStatisticsRegistry()->registerStat(&d_combineTheoriesTime);
  d_true = NodeManager::currentNM()->mkConst<bool>(true);
  d_false = NodeManager::currentNM()->mkConst<bool>(false);

#ifdef CVC4_PROOF
  ProofManager::currentPM()->initTheoryProofEngine();
#endif

  smtStatisticsRegistry()->registerStat(&d_arithSubstitutionsAdded);
}

TheoryEngine::~TheoryEngine() {
  Assert(d_hasShutDown);

  for(TheoryId theoryId = theory::THEORY_FIRST; theoryId != theory::THEORY_LAST; ++ theoryId) {
    if(d_theoryTable[theoryId] != NULL) {
      delete d_theoryTable[theoryId];
      delete d_theoryOut[theoryId];
    }
  }

  if( d_aloc_curr_model_builder ){
    delete d_curr_model_builder;
  }
  if( d_aloc_curr_model ){
    delete d_curr_model;
  }

  delete d_quantEngine;

  delete d_masterEqualityEngine;

  smtStatisticsRegistry()->unregisterStat(&d_combineTheoriesTime);
  smtStatisticsRegistry()->unregisterStat(&d_arithSubstitutionsAdded);
}

void TheoryEngine::interrupt() { d_interrupted = true; }
void TheoryEngine::preRegister(TNode preprocessed) {

  Debug("theory") << "TheoryEngine::preRegister( " << preprocessed << ")" << std::endl;
  if(Dump.isOn("missed-t-propagations")) {
    d_possiblePropagations.push_back(preprocessed);
  }
  d_preregisterQueue.push(preprocessed);

  if (!d_inPreregister) {
    // We're in pre-register
    d_inPreregister = true;

    // Process the pre-registration queue
    while (!d_preregisterQueue.empty()) {
      // Get the next atom to pre-register
      preprocessed = d_preregisterQueue.front();
      d_preregisterQueue.pop();

      if (d_logicInfo.isSharingEnabled() && preprocessed.getKind() == kind::EQUAL) {
        // When sharing is enabled, we propagate from the shared terms manager also
        d_sharedTerms.addEqualityToPropagate(preprocessed);
      }

      // the atom should not have free variables
      Debug("theory") << "TheoryEngine::preRegister: " << preprocessed
                      << std::endl;
      Assert(!expr::hasFreeVar(preprocessed));
      // Pre-register the terms in the atom
      Theory::Set theories = NodeVisitor<PreRegisterVisitor>::run(d_preRegistrationVisitor, preprocessed);
      theories = Theory::setRemove(THEORY_BOOL, theories);
      // Remove the top theory, if any more that means multiple theories were involved
      bool multipleTheories = Theory::setRemove(Theory::theoryOf(preprocessed), theories);
      TheoryId i;
      // These checks don't work with finite model finding, because it
      // uses Rational constants to represent cardinality constraints,
      // even though arithmetic isn't actually involved.
      if(!options::finiteModelFind()) {
        while((i = Theory::setPop(theories)) != THEORY_LAST) {
          if(!d_logicInfo.isTheoryEnabled(i)) {
            LogicInfo newLogicInfo = d_logicInfo.getUnlockedCopy();
            newLogicInfo.enableTheory(i);
            newLogicInfo.lock();
            stringstream ss;
            ss << "The logic was specified as " << d_logicInfo.getLogicString()
               << ", which doesn't include " << i
               << ", but found a term in that theory." << endl
               << "You might want to extend your logic to "
               << newLogicInfo.getLogicString() << endl;
            throw LogicException(ss.str());
          }
        }
      }
      if (multipleTheories) {
        // Collect the shared terms if there are multiple theories
        NodeVisitor<SharedTermsVisitor>::run(d_sharedTermsVisitor, preprocessed);
      }
    }

    // Leaving pre-register
    d_inPreregister = false;
  }
}

void TheoryEngine::printAssertions(const char* tag) {
  if (Trace.isOn(tag)) {

    for (TheoryId theoryId = THEORY_FIRST; theoryId < THEORY_LAST; ++theoryId) {
      Theory* theory = d_theoryTable[theoryId];
      if (theory && d_logicInfo.isTheoryEnabled(theoryId)) {
        Trace(tag) << "--------------------------------------------" << endl;
        Trace(tag) << "Assertions of " << theory->getId() << ": " << endl;
        context::CDList<Assertion>::const_iterator it = theory->facts_begin(), it_end = theory->facts_end();
        for (unsigned i = 0; it != it_end; ++ it, ++i) {
            if ((*it).isPreregistered) {
              Trace(tag) << "[" << i << "]: ";
            } else {
              Trace(tag) << "(" << i << "): ";
            }
            Trace(tag) << (*it).assertion << endl;
        }

        if (d_logicInfo.isSharingEnabled()) {
          Trace(tag) << "Shared terms of " << theory->getId() << ": " << endl;
          context::CDList<TNode>::const_iterator it = theory->shared_terms_begin(), it_end = theory->shared_terms_end();
          for (unsigned i = 0; it != it_end; ++ it, ++i) {
              Trace(tag) << "[" << i << "]: " << (*it) << endl;
          }
        }
      }
    }
  }
}

void TheoryEngine::dumpAssertions(const char* tag) {
  if (Dump.isOn(tag)) {
    Dump(tag) << CommentCommand("Starting completeness check");
    for (TheoryId theoryId = THEORY_FIRST; theoryId < THEORY_LAST; ++theoryId) {
      Theory* theory = d_theoryTable[theoryId];
      if (theory && d_logicInfo.isTheoryEnabled(theoryId)) {
        Dump(tag) << CommentCommand("Completeness check");
        Dump(tag) << PushCommand();

        // Dump the shared terms
        if (d_logicInfo.isSharingEnabled()) {
          Dump(tag) << CommentCommand("Shared terms");
          context::CDList<TNode>::const_iterator it = theory->shared_terms_begin(), it_end = theory->shared_terms_end();
          for (unsigned i = 0; it != it_end; ++ it, ++i) {
              stringstream ss;
              ss << (*it);
              Dump(tag) << CommentCommand(ss.str());
          }
        }

        // Dump the assertions
        Dump(tag) << CommentCommand("Assertions");
        context::CDList<Assertion>::const_iterator it = theory->facts_begin(), it_end = theory->facts_end();
        for (; it != it_end; ++ it) {
          // Get the assertion
          Node assertionNode = (*it).assertion;
          // Purify all the terms

          if ((*it).isPreregistered) {
            Dump(tag) << CommentCommand("Preregistered");
          } else {
            Dump(tag) << CommentCommand("Shared assertion");
          }
          Dump(tag) << AssertCommand(assertionNode.toExpr());
        }
        Dump(tag) << CheckSatCommand();

        Dump(tag) << PopCommand();
      }
    }
  }
}

/**
 * Check all (currently-active) theories for conflicts.
 * @param effort the effort level to use
 */
void TheoryEngine::check(Theory::Effort effort) {
  // spendResource();

  // Reset the interrupt flag
  d_interrupted = false;

#ifdef CVC4_FOR_EACH_THEORY_STATEMENT
#undef CVC4_FOR_EACH_THEORY_STATEMENT
#endif
#define CVC4_FOR_EACH_THEORY_STATEMENT(THEORY) \
    if (theory::TheoryTraits<THEORY>::hasCheck && d_logicInfo.isTheoryEnabled(THEORY)) { \
       theoryOf(THEORY)->check(effort); \
       if (d_inConflict) { \
         Debug("conflict") << THEORY << " in conflict. " << std::endl; \
         break; \
       } \
    }

  // Do the checking
  try {

    // Mark the output channel unused (if this is FULL_EFFORT, and nothing
    // is done by the theories, no additional check will be needed)
    d_outputChannelUsed = false;

    // Mark the lemmas flag (no lemmas added)
    d_lemmasAdded = false;

    Debug("theory") << "TheoryEngine::check(" << effort << "): d_factsAsserted = " << (d_factsAsserted ? "true" : "false") << endl;

    // If in full effort, we have a fake new assertion just to jumpstart the checking
    if (Theory::fullEffort(effort)) {
      d_factsAsserted = true;
    }

    // Check until done
    while (d_factsAsserted && !d_inConflict && !d_lemmasAdded) {

      Debug("theory") << "TheoryEngine::check(" << effort << "): running check" << endl;

      Trace("theory::assertions") << endl;
      if (Trace.isOn("theory::assertions")) {
        printAssertions("theory::assertions");
      }

      if(Theory::fullEffort(effort)) {
        Trace("theory::assertions::fulleffort") << endl;
        if (Trace.isOn("theory::assertions::fulleffort")) {
          printAssertions("theory::assertions::fulleffort");
        }
      }

      // Note that we've discharged all the facts
      d_factsAsserted = false;

      // Do the checking
      CVC4_FOR_EACH_THEORY;

      if(Dump.isOn("missed-t-conflicts")) {
        Dump("missed-t-conflicts")
            << CommentCommand("Completeness check for T-conflicts; expect sat")
            << CheckSatCommand();
      }

      Debug("theory") << "TheoryEngine::check(" << effort << "): running propagation after the initial check" << endl;

      // We are still satisfiable, propagate as much as possible
      propagate(effort);

      // We do combination if all has been processed and we are in fullcheck
      if (Theory::fullEffort(effort) && d_logicInfo.isSharingEnabled() && !d_factsAsserted && !d_lemmasAdded && !d_inConflict) {
        // Do the combination
        Debug("theory") << "TheoryEngine::check(" << effort << "): running combination" << endl;
        combineTheories();
        if(d_logicInfo.isQuantified()){
          d_quantEngine->notifyCombineTheories();
        }
      }
    }

    // Must consult quantifiers theory for last call to ensure sat, or otherwise add a lemma
    if( Theory::fullEffort(effort) && ! d_inConflict && ! needCheck() ) {
      Trace("theory::assertions-model") << endl;
      if (Trace.isOn("theory::assertions-model")) {
        printAssertions("theory::assertions-model");
      }
      //checks for theories requiring the model go at last call
      d_curr_model->reset();
      for (TheoryId theoryId = THEORY_FIRST; theoryId < THEORY_LAST; ++theoryId) {
        if( theoryId!=THEORY_QUANTIFIERS ){
          Theory* theory = d_theoryTable[theoryId];
          if (theory && d_logicInfo.isTheoryEnabled(theoryId)) {
            if( theory->needsCheckLastEffort() ){
              if( !d_curr_model->isBuilt() ){
                if( !d_curr_model_builder->buildModel(d_curr_model) ){
                  break;
                }
              }
              theory->check(Theory::EFFORT_LAST_CALL);
            }
          }
        }
      }
      if (!d_inConflict)
      {
        if(d_logicInfo.isQuantified()) {
          // quantifiers engine must check at last call effort
          d_quantEngine->check(Theory::EFFORT_LAST_CALL);
        }
      }
      if (!d_inConflict && !needCheck())
      {
        // If d_eager_model_building is false, then we only mark that we
        // are in "SAT mode". We build the model later only if the user asks
        // for it via getBuiltModel.
        d_inSatMode = true;
        if (d_eager_model_building && !d_curr_model->isBuilt())
        {
          d_curr_model_builder->buildModel(d_curr_model);
        }
      }
    }

    Debug("theory") << "TheoryEngine::check(" << effort << "): done, we are " << (d_inConflict ? "unsat" : "sat") << (d_lemmasAdded ? " with new lemmas" : " with no new lemmas");
    Debug("theory") << ", need check = " << (needCheck() ? "YES" : "NO") << endl;

    if( Theory::fullEffort(effort) && !d_inConflict && !needCheck()) {
      // case where we are about to answer SAT
      if( d_masterEqualityEngine != NULL ){
        AlwaysAssert(d_masterEqualityEngine->consistent());
      }
      if (d_curr_model->isBuilt())
      {
        // model construction should always succeed unless lemmas were added
        AlwaysAssert(d_curr_model->isBuiltSuccess());
        if (options::produceModels())
        {
          // Do post-processing of model from the theories (used for THEORY_SEP
          // to construct heap model)
          postProcessModel(d_curr_model);
          // also call the model builder's post-process model
          d_curr_model_builder->postProcessModel(d_incomplete.get(),
                                                 d_curr_model);
        }
      }
    }
  } catch(const theory::Interrupted&) {
    Trace("theory") << "TheoryEngine::check() => interrupted" << endl;
  }
  // If fulleffort, check all theories
  if(Dump.isOn("theory::fullcheck") && Theory::fullEffort(effort)) {
    if (!d_inConflict && !needCheck()) {
      dumpAssertions("theory::fullcheck");
    }
  }
}

void TheoryEngine::combineTheories() {

  Trace("combineTheories") << "TheoryEngine::combineTheories()" << endl;

  TimerStat::CodeTimer combineTheoriesTimer(d_combineTheoriesTime);

  // Care graph we'll be building
  CareGraph careGraph;

#ifdef CVC4_FOR_EACH_THEORY_STATEMENT
#undef CVC4_FOR_EACH_THEORY_STATEMENT
#endif
#define CVC4_FOR_EACH_THEORY_STATEMENT(THEORY) \
  if (theory::TheoryTraits<THEORY>::isParametric && d_logicInfo.isTheoryEnabled(THEORY)) { \
    theoryOf(THEORY)->getCareGraph(&careGraph); \
  }

  // Call on each parametric theory to give us its care graph
  CVC4_FOR_EACH_THEORY;

  Trace("combineTheories") << "TheoryEngine::combineTheories(): care graph size = " << careGraph.size() << endl;

  // Now add splitters for the ones we are interested in
  CareGraph::const_iterator care_it = careGraph.begin();
  CareGraph::const_iterator care_it_end = careGraph.end();

  for (; care_it != care_it_end; ++ care_it) {
    const CarePair& carePair = *care_it;

    Debug("combineTheories") << "TheoryEngine::combineTheories(): checking " << carePair.a << " = " << carePair.b << " from " << carePair.theory << endl;

    Assert(d_sharedTerms.isShared(carePair.a) || carePair.a.isConst());
    Assert(d_sharedTerms.isShared(carePair.b) || carePair.b.isConst());

    // The equality in question (order for no repetition)
    Node equality = carePair.a.eqNode(carePair.b);
    // EqualityStatus es = getEqualityStatus(carePair.a, carePair.b);
    // Debug("combineTheories") << "TheoryEngine::combineTheories(): " <<
    //   (es == EQUALITY_TRUE_AND_PROPAGATED ? "EQUALITY_TRUE_AND_PROPAGATED" :
    //   es == EQUALITY_FALSE_AND_PROPAGATED ? "EQUALITY_FALSE_AND_PROPAGATED" :
    //   es == EQUALITY_TRUE ? "EQUALITY_TRUE" :
    //   es == EQUALITY_FALSE ? "EQUALITY_FALSE" :
    //   es == EQUALITY_TRUE_IN_MODEL ? "EQUALITY_TRUE_IN_MODEL" :
    //   es == EQUALITY_FALSE_IN_MODEL ? "EQUALITY_FALSE_IN_MODEL" :
    //   es == EQUALITY_UNKNOWN ? "EQUALITY_UNKNOWN" :
    //    "Unexpected case") << endl;

    // We need to split on it
    Debug("combineTheories") << "TheoryEngine::combineTheories(): requesting a split " << endl;

    lemma(equality.orNode(equality.notNode()), RULE_INVALID, false, false, false, carePair.theory);

    // This code is supposed to force preference to follow what the theory models already have
    // but it doesn't seem to make a big difference - need to explore more -Clark
    // if (true) {
    //   if (es == EQUALITY_TRUE || es == EQUALITY_TRUE_IN_MODEL) {
    Node e = ensureLiteral(equality);
    d_propEngine->requirePhase(e, true);
    //   }
    //   else if (es == EQUALITY_FALSE_IN_MODEL) {
    //     Node e = ensureLiteral(equality);
    //     d_propEngine->requirePhase(e, false);
    //   }
    // }
  }
}

void TheoryEngine::propagate(Theory::Effort effort) {
  // Reset the interrupt flag
  d_interrupted = false;

  // Definition of the statement that is to be run by every theory
#ifdef CVC4_FOR_EACH_THEORY_STATEMENT
#undef CVC4_FOR_EACH_THEORY_STATEMENT
#endif
#define CVC4_FOR_EACH_THEORY_STATEMENT(THEORY) \
  if (theory::TheoryTraits<THEORY>::hasPropagate && d_logicInfo.isTheoryEnabled(THEORY)) { \
    theoryOf(THEORY)->propagate(effort); \
  }

  // Reset the interrupt flag
  d_interrupted = false;

  // Propagate for each theory using the statement above
  CVC4_FOR_EACH_THEORY;

  if(Dump.isOn("missed-t-propagations")) {
    for(unsigned i = 0; i < d_possiblePropagations.size(); ++i) {
      Node atom = d_possiblePropagations[i];
      bool value;
      if(d_propEngine->hasValue(atom, value)) {
        continue;
      }
      // Doesn't have a value, check it (and the negation)
      if(d_hasPropagated.find(atom) == d_hasPropagated.end()) {
        Dump("missed-t-propagations")
          << CommentCommand("Completeness check for T-propagations; expect invalid")
          << EchoCommand(atom.toString())
          << QueryCommand(atom.toExpr())
          << EchoCommand(atom.notNode().toString())
          << QueryCommand(atom.notNode().toExpr());
      }
    }
  }
}

Node TheoryEngine::getNextDecisionRequest()
{
  return d_decManager->getNextDecisionRequest();
}

bool TheoryEngine::properConflict(TNode conflict) const {
  bool value;
  if (conflict.getKind() == kind::AND) {
    for (unsigned i = 0; i < conflict.getNumChildren(); ++ i) {
      if (! getPropEngine()->hasValue(conflict[i], value)) {
        Debug("properConflict") << "Bad conflict is due to unassigned atom: "
                                << conflict[i] << endl;
        return false;
      }
      if (! value) {
        Debug("properConflict") << "Bad conflict is due to false atom: "
                                << conflict[i] << endl;
        return false;
      }
      if (conflict[i] != Rewriter::rewrite(conflict[i])) {
        Debug("properConflict") << "Bad conflict is due to atom not in normal form: "
                                << conflict[i] << " vs " << Rewriter::rewrite(conflict[i]) << endl;
        return false;
      }
    }
  } else {
    if (! getPropEngine()->hasValue(conflict, value)) {
      Debug("properConflict") << "Bad conflict is due to unassigned atom: "
                              << conflict << endl;
      return false;
    }
    if(! value) {
      Debug("properConflict") << "Bad conflict is due to false atom: "
                              << conflict << endl;
      return false;
    }
    if (conflict != Rewriter::rewrite(conflict)) {
      Debug("properConflict") << "Bad conflict is due to atom not in normal form: "
                              << conflict << " vs " << Rewriter::rewrite(conflict) << endl;
      return false;
    }
  }
  return true;
}

bool TheoryEngine::properPropagation(TNode lit) const {
  if(!getPropEngine()->isSatLiteral(lit)) {
    return false;
  }
  bool b;
  return !getPropEngine()->hasValue(lit, b);
}

bool TheoryEngine::properExplanation(TNode node, TNode expl) const {
  // Explanation must be either a conjunction of true literals that have true SAT values already
  // or a singled literal that has a true SAT value already.
  if (expl.getKind() == kind::AND) {
    for (unsigned i = 0; i < expl.getNumChildren(); ++ i) {
      bool value;
      if (!d_propEngine->hasValue(expl[i], value) || !value) {
        return false;
      }
    }
  } else {
    bool value;
    return d_propEngine->hasValue(expl, value) && value;
  }
  return true;
}

bool TheoryEngine::collectModelInfo(theory::TheoryModel* m)
{
  //have shared term engine collectModelInfo
  //  d_sharedTerms.collectModelInfo( m );
  // Consult each active theory to get all relevant information
  // concerning the model.
  for(TheoryId theoryId = theory::THEORY_FIRST; theoryId < theory::THEORY_LAST; ++theoryId) {
    if(d_logicInfo.isTheoryEnabled(theoryId)) {
      Trace("model-builder") << "  CollectModelInfo on theory: " << theoryId << endl;
      if (!d_theoryTable[theoryId]->collectModelInfo(m))
      {
        return false;
      }
    }
  }
  Trace("model-builder") << "  CollectModelInfo boolean variables" << std::endl;
  // Get the Boolean variables
  vector<TNode> boolVars;
  d_propEngine->getBooleanVariables(boolVars);
  vector<TNode>::iterator it, iend = boolVars.end();
  bool hasValue, value;
  for (it = boolVars.begin(); it != iend; ++it) {
    TNode var = *it;
    hasValue = d_propEngine->hasValue(var, value);
    // TODO: Assert that hasValue is true?
    if (!hasValue) {
      Trace("model-builder-assertions")
          << "    has no value : " << var << std::endl;
      value = false;
    }
    Trace("model-builder-assertions") << "(assert" << (value ? " " : " (not ") << var << (value ? ");" : "));") << endl;
    if (!m->assertPredicate(var, value))
    {
      return false;
    }
  }
  return true;
}

void TheoryEngine::postProcessModel( theory::TheoryModel* m ){
  for(TheoryId theoryId = theory::THEORY_FIRST; theoryId < theory::THEORY_LAST; ++theoryId) {
    if(d_logicInfo.isTheoryEnabled(theoryId)) {
      Trace("model-builder-debug") << "  PostProcessModel on theory: " << theoryId << endl;
      d_theoryTable[theoryId]->postProcessModel( m );
    }
  }
}

TheoryModel* TheoryEngine::getModel() {
  return d_curr_model;
}

TheoryModel* TheoryEngine::getBuiltModel()
{
  if (!d_curr_model->isBuilt())
  {
    // If this method was called, we should be in SAT mode, and produceModels
    // should be true.
    AlwaysAssert(options::produceModels());
    if (!d_inSatMode)
    {
      // not available, perhaps due to interuption.
      return nullptr;
    }
    // must build model at this point
    d_curr_model_builder->buildModel(d_curr_model);
  }
  return d_curr_model;
}

bool TheoryEngine::getSynthSolutions(
    std::map<Node, std::map<Node, Node>>& sol_map)
{
  if (d_quantEngine)
  {
    return d_quantEngine->getSynthSolutions(sol_map);
  }
  // we are not in a quantified logic, there is no synthesis solution
  return false;
}

bool TheoryEngine::presolve() {
  // Reset the interrupt flag
  d_interrupted = false;

  // Reset the decision manager. This clears its decision strategies that are
  // no longer valid in this user context.
  d_decManager->presolve();

  try {
    // Definition of the statement that is to be run by every theory
#ifdef CVC4_FOR_EACH_THEORY_STATEMENT
#undef CVC4_FOR_EACH_THEORY_STATEMENT
#endif
#define CVC4_FOR_EACH_THEORY_STATEMENT(THEORY) \
    if (theory::TheoryTraits<THEORY>::hasPresolve) {    \
      theoryOf(THEORY)->presolve(); \
      if(d_inConflict) { \
        return true; \
      } \
    }

    // Presolve for each theory using the statement above
    CVC4_FOR_EACH_THEORY;
  } catch(const theory::Interrupted&) {
    Trace("theory") << "TheoryEngine::presolve() => interrupted" << endl;
  }
  // return whether we have a conflict
  return false;
}/* TheoryEngine::presolve() */

void TheoryEngine::postsolve() {
  // no longer in SAT mode
  d_inSatMode = false;
  // Reset the interrupt flag
  d_interrupted = false;
  bool CVC4_UNUSED wasInConflict = d_inConflict;

  try {
    // Definition of the statement that is to be run by every theory
#ifdef CVC4_FOR_EACH_THEORY_STATEMENT
#undef CVC4_FOR_EACH_THEORY_STATEMENT
#endif
#define CVC4_FOR_EACH_THEORY_STATEMENT(THEORY)    \
  if (theory::TheoryTraits<THEORY>::hasPostsolve) \
  {                                               \
    theoryOf(THEORY)->postsolve();                \
    Assert(!d_inConflict || wasInConflict)        \
        << "conflict raised during postsolve()";  \
  }

    // Postsolve for each theory using the statement above
    CVC4_FOR_EACH_THEORY;
  } catch(const theory::Interrupted&) {
    Trace("theory") << "TheoryEngine::postsolve() => interrupted" << endl;
  }
}/* TheoryEngine::postsolve() */


void TheoryEngine::notifyRestart() {
  // Reset the interrupt flag
  d_interrupted = false;

  // Definition of the statement that is to be run by every theory
#ifdef CVC4_FOR_EACH_THEORY_STATEMENT
#undef CVC4_FOR_EACH_THEORY_STATEMENT
#endif
#define CVC4_FOR_EACH_THEORY_STATEMENT(THEORY) \
  if (theory::TheoryTraits<THEORY>::hasNotifyRestart && d_logicInfo.isTheoryEnabled(THEORY)) { \
    theoryOf(THEORY)->notifyRestart(); \
  }

  // notify each theory using the statement above
  CVC4_FOR_EACH_THEORY;
}

void TheoryEngine::ppStaticLearn(TNode in, NodeBuilder<>& learned) {
  // Reset the interrupt flag
  d_interrupted = false;

  // Definition of the statement that is to be run by every theory
#ifdef CVC4_FOR_EACH_THEORY_STATEMENT
#undef CVC4_FOR_EACH_THEORY_STATEMENT
#endif
#define CVC4_FOR_EACH_THEORY_STATEMENT(THEORY) \
  if (theory::TheoryTraits<THEORY>::hasPpStaticLearn) { \
    theoryOf(THEORY)->ppStaticLearn(in, learned); \
  }

  // static learning for each theory using the statement above
  CVC4_FOR_EACH_THEORY;
}

void TheoryEngine::shutdown() {
  // Set this first; if a Theory shutdown() throws an exception,
  // at least the destruction of the TheoryEngine won't confound
  // matters.
  d_hasShutDown = true;

  // Shutdown all the theories
  for(TheoryId theoryId = theory::THEORY_FIRST; theoryId < theory::THEORY_LAST; ++theoryId) {
    if(d_theoryTable[theoryId]) {
      theoryOf(theoryId)->shutdown();
    }
  }

  d_ppCache.clear();
}

theory::Theory::PPAssertStatus TheoryEngine::solve(TNode literal, SubstitutionMap& substitutionOut) {
  // Reset the interrupt flag
  d_interrupted = false;

  TNode atom = literal.getKind() == kind::NOT ? literal[0] : literal;
  Trace("theory::solve") << "TheoryEngine::solve(" << literal << "): solving with " << theoryOf(atom)->getId() << endl;

  if(! d_logicInfo.isTheoryEnabled(Theory::theoryOf(atom)) &&
     Theory::theoryOf(atom) != THEORY_SAT_SOLVER) {
    stringstream ss;
    ss << "The logic was specified as " << d_logicInfo.getLogicString()
       << ", which doesn't include " << Theory::theoryOf(atom)
       << ", but got a preprocessing-time fact for that theory." << endl
       << "The fact:" << endl
       << literal;
    throw LogicException(ss.str());
  }

  Theory::PPAssertStatus solveStatus = theoryOf(atom)->ppAssert(literal, substitutionOut);
  Trace("theory::solve") << "TheoryEngine::solve(" << literal << ") => " << solveStatus << endl;
  return solveStatus;
}

// Recursively traverse a term and call the theory rewriter on its sub-terms
Node TheoryEngine::ppTheoryRewrite(TNode term) {
  NodeMap::iterator find = d_ppCache.find(term);
  if (find != d_ppCache.end()) {
    return (*find).second;
  }
  unsigned nc = term.getNumChildren();
  if (nc == 0) {
    return theoryOf(term)->ppRewrite(term);
  }
  Trace("theory-pp") << "ppTheoryRewrite { " << term << endl;

  Node newTerm;
  // do not rewrite inside quantifiers
  if (term.isClosure())
  {
    newTerm = Rewriter::rewrite(term);
  }
  else
  {
    NodeBuilder<> newNode(term.getKind());
    if (term.getMetaKind() == kind::metakind::PARAMETERIZED) {
      newNode << term.getOperator();
    }
    unsigned i;
    for (i = 0; i < nc; ++i) {
      newNode << ppTheoryRewrite(term[i]);
    }
    newTerm = Rewriter::rewrite(Node(newNode));
  }
  Node newTerm2 = theoryOf(newTerm)->ppRewrite(newTerm);
  if (newTerm != newTerm2) {
    newTerm = ppTheoryRewrite(Rewriter::rewrite(newTerm2));
  }
  d_ppCache[term] = newTerm;
  Trace("theory-pp")<< "ppTheoryRewrite returning " << newTerm << "}" << endl;
  return newTerm;
}


void TheoryEngine::preprocessStart()
{
  d_ppCache.clear();
}


struct preprocess_stack_element {
  TNode node;
  bool children_added;
  preprocess_stack_element(TNode node)
  : node(node), children_added(false) {}
};/* struct preprocess_stack_element */


Node TheoryEngine::preprocess(TNode assertion) {

  Trace("theory::preprocess") << "TheoryEngine::preprocess(" << assertion << ")" << endl;
  // spendResource();

  // Do a topological sort of the subexpressions and substitute them
  vector<preprocess_stack_element> toVisit;
  toVisit.push_back(assertion);

  while (!toVisit.empty())
  {
    // The current node we are processing
    preprocess_stack_element& stackHead = toVisit.back();
    TNode current = stackHead.node;

    Debug("theory::internal") << "TheoryEngine::preprocess(" << assertion << "): processing " << current << endl;

    // If node already in the cache we're done, pop from the stack
    NodeMap::iterator find = d_ppCache.find(current);
    if (find != d_ppCache.end()) {
      toVisit.pop_back();
      continue;
    }

    if(! d_logicInfo.isTheoryEnabled(Theory::theoryOf(current)) &&
       Theory::theoryOf(current) != THEORY_SAT_SOLVER) {
      stringstream ss;
      ss << "The logic was specified as " << d_logicInfo.getLogicString()
         << ", which doesn't include " << Theory::theoryOf(current)
         << ", but got a preprocessing-time fact for that theory." << endl
         << "The fact:" << endl
         << current;
      throw LogicException(ss.str());
    }

    // If this is an atom, we preprocess its terms with the theory ppRewriter
    if (Theory::theoryOf(current) != THEORY_BOOL) {
      Node ppRewritten = ppTheoryRewrite(current);
      d_ppCache[current] = ppRewritten;
      Assert(Rewriter::rewrite(d_ppCache[current]) == d_ppCache[current]);
      continue;
    }

    // Not yet substituted, so process
    if (stackHead.children_added) {
      // Children have been processed, so substitute
      NodeBuilder<> builder(current.getKind());
      if (current.getMetaKind() == kind::metakind::PARAMETERIZED) {
        builder << current.getOperator();
      }
      for (unsigned i = 0; i < current.getNumChildren(); ++ i) {
        Assert(d_ppCache.find(current[i]) != d_ppCache.end());
        builder << d_ppCache[current[i]];
      }
      // Mark the substitution and continue
      Node result = builder;
      if (result != current) {
        result = Rewriter::rewrite(result);
      }
      Debug("theory::internal") << "TheoryEngine::preprocess(" << assertion << "): setting " << current << " -> " << result << endl;
      d_ppCache[current] = result;
      toVisit.pop_back();
    } else {
      // Mark that we have added the children if any
      if (current.getNumChildren() > 0) {
        stackHead.children_added = true;
        // We need to add the children
        for(TNode::iterator child_it = current.begin(); child_it != current.end(); ++ child_it) {
          TNode childNode = *child_it;
          NodeMap::iterator childFind = d_ppCache.find(childNode);
          if (childFind == d_ppCache.end()) {
            toVisit.push_back(childNode);
          }
        }
      } else {
        // No children, so we're done
        Debug("substitution::internal") << "SubstitutionMap::internalSubstitute(" << assertion << "): setting " << current << " -> " << current << endl;
        d_ppCache[current] = current;
        toVisit.pop_back();
      }
    }
  }

  // Return the substituted version
  return d_ppCache[assertion];
}

void TheoryEngine::notifyPreprocessedAssertions(
    const std::vector<Node>& assertions) {
  // call all the theories
  for (TheoryId theoryId = theory::THEORY_FIRST; theoryId < theory::THEORY_LAST;
       ++theoryId) {
    if (d_theoryTable[theoryId]) {
      theoryOf(theoryId)->ppNotifyAssertions(assertions);
    }
  }
}

bool TheoryEngine::markPropagation(TNode assertion, TNode originalAssertion, theory::TheoryId toTheoryId, theory::TheoryId fromTheoryId) {

  // What and where we are asserting
  NodeTheoryPair toAssert(assertion, toTheoryId, d_propagationMapTimestamp);
  // What and where it came from
  NodeTheoryPair toExplain(originalAssertion, fromTheoryId, d_propagationMapTimestamp);

  // See if the theory already got this literal
  PropagationMap::const_iterator find = d_propagationMap.find(toAssert);
  if (find != d_propagationMap.end()) {
    // The theory already knows this
    Trace("theory::assertToTheory") << "TheoryEngine::markPropagation(): already there" << endl;
    return false;
  }

  Trace("theory::assertToTheory") << "TheoryEngine::markPropagation(): marking [" << d_propagationMapTimestamp << "] " << assertion << ", " << toTheoryId << " from " << originalAssertion << ", " << fromTheoryId << endl;

  // Mark the propagation
  d_propagationMap[toAssert] = toExplain;
  d_propagationMapTimestamp = d_propagationMapTimestamp + 1;

  return true;
}


void TheoryEngine::assertToTheory(TNode assertion, TNode originalAssertion, theory::TheoryId toTheoryId, theory::TheoryId fromTheoryId) {

  Trace("theory::assertToTheory") << "TheoryEngine::assertToTheory(" << assertion << ", " << originalAssertion << "," << toTheoryId << ", " << fromTheoryId << ")" << endl;

  Assert(toTheoryId != fromTheoryId);
  if(toTheoryId != THEORY_SAT_SOLVER &&
     ! d_logicInfo.isTheoryEnabled(toTheoryId)) {
    stringstream ss;
    ss << "The logic was specified as " << d_logicInfo.getLogicString()
       << ", which doesn't include " << toTheoryId
       << ", but got an asserted fact to that theory." << endl
       << "The fact:" << endl
       << assertion;
    throw LogicException(ss.str());
  }

  if (d_inConflict) {
    return;
  }

  // If sharing is disabled, things are easy
  if (!d_logicInfo.isSharingEnabled()) {
    Assert(assertion == originalAssertion);
    if (fromTheoryId == THEORY_SAT_SOLVER) {
      // Send to the apropriate theory
      theory::Theory* toTheory = theoryOf(toTheoryId);
      // We assert it, and we know it's preregistereed
      toTheory->assertFact(assertion, true);
      // Mark that we have more information
      d_factsAsserted = true;
    } else {
      Assert(toTheoryId == THEORY_SAT_SOLVER);
      // Check for propositional conflict
      bool value;
      if (d_propEngine->hasValue(assertion, value)) {
        if (!value) {
          Trace("theory::propagate") << "TheoryEngine::assertToTheory(" << assertion << ", " << toTheoryId << ", " << fromTheoryId << "): conflict (no sharing)" << endl;
          d_inConflict = true;
        } else {
          return;
        }
      }
      d_propagatedLiterals.push_back(assertion);
    }
    return;
  }

  // Polarity of the assertion
  bool polarity = assertion.getKind() != kind::NOT;

  // Atom of the assertion
  TNode atom = polarity ? assertion : assertion[0];

  // If sending to the shared terms database, it's also simple
  if (toTheoryId == THEORY_BUILTIN) {
    Assert(atom.getKind() == kind::EQUAL)
        << "atom should be an EQUALity, not `" << atom << "'";
    if (markPropagation(assertion, originalAssertion, toTheoryId, fromTheoryId)) {
      d_sharedTerms.assertEquality(atom, polarity, assertion);
    }
    return;
  }

  // Things from the SAT solver are already normalized, so they go
  // directly to the apropriate theory
  if (fromTheoryId == THEORY_SAT_SOLVER) {
    // We know that this is normalized, so just send it off to the theory
    if (markPropagation(assertion, originalAssertion, toTheoryId, fromTheoryId)) {
      // Is it preregistered
      bool preregistered = d_propEngine->isSatLiteral(assertion) && Theory::theoryOf(assertion) == toTheoryId;
      // We assert it
      theoryOf(toTheoryId)->assertFact(assertion, preregistered);
      // Mark that we have more information
      d_factsAsserted = true;
    }
    return;
  }

  // Propagations to the SAT solver are just enqueued for pickup by
  // the SAT solver later
  if (toTheoryId == THEORY_SAT_SOLVER) {
    if (markPropagation(assertion, originalAssertion, toTheoryId, fromTheoryId)) {
      // Enqueue for propagation to the SAT solver
      d_propagatedLiterals.push_back(assertion);
      // Check for propositional conflicts
      bool value;
      if (d_propEngine->hasValue(assertion, value) && !value) {
          Trace("theory::propagate") << "TheoryEngine::assertToTheory(" << assertion << ", " << toTheoryId << ", " << fromTheoryId << "): conflict (sharing)" << endl;
        d_inConflict = true;
      }
    }
    return;
  }

  Assert(atom.getKind() == kind::EQUAL);

  // Normalize
  Node normalizedLiteral = Rewriter::rewrite(assertion);

  // See if it rewrites false directly -> conflict
  if (normalizedLiteral.isConst()) {
    if (!normalizedLiteral.getConst<bool>()) {
      // Mark the propagation for explanations
      if (markPropagation(normalizedLiteral, originalAssertion, toTheoryId, fromTheoryId)) {
        // Get the explanation (conflict will figure out where it came from)
        conflict(normalizedLiteral, toTheoryId);
      } else {
        Unreachable();
      }
      return;
    }
  }

  // Try and assert (note that we assert the non-normalized one)
  if (markPropagation(assertion, originalAssertion, toTheoryId, fromTheoryId)) {
    // Check if has been pre-registered with the theory
    bool preregistered = d_propEngine->isSatLiteral(assertion) && Theory::theoryOf(assertion) == toTheoryId;
    // Assert away
    theoryOf(toTheoryId)->assertFact(assertion, preregistered);
    d_factsAsserted = true;
  }

  return;
}

void TheoryEngine::assertFact(TNode literal)
{
  Trace("theory") << "TheoryEngine::assertFact(" << literal << ")" << endl;

  // spendResource();

  // If we're in conflict, nothing to do
  if (d_inConflict) {
    return;
  }

  Trace("dtview::prop") << std::string(d_context->getLevel(), ' ') << literal
                        << endl;

  // Get the atom
  bool polarity = literal.getKind() != kind::NOT;
  TNode atom = polarity ? literal : literal[0];

  if (d_logicInfo.isSharingEnabled()) {

    // If any shared terms, it's time to do sharing work
    if (d_sharedTerms.hasSharedTerms(atom)) {
      // Notify the theories the shared terms
      SharedTermsDatabase::shared_terms_iterator it = d_sharedTerms.begin(atom);
      SharedTermsDatabase::shared_terms_iterator it_end = d_sharedTerms.end(atom);
      for (; it != it_end; ++ it) {
        TNode term = *it;
        Theory::Set theories = d_sharedTerms.getTheoriesToNotify(atom, term);
        for (TheoryId id = THEORY_FIRST; id != THEORY_LAST; ++ id) {
          if (Theory::setContains(id, theories)) {
            theoryOf(id)->addSharedTermInternal(term);
          }
        }
        d_sharedTerms.markNotified(term, theories);
      }
    }

    // If it's an equality, assert it to the shared term manager, even though the terms are not
    // yet shared. As the terms become shared later, the shared terms manager will then add them
    // to the assert the equality to the interested theories
    if (atom.getKind() == kind::EQUAL) {
      // Assert it to the the owning theory
      assertToTheory(literal, literal, /* to */ Theory::theoryOf(atom), /* from */ THEORY_SAT_SOLVER);
      // Shared terms manager will assert to interested theories directly, as the terms become shared
      assertToTheory(literal, literal, /* to */ THEORY_BUILTIN, /* from */ THEORY_SAT_SOLVER);

      // Now, let's check for any atom triggers from lemmas
      AtomRequests::atom_iterator it = d_atomRequests.getAtomIterator(atom);
      while (!it.done()) {
        const AtomRequests::Request& request = it.get();
        Node toAssert = polarity ? (Node) request.atom : request.atom.notNode();
        Debug("theory::atoms") << "TheoryEngine::assertFact(" << literal << "): sending requested " << toAssert << endl;
        assertToTheory(toAssert, literal, request.toTheory, THEORY_SAT_SOLVER);
        it.next();
      }

    } else {
      // Not an equality, just assert to the appropriate theory
      assertToTheory(literal, literal, /* to */ Theory::theoryOf(atom), /* from */ THEORY_SAT_SOLVER);
    }
  } else {
    // Assert the fact to the appropriate theory directly
    assertToTheory(literal, literal, /* to */ Theory::theoryOf(atom), /* from */ THEORY_SAT_SOLVER);
  }
}

bool TheoryEngine::propagate(TNode literal, theory::TheoryId theory) {

  Debug("theory::propagate") << "TheoryEngine::propagate(" << literal << ", " << theory << ")" << endl;

  // spendResource();

  if(Dump.isOn("t-propagations")) {
    Dump("t-propagations") << CommentCommand("negation of theory propagation: expect valid")
                           << QueryCommand(literal.toExpr());
  }
  if(Dump.isOn("missed-t-propagations")) {
    d_hasPropagated.insert(literal);
  }

  // Get the atom
  bool polarity = literal.getKind() != kind::NOT;
  TNode atom = polarity ? literal : literal[0];

  if (d_logicInfo.isSharingEnabled() && atom.getKind() == kind::EQUAL) {
    if (d_propEngine->isSatLiteral(literal)) {
      // We propagate SAT literals to SAT
      assertToTheory(literal, literal, /* to */ THEORY_SAT_SOLVER, /* from */ theory);
    }
    if (theory != THEORY_BUILTIN) {
      // Assert to the shared terms database
      assertToTheory(literal, literal, /* to */ THEORY_BUILTIN, /* from */ theory);
    }
  } else {
    // We could be propagating a unit-clause lemma. In this case, we need to provide a
    // recipe.
    // TODO: Consider putting this someplace else? This is the only refence to the proof
    // manager in this class.

    PROOF({
        LemmaProofRecipe proofRecipe;
        proofRecipe.addBaseAssertion(literal);

        Node emptyNode;
        LemmaProofRecipe::ProofStep proofStep(theory, emptyNode);
        proofStep.addAssertion(literal);
        proofRecipe.addStep(proofStep);

        ProofManager::getCnfProof()->setProofRecipe(&proofRecipe);
      });

    // Just send off to the SAT solver
    Assert(d_propEngine->isSatLiteral(literal));
    assertToTheory(literal, literal, /* to */ THEORY_SAT_SOLVER, /* from */ theory);
  }

  return !d_inConflict;
}

const LogicInfo& TheoryEngine::getLogicInfo() const { return d_logicInfo; }

theory::EqualityStatus TheoryEngine::getEqualityStatus(TNode a, TNode b) {
  Assert(a.getType().isComparableTo(b.getType()));
  if (d_sharedTerms.isShared(a) && d_sharedTerms.isShared(b)) {
    if (d_sharedTerms.areEqual(a,b)) {
      return EQUALITY_TRUE_AND_PROPAGATED;
    }
    else if (d_sharedTerms.areDisequal(a,b)) {
      return EQUALITY_FALSE_AND_PROPAGATED;
    }
  }
  return theoryOf(Theory::theoryOf(a.getType()))->getEqualityStatus(a, b);
}

Node TheoryEngine::getModelValue(TNode var) {
  if (var.isConst())
  {
    // the model value of a constant must be itself
    return var;
  }
  Assert(d_sharedTerms.isShared(var));
  return theoryOf(Theory::theoryOf(var.getType()))->getModelValue(var);
}


Node TheoryEngine::ensureLiteral(TNode n) {
  Debug("ensureLiteral") << "rewriting: " << n << std::endl;
  Node rewritten = Rewriter::rewrite(n);
  Debug("ensureLiteral") << "      got: " << rewritten << std::endl;
  Node preprocessed = preprocess(rewritten);
  Debug("ensureLiteral") << "preprocessed: " << preprocessed << std::endl;
  d_propEngine->ensureLiteral(preprocessed);
  return preprocessed;
}


void TheoryEngine::printInstantiations( std::ostream& out ) {
  if( d_quantEngine ){
    d_quantEngine->printInstantiations( out );
  }else{
    out << "Internal error : instantiations not available when quantifiers are not present." << std::endl;
    Assert(false);
  }
}

void TheoryEngine::printSynthSolution( std::ostream& out ) {
  if( d_quantEngine ){
    d_quantEngine->printSynthSolution( out );
  }else{
    out << "Internal error : synth solution not available when quantifiers are not present." << std::endl;
    Assert(false);
  }
}

void TheoryEngine::getInstantiatedQuantifiedFormulas( std::vector< Node >& qs ) {
  if( d_quantEngine ){
    d_quantEngine->getInstantiatedQuantifiedFormulas( qs );
  }else{
    Assert(false);
  }
}

void TheoryEngine::getInstantiations( Node q, std::vector< Node >& insts ) {
  if( d_quantEngine ){
    d_quantEngine->getInstantiations( q, insts );
  }else{
    Assert(false);
  }
}

void TheoryEngine::getInstantiationTermVectors( Node q, std::vector< std::vector< Node > >& tvecs ) {
  if( d_quantEngine ){
    d_quantEngine->getInstantiationTermVectors( q, tvecs );
  }else{
    Assert(false);
  }
}

void TheoryEngine::getInstantiations( std::map< Node, std::vector< Node > >& insts ) {
  if( d_quantEngine ){
    d_quantEngine->getInstantiations( insts );
  }else{
    Assert(false);
  }
}

void TheoryEngine::getInstantiationTermVectors( std::map< Node, std::vector< std::vector< Node > > >& insts ) {
  if( d_quantEngine ){
    d_quantEngine->getInstantiationTermVectors( insts );
  }else{
    Assert(false);
  }
}

Node TheoryEngine::getInstantiatedConjunction( Node q ) {
  if( d_quantEngine ){
    return d_quantEngine->getInstantiatedConjunction( q );
  }else{
    Assert(false);
    return Node::null();
  }
}


static Node mkExplanation(const std::vector<NodeTheoryPair>& explanation) {

  std::set<TNode> all;
  for (unsigned i = 0; i < explanation.size(); ++ i) {
    Assert(explanation[i].theory == THEORY_SAT_SOLVER);
    all.insert(explanation[i].node);
  }

  if (all.size() == 0) {
    // Normalize to true
    return NodeManager::currentNM()->mkConst<bool>(true);
  }

  if (all.size() == 1) {
    // All the same, or just one
    return explanation[0].node;
  }

  NodeBuilder<> conjunction(kind::AND);
  std::set<TNode>::const_iterator it = all.begin();
  std::set<TNode>::const_iterator it_end = all.end();
  while (it != it_end) {
    conjunction << *it;
    ++ it;
  }

  return conjunction;
}

Node TheoryEngine::getExplanationAndProof(TNode node, EqProof* proof) {
  Debug("theory::explain") << "TheoryEngine::getExplanation(" << node
                           << "): current propagation index = "
                           << d_propagationMapTimestamp << endl;

  bool polarity = node.getKind() != kind::NOT;
  TNode atom = polarity ? node : node[0];

  // For now only consider non-shared mode, with simpler explanations
  if (d_logicInfo.isSharingEnabled())
  {
    throw LogicException();
  }

  Debug("theory::explain")
      << "TheoryEngine::getExplanation: sharing is NOT enabled. "
      << " Responsible theory is: " << theoryOf(atom)->getId() << std::endl;

  Node explanation = theoryOf(atom)->explain(node, proof);
  Debug("theory::explain") << "TheoryEngine::getExplanation(" << node << ") => "
                           << explanation << endl;
  NEWPROOF({
    if (proof)
    {
      if (Debug.isOn("theory::explain"))
      {
        Debug("theory::explain") << "TheoryEngine::getExplanation: Proof: \n";
        proof->debug_print("theory::explain");
      }
      // Register in proof module
      NewProofManager* pm = NewProofManager::currentPM();
      pm->addTheoryProof(proof);
    }
  });

  return explanation;

}

Node TheoryEngine::getExplanationAndRecipe(TNode node, LemmaProofRecipe* proofRecipe) {
  Debug("theory::explain") << "TheoryEngine::getExplanation(" << node << "): current propagation index = " << d_propagationMapTimestamp << endl;

  bool polarity = node.getKind() != kind::NOT;
  TNode atom = polarity ? node : node[0];

  // If we're not in shared mode, explanations are simple
  if (!d_logicInfo.isSharingEnabled()) {
    Debug("theory::explain") << "TheoryEngine::getExplanation: sharing is NOT enabled. "
                             << " Responsible theory is: "
                             << theoryOf(atom)->getId() << std::endl;

    Node explanation = theoryOf(atom)->explain(node);
    Debug("theory::explain") << "TheoryEngine::getExplanation(" << node << ") => " << explanation << endl;
    PROOF({
        if(proofRecipe) {
          Node emptyNode;
          LemmaProofRecipe::ProofStep proofStep(theoryOf(atom)->getId(), emptyNode);
          proofStep.addAssertion(node);
          proofRecipe->addBaseAssertion(node);

          if (explanation.getKind() == kind::AND) {
            // If the explanation is a conjunction, the recipe for the corresponding lemma is
            // the negation of its conjuncts.
            Node flat = flattenAnd(explanation);
            for (unsigned i = 0; i < flat.getNumChildren(); ++i) {
              if (flat[i].isConst() && flat[i].getConst<bool>()) {
                ++ i;
                continue;
              }
              if (flat[i].getKind() == kind::NOT &&
                  flat[i][0].isConst() && !flat[i][0].getConst<bool>()) {
                ++ i;
                continue;
              }
              Debug("theory::explain") << "TheoryEngine::getExplanationAndRecipe: adding recipe assertion: "
                                       << flat[i].negate() << std::endl;
              proofStep.addAssertion(flat[i].negate());
              proofRecipe->addBaseAssertion(flat[i].negate());
            }
          } else {
            // The recipe for proving it is by negating it. "True" is not an acceptable reason.
            if (!((explanation.isConst() && explanation.getConst<bool>()) ||
                  (explanation.getKind() == kind::NOT &&
                   explanation[0].isConst() && !explanation[0].getConst<bool>()))) {
              proofStep.addAssertion(explanation.negate());
              proofRecipe->addBaseAssertion(explanation.negate());
            }
          }

          proofRecipe->addStep(proofStep);
        }
      });

    return explanation;
  }

  Debug("theory::explain") << "TheoryEngine::getExplanation: sharing IS enabled" << std::endl;

  // Initial thing to explain
  NodeTheoryPair toExplain(node, THEORY_SAT_SOLVER, d_propagationMapTimestamp);
  Assert(d_propagationMap.find(toExplain) != d_propagationMap.end());

  NodeTheoryPair nodeExplainerPair = d_propagationMap[toExplain];
  Debug("theory::explain") << "TheoryEngine::getExplanation: explainer for node "
                           << nodeExplainerPair.node
                           << " is theory: " << nodeExplainerPair.theory << std::endl;
  TheoryId explainer = nodeExplainerPair.theory;

  // Create the workplace for explanations
  std::vector<NodeTheoryPair> explanationVector;
  explanationVector.push_back(d_propagationMap[toExplain]);
  // Process the explanation
  if (proofRecipe) {
    Node emptyNode;
    LemmaProofRecipe::ProofStep proofStep(explainer, emptyNode);
    proofStep.addAssertion(node);
    proofRecipe->addStep(proofStep);
    proofRecipe->addBaseAssertion(node);
  }

  getExplanation(explanationVector, proofRecipe);
  Node explanation = mkExplanation(explanationVector);

  Debug("theory::explain") << "TheoryEngine::getExplanation(" << node << ") => " << explanation << endl;

  return explanation;
}

Node TheoryEngine::getExplanation(TNode node) {
  LemmaProofRecipe *dontCareRecipe = NULL;
  return getExplanationAndRecipe(node, dontCareRecipe);
}

struct AtomsCollect {

  std::vector<TNode> d_atoms;
  std::unordered_set<TNode, TNodeHashFunction> d_visited;

public:

  typedef void return_type;

  bool alreadyVisited(TNode current, TNode parent) {
    // Check if already visited
    if (d_visited.find(current) != d_visited.end()) return true;
    // Don't visit non-boolean
    if (!current.getType().isBoolean()) return true;
    // New node
    return false;
  }

  void visit(TNode current, TNode parent) {
    if (Theory::theoryOf(current) != theory::THEORY_BOOL) {
      d_atoms.push_back(current);
    }
    d_visited.insert(current);
  }

  void start(TNode node) {}
  void done(TNode node) {}

  std::vector<TNode> getAtoms() const {
    return d_atoms;
  }
};

void TheoryEngine::ensureLemmaAtoms(const std::vector<TNode>& atoms, theory::TheoryId atomsTo) {
  for (unsigned i = 0; i < atoms.size(); ++ i) {

    // Non-equality atoms are either owned by theory or they don't make sense
    if (atoms[i].getKind() != kind::EQUAL) {
      continue;
    }

    // The equality
    Node eq = atoms[i];
    // Simple normalization to not repeat stuff
    if (eq[0] > eq[1]) {
      eq = eq[1].eqNode(eq[0]);
    }

    // Rewrite the equality
    Node eqNormalized = Rewriter::rewrite(atoms[i]);

    Debug("theory::atoms") << "TheoryEngine::ensureLemmaAtoms(): " << eq << " with nf " << eqNormalized << endl;

    // If the equality is a boolean constant, we send immediately
    if (eqNormalized.isConst()) {
      if (eqNormalized.getConst<bool>()) {
        assertToTheory(eq, eqNormalized, /** to */ atomsTo, /** Sat solver */ theory::THEORY_SAT_SOLVER);
      } else {
        assertToTheory(eq.notNode(), eqNormalized.notNode(), /** to */ atomsTo, /** Sat solver */ theory::THEORY_SAT_SOLVER);
      }
      continue;
    }else if( eqNormalized.getKind() != kind::EQUAL){
<<<<<<< HEAD
      Assert( eqNormalized.getKind()==kind::BOOLEAN_TERM_VARIABLE ||
              ( eqNormalized.getKind()==kind::NOT && eqNormalized[0].getKind()==kind::BOOLEAN_TERM_VARIABLE ) );
=======
      Assert(eqNormalized.getKind() == kind::BOOLEAN_TERM_VARIABLE
             || (eqNormalized.getKind() == kind::NOT
                 && eqNormalized[0].getKind() == kind::BOOLEAN_TERM_VARIABLE));
>>>>>>> b2fad75b
      // this happens for Boolean term equalities V = true that are rewritten to V, we should skip
      //  TODO : revisit this
      continue;
    }

    // If the normalization did the just flips, keep the flip
    if (eqNormalized[0] == eq[1] && eqNormalized[1] == eq[0]) {
      eq = eqNormalized;
    }

    // Check if the equality is already known by the sat solver
    if (d_propEngine->isSatLiteral(eqNormalized)) {
      bool value;
      if (d_propEngine->hasValue(eqNormalized, value)) {
        if (value) {
          assertToTheory(eq, eqNormalized, atomsTo, theory::THEORY_SAT_SOLVER);
          continue;
        } else {
          assertToTheory(eq.notNode(), eqNormalized.notNode(), atomsTo, theory::THEORY_SAT_SOLVER);
          continue;
        }
      }
    }

    // If the theory is asking about a different form, or the form is ok but if will go to a different theory
    // then we must figure it out
    if (eqNormalized != eq || Theory::theoryOf(eq) != atomsTo) {
      // If you get eqNormalized, send atoms[i] to atomsTo
      d_atomRequests.add(eqNormalized, eq, atomsTo);
    }
  }
}

theory::LemmaStatus TheoryEngine::lemma(TNode node,
                                        ProofRule rule,
                                        bool negated,
                                        bool removable,
                                        bool preprocess,
                                        theory::TheoryId atomsTo) {
  // For resource-limiting (also does a time check).
  // spendResource();

  // Do we need to check atoms
  if (atomsTo != theory::THEORY_LAST) {
    Debug("theory::atoms") << "TheoryEngine::lemma(" << node << ", " << atomsTo << ")" << endl;
    AtomsCollect collectAtoms;
    NodeVisitor<AtomsCollect>::run(collectAtoms, node);
    ensureLemmaAtoms(collectAtoms.getAtoms(), atomsTo);
  }

  if(Dump.isOn("t-lemmas")) {
    Node n = node;
    if (negated) {
      n = node.negate();
    }
    Dump("t-lemmas") << CommentCommand("theory lemma: expect valid")
                     << QueryCommand(n.toExpr());
  }

  // Share with other portfolio threads
  if(d_channels->getLemmaOutputChannel() != NULL) {
    d_channels->getLemmaOutputChannel()->notifyNewLemma(node.toExpr());
  }

  AssertionPipeline additionalLemmas;

  // Run theory preprocessing, maybe
  Node ppNode = preprocess ? this->preprocess(node) : Node(node);

  // Remove the ITEs
  Debug("ite") << "Remove ITE from " << ppNode << std::endl;
  additionalLemmas.push_back(ppNode);
  additionalLemmas.updateRealAssertionsEnd();
  d_tform_remover.run(additionalLemmas.ref(),
                      additionalLemmas.getIteSkolemMap());
  Debug("ite") << "..done " << additionalLemmas[0] << std::endl;
  additionalLemmas.replace(0, theory::Rewriter::rewrite(additionalLemmas[0]));

  if(Debug.isOn("lemma-ites")) {
    Debug("lemma-ites") << "removed ITEs from lemma: " << ppNode << endl;
    Debug("lemma-ites") << " + now have the following "
                        << additionalLemmas.size() << " lemma(s):" << endl;
    for(std::vector<Node>::const_iterator i = additionalLemmas.begin();
        i != additionalLemmas.end();
        ++i) {
      Debug("lemma-ites") << " + " << *i << endl;
    }
    Debug("lemma-ites") << endl;
  }

  // assert to prop engine
  d_propEngine->assertLemma(additionalLemmas[0], negated, removable, rule, node);
  for (unsigned i = 1; i < additionalLemmas.size(); ++ i) {
    additionalLemmas.replace(i, theory::Rewriter::rewrite(additionalLemmas[i]));
    d_propEngine->assertLemma(additionalLemmas[i], false, removable, rule, node);
  }

  // WARNING: Below this point don't assume additionalLemmas[0] to be not negated.
  if(negated) {
    additionalLemmas.replace(0, additionalLemmas[0].notNode());
    negated = false;
  }

  // assert to decision engine
  if(!removable) {
    d_decisionEngine->addAssertions(additionalLemmas);
  }

  // Mark that we added some lemmas
  d_lemmasAdded = true;

  // Lemma analysis isn't online yet; this lemma may only live for this
  // user level.
  return theory::LemmaStatus(additionalLemmas[0], d_userContext->getLevel());
}

void TheoryEngine::conflict(TNode conflict, TheoryId theoryId) {

  Debug("theory::conflict") << "TheoryEngine::conflict(" << conflict << ", " << theoryId << ")" << endl;

  // Mark that we are in conflict
  d_inConflict = true;

  if(Dump.isOn("t-conflicts")) {
    Dump("t-conflicts") << CommentCommand("theory conflict: expect unsat")
                        << CheckSatCommand(conflict.toExpr());
  }

  LemmaProofRecipe* proofRecipe = NULL;
  PROOF({
      proofRecipe = new LemmaProofRecipe;
      Node emptyNode;
      LemmaProofRecipe::ProofStep proofStep(theoryId, emptyNode);

      if (conflict.getKind() == kind::AND) {
        for (unsigned i = 0; i < conflict.getNumChildren(); ++i) {
          proofStep.addAssertion(conflict[i].negate());
        }
      } else {
        proofStep.addAssertion(conflict.negate());
      }

      proofRecipe->addStep(proofStep);
    });

  // In the multiple-theories case, we need to reconstruct the conflict
  if (d_logicInfo.isSharingEnabled()) {
    // Create the workplace for explanations
    std::vector<NodeTheoryPair> explanationVector;
    explanationVector.push_back(NodeTheoryPair(conflict, theoryId, d_propagationMapTimestamp));

    // Process the explanation
    getExplanation(explanationVector, proofRecipe);
    PROOF(ProofManager::getCnfProof()->setProofRecipe(proofRecipe));
    Node fullConflict = mkExplanation(explanationVector);
    Debug("theory::conflict") << "TheoryEngine::conflict(" << conflict << ", " << theoryId << "): full = " << fullConflict << endl;
    Assert(properConflict(fullConflict));
    lemma(fullConflict, RULE_CONFLICT, true, true, false, THEORY_LAST);

  } else {
    // When only one theory, the conflict should need no processing
    Assert(properConflict(conflict));
    PROOF({
        if (conflict.getKind() == kind::AND) {
          // If the conflict is a conjunction, the corresponding lemma is derived by negating
          // its conjuncts.
          for (unsigned i = 0; i < conflict.getNumChildren(); ++i) {
            if (conflict[i].isConst() && conflict[i].getConst<bool>()) {
              ++ i;
              continue;
            }
            if (conflict[i].getKind() == kind::NOT &&
                conflict[i][0].isConst() && !conflict[i][0].getConst<bool>()) {
              ++ i;
              continue;
            }
            proofRecipe->getStep(0)->addAssertion(conflict[i].negate());
            proofRecipe->addBaseAssertion(conflict[i].negate());
          }
        } else {
          proofRecipe->getStep(0)->addAssertion(conflict.negate());
          proofRecipe->addBaseAssertion(conflict.negate());
        }

        ProofManager::getCnfProof()->setProofRecipe(proofRecipe);
      });

    lemma(conflict, RULE_CONFLICT, true, true, false, THEORY_LAST);
  }

  PROOF({
      delete proofRecipe;
      proofRecipe = NULL;
    });
}

void TheoryEngine::staticInitializeBVOptions(
    const std::vector<Node>& assertions)
{
  bool useSlicer = true;
  if (options::bitvectorEqualitySlicer() == options::BvSlicerMode::ON)
  {
    if (!d_logicInfo.isPure(theory::THEORY_BV) || d_logicInfo.isQuantified())
      throw ModalException(
          "Slicer currently only supports pure QF_BV formulas. Use "
          "--bv-eq-slicer=off");
    if (options::incrementalSolving())
      throw ModalException(
          "Slicer does not currently support incremental mode. Use "
          "--bv-eq-slicer=off");
    if (options::produceModels())
      throw ModalException(
          "Slicer does not currently support model generation. Use "
          "--bv-eq-slicer=off");
  }
  else if (options::bitvectorEqualitySlicer() == options::BvSlicerMode::OFF)
  {
    return;
  }
  else if (options::bitvectorEqualitySlicer() == options::BvSlicerMode::AUTO)
  {
    if ((!d_logicInfo.isPure(theory::THEORY_BV) || d_logicInfo.isQuantified())
        || options::incrementalSolving()
        || options::produceModels())
      return;

    bv::utils::TNodeBoolMap cache;
    for (unsigned i = 0; i < assertions.size(); ++i)
    {
      useSlicer = useSlicer && bv::utils::isCoreTerm(assertions[i], cache);
    }
  }

  if (useSlicer)
  {
    bv::TheoryBV* bv_theory = (bv::TheoryBV*)d_theoryTable[THEORY_BV];
    bv_theory->enableCoreTheorySlicer();
  }
}

void TheoryEngine::getExplanation(std::vector<NodeTheoryPair>& explanationVector, LemmaProofRecipe* proofRecipe) {
  Assert(explanationVector.size() > 0);

  unsigned i = 0; // Index of the current literal we are processing
  unsigned j = 0; // Index of the last literal we are keeping

  std::unique_ptr<std::set<Node>> inputAssertions = nullptr;
  PROOF({
    if (proofRecipe)
    {
      inputAssertions.reset(
          new std::set<Node>(proofRecipe->getStep(0)->getAssertions()));
    }
  });

  while (i < explanationVector.size()) {
    // Get the current literal to explain
    NodeTheoryPair toExplain = explanationVector[i];

    Debug("theory::explain") << "[i=" << i << "] TheoryEngine::explain(): processing [" << toExplain.timestamp << "] " << toExplain.node << " sent from " << toExplain.theory << endl;


    // If a true constant or a negation of a false constant we can ignore it
    if (toExplain.node.isConst() && toExplain.node.getConst<bool>()) {
      ++ i;
      continue;
    }
    if (toExplain.node.getKind() == kind::NOT && toExplain.node[0].isConst() && !toExplain.node[0].getConst<bool>()) {
      ++ i;
      continue;
    }

    // If from the SAT solver, keep it
    if (toExplain.theory == THEORY_SAT_SOLVER) {
      Debug("theory::explain") << "\tLiteral came from THEORY_SAT_SOLVER. Kepping it." << endl;
      explanationVector[j++] = explanationVector[i++];
      continue;
    }

    // If an and, expand it
    if (toExplain.node.getKind() == kind::AND) {
      Debug("theory::explain") << "TheoryEngine::explain(): expanding " << toExplain.node << " got from " << toExplain.theory << endl;
      for (unsigned k = 0; k < toExplain.node.getNumChildren(); ++ k) {
        NodeTheoryPair newExplain(toExplain.node[k], toExplain.theory, toExplain.timestamp);
        explanationVector.push_back(newExplain);
      }
      ++ i;
      continue;
    }

    // See if it was sent to the theory by another theory
    PropagationMap::const_iterator find = d_propagationMap.find(toExplain);
    if (find != d_propagationMap.end()) {
      Debug("theory::explain")
          << "\tTerm was propagated by another theory (theory = "
          << getTheoryString((*find).second.theory) << ")" << std::endl;
      // There is some propagation, check if its a timely one
      if ((*find).second.timestamp < toExplain.timestamp) {
        Debug("theory::explain") << "\tRelevant timetsamp, pushing "
                                 << (*find).second.node << "to index = " << explanationVector.size() << std::endl;
        explanationVector.push_back((*find).second);
        ++i;

        PROOF({
            if (toExplain.node != (*find).second.node) {
              Debug("pf::explain") << "TheoryEngine::getExplanation: Rewrite alert! toAssert = " << toExplain.node
                                   << ", toExplain = " << (*find).second.node << std::endl;

              if (proofRecipe) {
                proofRecipe->addRewriteRule(toExplain.node, (*find).second.node);
              }
            }
          })

        continue;
      }
    }

    // It was produced by the theory, so ask for an explanation
    Node explanation;
    if (toExplain.theory == THEORY_BUILTIN) {
      explanation = d_sharedTerms.explain(toExplain.node);
      Debug("theory::explain") << "\tTerm was propagated by THEORY_BUILTIN. Explanation: " << explanation << std::endl;
    } else {
      explanation = theoryOf(toExplain.theory)->explain(toExplain.node);
      Debug("theory::explain") << "\tTerm was propagated by owner theory: "
                               << theoryOf(toExplain.theory)->getId()
                               << ". Explanation: " << explanation << std::endl;
    }

    Debug("theory::explain") << "TheoryEngine::explain(): got explanation " << explanation << " got from " << toExplain.theory << endl;
    Assert(explanation != toExplain.node)
        << "wasn't sent to you, so why are you explaining it trivially";
    // Mark the explanation
    NodeTheoryPair newExplain(explanation, toExplain.theory, toExplain.timestamp);
    explanationVector.push_back(newExplain);

    ++ i;

    PROOF({
      if (proofRecipe && inputAssertions)
      {
        // If we're expanding the target node of the explanation (this is the
        // first expansion...), we don't want to add it as a separate proof
        // step. It is already part of the assertions.
        if (!ContainsKey(*inputAssertions, toExplain.node))
        {
          LemmaProofRecipe::ProofStep proofStep(toExplain.theory,
                                                toExplain.node);
          if (explanation.getKind() == kind::AND)
          {
            Node flat = flattenAnd(explanation);
            for (unsigned k = 0; k < flat.getNumChildren(); ++k)
            {
              // If a true constant or a negation of a false constant we can
              // ignore it
              if (!((flat[k].isConst() && flat[k].getConst<bool>())
                    || (flat[k].getKind() == kind::NOT && flat[k][0].isConst()
                        && !flat[k][0].getConst<bool>())))
              {
                proofStep.addAssertion(flat[k].negate());
              }
            }
          }
          else
          {
            if (!((explanation.isConst() && explanation.getConst<bool>())
                  || (explanation.getKind() == kind::NOT
                      && explanation[0].isConst()
                      && !explanation[0].getConst<bool>())))
            {
              proofStep.addAssertion(explanation.negate());
            }
          }
          proofRecipe->addStep(proofStep);
        }
      }
    });
  }

  // Keep only the relevant literals
  explanationVector.resize(j);

  PROOF({
      if (proofRecipe) {
        // The remaining literals are the base of the proof
        for (unsigned k = 0; k < explanationVector.size(); ++k) {
          proofRecipe->addBaseAssertion(explanationVector[k].node.negate());
        }
      }
    });
}

void TheoryEngine::setUserAttribute(const std::string& attr,
                                    Node n,
                                    const std::vector<Node>& node_values,
                                    const std::string& str_value)
{
  Trace("te-attr") << "set user attribute " << attr << " " << n << endl;
  if( d_attr_handle.find( attr )!=d_attr_handle.end() ){
    for( size_t i=0; i<d_attr_handle[attr].size(); i++ ){
      d_attr_handle[attr][i]->setUserAttribute(attr, n, node_values, str_value);
    }
  } else {
    //unhandled exception?
  }
}

void TheoryEngine::handleUserAttribute(const char* attr, Theory* t) {
  Trace("te-attr") << "Handle user attribute " << attr << " " << t << endl;
  std::string str( attr );
  d_attr_handle[ str ].push_back( t );
}

void TheoryEngine::checkTheoryAssertionsWithModel(bool hardFailure) {
  for(TheoryId theoryId = THEORY_FIRST; theoryId < THEORY_LAST; ++theoryId) {
    Theory* theory = d_theoryTable[theoryId];
    if(theory && d_logicInfo.isTheoryEnabled(theoryId)) {
      for(context::CDList<Assertion>::const_iterator it = theory->facts_begin(),
            it_end = theory->facts_end();
          it != it_end;
          ++it) {
        Node assertion = (*it).assertion;
        Node val = getModel()->getValue(assertion);
<<<<<<< HEAD
        if(val != d_true) {
          stringstream ss;
          ss << theoryId << " has an asserted fact that the model doesn't satisfy." << endl
             << "The fact: " << assertion << endl
             << "Model value: " << val << endl;
    if(hardFailure) {
      InternalError(ss.str());
    }
=======
        if (val != d_true)
        {
          if (hardFailure)
          {
            InternalError()
                << theoryId
                << " has an asserted fact that the model doesn't satisfy."
                << endl
                << "The fact: " << assertion << endl
                << "Model value: " << val << endl;
          }
>>>>>>> b2fad75b
        }
      }
    }
  }
}

std::pair<bool, Node> TheoryEngine::entailmentCheck(
    options::TheoryOfMode mode,
    TNode lit,
    const EntailmentCheckParameters* params,
    EntailmentCheckSideEffects* seffects)
{
  TNode atom = (lit.getKind() == kind::NOT) ? lit[0] : lit;
  if( atom.getKind()==kind::AND || atom.getKind()==kind::OR || atom.getKind()==kind::IMPLIES ){
    //Boolean connective, recurse
    std::vector< Node > children;
    bool pol = (lit.getKind()!=kind::NOT);
    bool is_conjunction = pol==(lit.getKind()==kind::AND);
    for( unsigned i=0; i<atom.getNumChildren(); i++ ){
      Node ch = atom[i];
      if( pol==( lit.getKind()==kind::IMPLIES && i==0 ) ){
        ch = atom[i].negate();
      }
      std::pair<bool, Node> chres = entailmentCheck( mode, ch, params, seffects );
      if( chres.first ){
        if( !is_conjunction ){
          return chres;
        }else{
          children.push_back( chres.second );
        }
      }else if( !chres.first && is_conjunction ){
        return std::pair<bool, Node>(false, Node::null());
      }
    }
    if( is_conjunction ){
      return std::pair<bool, Node>(true, NodeManager::currentNM()->mkNode(kind::AND, children));
    }else{
      return std::pair<bool, Node>(false, Node::null());
    }
  }else if( atom.getKind()==kind::ITE || ( atom.getKind()==kind::EQUAL && atom[0].getType().isBoolean() ) ){
    bool pol = (lit.getKind()!=kind::NOT);
    for( unsigned r=0; r<2; r++ ){
      Node ch = atom[0];
      if( r==1 ){
        ch = ch.negate();
      }
      std::pair<bool, Node> chres = entailmentCheck( mode, ch, params, seffects );
      if( chres.first ){
        Node ch2 = atom[ atom.getKind()==kind::ITE ? r+1 : 1 ];
        if( pol==( atom.getKind()==kind::ITE ? true : r==1 ) ){
          ch2 = ch2.negate();
        }
        std::pair<bool, Node> chres2 = entailmentCheck( mode, ch2, params, seffects );
        if( chres2.first ){
          return std::pair<bool, Node>(true, NodeManager::currentNM()->mkNode(kind::AND, chres.second, chres2.second));
        }else{
          break;
        }
      }
    }
    return std::pair<bool, Node>(false, Node::null());
  }else{
    //it is a theory atom
    theory::TheoryId tid = theory::Theory::theoryOf(mode, atom);
    theory::Theory* th = theoryOf(tid);

    Assert(th != NULL);
    Assert(params == NULL || tid == params->getTheoryId());
    Assert(seffects == NULL || tid == seffects->getTheoryId());
    Trace("theory-engine-entc") << "Entailment check : " << lit << std::endl;

    std::pair<bool, Node> chres = th->entailmentCheck(lit, params, seffects);
    return chres;
  }
}

void TheoryEngine::spendResource(unsigned amount)
{
  d_resourceManager->spendResource(amount);
}

void TheoryEngine::enableTheoryAlternative(const std::string& name){
  Debug("TheoryEngine::enableTheoryAlternative")
      << "TheoryEngine::enableTheoryAlternative(" << name << ")" << std::endl;

  d_theoryAlternatives.insert(name);
}

bool TheoryEngine::useTheoryAlternative(const std::string& name) {
  return d_theoryAlternatives.find(name) != d_theoryAlternatives.end();
}


TheoryEngine::Statistics::Statistics(theory::TheoryId theory):
    conflicts(getStatsPrefix(theory) + "::conflicts", 0),
    propagations(getStatsPrefix(theory) + "::propagations", 0),
    lemmas(getStatsPrefix(theory) + "::lemmas", 0),
    requirePhase(getStatsPrefix(theory) + "::requirePhase", 0),
    restartDemands(getStatsPrefix(theory) + "::restartDemands", 0)
{
  smtStatisticsRegistry()->registerStat(&conflicts);
  smtStatisticsRegistry()->registerStat(&propagations);
  smtStatisticsRegistry()->registerStat(&lemmas);
  smtStatisticsRegistry()->registerStat(&requirePhase);
  smtStatisticsRegistry()->registerStat(&restartDemands);
}

TheoryEngine::Statistics::~Statistics() {
  smtStatisticsRegistry()->unregisterStat(&conflicts);
  smtStatisticsRegistry()->unregisterStat(&propagations);
  smtStatisticsRegistry()->unregisterStat(&lemmas);
  smtStatisticsRegistry()->unregisterStat(&requirePhase);
  smtStatisticsRegistry()->unregisterStat(&restartDemands);
}

}/* CVC4 namespace */<|MERGE_RESOLUTION|>--- conflicted
+++ resolved
@@ -1839,14 +1839,9 @@
       }
       continue;
     }else if( eqNormalized.getKind() != kind::EQUAL){
-<<<<<<< HEAD
-      Assert( eqNormalized.getKind()==kind::BOOLEAN_TERM_VARIABLE ||
-              ( eqNormalized.getKind()==kind::NOT && eqNormalized[0].getKind()==kind::BOOLEAN_TERM_VARIABLE ) );
-=======
       Assert(eqNormalized.getKind() == kind::BOOLEAN_TERM_VARIABLE
              || (eqNormalized.getKind() == kind::NOT
                  && eqNormalized[0].getKind() == kind::BOOLEAN_TERM_VARIABLE));
->>>>>>> b2fad75b
       // this happens for Boolean term equalities V = true that are rewritten to V, we should skip
       //  TODO : revisit this
       continue;
@@ -2271,16 +2266,6 @@
           ++it) {
         Node assertion = (*it).assertion;
         Node val = getModel()->getValue(assertion);
-<<<<<<< HEAD
-        if(val != d_true) {
-          stringstream ss;
-          ss << theoryId << " has an asserted fact that the model doesn't satisfy." << endl
-             << "The fact: " << assertion << endl
-             << "Model value: " << val << endl;
-    if(hardFailure) {
-      InternalError(ss.str());
-    }
-=======
         if (val != d_true)
         {
           if (hardFailure)
@@ -2292,7 +2277,6 @@
                 << "The fact: " << assertion << endl
                 << "Model value: " << val << endl;
           }
->>>>>>> b2fad75b
         }
       }
     }
