/*********************                                                        */
/*! \file theory_engine.cpp
 ** \verbatim
 ** Top contributors (to current version):
 **   Dejan Jovanovic, Morgan Deters, Guy Katz
 ** This file is part of the CVC4 project.
 ** Copyright (c) 2009-2018 by the authors listed in the file AUTHORS
 ** in the top-level source directory) and their institutional affiliations.
 ** All rights reserved.  See the file COPYING in the top-level source
 ** directory for licensing information.\endverbatim
 **
 ** \brief The theory engine
 **
 ** The theory engine.
 **/

#include "theory/theory_engine.h"

#include <list>
#include <vector>

#include "decision/decision_engine.h"
#include "expr/attribute.h"
#include "expr/node.h"
#include "expr/node_builder.h"
#include "options/bv_options.h"
#include "options/options.h"
#include "options/proof_options.h"
#include "options/quantifiers_options.h"
#include "proof/cnf_proof.h"
#include "proof/lemma_proof.h"
#include "proof/proof_manager.h"
#include "proof/theory_proof.h"
#include "smt/term_formula_removal.h"
#include "smt/logic_exception.h"
#include "smt_util/lemma_output_channel.h"
#include "smt_util/node_visitor.h"
#include "theory/arith/arith_ite_utils.h"
#include "theory/bv/theory_bv_utils.h"
#include "theory/care_graph.h"
#include "theory/ite_utilities.h"
#include "theory/quantifiers/first_order_model.h"
#include "theory/quantifiers/fmf/model_engine.h"
#include "theory/quantifiers/theory_quantifiers.h"
#include "theory/quantifiers_engine.h"
#include "theory/rewriter.h"
#include "theory/theory.h"
#include "theory/theory_model.h"
#include "theory/theory_traits.h"
#include "theory/uf/equality_engine.h"
#include "theory/unconstrained_simplifier.h"
#include "util/resource_manager.h"

using namespace std;

using namespace CVC4::theory;

namespace CVC4 {

inline void flattenAnd(Node n, std::vector<TNode>& out){
  Assert(n.getKind() == kind::AND);
  for(Node::iterator i=n.begin(), i_end=n.end(); i != i_end; ++i){
    Node curr = *i;
    if(curr.getKind() == kind::AND){
      flattenAnd(curr, out);
    }else{
      out.push_back(curr);
    }
  }
}

inline Node flattenAnd(Node n){
  std::vector<TNode> out;
  flattenAnd(n, out);
  return NodeManager::currentNM()->mkNode(kind::AND, out);
}

theory::LemmaStatus TheoryEngine::EngineOutputChannel::lemma(TNode lemma,
                                                             ProofRule rule,
                                                             bool removable,
                                                             bool preprocess,
                                                             bool sendAtoms) {
  Debug("theory::lemma") << "EngineOutputChannel<" << d_theory << ">::lemma("
                         << lemma << ")"
                         << ", preprocess = " << preprocess << std::endl;
  ++d_statistics.lemmas;
  d_engine->d_outputChannelUsed = true;

  PROOF({ registerLemmaRecipe(lemma, lemma, preprocess, d_theory); });

  theory::LemmaStatus result =
      d_engine->lemma(lemma, rule, false, removable, preprocess,
                      sendAtoms ? d_theory : theory::THEORY_LAST);
  return result;
}

void TheoryEngine::EngineOutputChannel::registerLemmaRecipe(Node lemma, Node originalLemma, bool preprocess, theory::TheoryId theoryId) {
  // During CNF conversion, conjunctions will be broken down into
  // multiple lemmas. In order for the recipes to match, we have to do
  // the same here.
  NodeManager* nm = NodeManager::currentNM();

  if (preprocess)
    lemma = d_engine->preprocess(lemma);

  bool negated = (lemma.getKind() == kind::NOT);
  Node nnLemma = negated ? lemma[0] : lemma;

  switch (nnLemma.getKind()) {

  case kind::AND:
    if (!negated) {
      for (unsigned i = 0; i < nnLemma.getNumChildren(); ++i)
        registerLemmaRecipe(nnLemma[i], originalLemma, false, theoryId);
    } else {
      NodeBuilder<> builder(kind::OR);
      for (unsigned i = 0; i < nnLemma.getNumChildren(); ++i)
        builder << nnLemma[i].negate();

      Node disjunction = (builder.getNumChildren() == 1) ? builder[0] : builder;
      registerLemmaRecipe(disjunction, originalLemma, false, theoryId);
    }
    break;

  case kind::EQUAL:
    if( nnLemma[0].getType().isBoolean() ){
      if (!negated) {
        registerLemmaRecipe(nm->mkNode(kind::OR, nnLemma[0], nnLemma[1].negate()), originalLemma, false, theoryId);
        registerLemmaRecipe(nm->mkNode(kind::OR, nnLemma[0].negate(), nnLemma[1]), originalLemma, false, theoryId);
      } else {
        registerLemmaRecipe(nm->mkNode(kind::OR, nnLemma[0], nnLemma[1]), originalLemma, false, theoryId);
        registerLemmaRecipe(nm->mkNode(kind::OR, nnLemma[0].negate(), nnLemma[1].negate()), originalLemma, false, theoryId);
      }
    }
    break;

  case kind::ITE:
    if (!negated) {
      registerLemmaRecipe(nm->mkNode(kind::OR, nnLemma[0].negate(), nnLemma[1]), originalLemma, false, theoryId);
      registerLemmaRecipe(nm->mkNode(kind::OR, nnLemma[0], nnLemma[2]), originalLemma, false, theoryId);
    } else {
      registerLemmaRecipe(nm->mkNode(kind::OR, nnLemma[0].negate(), nnLemma[1].negate()), originalLemma, false, theoryId);
      registerLemmaRecipe(nm->mkNode(kind::OR, nnLemma[0], nnLemma[2].negate()), originalLemma, false, theoryId);
    }
    break;

  default:
    break;
  }

  // Theory lemmas have one step that proves the empty clause
  LemmaProofRecipe proofRecipe;
  Node emptyNode;
  LemmaProofRecipe::ProofStep proofStep(theoryId, emptyNode);

  // Remember the original lemma, so we can report this later when asked to
  proofRecipe.setOriginalLemma(originalLemma);

  // Record the assertions and rewrites
  Node rewritten;
  if (lemma.getKind() == kind::OR) {
    for (unsigned i = 0; i < lemma.getNumChildren(); ++i) {
      rewritten = theory::Rewriter::rewrite(lemma[i]);
      if (rewritten != lemma[i]) {
        proofRecipe.addRewriteRule(lemma[i].negate(), rewritten.negate());
      }
      proofStep.addAssertion(lemma[i]);
      proofRecipe.addBaseAssertion(rewritten);
    }
  } else {
    rewritten = theory::Rewriter::rewrite(lemma);
    if (rewritten != lemma) {
      proofRecipe.addRewriteRule(lemma.negate(), rewritten.negate());
    }
    proofStep.addAssertion(lemma);
    proofRecipe.addBaseAssertion(rewritten);
  }
  proofRecipe.addStep(proofStep);
  ProofManager::getCnfProof()->setProofRecipe(&proofRecipe);
}

theory::LemmaStatus TheoryEngine::EngineOutputChannel::splitLemma(
    TNode lemma, bool removable) {
  Debug("theory::lemma") << "EngineOutputChannel<" << d_theory << ">::lemma("
                         << lemma << ")" << std::endl;
  ++d_statistics.lemmas;
  d_engine->d_outputChannelUsed = true;

  Debug("pf::explain") << "TheoryEngine::EngineOutputChannel::splitLemma( "
                       << lemma << " )" << std::endl;
  theory::LemmaStatus result =
      d_engine->lemma(lemma, RULE_SPLIT, false, removable, false, d_theory);
  return result;
}

bool TheoryEngine::EngineOutputChannel::propagate(TNode literal) {
  Debug("theory::propagate") << "EngineOutputChannel<" << d_theory
                             << ">::propagate(" << literal << ")" << std::endl;
  ++d_statistics.propagations;
  d_engine->d_outputChannelUsed = true;
  return d_engine->propagate(literal, d_theory);
}

void TheoryEngine::EngineOutputChannel::conflict(TNode conflictNode,
                                                 std::unique_ptr<Proof> proof)
{
  Trace("theory::conflict")
      << "EngineOutputChannel<" << d_theory << ">::conflict(" << conflictNode
      << ")" << std::endl;
  Assert(!proof);  // Theory shouldn't be producing proofs yet
  ++d_statistics.conflicts;
  d_engine->d_outputChannelUsed = true;
  d_engine->conflict(conflictNode, d_theory);
}

void TheoryEngine::finishInit() {

  //initialize the quantifiers engine, master equality engine, model, model builder
  if( d_logicInfo.isQuantified() ) {
    // initialize the quantifiers engine
    d_quantEngine = new QuantifiersEngine(d_context, d_userContext, this);
    Assert(d_masterEqualityEngine == 0);
    d_masterEqualityEngine = new eq::EqualityEngine(d_masterEENotify,getSatContext(), "theory::master", false);

    for(TheoryId theoryId = theory::THEORY_FIRST; theoryId != theory::THEORY_LAST; ++ theoryId) {
      if (d_theoryTable[theoryId]) {
        d_theoryTable[theoryId]->setQuantifiersEngine(d_quantEngine);
        d_theoryTable[theoryId]->setMasterEqualityEngine(d_masterEqualityEngine);
      }
    }

    d_curr_model_builder = d_quantEngine->getModelBuilder();
    d_curr_model = d_quantEngine->getModel();
  } else {
    d_curr_model = new theory::TheoryModel(d_userContext, "DefaultModel", true);
    d_aloc_curr_model = true;
  }
  //make the default builder, e.g. in the case that the quantifiers engine does not have a model builder
  if( d_curr_model_builder==NULL ){
    d_curr_model_builder = new theory::TheoryEngineModelBuilder(this);
    d_aloc_curr_model_builder = true;
  }

  for(TheoryId theoryId = theory::THEORY_FIRST; theoryId != theory::THEORY_LAST; ++ theoryId) {
    if (d_theoryTable[theoryId]) {
      d_theoryTable[theoryId]->finishInit();
    }
  }
}

void TheoryEngine::eqNotifyNewClass(TNode t){
  if (d_logicInfo.isQuantified()) {
    d_quantEngine->eqNotifyNewClass( t );
  }
}

void TheoryEngine::eqNotifyPreMerge(TNode t1, TNode t2){
  if (d_logicInfo.isQuantified()) {
    d_quantEngine->eqNotifyPreMerge( t1, t2 );
  }
}

void TheoryEngine::eqNotifyPostMerge(TNode t1, TNode t2){
  if (d_logicInfo.isQuantified()) {
    d_quantEngine->eqNotifyPostMerge( t1, t2 );
  }
}

void TheoryEngine::eqNotifyDisequal(TNode t1, TNode t2, TNode reason){
  if (d_logicInfo.isQuantified()) {
    d_quantEngine->eqNotifyDisequal( t1, t2, reason );
  }
}


TheoryEngine::TheoryEngine(context::Context* context,
                           context::UserContext* userContext,
                           RemoveTermFormulas& iteRemover,
                           const LogicInfo& logicInfo,
                           LemmaChannels* channels)
: d_propEngine(NULL),
  d_decisionEngine(NULL),
  d_context(context),
  d_userContext(userContext),
  d_logicInfo(logicInfo),
  d_sharedTerms(this, context),
  d_masterEqualityEngine(NULL),
  d_masterEENotify(*this),
  d_quantEngine(NULL),
  d_curr_model(NULL),
  d_aloc_curr_model(false),
  d_curr_model_builder(NULL),
  d_aloc_curr_model_builder(false),
  d_ppCache(),
  d_possiblePropagations(context),
  d_hasPropagated(context),
  d_inConflict(context, false),
  d_hasShutDown(false),
  d_incomplete(context, false),
  d_propagationMap(context),
  d_propagationMapTimestamp(context, 0),
  d_propagatedLiterals(context),
  d_propagatedLiteralsIndex(context, 0),
  d_atomRequests(context),
  d_tform_remover(iteRemover),
  d_combineTheoriesTime("TheoryEngine::combineTheoriesTime"),
  d_true(),
  d_false(),
  d_interrupted(false),
  d_resourceManager(NodeManager::currentResourceManager()),
  d_channels(channels),
  d_inPreregister(false),
  d_factsAsserted(context, false),
  d_preRegistrationVisitor(this, context),
  d_sharedTermsVisitor(d_sharedTerms),
  d_unconstrainedSimp(new UnconstrainedSimplifier(context, logicInfo)),
  d_theoryAlternatives(),
  d_attr_handle(),
  d_arithSubstitutionsAdded("theory::arith::zzz::arith::substitutions", 0)
{
  for(TheoryId theoryId = theory::THEORY_FIRST; theoryId != theory::THEORY_LAST;
      ++ theoryId)
  {
    d_theoryTable[theoryId] = NULL;
    d_theoryOut[theoryId] = NULL;
  }
  
  smtStatisticsRegistry()->registerStat(&d_combineTheoriesTime);
  d_true = NodeManager::currentNM()->mkConst<bool>(true);
  d_false = NodeManager::currentNM()->mkConst<bool>(false);

#ifdef CVC4_PROOF
  ProofManager::currentPM()->initTheoryProofEngine();
#endif

  d_iteUtilities = new ITEUtilities();

  smtStatisticsRegistry()->registerStat(&d_arithSubstitutionsAdded);
}

TheoryEngine::~TheoryEngine() {
  Assert(d_hasShutDown);

  for(TheoryId theoryId = theory::THEORY_FIRST; theoryId != theory::THEORY_LAST; ++ theoryId) {
    if(d_theoryTable[theoryId] != NULL) {
      delete d_theoryTable[theoryId];
      delete d_theoryOut[theoryId];
    }
  }

  if( d_aloc_curr_model_builder ){
    delete d_curr_model_builder;
  }
  if( d_aloc_curr_model ){
    delete d_curr_model;
  }

  delete d_quantEngine;

  delete d_masterEqualityEngine;

  smtStatisticsRegistry()->unregisterStat(&d_combineTheoriesTime);

  delete d_unconstrainedSimp;

  delete d_iteUtilities;

  smtStatisticsRegistry()->unregisterStat(&d_arithSubstitutionsAdded);
}

void TheoryEngine::interrupt() { d_interrupted = true; }
void TheoryEngine::preRegister(TNode preprocessed) {

  Debug("theory") << "TheoryEngine::preRegister( " << preprocessed << ")" << std::endl;
  if(Dump.isOn("missed-t-propagations")) {
    d_possiblePropagations.push_back(preprocessed);
  }
  d_preregisterQueue.push(preprocessed);

  if (!d_inPreregister) {
    // We're in pre-register
    d_inPreregister = true;

    // Process the pre-registration queue
    while (!d_preregisterQueue.empty()) {
      // Get the next atom to pre-register
      preprocessed = d_preregisterQueue.front();
      d_preregisterQueue.pop();

      if (d_logicInfo.isSharingEnabled() && preprocessed.getKind() == kind::EQUAL) {
        // When sharing is enabled, we propagate from the shared terms manager also
        d_sharedTerms.addEqualityToPropagate(preprocessed);
      }

      // the atom should not have free variables
      Debug("theory") << "TheoryEngine::preRegister: " << preprocessed
                      << std::endl;
      Assert(!preprocessed.hasFreeVar());
      // Pre-register the terms in the atom
      Theory::Set theories = NodeVisitor<PreRegisterVisitor>::run(d_preRegistrationVisitor, preprocessed);
      theories = Theory::setRemove(THEORY_BOOL, theories);
      // Remove the top theory, if any more that means multiple theories were involved
      bool multipleTheories = Theory::setRemove(Theory::theoryOf(preprocessed), theories);
      TheoryId i;
      // These checks don't work with finite model finding, because it
      // uses Rational constants to represent cardinality constraints,
      // even though arithmetic isn't actually involved.
      if(!options::finiteModelFind()) {
        while((i = Theory::setPop(theories)) != THEORY_LAST) {
          if(!d_logicInfo.isTheoryEnabled(i)) {
            LogicInfo newLogicInfo = d_logicInfo.getUnlockedCopy();
            newLogicInfo.enableTheory(i);
            newLogicInfo.lock();
            stringstream ss;
            ss << "The logic was specified as " << d_logicInfo.getLogicString()
               << ", which doesn't include " << i
               << ", but found a term in that theory." << endl
               << "You might want to extend your logic to "
               << newLogicInfo.getLogicString() << endl;
            throw LogicException(ss.str());
          }
        }
      }
      if (multipleTheories) {
        // Collect the shared terms if there are multiple theories
        NodeVisitor<SharedTermsVisitor>::run(d_sharedTermsVisitor, preprocessed);
      }
    }

    // Leaving pre-register
    d_inPreregister = false;
  }
}

void TheoryEngine::printAssertions(const char* tag) {
  if (Trace.isOn(tag)) {

    for (TheoryId theoryId = THEORY_FIRST; theoryId < THEORY_LAST; ++theoryId) {
      Theory* theory = d_theoryTable[theoryId];
      if (theory && d_logicInfo.isTheoryEnabled(theoryId)) {
        Trace(tag) << "--------------------------------------------" << endl;
        Trace(tag) << "Assertions of " << theory->getId() << ": " << endl;
        context::CDList<Assertion>::const_iterator it = theory->facts_begin(), it_end = theory->facts_end();
        for (unsigned i = 0; it != it_end; ++ it, ++i) {
            if ((*it).isPreregistered) {
              Trace(tag) << "[" << i << "]: ";
            } else {
              Trace(tag) << "(" << i << "): ";
            }
            Trace(tag) << (*it).assertion << endl;
        }

        if (d_logicInfo.isSharingEnabled()) {
          Trace(tag) << "Shared terms of " << theory->getId() << ": " << endl;
          context::CDList<TNode>::const_iterator it = theory->shared_terms_begin(), it_end = theory->shared_terms_end();
          for (unsigned i = 0; it != it_end; ++ it, ++i) {
              Trace(tag) << "[" << i << "]: " << (*it) << endl;
          }
        }
      }
    }
  }
}

void TheoryEngine::dumpAssertions(const char* tag) {
  if (Dump.isOn(tag)) {
    Dump(tag) << CommentCommand("Starting completeness check");
    for (TheoryId theoryId = THEORY_FIRST; theoryId < THEORY_LAST; ++theoryId) {
      Theory* theory = d_theoryTable[theoryId];
      if (theory && d_logicInfo.isTheoryEnabled(theoryId)) {
        Dump(tag) << CommentCommand("Completeness check");
        Dump(tag) << PushCommand();

        // Dump the shared terms
        if (d_logicInfo.isSharingEnabled()) {
          Dump(tag) << CommentCommand("Shared terms");
          context::CDList<TNode>::const_iterator it = theory->shared_terms_begin(), it_end = theory->shared_terms_end();
          for (unsigned i = 0; it != it_end; ++ it, ++i) {
              stringstream ss;
              ss << (*it);
              Dump(tag) << CommentCommand(ss.str());
          }
        }

        // Dump the assertions
        Dump(tag) << CommentCommand("Assertions");
        context::CDList<Assertion>::const_iterator it = theory->facts_begin(), it_end = theory->facts_end();
        for (; it != it_end; ++ it) {
          // Get the assertion
          Node assertionNode = (*it).assertion;
          // Purify all the terms

          if ((*it).isPreregistered) {
            Dump(tag) << CommentCommand("Preregistered");
          } else {
            Dump(tag) << CommentCommand("Shared assertion");
          }
          Dump(tag) << AssertCommand(assertionNode.toExpr());
        }
        Dump(tag) << CheckSatCommand();

        Dump(tag) << PopCommand();
      }
    }
  }
}

/**
 * Check all (currently-active) theories for conflicts.
 * @param effort the effort level to use
 */
void TheoryEngine::check(Theory::Effort effort) {
  // spendResource();

  // Reset the interrupt flag
  d_interrupted = false;

#ifdef CVC4_FOR_EACH_THEORY_STATEMENT
#undef CVC4_FOR_EACH_THEORY_STATEMENT
#endif
#define CVC4_FOR_EACH_THEORY_STATEMENT(THEORY) \
    if (theory::TheoryTraits<THEORY>::hasCheck && d_logicInfo.isTheoryEnabled(THEORY)) { \
       theoryOf(THEORY)->check(effort); \
       if (d_inConflict) { \
         Debug("conflict") << THEORY << " in conflict. " << std::endl; \
         break; \
       } \
    }

  // Do the checking
  try {

    // Mark the output channel unused (if this is FULL_EFFORT, and nothing
    // is done by the theories, no additional check will be needed)
    d_outputChannelUsed = false;

    // Mark the lemmas flag (no lemmas added)
    d_lemmasAdded = false;

    Debug("theory") << "TheoryEngine::check(" << effort << "): d_factsAsserted = " << (d_factsAsserted ? "true" : "false") << endl;

    // If in full effort, we have a fake new assertion just to jumpstart the checking
    if (Theory::fullEffort(effort)) {
      d_factsAsserted = true;
    }

    // Check until done
    while (d_factsAsserted && !d_inConflict && !d_lemmasAdded) {

      Debug("theory") << "TheoryEngine::check(" << effort << "): running check" << endl;

      Trace("theory::assertions") << endl;
      if (Trace.isOn("theory::assertions")) {
        printAssertions("theory::assertions");
      }

      if(Theory::fullEffort(effort)) {
        Trace("theory::assertions::fulleffort") << endl;
        if (Trace.isOn("theory::assertions::fulleffort")) {
          printAssertions("theory::assertions::fulleffort");
        }
      }

      // Note that we've discharged all the facts
      d_factsAsserted = false;

      // Do the checking
      CVC4_FOR_EACH_THEORY;

      if(Dump.isOn("missed-t-conflicts")) {
        Dump("missed-t-conflicts")
            << CommentCommand("Completeness check for T-conflicts; expect sat")
            << CheckSatCommand();
      }

      Debug("theory") << "TheoryEngine::check(" << effort << "): running propagation after the initial check" << endl;

      // We are still satisfiable, propagate as much as possible
      propagate(effort);

      // We do combination if all has been processed and we are in fullcheck
      if (Theory::fullEffort(effort) && d_logicInfo.isSharingEnabled() && !d_factsAsserted && !d_lemmasAdded && !d_inConflict) {
        // Do the combination
        Debug("theory") << "TheoryEngine::check(" << effort << "): running combination" << endl;
        combineTheories();
        if(d_logicInfo.isQuantified()){
          d_quantEngine->notifyCombineTheories();
        }
      }
    }

    // Must consult quantifiers theory for last call to ensure sat, or otherwise add a lemma
    if( Theory::fullEffort(effort) && ! d_inConflict && ! needCheck() ) {
      Trace("theory::assertions-model") << endl;
      if (Trace.isOn("theory::assertions-model")) {
        printAssertions("theory::assertions-model");
      }
      //checks for theories requiring the model go at last call
      d_curr_model->reset();
      for (TheoryId theoryId = THEORY_FIRST; theoryId < THEORY_LAST; ++theoryId) {
        if( theoryId!=THEORY_QUANTIFIERS ){
          Theory* theory = d_theoryTable[theoryId];
          if (theory && d_logicInfo.isTheoryEnabled(theoryId)) {
            if( theory->needsCheckLastEffort() ){
              if( !d_curr_model->isBuilt() ){
                if( !d_curr_model_builder->buildModel(d_curr_model) ){
                  break;
                }
              }
              theory->check(Theory::EFFORT_LAST_CALL);
            }
          }
        }
      }
      if (!d_inConflict)
      {
        if(d_logicInfo.isQuantified()) {
          // quantifiers engine must check at last call effort
          d_quantEngine->check(Theory::EFFORT_LAST_CALL);
        }
      }
      if (!d_inConflict && !needCheck())
      {
        if (options::produceModels() && !d_curr_model->isBuilt())
        {
          // must build model at this point
          d_curr_model_builder->buildModel(d_curr_model);
        }
      }
    }

    Debug("theory") << "TheoryEngine::check(" << effort << "): done, we are " << (d_inConflict ? "unsat" : "sat") << (d_lemmasAdded ? " with new lemmas" : " with no new lemmas");
    Debug("theory") << ", need check = " << (needCheck() ? "YES" : "NO") << endl;

    if( Theory::fullEffort(effort) && !d_inConflict && !needCheck()) {
      // case where we are about to answer SAT
      if( d_masterEqualityEngine != NULL ){
        AlwaysAssert(d_masterEqualityEngine->consistent());
      }
      if (d_curr_model->isBuilt())
      {
        // model construction should always succeed unless lemmas were added
        AlwaysAssert(d_curr_model->isBuiltSuccess());
        if (options::produceModels())
        {
          // if we are incomplete, there is no guarantee on the model.
          // thus, we do not check the model here. (related to #1693)
<<<<<<< HEAD
=======
          // we also don't debug-check the model if the checkModels()
          // is not enabled.
>>>>>>> cfaa03f3
          if (!d_incomplete && options::checkModels())
          {
            d_curr_model_builder->debugCheckModel(d_curr_model);
          }
          // Do post-processing of model from the theories (used for THEORY_SEP
          // to construct heap model)
          postProcessModel(d_curr_model);
        }
      }
    }
  } catch(const theory::Interrupted&) {
    Trace("theory") << "TheoryEngine::check() => interrupted" << endl;
  }
  // If fulleffort, check all theories
  if(Dump.isOn("theory::fullcheck") && Theory::fullEffort(effort)) {
    if (!d_inConflict && !needCheck()) {
      dumpAssertions("theory::fullcheck");
    }
  }
}

void TheoryEngine::combineTheories() {

  Trace("combineTheories") << "TheoryEngine::combineTheories()" << endl;

  TimerStat::CodeTimer combineTheoriesTimer(d_combineTheoriesTime);

  // Care graph we'll be building
  CareGraph careGraph;

#ifdef CVC4_FOR_EACH_THEORY_STATEMENT
#undef CVC4_FOR_EACH_THEORY_STATEMENT
#endif
#define CVC4_FOR_EACH_THEORY_STATEMENT(THEORY) \
  if (theory::TheoryTraits<THEORY>::isParametric && d_logicInfo.isTheoryEnabled(THEORY)) { \
    theoryOf(THEORY)->getCareGraph(&careGraph); \
  }

  // Call on each parametric theory to give us its care graph
  CVC4_FOR_EACH_THEORY;

  Trace("combineTheories") << "TheoryEngine::combineTheories(): care graph size = " << careGraph.size() << endl;

  // Now add splitters for the ones we are interested in
  CareGraph::const_iterator care_it = careGraph.begin();
  CareGraph::const_iterator care_it_end = careGraph.end();

  for (; care_it != care_it_end; ++ care_it) {
    const CarePair& carePair = *care_it;

    Debug("combineTheories") << "TheoryEngine::combineTheories(): checking " << carePair.a << " = " << carePair.b << " from " << carePair.theory << endl;

    Assert(d_sharedTerms.isShared(carePair.a) || carePair.a.isConst());
    Assert(d_sharedTerms.isShared(carePair.b) || carePair.b.isConst());

    // The equality in question (order for no repetition)
    Node equality = carePair.a.eqNode(carePair.b);
    // EqualityStatus es = getEqualityStatus(carePair.a, carePair.b);
    // Debug("combineTheories") << "TheoryEngine::combineTheories(): " <<
    //   (es == EQUALITY_TRUE_AND_PROPAGATED ? "EQUALITY_TRUE_AND_PROPAGATED" :
    //   es == EQUALITY_FALSE_AND_PROPAGATED ? "EQUALITY_FALSE_AND_PROPAGATED" :
    //   es == EQUALITY_TRUE ? "EQUALITY_TRUE" :
    //   es == EQUALITY_FALSE ? "EQUALITY_FALSE" :
    //   es == EQUALITY_TRUE_IN_MODEL ? "EQUALITY_TRUE_IN_MODEL" :
    //   es == EQUALITY_FALSE_IN_MODEL ? "EQUALITY_FALSE_IN_MODEL" :
    //   es == EQUALITY_UNKNOWN ? "EQUALITY_UNKNOWN" :
    //    "Unexpected case") << endl;

    // We need to split on it
    Debug("combineTheories") << "TheoryEngine::combineTheories(): requesting a split " << endl;

    lemma(equality.orNode(equality.notNode()), RULE_INVALID, false, false, false, carePair.theory);

    // This code is supposed to force preference to follow what the theory models already have
    // but it doesn't seem to make a big difference - need to explore more -Clark
    // if (true) {
    //   if (es == EQUALITY_TRUE || es == EQUALITY_TRUE_IN_MODEL) {
    Node e = ensureLiteral(equality);
    d_propEngine->requirePhase(e, true);
    //   }
    //   else if (es == EQUALITY_FALSE_IN_MODEL) {
    //     Node e = ensureLiteral(equality);
    //     d_propEngine->requirePhase(e, false);
    //   }
    // }
  }
}

void TheoryEngine::propagate(Theory::Effort effort) {
  // Reset the interrupt flag
  d_interrupted = false;

  // Definition of the statement that is to be run by every theory
#ifdef CVC4_FOR_EACH_THEORY_STATEMENT
#undef CVC4_FOR_EACH_THEORY_STATEMENT
#endif
#define CVC4_FOR_EACH_THEORY_STATEMENT(THEORY) \
  if (theory::TheoryTraits<THEORY>::hasPropagate && d_logicInfo.isTheoryEnabled(THEORY)) { \
    theoryOf(THEORY)->propagate(effort); \
  }

  // Reset the interrupt flag
  d_interrupted = false;

  // Propagate for each theory using the statement above
  CVC4_FOR_EACH_THEORY;

  if(Dump.isOn("missed-t-propagations")) {
    for(unsigned i = 0; i < d_possiblePropagations.size(); ++i) {
      Node atom = d_possiblePropagations[i];
      bool value;
      if(d_propEngine->hasValue(atom, value)) {
        continue;
      }
      // Doesn't have a value, check it (and the negation)
      if(d_hasPropagated.find(atom) == d_hasPropagated.end()) {
        Dump("missed-t-propagations")
          << CommentCommand("Completeness check for T-propagations; expect invalid")
          << EchoCommand(atom.toString())
          << QueryCommand(atom.toExpr())
          << EchoCommand(atom.notNode().toString())
          << QueryCommand(atom.notNode().toExpr());
      }
    }
  }
}

Node TheoryEngine::getNextDecisionRequest() {
  // Definition of the statement that is to be run by every theory
  unsigned min_priority = 0;
  Node dec;
#ifdef CVC4_FOR_EACH_THEORY_STATEMENT
#undef CVC4_FOR_EACH_THEORY_STATEMENT
#endif
#define CVC4_FOR_EACH_THEORY_STATEMENT(THEORY) \
  if (theory::TheoryTraits<THEORY>::hasGetNextDecisionRequest && d_logicInfo.isTheoryEnabled(THEORY)) { \
    unsigned priority; \
    Node n = theoryOf(THEORY)->getNextDecisionRequest( priority ); \
    if(! n.isNull() && ( dec.isNull() || priority<min_priority ) ) { \
      dec = n; \
      min_priority = priority; \
    } \
  }

  // Request decision from each theory using the statement above
  CVC4_FOR_EACH_THEORY;

  return dec;
}

bool TheoryEngine::properConflict(TNode conflict) const {
  bool value;
  if (conflict.getKind() == kind::AND) {
    for (unsigned i = 0; i < conflict.getNumChildren(); ++ i) {
      if (! getPropEngine()->hasValue(conflict[i], value)) {
        Debug("properConflict") << "Bad conflict is due to unassigned atom: "
                                << conflict[i] << endl;
        return false;
      }
      if (! value) {
        Debug("properConflict") << "Bad conflict is due to false atom: "
                                << conflict[i] << endl;
        return false;
      }
      if (conflict[i] != Rewriter::rewrite(conflict[i])) {
        Debug("properConflict") << "Bad conflict is due to atom not in normal form: "
                                << conflict[i] << " vs " << Rewriter::rewrite(conflict[i]) << endl;
        return false;
      }
    }
  } else {
    if (! getPropEngine()->hasValue(conflict, value)) {
      Debug("properConflict") << "Bad conflict is due to unassigned atom: "
                              << conflict << endl;
      return false;
    }
    if(! value) {
      Debug("properConflict") << "Bad conflict is due to false atom: "
                              << conflict << endl;
      return false;
    }
    if (conflict != Rewriter::rewrite(conflict)) {
      Debug("properConflict") << "Bad conflict is due to atom not in normal form: "
                              << conflict << " vs " << Rewriter::rewrite(conflict) << endl;
      return false;
    }
  }
  return true;
}

bool TheoryEngine::properPropagation(TNode lit) const {
  if(!getPropEngine()->isSatLiteral(lit)) {
    return false;
  }
  bool b;
  return !getPropEngine()->hasValue(lit, b);
}

bool TheoryEngine::properExplanation(TNode node, TNode expl) const {
  // Explanation must be either a conjunction of true literals that have true SAT values already
  // or a singled literal that has a true SAT value already.
  if (expl.getKind() == kind::AND) {
    for (unsigned i = 0; i < expl.getNumChildren(); ++ i) {
      bool value;
      if (!d_propEngine->hasValue(expl[i], value) || !value) {
        return false;
      }
    }
  } else {
    bool value;
    return d_propEngine->hasValue(expl, value) && value;
  }
  return true;
}

bool TheoryEngine::collectModelInfo(theory::TheoryModel* m)
{
  //have shared term engine collectModelInfo
  //  d_sharedTerms.collectModelInfo( m );
  // Consult each active theory to get all relevant information
  // concerning the model.
  for(TheoryId theoryId = theory::THEORY_FIRST; theoryId < theory::THEORY_LAST; ++theoryId) {
    if(d_logicInfo.isTheoryEnabled(theoryId)) {
      Trace("model-builder") << "  CollectModelInfo on theory: " << theoryId << endl;
      if (!d_theoryTable[theoryId]->collectModelInfo(m))
      {
        return false;
      }
    }
  }
  // Get the Boolean variables
  vector<TNode> boolVars;
  d_propEngine->getBooleanVariables(boolVars);
  vector<TNode>::iterator it, iend = boolVars.end();
  bool hasValue, value;
  for (it = boolVars.begin(); it != iend; ++it) {
    TNode var = *it;
    hasValue = d_propEngine->hasValue(var, value);
    // TODO: Assert that hasValue is true?
    if (!hasValue) {
      value = false;
    }
    Trace("model-builder-assertions") << "(assert" << (value ? " " : " (not ") << var << (value ? ");" : "));") << endl;
    if (!m->assertPredicate(var, value))
    {
      return false;
    }
  }
  return true;
}

void TheoryEngine::postProcessModel( theory::TheoryModel* m ){
  for(TheoryId theoryId = theory::THEORY_FIRST; theoryId < theory::THEORY_LAST; ++theoryId) {
    if(d_logicInfo.isTheoryEnabled(theoryId)) {
      Trace("model-builder-debug") << "  PostProcessModel on theory: " << theoryId << endl;
      d_theoryTable[theoryId]->postProcessModel( m );
    }
  }
}

/* get model */
TheoryModel* TheoryEngine::getModel() {
  return d_curr_model;
}

void TheoryEngine::getSynthSolutions(std::map<Node, Node>& sol_map)
{
  if (d_quantEngine)
  {
    d_quantEngine->getSynthSolutions(sol_map);
  }
  else
  {
    Assert(false);
  }
}

bool TheoryEngine::presolve() {
  // Reset the interrupt flag
  d_interrupted = false;

  try {
    // Definition of the statement that is to be run by every theory
#ifdef CVC4_FOR_EACH_THEORY_STATEMENT
#undef CVC4_FOR_EACH_THEORY_STATEMENT
#endif
#define CVC4_FOR_EACH_THEORY_STATEMENT(THEORY) \
    if (theory::TheoryTraits<THEORY>::hasPresolve) {    \
      theoryOf(THEORY)->presolve(); \
      if(d_inConflict) { \
        return true; \
      } \
    }

    // Presolve for each theory using the statement above
    CVC4_FOR_EACH_THEORY;
  } catch(const theory::Interrupted&) {
    Trace("theory") << "TheoryEngine::presolve() => interrupted" << endl;
  }
  // return whether we have a conflict
  return false;
}/* TheoryEngine::presolve() */

void TheoryEngine::postsolve() {
  // Reset the interrupt flag
  d_interrupted = false;
  bool CVC4_UNUSED wasInConflict = d_inConflict;

  try {
    // Definition of the statement that is to be run by every theory
#ifdef CVC4_FOR_EACH_THEORY_STATEMENT
#undef CVC4_FOR_EACH_THEORY_STATEMENT
#endif
#define CVC4_FOR_EACH_THEORY_STATEMENT(THEORY) \
    if (theory::TheoryTraits<THEORY>::hasPostsolve) { \
      theoryOf(THEORY)->postsolve(); \
      Assert(! d_inConflict || wasInConflict, "conflict raised during postsolve()"); \
    }

    // Postsolve for each theory using the statement above
    CVC4_FOR_EACH_THEORY;
  } catch(const theory::Interrupted&) {
    Trace("theory") << "TheoryEngine::postsolve() => interrupted" << endl;
  }
}/* TheoryEngine::postsolve() */


void TheoryEngine::notifyRestart() {
  // Reset the interrupt flag
  d_interrupted = false;

  // Definition of the statement that is to be run by every theory
#ifdef CVC4_FOR_EACH_THEORY_STATEMENT
#undef CVC4_FOR_EACH_THEORY_STATEMENT
#endif
#define CVC4_FOR_EACH_THEORY_STATEMENT(THEORY) \
  if (theory::TheoryTraits<THEORY>::hasNotifyRestart && d_logicInfo.isTheoryEnabled(THEORY)) { \
    theoryOf(THEORY)->notifyRestart(); \
  }

  // notify each theory using the statement above
  CVC4_FOR_EACH_THEORY;
}

void TheoryEngine::ppStaticLearn(TNode in, NodeBuilder<>& learned) {
  // Reset the interrupt flag
  d_interrupted = false;

  // Definition of the statement that is to be run by every theory
#ifdef CVC4_FOR_EACH_THEORY_STATEMENT
#undef CVC4_FOR_EACH_THEORY_STATEMENT
#endif
#define CVC4_FOR_EACH_THEORY_STATEMENT(THEORY) \
  if (theory::TheoryTraits<THEORY>::hasPpStaticLearn) { \
    theoryOf(THEORY)->ppStaticLearn(in, learned); \
  }

  // static learning for each theory using the statement above
  CVC4_FOR_EACH_THEORY;
}

void TheoryEngine::shutdown() {
  // Set this first; if a Theory shutdown() throws an exception,
  // at least the destruction of the TheoryEngine won't confound
  // matters.
  d_hasShutDown = true;

  // Shutdown all the theories
  for(TheoryId theoryId = theory::THEORY_FIRST; theoryId < theory::THEORY_LAST; ++theoryId) {
    if(d_theoryTable[theoryId]) {
      theoryOf(theoryId)->shutdown();
    }
  }

  d_ppCache.clear();
}

theory::Theory::PPAssertStatus TheoryEngine::solve(TNode literal, SubstitutionMap& substitutionOut) {
  // Reset the interrupt flag
  d_interrupted = false;

  TNode atom = literal.getKind() == kind::NOT ? literal[0] : literal;
  Trace("theory::solve") << "TheoryEngine::solve(" << literal << "): solving with " << theoryOf(atom)->getId() << endl;

  if(! d_logicInfo.isTheoryEnabled(Theory::theoryOf(atom)) &&
     Theory::theoryOf(atom) != THEORY_SAT_SOLVER) {
    stringstream ss;
    ss << "The logic was specified as " << d_logicInfo.getLogicString()
       << ", which doesn't include " << Theory::theoryOf(atom)
       << ", but got a preprocessing-time fact for that theory." << endl
       << "The fact:" << endl
       << literal;
    throw LogicException(ss.str());
  }

  Theory::PPAssertStatus solveStatus = theoryOf(atom)->ppAssert(literal, substitutionOut);
  Trace("theory::solve") << "TheoryEngine::solve(" << literal << ") => " << solveStatus << endl;
  return solveStatus;
}

// Recursively traverse a term and call the theory rewriter on its sub-terms
Node TheoryEngine::ppTheoryRewrite(TNode term) {
  NodeMap::iterator find = d_ppCache.find(term);
  if (find != d_ppCache.end()) {
    return (*find).second;
  }
  unsigned nc = term.getNumChildren();
  if (nc == 0) {
    return theoryOf(term)->ppRewrite(term);
  }
  Trace("theory-pp") << "ppTheoryRewrite { " << term << endl;

  Node newTerm;
  // do not rewrite inside quantifiers
  if (term.getKind() == kind::FORALL || term.getKind() == kind::EXISTS
      || term.getKind() == kind::CHOICE
      || term.getKind() == kind::LAMBDA)
  {
    newTerm = Rewriter::rewrite(term);
  }
  else
  {
    NodeBuilder<> newNode(term.getKind());
    if (term.getMetaKind() == kind::metakind::PARAMETERIZED) {
      newNode << term.getOperator();
    }
    unsigned i;
    for (i = 0; i < nc; ++i) {
      newNode << ppTheoryRewrite(term[i]);
    }
    newTerm = Rewriter::rewrite(Node(newNode));
  }
  Node newTerm2 = theoryOf(newTerm)->ppRewrite(newTerm);
  if (newTerm != newTerm2) {
    newTerm = ppTheoryRewrite(Rewriter::rewrite(newTerm2));
  }
  d_ppCache[term] = newTerm;
  Trace("theory-pp")<< "ppTheoryRewrite returning " << newTerm << "}" << endl;
  return newTerm;
}


void TheoryEngine::preprocessStart()
{
  d_ppCache.clear();
}


struct preprocess_stack_element {
  TNode node;
  bool children_added;
  preprocess_stack_element(TNode node)
  : node(node), children_added(false) {}
};/* struct preprocess_stack_element */


Node TheoryEngine::preprocess(TNode assertion) {

  Trace("theory::preprocess") << "TheoryEngine::preprocess(" << assertion << ")" << endl;
  // spendResource();

  // Do a topological sort of the subexpressions and substitute them
  vector<preprocess_stack_element> toVisit;
  toVisit.push_back(assertion);

  while (!toVisit.empty())
  {
    // The current node we are processing
    preprocess_stack_element& stackHead = toVisit.back();
    TNode current = stackHead.node;

    Debug("theory::internal") << "TheoryEngine::preprocess(" << assertion << "): processing " << current << endl;

    // If node already in the cache we're done, pop from the stack
    NodeMap::iterator find = d_ppCache.find(current);
    if (find != d_ppCache.end()) {
      toVisit.pop_back();
      continue;
    }

    if(! d_logicInfo.isTheoryEnabled(Theory::theoryOf(current)) &&
       Theory::theoryOf(current) != THEORY_SAT_SOLVER) {
      stringstream ss;
      ss << "The logic was specified as " << d_logicInfo.getLogicString()
         << ", which doesn't include " << Theory::theoryOf(current)
         << ", but got a preprocessing-time fact for that theory." << endl
         << "The fact:" << endl
         << current;
      throw LogicException(ss.str());
    }

    // If this is an atom, we preprocess its terms with the theory ppRewriter
    if (Theory::theoryOf(current) != THEORY_BOOL) {
      Node ppRewritten = ppTheoryRewrite(current);
      d_ppCache[current] = ppRewritten;
      Assert(Rewriter::rewrite(d_ppCache[current]) == d_ppCache[current]);
      continue;
    }

    // Not yet substituted, so process
    if (stackHead.children_added) {
      // Children have been processed, so substitute
      NodeBuilder<> builder(current.getKind());
      if (current.getMetaKind() == kind::metakind::PARAMETERIZED) {
        builder << current.getOperator();
      }
      for (unsigned i = 0; i < current.getNumChildren(); ++ i) {
        Assert(d_ppCache.find(current[i]) != d_ppCache.end());
        builder << d_ppCache[current[i]];
      }
      // Mark the substitution and continue
      Node result = builder;
      if (result != current) {
        result = Rewriter::rewrite(result);
      }
      Debug("theory::internal") << "TheoryEngine::preprocess(" << assertion << "): setting " << current << " -> " << result << endl;
      d_ppCache[current] = result;
      toVisit.pop_back();
    } else {
      // Mark that we have added the children if any
      if (current.getNumChildren() > 0) {
        stackHead.children_added = true;
        // We need to add the children
        for(TNode::iterator child_it = current.begin(); child_it != current.end(); ++ child_it) {
          TNode childNode = *child_it;
          NodeMap::iterator childFind = d_ppCache.find(childNode);
          if (childFind == d_ppCache.end()) {
            toVisit.push_back(childNode);
          }
        }
      } else {
        // No children, so we're done
        Debug("substitution::internal") << "SubstitutionMap::internalSubstitute(" << assertion << "): setting " << current << " -> " << current << endl;
        d_ppCache[current] = current;
        toVisit.pop_back();
      }
    }
  }

  // Return the substituted version
  return d_ppCache[assertion];
}

void TheoryEngine::notifyPreprocessedAssertions(
    const std::vector<Node>& assertions) {
  // call all the theories
  for (TheoryId theoryId = theory::THEORY_FIRST; theoryId < theory::THEORY_LAST;
       ++theoryId) {
    if (d_theoryTable[theoryId]) {
      theoryOf(theoryId)->ppNotifyAssertions(assertions);
    }
  }
}

bool TheoryEngine::markPropagation(TNode assertion, TNode originalAssertion, theory::TheoryId toTheoryId, theory::TheoryId fromTheoryId) {

  // What and where we are asserting
  NodeTheoryPair toAssert(assertion, toTheoryId, d_propagationMapTimestamp);
  // What and where it came from
  NodeTheoryPair toExplain(originalAssertion, fromTheoryId, d_propagationMapTimestamp);

  // See if the theory already got this literal
  PropagationMap::const_iterator find = d_propagationMap.find(toAssert);
  if (find != d_propagationMap.end()) {
    // The theory already knows this
    Trace("theory::assertToTheory") << "TheoryEngine::markPropagation(): already there" << endl;
    return false;
  }

  Trace("theory::assertToTheory") << "TheoryEngine::markPropagation(): marking [" << d_propagationMapTimestamp << "] " << assertion << ", " << toTheoryId << " from " << originalAssertion << ", " << fromTheoryId << endl;

  // Mark the propagation
  d_propagationMap[toAssert] = toExplain;
  d_propagationMapTimestamp = d_propagationMapTimestamp + 1;

  return true;
}


void TheoryEngine::assertToTheory(TNode assertion, TNode originalAssertion, theory::TheoryId toTheoryId, theory::TheoryId fromTheoryId) {

  Trace("theory::assertToTheory") << "TheoryEngine::assertToTheory(" << assertion << ", " << originalAssertion << "," << toTheoryId << ", " << fromTheoryId << ")" << endl;

  Assert(toTheoryId != fromTheoryId);
  if(toTheoryId != THEORY_SAT_SOLVER &&
     ! d_logicInfo.isTheoryEnabled(toTheoryId)) {
    stringstream ss;
    ss << "The logic was specified as " << d_logicInfo.getLogicString()
       << ", which doesn't include " << toTheoryId
       << ", but got an asserted fact to that theory." << endl
       << "The fact:" << endl
       << assertion;
    throw LogicException(ss.str());
  }

  if (d_inConflict) {
    return;
  }

  // If sharing is disabled, things are easy
  if (!d_logicInfo.isSharingEnabled()) {
    Assert(assertion == originalAssertion);
    if (fromTheoryId == THEORY_SAT_SOLVER) {
      // Send to the apropriate theory
      theory::Theory* toTheory = theoryOf(toTheoryId);
      // We assert it, and we know it's preregistereed
      toTheory->assertFact(assertion, true);
      // Mark that we have more information
      d_factsAsserted = true;
    } else {
      Assert(toTheoryId == THEORY_SAT_SOLVER);
      // Check for propositional conflict
      bool value;
      if (d_propEngine->hasValue(assertion, value)) {
        if (!value) {
          Trace("theory::propagate") << "TheoryEngine::assertToTheory(" << assertion << ", " << toTheoryId << ", " << fromTheoryId << "): conflict (no sharing)" << endl;
          d_inConflict = true;
        } else {
          return;
        }
      }
      d_propagatedLiterals.push_back(assertion);
    }
    return;
  }

  // Polarity of the assertion
  bool polarity = assertion.getKind() != kind::NOT;

  // Atom of the assertion
  TNode atom = polarity ? assertion : assertion[0];

  // If sending to the shared terms database, it's also simple
  if (toTheoryId == THEORY_BUILTIN) {
    Assert(atom.getKind() == kind::EQUAL, "atom should be an EQUALity, not `%s'", atom.toString().c_str());
    if (markPropagation(assertion, originalAssertion, toTheoryId, fromTheoryId)) {
      d_sharedTerms.assertEquality(atom, polarity, assertion);
    }
    return;
  }

  // Things from the SAT solver are already normalized, so they go
  // directly to the apropriate theory
  if (fromTheoryId == THEORY_SAT_SOLVER) {
    // We know that this is normalized, so just send it off to the theory
    if (markPropagation(assertion, originalAssertion, toTheoryId, fromTheoryId)) {
      // Is it preregistered
      bool preregistered = d_propEngine->isSatLiteral(assertion) && Theory::theoryOf(assertion) == toTheoryId;
      // We assert it
      theoryOf(toTheoryId)->assertFact(assertion, preregistered);
      // Mark that we have more information
      d_factsAsserted = true;
    }
    return;
  }

  // Propagations to the SAT solver are just enqueued for pickup by
  // the SAT solver later
  if (toTheoryId == THEORY_SAT_SOLVER) {
    if (markPropagation(assertion, originalAssertion, toTheoryId, fromTheoryId)) {
      // Enqueue for propagation to the SAT solver
      d_propagatedLiterals.push_back(assertion);
      // Check for propositional conflicts
      bool value;
      if (d_propEngine->hasValue(assertion, value) && !value) {
          Trace("theory::propagate") << "TheoryEngine::assertToTheory(" << assertion << ", " << toTheoryId << ", " << fromTheoryId << "): conflict (sharing)" << endl;
        d_inConflict = true;
      }
    }
    return;
  }

  Assert(atom.getKind() == kind::EQUAL);

  // Normalize
  Node normalizedLiteral = Rewriter::rewrite(assertion);

  // See if it rewrites false directly -> conflict
  if (normalizedLiteral.isConst()) {
    if (!normalizedLiteral.getConst<bool>()) {
      // Mark the propagation for explanations
      if (markPropagation(normalizedLiteral, originalAssertion, toTheoryId, fromTheoryId)) {
        // Get the explanation (conflict will figure out where it came from)
        conflict(normalizedLiteral, toTheoryId);
      } else {
        Unreachable();
      }
      return;
    }
  }

  // Try and assert (note that we assert the non-normalized one)
  if (markPropagation(assertion, originalAssertion, toTheoryId, fromTheoryId)) {
    // Check if has been pre-registered with the theory
    bool preregistered = d_propEngine->isSatLiteral(assertion) && Theory::theoryOf(assertion) == toTheoryId;
    // Assert away
    theoryOf(toTheoryId)->assertFact(assertion, preregistered);
    d_factsAsserted = true;
  }

  return;
}

void TheoryEngine::assertFact(TNode literal)
{
  Trace("theory") << "TheoryEngine::assertFact(" << literal << ")" << endl;

  // spendResource();

  // If we're in conflict, nothing to do
  if (d_inConflict) {
    return;
  }

  // Get the atom
  bool polarity = literal.getKind() != kind::NOT;
  TNode atom = polarity ? literal : literal[0];

  if (d_logicInfo.isSharingEnabled()) {

    // If any shared terms, it's time to do sharing work
    if (d_sharedTerms.hasSharedTerms(atom)) {
      // Notify the theories the shared terms
      SharedTermsDatabase::shared_terms_iterator it = d_sharedTerms.begin(atom);
      SharedTermsDatabase::shared_terms_iterator it_end = d_sharedTerms.end(atom);
      for (; it != it_end; ++ it) {
        TNode term = *it;
        Theory::Set theories = d_sharedTerms.getTheoriesToNotify(atom, term);
        for (TheoryId id = THEORY_FIRST; id != THEORY_LAST; ++ id) {
          if (Theory::setContains(id, theories)) {
            theoryOf(id)->addSharedTermInternal(term);
          }
        }
        d_sharedTerms.markNotified(term, theories);
      }
    }

    // If it's an equality, assert it to the shared term manager, even though the terms are not
    // yet shared. As the terms become shared later, the shared terms manager will then add them
    // to the assert the equality to the interested theories
    if (atom.getKind() == kind::EQUAL) {
      // Assert it to the the owning theory
      assertToTheory(literal, literal, /* to */ Theory::theoryOf(atom), /* from */ THEORY_SAT_SOLVER);
      // Shared terms manager will assert to interested theories directly, as the terms become shared
      assertToTheory(literal, literal, /* to */ THEORY_BUILTIN, /* from */ THEORY_SAT_SOLVER);

      // Now, let's check for any atom triggers from lemmas
      AtomRequests::atom_iterator it = d_atomRequests.getAtomIterator(atom);
      while (!it.done()) {
        const AtomRequests::Request& request = it.get();
        Node toAssert = polarity ? (Node) request.atom : request.atom.notNode();
        Debug("theory::atoms") << "TheoryEngine::assertFact(" << literal << "): sending requested " << toAssert << endl;
        assertToTheory(toAssert, literal, request.toTheory, THEORY_SAT_SOLVER);
        it.next();
      }

    } else {
      // Not an equality, just assert to the appropriate theory
      assertToTheory(literal, literal, /* to */ Theory::theoryOf(atom), /* from */ THEORY_SAT_SOLVER);
    }
  } else {
    // Assert the fact to the appropriate theory directly
    assertToTheory(literal, literal, /* to */ Theory::theoryOf(atom), /* from */ THEORY_SAT_SOLVER);
  }
}

bool TheoryEngine::propagate(TNode literal, theory::TheoryId theory) {

  Debug("theory::propagate") << "TheoryEngine::propagate(" << literal << ", " << theory << ")" << endl;

  // spendResource();

  if(Dump.isOn("t-propagations")) {
    Dump("t-propagations") << CommentCommand("negation of theory propagation: expect valid")
                           << QueryCommand(literal.toExpr());
  }
  if(Dump.isOn("missed-t-propagations")) {
    d_hasPropagated.insert(literal);
  }

  // Get the atom
  bool polarity = literal.getKind() != kind::NOT;
  TNode atom = polarity ? literal : literal[0];

  if (d_logicInfo.isSharingEnabled() && atom.getKind() == kind::EQUAL) {
    if (d_propEngine->isSatLiteral(literal)) {
      // We propagate SAT literals to SAT
      assertToTheory(literal, literal, /* to */ THEORY_SAT_SOLVER, /* from */ theory);
    }
    if (theory != THEORY_BUILTIN) {
      // Assert to the shared terms database
      assertToTheory(literal, literal, /* to */ THEORY_BUILTIN, /* from */ theory);
    }
  } else {
    // We could be propagating a unit-clause lemma. In this case, we need to provide a
    // recipe.
    // TODO: Consider putting this someplace else? This is the only refence to the proof
    // manager in this class.

    PROOF({
        LemmaProofRecipe proofRecipe;
        proofRecipe.addBaseAssertion(literal);

        Node emptyNode;
        LemmaProofRecipe::ProofStep proofStep(theory, emptyNode);
        proofStep.addAssertion(literal);
        proofRecipe.addStep(proofStep);

        ProofManager::getCnfProof()->setProofRecipe(&proofRecipe);
      });

    // Just send off to the SAT solver
    Assert(d_propEngine->isSatLiteral(literal));
    assertToTheory(literal, literal, /* to */ THEORY_SAT_SOLVER, /* from */ theory);
  }

  return !d_inConflict;
}


theory::EqualityStatus TheoryEngine::getEqualityStatus(TNode a, TNode b) {
  Assert(a.getType().isComparableTo(b.getType()));
  if (d_sharedTerms.isShared(a) && d_sharedTerms.isShared(b)) {
    if (d_sharedTerms.areEqual(a,b)) {
      return EQUALITY_TRUE_AND_PROPAGATED;
    }
    else if (d_sharedTerms.areDisequal(a,b)) {
      return EQUALITY_FALSE_AND_PROPAGATED;
    }
  }
  return theoryOf(Theory::theoryOf(a.getType()))->getEqualityStatus(a, b);
}

Node TheoryEngine::getModelValue(TNode var) {
  if (var.isConst()) return var;  // FIXME: HACK!!!
  Assert(d_sharedTerms.isShared(var));
  return theoryOf(Theory::theoryOf(var.getType()))->getModelValue(var);
}


Node TheoryEngine::ensureLiteral(TNode n) {
  Debug("ensureLiteral") << "rewriting: " << n << std::endl;
  Node rewritten = Rewriter::rewrite(n);
  Debug("ensureLiteral") << "      got: " << rewritten << std::endl;
  Node preprocessed = preprocess(rewritten);
  Debug("ensureLiteral") << "preprocessed: " << preprocessed << std::endl;
  d_propEngine->ensureLiteral(preprocessed);
  return preprocessed;
}


void TheoryEngine::printInstantiations( std::ostream& out ) {
  if( d_quantEngine ){
    d_quantEngine->printInstantiations( out );
  }else{
    out << "Internal error : instantiations not available when quantifiers are not present." << std::endl;
    Assert(false);
  }
}

void TheoryEngine::printSynthSolution( std::ostream& out ) {
  if( d_quantEngine ){
    d_quantEngine->printSynthSolution( out );
  }else{
    out << "Internal error : synth solution not available when quantifiers are not present." << std::endl;
    Assert(false);
  }
}

void TheoryEngine::getInstantiatedQuantifiedFormulas( std::vector< Node >& qs ) {
  if( d_quantEngine ){
    d_quantEngine->getInstantiatedQuantifiedFormulas( qs );
  }else{
    Assert( false );
  }
}

void TheoryEngine::getInstantiations( Node q, std::vector< Node >& insts ) {
  if( d_quantEngine ){
    d_quantEngine->getInstantiations( q, insts );
  }else{
    Assert( false );
  }
}

void TheoryEngine::getInstantiationTermVectors( Node q, std::vector< std::vector< Node > >& tvecs ) {
  if( d_quantEngine ){
    d_quantEngine->getInstantiationTermVectors( q, tvecs );
  }else{
    Assert( false );
  }
}

void TheoryEngine::getInstantiations( std::map< Node, std::vector< Node > >& insts ) {
  if( d_quantEngine ){
    d_quantEngine->getInstantiations( insts );
  }else{
    Assert( false );
  }
}

void TheoryEngine::getInstantiationTermVectors( std::map< Node, std::vector< std::vector< Node > > >& insts ) {
  if( d_quantEngine ){
    d_quantEngine->getInstantiationTermVectors( insts );
  }else{
    Assert( false );
  }
}

Node TheoryEngine::getInstantiatedConjunction( Node q ) {
  if( d_quantEngine ){
    return d_quantEngine->getInstantiatedConjunction( q );
  }else{
    Assert( false );
    return Node::null();
  }
}


static Node mkExplanation(const std::vector<NodeTheoryPair>& explanation) {

  std::set<TNode> all;
  for (unsigned i = 0; i < explanation.size(); ++ i) {
    Assert(explanation[i].theory == THEORY_SAT_SOLVER);
    all.insert(explanation[i].node);
  }

  if (all.size() == 0) {
    // Normalize to true
    return NodeManager::currentNM()->mkConst<bool>(true);
  }

  if (all.size() == 1) {
    // All the same, or just one
    return explanation[0].node;
  }

  NodeBuilder<> conjunction(kind::AND);
  std::set<TNode>::const_iterator it = all.begin();
  std::set<TNode>::const_iterator it_end = all.end();
  while (it != it_end) {
    conjunction << *it;
    ++ it;
  }

  return conjunction;
}

Node TheoryEngine::getExplanationAndRecipe(TNode node, LemmaProofRecipe* proofRecipe) {
  Debug("theory::explain") << "TheoryEngine::getExplanation(" << node << "): current propagation index = " << d_propagationMapTimestamp << endl;

  bool polarity = node.getKind() != kind::NOT;
  TNode atom = polarity ? node : node[0];

  // If we're not in shared mode, explanations are simple
  if (!d_logicInfo.isSharingEnabled()) {
    Debug("theory::explain") << "TheoryEngine::getExplanation: sharing is NOT enabled. "
                             << " Responsible theory is: "
                             << theoryOf(atom)->getId() << std::endl;

    Node explanation = theoryOf(atom)->explain(node);
    Debug("theory::explain") << "TheoryEngine::getExplanation(" << node << ") => " << explanation << endl;
    PROOF({
        if(proofRecipe) {
          Node emptyNode;
          LemmaProofRecipe::ProofStep proofStep(theoryOf(atom)->getId(), emptyNode);
          proofStep.addAssertion(node);
          proofRecipe->addBaseAssertion(node);

          if (explanation.getKind() == kind::AND) {
            // If the explanation is a conjunction, the recipe for the corresponding lemma is
            // the negation of its conjuncts.
            Node flat = flattenAnd(explanation);
            for (unsigned i = 0; i < flat.getNumChildren(); ++i) {
              if (flat[i].isConst() && flat[i].getConst<bool>()) {
                ++ i;
                continue;
              }
              if (flat[i].getKind() == kind::NOT &&
                  flat[i][0].isConst() && !flat[i][0].getConst<bool>()) {
                ++ i;
                continue;
              }
              Debug("theory::explain") << "TheoryEngine::getExplanationAndRecipe: adding recipe assertion: "
                                       << flat[i].negate() << std::endl;
              proofStep.addAssertion(flat[i].negate());
              proofRecipe->addBaseAssertion(flat[i].negate());
            }
          } else {
            // The recipe for proving it is by negating it. "True" is not an acceptable reason.
            if (!((explanation.isConst() && explanation.getConst<bool>()) ||
                  (explanation.getKind() == kind::NOT &&
                   explanation[0].isConst() && !explanation[0].getConst<bool>()))) {
              proofStep.addAssertion(explanation.negate());
              proofRecipe->addBaseAssertion(explanation.negate());
            }
          }

          proofRecipe->addStep(proofStep);
        }
      });

    return explanation;
  }

  Debug("theory::explain") << "TheoryEngine::getExplanation: sharing IS enabled" << std::endl;

  // Initial thing to explain
  NodeTheoryPair toExplain(node, THEORY_SAT_SOLVER, d_propagationMapTimestamp);
  Assert(d_propagationMap.find(toExplain) != d_propagationMap.end());

  NodeTheoryPair nodeExplainerPair = d_propagationMap[toExplain];
  Debug("theory::explain") << "TheoryEngine::getExplanation: explainer for node "
                           << nodeExplainerPair.node
                           << " is theory: " << nodeExplainerPair.theory << std::endl;
  TheoryId explainer = nodeExplainerPair.theory;

  // Create the workplace for explanations
  std::vector<NodeTheoryPair> explanationVector;
  explanationVector.push_back(d_propagationMap[toExplain]);
  // Process the explanation
  if (proofRecipe) {
    Node emptyNode;
    LemmaProofRecipe::ProofStep proofStep(explainer, emptyNode);
    proofStep.addAssertion(node);
    proofRecipe->addStep(proofStep);
    proofRecipe->addBaseAssertion(node);
  }

  getExplanation(explanationVector, proofRecipe);
  Node explanation = mkExplanation(explanationVector);

  Debug("theory::explain") << "TheoryEngine::getExplanation(" << node << ") => " << explanation << endl;

  return explanation;
}

Node TheoryEngine::getExplanation(TNode node) {
  LemmaProofRecipe *dontCareRecipe = NULL;
  return getExplanationAndRecipe(node, dontCareRecipe);
}

struct AtomsCollect {

  std::vector<TNode> d_atoms;
  std::unordered_set<TNode, TNodeHashFunction> d_visited;

public:

  typedef void return_type;

  bool alreadyVisited(TNode current, TNode parent) {
    // Check if already visited
    if (d_visited.find(current) != d_visited.end()) return true;
    // Don't visit non-boolean
    if (!current.getType().isBoolean()) return true;
    // New node
    return false;
  }

  void visit(TNode current, TNode parent) {
    if (Theory::theoryOf(current) != theory::THEORY_BOOL) {
      d_atoms.push_back(current);
    }
    d_visited.insert(current);
  }

  void start(TNode node) {}
  void done(TNode node) {}

  std::vector<TNode> getAtoms() const {
    return d_atoms;
  }
};

void TheoryEngine::ensureLemmaAtoms(const std::vector<TNode>& atoms, theory::TheoryId atomsTo) {
  for (unsigned i = 0; i < atoms.size(); ++ i) {

    // Non-equality atoms are either owned by theory or they don't make sense
    if (atoms[i].getKind() != kind::EQUAL) {
      continue;
    }

    // The equality
    Node eq = atoms[i];
    // Simple normalization to not repeat stuff
    if (eq[0] > eq[1]) {
      eq = eq[1].eqNode(eq[0]);
    }

    // Rewrite the equality
    Node eqNormalized = Rewriter::rewrite(atoms[i]);

    Debug("theory::atoms") << "TheoryEngine::ensureLemmaAtoms(): " << eq << " with nf " << eqNormalized << endl;

    // If the equality is a boolean constant, we send immediately
    if (eqNormalized.isConst()) {
      if (eqNormalized.getConst<bool>()) {
        assertToTheory(eq, eqNormalized, /** to */ atomsTo, /** Sat solver */ theory::THEORY_SAT_SOLVER);
      } else {
        assertToTheory(eq.notNode(), eqNormalized.notNode(), /** to */ atomsTo, /** Sat solver */ theory::THEORY_SAT_SOLVER);
      }
      continue;
    }else if( eqNormalized.getKind() != kind::EQUAL){
      Assert( eqNormalized.getKind()==kind::BOOLEAN_TERM_VARIABLE || 
              ( eqNormalized.getKind()==kind::NOT && eqNormalized[0].getKind()==kind::BOOLEAN_TERM_VARIABLE ) );
      // this happens for Boolean term equalities V = true that are rewritten to V, we should skip
      //  TODO : revisit this
      continue;
    }

    // If the normalization did the just flips, keep the flip
    if (eqNormalized[0] == eq[1] && eqNormalized[1] == eq[0]) {
      eq = eqNormalized;
    }

    // Check if the equality is already known by the sat solver
    if (d_propEngine->isSatLiteral(eqNormalized)) {
      bool value;
      if (d_propEngine->hasValue(eqNormalized, value)) {
        if (value) {
          assertToTheory(eq, eqNormalized, atomsTo, theory::THEORY_SAT_SOLVER);
          continue;
        } else {
          assertToTheory(eq.notNode(), eqNormalized.notNode(), atomsTo, theory::THEORY_SAT_SOLVER);
          continue;
        }
      }
    }

    // If the theory is asking about a different form, or the form is ok but if will go to a different theory
    // then we must figure it out
    if (eqNormalized != eq || Theory::theoryOf(eq) != atomsTo) {
      // If you get eqNormalized, send atoms[i] to atomsTo
      d_atomRequests.add(eqNormalized, eq, atomsTo);
    }
  }
}

theory::LemmaStatus TheoryEngine::lemma(TNode node,
                                        ProofRule rule,
                                        bool negated,
                                        bool removable,
                                        bool preprocess,
                                        theory::TheoryId atomsTo) {
  // For resource-limiting (also does a time check).
  // spendResource();

  // Do we need to check atoms
  if (atomsTo != theory::THEORY_LAST) {
    Debug("theory::atoms") << "TheoryEngine::lemma(" << node << ", " << atomsTo << ")" << endl;
    AtomsCollect collectAtoms;
    NodeVisitor<AtomsCollect>::run(collectAtoms, node);
    ensureLemmaAtoms(collectAtoms.getAtoms(), atomsTo);
  }

  if(Dump.isOn("t-lemmas")) {
    Node n = node;
    if (negated) {
      n = node.negate();
    }
    Dump("t-lemmas") << CommentCommand("theory lemma: expect valid")
                     << QueryCommand(n.toExpr());
  }

  // Share with other portfolio threads
  if(d_channels->getLemmaOutputChannel() != NULL) {
    d_channels->getLemmaOutputChannel()->notifyNewLemma(node.toExpr());
  }

  std::vector<Node> additionalLemmas;
  IteSkolemMap iteSkolemMap;

  // Run theory preprocessing, maybe
  Node ppNode = preprocess ? this->preprocess(node) : Node(node);

  // Remove the ITEs
  Debug("ite") << "Remove ITE from " << ppNode << std::endl;
  additionalLemmas.push_back(ppNode);
  d_tform_remover.run(additionalLemmas, iteSkolemMap);
  Debug("ite") << "..done " << additionalLemmas[0] << std::endl;
  additionalLemmas[0] = theory::Rewriter::rewrite(additionalLemmas[0]);

  if(Debug.isOn("lemma-ites")) {
    Debug("lemma-ites") << "removed ITEs from lemma: " << ppNode << endl;
    Debug("lemma-ites") << " + now have the following "
                        << additionalLemmas.size() << " lemma(s):" << endl;
    for(std::vector<Node>::const_iterator i = additionalLemmas.begin();
        i != additionalLemmas.end();
        ++i) {
      Debug("lemma-ites") << " + " << *i << endl;
    }
    Debug("lemma-ites") << endl;
  }

  // assert to prop engine
  d_propEngine->assertLemma(additionalLemmas[0], negated, removable, rule, node);
  for (unsigned i = 1; i < additionalLemmas.size(); ++ i) {
    additionalLemmas[i] = theory::Rewriter::rewrite(additionalLemmas[i]);
    d_propEngine->assertLemma(additionalLemmas[i], false, removable, rule, node);
  }

  // WARNING: Below this point don't assume additionalLemmas[0] to be not negated.
  if(negated) {
    additionalLemmas[0] = additionalLemmas[0].notNode();
    negated = false;
  }

  // assert to decision engine
  if(!removable) {
    d_decisionEngine->addAssertions(additionalLemmas, 1, iteSkolemMap);
  }

  // Mark that we added some lemmas
  d_lemmasAdded = true;

  // Lemma analysis isn't online yet; this lemma may only live for this
  // user level.
  return theory::LemmaStatus(additionalLemmas[0], d_userContext->getLevel());
}

void TheoryEngine::conflict(TNode conflict, TheoryId theoryId) {

  Debug("theory::conflict") << "TheoryEngine::conflict(" << conflict << ", " << theoryId << ")" << endl;

  // Mark that we are in conflict
  d_inConflict = true;

  if(Dump.isOn("t-conflicts")) {
    Dump("t-conflicts") << CommentCommand("theory conflict: expect unsat")
                        << CheckSatCommand(conflict.toExpr());
  }

  LemmaProofRecipe* proofRecipe = NULL;
  PROOF({
      proofRecipe = new LemmaProofRecipe;
      Node emptyNode;
      LemmaProofRecipe::ProofStep proofStep(theoryId, emptyNode);

      if (conflict.getKind() == kind::AND) {
        for (unsigned i = 0; i < conflict.getNumChildren(); ++i) {
          proofStep.addAssertion(conflict[i].negate());
        }
      } else {
        proofStep.addAssertion(conflict.negate());
      }

      proofRecipe->addStep(proofStep);
    });

  // In the multiple-theories case, we need to reconstruct the conflict
  if (d_logicInfo.isSharingEnabled()) {
    // Create the workplace for explanations
    std::vector<NodeTheoryPair> explanationVector;
    explanationVector.push_back(NodeTheoryPair(conflict, theoryId, d_propagationMapTimestamp));

    // Process the explanation
    getExplanation(explanationVector, proofRecipe);
    PROOF(ProofManager::getCnfProof()->setProofRecipe(proofRecipe));
    Node fullConflict = mkExplanation(explanationVector);
    Debug("theory::conflict") << "TheoryEngine::conflict(" << conflict << ", " << theoryId << "): full = " << fullConflict << endl;
    Assert(properConflict(fullConflict));
    lemma(fullConflict, RULE_CONFLICT, true, true, false, THEORY_LAST);

  } else {
    // When only one theory, the conflict should need no processing
    Assert(properConflict(conflict));
    PROOF({
        if (conflict.getKind() == kind::AND) {
          // If the conflict is a conjunction, the corresponding lemma is derived by negating
          // its conjuncts.
          for (unsigned i = 0; i < conflict.getNumChildren(); ++i) {
            if (conflict[i].isConst() && conflict[i].getConst<bool>()) {
              ++ i;
              continue;
            }
            if (conflict[i].getKind() == kind::NOT &&
                conflict[i][0].isConst() && !conflict[i][0].getConst<bool>()) {
              ++ i;
              continue;
            }
            proofRecipe->getStep(0)->addAssertion(conflict[i].negate());
            proofRecipe->addBaseAssertion(conflict[i].negate());
          }
        } else {
          proofRecipe->getStep(0)->addAssertion(conflict.negate());
          proofRecipe->addBaseAssertion(conflict.negate());
        }

        ProofManager::getCnfProof()->setProofRecipe(proofRecipe);
      });

    lemma(conflict, RULE_CONFLICT, true, true, false, THEORY_LAST);
  }

  PROOF({
      delete proofRecipe;
      proofRecipe = NULL;
    });
}

void TheoryEngine::staticInitializeBVOptions(
    const std::vector<Node>& assertions)
{
  bool useSlicer = true;
  if (options::bitvectorEqualitySlicer() == bv::BITVECTOR_SLICER_ON)
  {
    if (!d_logicInfo.isPure(theory::THEORY_BV) || d_logicInfo.isQuantified())
      throw ModalException(
          "Slicer currently only supports pure QF_BV formulas. Use "
          "--bv-eq-slicer=off");
    if (options::incrementalSolving())
      throw ModalException(
          "Slicer does not currently support incremental mode. Use "
          "--bv-eq-slicer=off");
    if (options::produceModels())
      throw ModalException(
          "Slicer does not currently support model generation. Use "
          "--bv-eq-slicer=off");
  }
  else if (options::bitvectorEqualitySlicer() == bv::BITVECTOR_SLICER_OFF)
  {
    return;
  }
  else if (options::bitvectorEqualitySlicer() == bv::BITVECTOR_SLICER_AUTO)
  {
    if ((!d_logicInfo.isPure(theory::THEORY_BV) || d_logicInfo.isQuantified())
        || options::incrementalSolving()
        || options::produceModels())
      return;

    bv::utils::TNodeBoolMap cache;
    for (unsigned i = 0; i < assertions.size(); ++i)
    {
      useSlicer = useSlicer && bv::utils::isCoreTerm(assertions[i], cache);
    }
  }

  if (useSlicer)
  {
    bv::TheoryBV* bv_theory = (bv::TheoryBV*)d_theoryTable[THEORY_BV];
    bv_theory->enableCoreTheorySlicer();
  }
}

bool  TheoryEngine::ppBvAbstraction(const std::vector<Node>& assertions, std::vector<Node>& new_assertions) {
  bv::TheoryBV* bv_theory = (bv::TheoryBV*)d_theoryTable[THEORY_BV];
  return bv_theory->applyAbstraction(assertions, new_assertions);
}

void TheoryEngine::mkAckermanizationAssertions(std::vector<Node>& assertions) {
  bv::TheoryBV* bv_theory = (bv::TheoryBV*)d_theoryTable[THEORY_BV];
  bv_theory->mkAckermanizationAssertions(assertions);
}

Node TheoryEngine::ppSimpITE(TNode assertion)
{
  if (!d_iteUtilities->containsTermITE(assertion))
  {
    return assertion;
  } else {
    Node result = d_iteUtilities->simpITE(assertion);
    Node res_rewritten = Rewriter::rewrite(result);

    if(options::simplifyWithCareEnabled()){
      Chat() << "starting simplifyWithCare()" << endl;
      Node postSimpWithCare = d_iteUtilities->simplifyWithCare(res_rewritten);
      Chat() << "ending simplifyWithCare()"
             << " post simplifyWithCare()" << postSimpWithCare.getId() << endl;
      result = Rewriter::rewrite(postSimpWithCare);
    } else {
      result = res_rewritten;
    }
    return result;
  }
}

bool TheoryEngine::donePPSimpITE(std::vector<Node>& assertions){
  // This pass does not support dependency tracking yet
  // (learns substitutions from all assertions so just
  // adding addDependence is not enough)
  if (options::unsatCores() || options::fewerPreprocessingHoles()) {
    return true;
  }
  bool result = true;
  bool simpDidALotOfWork = d_iteUtilities->simpIteDidALotOfWorkHeuristic();
  if(simpDidALotOfWork){
    if(options::compressItes()){
      result = d_iteUtilities->compress(assertions);
    }

    if(result){
      // if false, don't bother to reclaim memory here.
      NodeManager* nm = NodeManager::currentNM();
      if(nm->poolSize() >= options::zombieHuntThreshold()){
        Chat() << "..ite simplifier did quite a bit of work.. " << nm->poolSize() << endl;
        Chat() << "....node manager contains " << nm->poolSize() << " nodes before cleanup" << endl;
        d_iteUtilities->clear();
        Rewriter::clearCaches();
        nm->reclaimZombiesUntil(options::zombieHuntThreshold());
        Chat() << "....node manager contains " << nm->poolSize() << " nodes after cleanup" << endl;
      }
    }
  }

  // Do theory specific preprocessing passes
  if(d_logicInfo.isTheoryEnabled(theory::THEORY_ARITH)
     && !options::incrementalSolving() ){
    if(!simpDidALotOfWork){
      ContainsTermITEVisitor& contains =
          *(d_iteUtilities->getContainsVisitor());
      arith::ArithIteUtils aiteu(contains, d_userContext, getModel());
      bool anyItes = false;
      for(size_t i = 0;  i < assertions.size(); ++i){
        Node curr = assertions[i];
        if(contains.containsTermITE(curr)){
          anyItes = true;
          Node res = aiteu.reduceVariablesInItes(curr);
          Debug("arith::ite::red") << "@ " << i << " ... " << curr << endl << "   ->" << res << endl;
          if(curr != res){
            Node more = aiteu.reduceConstantIteByGCD(res);
            Debug("arith::ite::red") << "  gcd->" << more << endl;
            assertions[i] = Rewriter::rewrite(more);
          }
        }
      }
      if(!anyItes){
        unsigned prevSubCount = aiteu.getSubCount();
        aiteu.learnSubstitutions(assertions);
        if(prevSubCount < aiteu.getSubCount()){
          d_arithSubstitutionsAdded += aiteu.getSubCount() - prevSubCount;
          bool anySuccess = false;
          for(size_t i = 0, N =  assertions.size();  i < N; ++i){
            Node curr = assertions[i];
            Node next = Rewriter::rewrite(aiteu.applySubstitutions(curr));
            Node res = aiteu.reduceVariablesInItes(next);
            Debug("arith::ite::red") << "@ " << i << " ... " << next << endl << "   ->" << res << endl;
            Node more = aiteu.reduceConstantIteByGCD(res);
            Debug("arith::ite::red") << "  gcd->" << more << endl;
            if(more != next){
              anySuccess = true;
              break;
            }
          }
          for(size_t i = 0, N =  assertions.size();  anySuccess && i < N; ++i){
            Node curr = assertions[i];
            Node next = Rewriter::rewrite(aiteu.applySubstitutions(curr));
            Node res = aiteu.reduceVariablesInItes(next);
            Debug("arith::ite::red") << "@ " << i << " ... " << next << endl << "   ->" << res << endl;
            Node more = aiteu.reduceConstantIteByGCD(res);
            Debug("arith::ite::red") << "  gcd->" << more << endl;
            assertions[i] = Rewriter::rewrite(more);
          }
        }
      }
    }
  }
  return result;
}

void TheoryEngine::getExplanation(std::vector<NodeTheoryPair>& explanationVector, LemmaProofRecipe* proofRecipe) {
  Assert(explanationVector.size() > 0);

  unsigned i = 0; // Index of the current literal we are processing
  unsigned j = 0; // Index of the last literal we are keeping

  std::set<Node> inputAssertions;
  PROOF(inputAssertions = proofRecipe->getStep(0)->getAssertions(););

  while (i < explanationVector.size()) {
    // Get the current literal to explain
    NodeTheoryPair toExplain = explanationVector[i];

    Debug("theory::explain") << "[i=" << i << "] TheoryEngine::explain(): processing [" << toExplain.timestamp << "] " << toExplain.node << " sent from " << toExplain.theory << endl;


    // If a true constant or a negation of a false constant we can ignore it
    if (toExplain.node.isConst() && toExplain.node.getConst<bool>()) {
      ++ i;
      continue;
    }
    if (toExplain.node.getKind() == kind::NOT && toExplain.node[0].isConst() && !toExplain.node[0].getConst<bool>()) {
      ++ i;
      continue;
    }

    // If from the SAT solver, keep it
    if (toExplain.theory == THEORY_SAT_SOLVER) {
      Debug("theory::explain") << "\tLiteral came from THEORY_SAT_SOLVER. Kepping it." << endl;
      explanationVector[j++] = explanationVector[i++];
      continue;
    }

    // If an and, expand it
    if (toExplain.node.getKind() == kind::AND) {
      Debug("theory::explain") << "TheoryEngine::explain(): expanding " << toExplain.node << " got from " << toExplain.theory << endl;
      for (unsigned k = 0; k < toExplain.node.getNumChildren(); ++ k) {
        NodeTheoryPair newExplain(toExplain.node[k], toExplain.theory, toExplain.timestamp);
        explanationVector.push_back(newExplain);
      }
      ++ i;
      continue;
    }

    // See if it was sent to the theory by another theory
    PropagationMap::const_iterator find = d_propagationMap.find(toExplain);
    if (find != d_propagationMap.end()) {
      Debug("theory::explain") << "\tTerm was propagated by another theory (theory = "
                               << theoryOf((*find).second.theory)->getId() << ")" << std::endl;
      // There is some propagation, check if its a timely one
      if ((*find).second.timestamp < toExplain.timestamp) {
        Debug("theory::explain") << "\tRelevant timetsamp, pushing "
                                 << (*find).second.node << "to index = " << explanationVector.size() << std::endl;
        explanationVector.push_back((*find).second);
        ++i;

        PROOF({
            if (toExplain.node != (*find).second.node) {
              Debug("pf::explain") << "TheoryEngine::getExplanation: Rewrite alert! toAssert = " << toExplain.node
                                   << ", toExplain = " << (*find).second.node << std::endl;

              if (proofRecipe) {
                proofRecipe->addRewriteRule(toExplain.node, (*find).second.node);
              }
            }
          })

        continue;
      }
    }

    // It was produced by the theory, so ask for an explanation
    Node explanation;
    if (toExplain.theory == THEORY_BUILTIN) {
      explanation = d_sharedTerms.explain(toExplain.node);
      Debug("theory::explain") << "\tTerm was propagated by THEORY_BUILTIN. Explanation: " << explanation << std::endl;
    } else {
      explanation = theoryOf(toExplain.theory)->explain(toExplain.node);
      Debug("theory::explain") << "\tTerm was propagated by owner theory: "
                               << theoryOf(toExplain.theory)->getId()
                               << ". Explanation: " << explanation << std::endl;
    }

    Debug("theory::explain") << "TheoryEngine::explain(): got explanation " << explanation << " got from " << toExplain.theory << endl;
    Assert( explanation != toExplain.node, "wasn't sent to you, so why are you explaining it trivially");
    // Mark the explanation
    NodeTheoryPair newExplain(explanation, toExplain.theory, toExplain.timestamp);
    explanationVector.push_back(newExplain);

    ++ i;

    PROOF({
        if (proofRecipe) {
          // If we're expanding the target node of the explanation (this is the first expansion...),
          // we don't want to add it as a separate proof step. It is already part of the assertions.
          if (inputAssertions.find(toExplain.node) == inputAssertions.end()) {
            LemmaProofRecipe::ProofStep proofStep(toExplain.theory, toExplain.node);
            if (explanation.getKind() == kind::AND) {
              Node flat = flattenAnd(explanation);
              for (unsigned k = 0; k < flat.getNumChildren(); ++ k) {
                // If a true constant or a negation of a false constant we can ignore it
                if (! ((flat[k].isConst() && flat[k].getConst<bool>()) ||
                       (flat[k].getKind() == kind::NOT && flat[k][0].isConst() && !flat[k][0].getConst<bool>()))) {
                  proofStep.addAssertion(flat[k].negate());
                }
              }
            } else {
             if (! ((explanation.isConst() && explanation.getConst<bool>()) ||
                    (explanation.getKind() == kind::NOT && explanation[0].isConst() && !explanation[0].getConst<bool>()))) {
               proofStep.addAssertion(explanation.negate());
             }
            }
            proofRecipe->addStep(proofStep);
          }
        }
      });
  }

  // Keep only the relevant literals
  explanationVector.resize(j);

  PROOF({
      if (proofRecipe) {
        // The remaining literals are the base of the proof
        for (unsigned k = 0; k < explanationVector.size(); ++k) {
          proofRecipe->addBaseAssertion(explanationVector[k].node.negate());
        }
      }
    });
}

void TheoryEngine::ppUnconstrainedSimp(vector<Node>& assertions)
{
  d_unconstrainedSimp->processAssertions(assertions);
}

void TheoryEngine::setUserAttribute(const std::string& attr,
                                    Node n,
                                    const std::vector<Node>& node_values,
                                    const std::string& str_value)
{
  Trace("te-attr") << "set user attribute " << attr << " " << n << endl;
  if( d_attr_handle.find( attr )!=d_attr_handle.end() ){
    for( size_t i=0; i<d_attr_handle[attr].size(); i++ ){
      d_attr_handle[attr][i]->setUserAttribute(attr, n, node_values, str_value);
    }
  } else {
    //unhandled exception?
  }
}

void TheoryEngine::handleUserAttribute(const char* attr, Theory* t) {
  Trace("te-attr") << "Handle user attribute " << attr << " " << t << endl;
  std::string str( attr );
  d_attr_handle[ str ].push_back( t );
}

void TheoryEngine::checkTheoryAssertionsWithModel(bool hardFailure) {
  for(TheoryId theoryId = THEORY_FIRST; theoryId < THEORY_LAST; ++theoryId) {
    Theory* theory = d_theoryTable[theoryId];
    if(theory && d_logicInfo.isTheoryEnabled(theoryId)) {
      for(context::CDList<Assertion>::const_iterator it = theory->facts_begin(),
            it_end = theory->facts_end();
          it != it_end;
          ++it) {
        Node assertion = (*it).assertion;
        Node val = getModel()->getValue(assertion);
        if(val != d_true) {
          stringstream ss;
          ss << theoryId << " has an asserted fact that the model doesn't satisfy." << endl
             << "The fact: " << assertion << endl
             << "Model value: " << val << endl;
	  if(hardFailure) {
	    InternalError(ss.str());
	  }
        }
      }
    }
  }
}

std::pair<bool, Node> TheoryEngine::entailmentCheck(theory::TheoryOfMode mode, TNode lit, const EntailmentCheckParameters* params, EntailmentCheckSideEffects* seffects) {
  TNode atom = (lit.getKind() == kind::NOT) ? lit[0] : lit;
  if( atom.getKind()==kind::AND || atom.getKind()==kind::OR || atom.getKind()==kind::IMPLIES ){
    //Boolean connective, recurse
    std::vector< Node > children;
    bool pol = (lit.getKind()!=kind::NOT);
    bool is_conjunction = pol==(lit.getKind()==kind::AND);
    for( unsigned i=0; i<atom.getNumChildren(); i++ ){
      Node ch = atom[i];
      if( pol==( lit.getKind()==kind::IMPLIES && i==0 ) ){
        ch = atom[i].negate();
      }
      std::pair<bool, Node> chres = entailmentCheck( mode, ch, params, seffects );
      if( chres.first ){
        if( !is_conjunction ){
          return chres;
        }else{
          children.push_back( chres.second );
        }
      }else if( !chres.first && is_conjunction ){
        return std::pair<bool, Node>(false, Node::null());
      }
    }
    if( is_conjunction ){
      return std::pair<bool, Node>(true, NodeManager::currentNM()->mkNode(kind::AND, children));
    }else{
      return std::pair<bool, Node>(false, Node::null());
    }
  }else if( atom.getKind()==kind::ITE || ( atom.getKind()==kind::EQUAL && atom[0].getType().isBoolean() ) ){
    bool pol = (lit.getKind()!=kind::NOT);
    for( unsigned r=0; r<2; r++ ){
      Node ch = atom[0];
      if( r==1 ){
        ch = ch.negate();
      }
      std::pair<bool, Node> chres = entailmentCheck( mode, ch, params, seffects );
      if( chres.first ){
        Node ch2 = atom[ atom.getKind()==kind::ITE ? r+1 : 1 ];
        if( pol==( atom.getKind()==kind::ITE ? true : r==1 ) ){
          ch2 = ch2.negate();
        }
        std::pair<bool, Node> chres2 = entailmentCheck( mode, ch2, params, seffects );
        if( chres2.first ){
          return std::pair<bool, Node>(true, NodeManager::currentNM()->mkNode(kind::AND, chres.second, chres2.second));
        }else{
          break;
        }
      }
    }
    return std::pair<bool, Node>(false, Node::null());
  }else{
    //it is a theory atom
    theory::TheoryId tid = theory::Theory::theoryOf(mode, atom);
    theory::Theory* th = theoryOf(tid);

    Assert(th != NULL);
    Assert(params == NULL || tid == params->getTheoryId());
    Assert(seffects == NULL || tid == seffects->getTheoryId());
    Trace("theory-engine-entc") << "Entailment check : " << lit << std::endl;

    std::pair<bool, Node> chres = th->entailmentCheck(lit, params, seffects);
    return chres;
  }
}

void TheoryEngine::spendResource(unsigned amount)
{
  d_resourceManager->spendResource(amount);
}

void TheoryEngine::enableTheoryAlternative(const std::string& name){
  Debug("TheoryEngine::enableTheoryAlternative")
      << "TheoryEngine::enableTheoryAlternative(" << name << ")" << std::endl;

  d_theoryAlternatives.insert(name);
}

bool TheoryEngine::useTheoryAlternative(const std::string& name) {
  return d_theoryAlternatives.find(name) != d_theoryAlternatives.end();
}


TheoryEngine::Statistics::Statistics(theory::TheoryId theory):
    conflicts(getStatsPrefix(theory) + "::conflicts", 0),
    propagations(getStatsPrefix(theory) + "::propagations", 0),
    lemmas(getStatsPrefix(theory) + "::lemmas", 0),
    requirePhase(getStatsPrefix(theory) + "::requirePhase", 0),
    flipDecision(getStatsPrefix(theory) + "::flipDecision", 0),
    restartDemands(getStatsPrefix(theory) + "::restartDemands", 0)
{
  smtStatisticsRegistry()->registerStat(&conflicts);
  smtStatisticsRegistry()->registerStat(&propagations);
  smtStatisticsRegistry()->registerStat(&lemmas);
  smtStatisticsRegistry()->registerStat(&requirePhase);
  smtStatisticsRegistry()->registerStat(&flipDecision);
  smtStatisticsRegistry()->registerStat(&restartDemands);
}

TheoryEngine::Statistics::~Statistics() {
  smtStatisticsRegistry()->unregisterStat(&conflicts);
  smtStatisticsRegistry()->unregisterStat(&propagations);
  smtStatisticsRegistry()->unregisterStat(&lemmas);
  smtStatisticsRegistry()->unregisterStat(&requirePhase);
  smtStatisticsRegistry()->unregisterStat(&flipDecision);
  smtStatisticsRegistry()->unregisterStat(&restartDemands);
}

}/* CVC4 namespace */<|MERGE_RESOLUTION|>--- conflicted
+++ resolved
@@ -645,11 +645,8 @@
         {
           // if we are incomplete, there is no guarantee on the model.
           // thus, we do not check the model here. (related to #1693)
-<<<<<<< HEAD
-=======
           // we also don't debug-check the model if the checkModels()
           // is not enabled.
->>>>>>> cfaa03f3
           if (!d_incomplete && options::checkModels())
           {
             d_curr_model_builder->debugCheckModel(d_curr_model);
