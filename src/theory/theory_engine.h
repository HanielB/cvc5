/*********************                                                        */
/*! \file theory_engine.h
 ** \verbatim
 ** Top contributors (to current version):
 **   Andrew Reynolds, Dejan Jovanovic, Morgan Deters
 ** This file is part of the CVC4 project.
 ** Copyright (c) 2009-2021 by the authors listed in the file AUTHORS
 ** in the top-level source directory and their institutional affiliations.
 ** All rights reserved.  See the file COPYING in the top-level source
 ** directory for licensing information.\endverbatim
 **
 ** \brief The theory engine
 **
 ** The theory engine.
 **/

#include "cvc4_private.h"

#ifndef CVC4__THEORY_ENGINE_H
#define CVC4__THEORY_ENGINE_H

#include <memory>
#include <vector>

#include "base/check.h"
#include "context/cdhashmap.h"
#include "expr/node.h"
#include "options/theory_options.h"
#include "theory/atom_requests.h"
#include "theory/engine_output_channel.h"
#include "theory/interrupted.h"
#include "theory/rewriter.h"
#include "theory/sort_inference.h"
#include "theory/theory.h"
#include "theory/theory_preprocessor.h"
#include "theory/trust_node.h"
#include "theory/trust_substitutions.h"
#include "theory/uf/equality_engine.h"
#include "theory/valuation.h"
#include "util/hash.h"
#include "util/statistics_registry.h"
#include "util/unsafe_interrupt_exception.h"

namespace cvc5 {

class ResourceManager;
class OutputManager;
class TheoryEngineProofGenerator;
class ProofChecker;

/**
 * A pair of a theory and a node. This is used to mark the flow of
 * propagations between theories.
 */
struct NodeTheoryPair {
  Node d_node;
  theory::TheoryId d_theory;
  size_t d_timestamp;
  NodeTheoryPair(TNode n, theory::TheoryId t, size_t ts = 0)
      : d_node(n), d_theory(t), d_timestamp(ts)
  {
  }
  NodeTheoryPair() : d_theory(theory::THEORY_LAST), d_timestamp() {}
  // Comparison doesn't take into account the timestamp
  bool operator == (const NodeTheoryPair& pair) const {
    return d_node == pair.d_node && d_theory == pair.d_theory;
  }
};/* struct NodeTheoryPair */

struct NodeTheoryPairHashFunction {
  NodeHashFunction hashFunction;
  // Hash doesn't take into account the timestamp
  size_t operator()(const NodeTheoryPair& pair) const {
    uint64_t hash = fnv1a::fnv1a_64(NodeHashFunction()(pair.d_node));
    return static_cast<size_t>(fnv1a::fnv1a_64(pair.d_theory, hash));
  }
};/* struct NodeTheoryPairHashFunction */


/* Forward declarations */
namespace theory {
class TheoryModel;
class CombinationEngine;
class SharedSolver;
class DecisionManager;
class RelevanceManager;

}  // namespace theory

namespace prop {
class PropEngine;
}

/**
 * This is essentially an abstraction for a collection of theories.  A
 * TheoryEngine provides services to a PropEngine, making various
 * T-solvers look like a single unit to the propositional part of
 * CVC4.
 */
class TheoryEngine {

  /** Shared terms database can use the internals notify the theories */
  friend class SharedTermsDatabase;
  friend class theory::EngineOutputChannel;
  friend class theory::CombinationEngine;
  friend class theory::SharedSolver;

  /** Associated PropEngine engine */
  prop::PropEngine* d_propEngine;

  /** Our context */
  context::Context* d_context;

  /** Our user context */
  context::UserContext* d_userContext;

  /**
   * A table of from theory IDs to theory pointers. Never use this table
   * directly, use theoryOf() instead.
   */
  theory::Theory* d_theoryTable[theory::THEORY_LAST];

  /**
   * A collection of theories that are "active" for the current run.
   * This set is provided by the user (as a logic string, say, in SMT-LIBv2
   * format input), or else by default it's all-inclusive.  This is important
   * because we can optimize for single-theory runs (no sharing), can reduce
   * the cost of walking the DAG on registration, etc.
   */
  const LogicInfo& d_logicInfo;
  /** The separation logic location and data types */
  TypeNode d_sepLocType;
  TypeNode d_sepDataType;

  /** Reference to the output manager of the smt engine */
  OutputManager& d_outMgr;

  //--------------------------------- new proofs
  /** Proof node manager used by this theory engine, if proofs are enabled */
  ProofNodeManager* d_pnm;
  /** The lazy proof object
   *
   * This stores instructions for how to construct proofs for all theory lemmas.
   */
  std::shared_ptr<LazyCDProof> d_lazyProof;
  /** The proof generator */
  std::shared_ptr<TheoryEngineProofGenerator> d_tepg;
  //--------------------------------- end new proofs
  /** The combination manager we are using */
  std::unique_ptr<theory::CombinationEngine> d_tc;
  /** The shared solver of the above combination engine. */
  theory::SharedSolver* d_sharedSolver;
  /** The quantifiers engine, which is owned by the quantifiers theory */
  theory::QuantifiersEngine* d_quantEngine;
  /**
   * The decision manager
   */
  std::unique_ptr<theory::DecisionManager> d_decManager;
  /** The relevance manager */
  std::unique_ptr<theory::RelevanceManager> d_relManager;

  /** are we in eager model building mode? (see setEagerModelBuilding). */
  bool d_eager_model_building;

  /**
   * Output channels for individual theories.
   */
  theory::EngineOutputChannel* d_theoryOut[theory::THEORY_LAST];

  /**
   * Are we in conflict.
   */
  context::CDO<bool> d_inConflict;

  /**
   * Are we in "SAT mode"? In this state, the user can query for the model.
   * This corresponds to the state in Figure 4.1, page 52 of the SMT-LIB
   * standard, version 2.6.
   */
  bool d_inSatMode;

  /**
   * Called by the theories to notify of a conflict.
   *
   * @param conflict The trust node containing the conflict and its proof
   * generator (if it exists),
   * @param theoryId The theory that sent the conflict
   */
  void conflict(theory::TrustNode conflict, theory::TheoryId theoryId);

  /**
   * Debugging flag to ensure that shutdown() is called before the
   * destructor.
   */
  bool d_hasShutDown;

  /**
   * True if a theory has notified us of incompleteness (at this
   * context level or below).
   */
  context::CDO<bool> d_incomplete;

  /**
   * Called by the theories to notify that the current branch is incomplete.
   */
  void setIncomplete(theory::TheoryId theory) {
    d_incomplete = true;
  }

  /**
   * Mapping of propagations from recievers to senders.
   */
  typedef context::CDHashMap<NodeTheoryPair, NodeTheoryPair, NodeTheoryPairHashFunction> PropagationMap;
  PropagationMap d_propagationMap;

  /**
   * Timestamp of propagations
   */
  context::CDO<size_t> d_propagationMapTimestamp;

  /**
   * Literals that are propagated by the theory. Note that these are TNodes.
   * The theory can only propagate nodes that have an assigned literal in the
   * SAT solver and are hence referenced in the SAT solver.
   */
  context::CDList<TNode> d_propagatedLiterals;

  /**
   * The index of the next literal to be propagated by a theory.
   */
  context::CDO<unsigned> d_propagatedLiteralsIndex;

  /**
   * Called by the output channel to propagate literals and facts
   * @return false if immediate conflict
   */
  bool propagate(TNode literal, theory::TheoryId theory);

  /**
   * Internal method to call the propagation routines and collect the
   * propagated literals.
   */
  void propagate(theory::Theory::Effort effort);

  /**
   * A variable to mark if we added any lemmas.
   */
  bool d_lemmasAdded;

  /**
   * A variable to mark if the OutputChannel was "used" by any theory
   * since the start of the last check.  If it has been, we require
   * a FULL_EFFORT check before exiting and reporting SAT.
   *
   * See the documentation for the needCheck() function, below.
   */
  bool d_outputChannelUsed;

  /** Atom requests from lemmas */
  AtomRequests d_atomRequests;

  /**
   * Adds a new lemma, returning its status.
   * @param node the lemma
   * @param p the properties of the lemma.
   * @param atomsTo the theory that atoms of the lemma should be sent to
   * @param from the theory that sent the lemma
   */
  void lemma(theory::TrustNode node,
             theory::LemmaProperty p,
             theory::TheoryId atomsTo = theory::THEORY_LAST,
             theory::TheoryId from = theory::THEORY_LAST);

  /** Enusre that the given atoms are send to the given theory */
  void ensureLemmaAtoms(const std::vector<TNode>& atoms, theory::TheoryId theory);

  /** sort inference module */
  std::unique_ptr<theory::SortInference> d_sortInfer;

  /** Time spent in theory combination */
  TimerStat d_combineTheoriesTime;

  Node d_true;
  Node d_false;

  /** Whether we were just interrupted (or not) */
  bool d_interrupted;
  ResourceManager* d_resourceManager;

 public:
  /** Constructs a theory engine */
  TheoryEngine(context::Context* context,
               context::UserContext* userContext,
               ResourceManager* rm,
               const LogicInfo& logic,
               OutputManager& outMgr,
               ProofNodeManager* pnm);

  /** Destroys a theory engine */
  ~TheoryEngine();

  void interrupt();

  /** "Spend" a resource during a search or preprocessing.*/
  void spendResource(ResourceManager::Resource r);

  /**
   * Adds a theory. Only one theory per TheoryId can be present, so if
   * there is another theory it will be deleted.
   */
  template <class TheoryClass>
  inline void addTheory(theory::TheoryId theoryId)
  {
    Assert(d_theoryTable[theoryId] == NULL && d_theoryOut[theoryId] == NULL);
    d_theoryOut[theoryId] = new theory::EngineOutputChannel(this, theoryId);
    d_theoryTable[theoryId] = new TheoryClass(d_context,
                                              d_userContext,
                                              *d_theoryOut[theoryId],
                                              theory::Valuation(this),
                                              d_logicInfo,
                                              d_pnm);
    theory::Rewriter::registerTheoryRewriter(
        theoryId, d_theoryTable[theoryId]->getTheoryRewriter());
  }

<<<<<<< HEAD
  void initializeProofChecker(ProofChecker* pc, theory::TheoryId theoryId);
=======
  /** Register theory proof rule checkers to the given proof checker */
  void initializeProofChecker(ProofChecker* pc);
>>>>>>> bd6c2f05

  void setPropEngine(prop::PropEngine* propEngine)
  {
    d_propEngine = propEngine;
  }

  /**
   * Called when all initialization of options/logic is done, after theory
   * objects have been created.
   *
   * This initializes the quantifiers engine, the "official" equality engines
   * of each theory as required, and the model and model builder utilities.
   */
  void finishInit();

  /**
   * Get a pointer to the underlying propositional engine.
   */
  inline prop::PropEngine* getPropEngine() const {
    return d_propEngine;
  }

  /** Get the proof node manager */
  ProofNodeManager* getProofNodeManager() const;

  /**
   * Get a pointer to the underlying sat context.
   */
  context::Context* getSatContext() const { return d_context; }

  /**
   * Get a pointer to the underlying user context.
   */
  context::UserContext* getUserContext() const { return d_userContext; }

  /**
   * Get a pointer to the underlying quantifiers engine.
   */
  theory::QuantifiersEngine* getQuantifiersEngine() const {
    return d_quantEngine;
  }
  /**
   * Get a pointer to the underlying decision manager.
   */
  theory::DecisionManager* getDecisionManager() const
  {
    return d_decManager.get();
  }

 private:
  /**
   * Queue of nodes for pre-registration.
   */
  std::queue<TNode> d_preregisterQueue;

  /**
   * Boolean flag denoting we are in pre-registration.
   */
  bool d_inPreregister;

  /**
   * Did the theories get any new facts since the last time we called
   * check()
   */
  context::CDO<bool> d_factsAsserted;

  /**
   * Assert the formula to the given theory.
   * @param assertion the assertion to send (not necesserily normalized)
   * @param original the assertion as it was sent in from the propagating theory
   * @param toTheoryId the theory to assert to
   * @param fromTheoryId the theory that sent it
   */
  void assertToTheory(TNode assertion, TNode originalAssertion, theory::TheoryId toTheoryId, theory::TheoryId fromTheoryId);

  /**
   * Marks a theory propagation from a theory to a theory where a
   * theory could be the THEORY_SAT_SOLVER for literals coming from
   * or being propagated to the SAT solver. If the receiving theory
   * already recieved the literal, the method returns false, otherwise
   * it returns true.
   *
   * @param assertion the normalized assertion being sent
   * @param originalAssertion the actual assertion that was sent
   * @param toTheoryId the theory that is on the receiving end
   * @param fromTheoryId the theory that sent the assertion
   * @return true if a new assertion, false if theory already got it
   */
  bool markPropagation(TNode assertion, TNode originalAssertions, theory::TheoryId toTheoryId, theory::TheoryId fromTheoryId);

  /**
   * Computes the explanation by traversing the propagation graph and
   * asking relevant theories to explain the propagations. Initially
   * the explanation vector should contain only the element (node, theory)
   * where the node is the one to be explained, and the theory is the
   * theory that sent the literal.
   */
  theory::TrustNode getExplanation(
      std::vector<NodeTheoryPair>& explanationVector);

  /** Are proofs enabled? */
  bool isProofEnabled() const;

 public:
  /**
   * Preprocess rewrite equality, called by the preprocessor to rewrite
   * equalities appearing in the input.
   */
  theory::TrustNode ppRewriteEquality(TNode eq);
  /** Notify (preprocessed) assertions. */
  void notifyPreprocessedAssertions(const std::vector<Node>& assertions);

  /** Return whether or not we are incomplete (in the current context). */
  inline bool isIncomplete() const { return d_incomplete; }

  /**
   * Returns true if we need another round of checking.  If this
   * returns true, check(FULL_EFFORT) _must_ be called by the
   * propositional layer before reporting SAT.
   *
   * This is especially necessary for incomplete theories that lazily
   * output some lemmas on FULL_EFFORT check (e.g. quantifier reasoning
   * outputing quantifier instantiations).  In such a case, a lemma can
   * be asserted that is simplified away (perhaps it's already true).
   * However, we must maintain the invariant that, if a theory uses the
   * OutputChannel, it implicitly requests that another check(FULL_EFFORT)
   * be performed before exit, even if no new facts are on its fact queue,
   * as it might decide to further instantiate some lemmas, precluding
   * a SAT response.
   */
  inline bool needCheck() const {
    return d_outputChannelUsed || d_lemmasAdded;
  }
  /**
   * Is the literal lit (possibly) critical for satisfying the input formula in
   * the current context? This call is applicable only during collectModelInfo
   * or during LAST_CALL effort.
   */
  bool isRelevant(Node lit) const;
  /**
   * This is called at shutdown time by the SmtEngine, just before
   * destruction.  It is important because there are destruction
   * ordering issues between PropEngine and Theory.
   */
  void shutdown();

  /**
   * Solve the given literal with a theory that owns it. The proof of tliteral
   * is carried in the trust node. The proof added to substitutionOut should
   * take this proof into account (when proofs are enabled).
   */
  theory::Theory::PPAssertStatus solve(
      theory::TrustNode tliteral,
      theory::TrustSubstitutionMap& substitutionOut);

  /**
   * Preregister a Theory atom with the responsible theory (or
   * theories).
   */
  void preRegister(TNode preprocessed);

  /**
   * Assert the formula to the appropriate theory.
   * @param node the assertion
   */
  void assertFact(TNode node);

  /**
   * Check all (currently-active) theories for conflicts.
   * @param effort the effort level to use
   */
  void check(theory::Theory::Effort effort);

  /**
   * Calls ppStaticLearn() on all theories, accumulating their
   * combined contributions in the "learned" builder.
   */
  void ppStaticLearn(TNode in, NodeBuilder<>& learned);

  /**
   * Calls presolve() on all theories and returns true
   * if one of the theories discovers a conflict.
   */
  bool presolve();

   /**
   * Calls postsolve() on all theories.
   */
  void postsolve();

  /**
   * Calls notifyRestart() on all active theories.
   */
  void notifyRestart();

  void getPropagatedLiterals(std::vector<TNode>& literals) {
    for (; d_propagatedLiteralsIndex < d_propagatedLiterals.size(); d_propagatedLiteralsIndex = d_propagatedLiteralsIndex + 1) {
      Debug("getPropagatedLiterals") << "TheoryEngine::getPropagatedLiterals: propagating: " << d_propagatedLiterals[d_propagatedLiteralsIndex] << std::endl;
      literals.push_back(d_propagatedLiterals[d_propagatedLiteralsIndex]);
    }
  }

  /**
   * Returns the next decision request, or null if none exist. The next
   * decision request is a literal that this theory engine prefers the SAT
   * solver to make as its next decision. Decision requests are managed by
   * the decision manager d_decManager.
   */
  Node getNextDecisionRequest();

  bool properConflict(TNode conflict) const;

  /**
   * Returns an explanation of the node propagated to the SAT solver.
   */
  theory::TrustNode getExplanation(TNode node);

  /**
   * Get the pointer to the model object used by this theory engine.
   */
  theory::TheoryModel* getModel();
  /**
   * Get the current model for the current set of assertions. This method
   * should only be called immediately after a satisfiable or unknown
   * response to a check-sat call, and only if produceModels is true.
   *
   * If the model is not already built, this will cause this theory engine
   * to build the model.
   *
   * If the model is not available (for instance, if the last call to check-sat
   * was interrupted), then this returns the null pointer.
   */
  theory::TheoryModel* getBuiltModel();
  /**
   * This forces the model maintained by the combination engine to be built
   * if it has not been done so already. This should be called only during a
   * last call effort check after theory combination is run.
   *
   * @return true if the model was successfully built (possibly prior to this
   * call).
   */
  bool buildModel();
  /** set eager model building
   *
   * If this method is called, then this TheoryEngine will henceforth build
   * its model immediately after every satisfiability check that results
   * in a satisfiable or unknown result. The motivation for this mode is to
   * accomodate API users that get the model object from the TheoryEngine,
   * where we want to ensure that this model is always valid.
   * TODO (#2648): revisit this.
   */
  void setEagerModelBuilding() { d_eager_model_building = true; }

  /**
   * Get the theory associated to a given Node.
   *
   * @returns the theory, or NULL if the TNode is
   * of built-in type.
   */
  inline theory::Theory* theoryOf(TNode node) const {
    return d_theoryTable[theory::Theory::theoryOf(node)];
  }

  /**
   * Get the theory associated to a the given theory id.
   *
   * @returns the theory
   */
  inline theory::Theory* theoryOf(theory::TheoryId theoryId) const {
    Assert(theoryId < theory::THEORY_LAST);
    return d_theoryTable[theoryId];
  }

  inline bool isTheoryEnabled(theory::TheoryId theoryId) const {
    return d_logicInfo.isTheoryEnabled(theoryId);
  }
  /** get the logic info used by this theory engine */
  const LogicInfo& getLogicInfo() const;
  /** get the separation logic heap types */
  bool getSepHeapTypes(TypeNode& locType, TypeNode& dataType) const;

  /**
   * Declare heap. This is used for separation logics to set the location
   * and data types. It should be called only once, and before any separation
   * logic constraints are asserted to this theory engine.
   */
  void declareSepHeap(TypeNode locT, TypeNode dataT);

  /**
   * Returns the equality status of the two terms, from the theory
   * that owns the domain type.  The types of a and b must be the same.
   */
  theory::EqualityStatus getEqualityStatus(TNode a, TNode b);

  /**
   * Returns the value that a theory that owns the type of var currently
   * has (or null if none);
   */
  Node getModelValue(TNode var);

  /**
   * Forwards an entailment check according to the given theoryOfMode.
   * See theory.h for documentation on entailmentCheck().
   */
  std::pair<bool, Node> entailmentCheck(options::TheoryOfMode mode, TNode lit);

 private:

  /** Dump the assertions to the dump */
  void dumpAssertions(const char* tag);

  /** For preprocessing pass lifting bit-vectors of size 1 to booleans */
public:
 theory::SortInference* getSortInference() { return d_sortInfer.get(); }

 /** Prints the assertions to the debug stream */
 void printAssertions(const char* tag);

private:

  std::map< std::string, std::vector< theory::Theory* > > d_attr_handle;

 public:
  /** Set user attribute.
   *
   * This function is called when an attribute is set by a user.  In SMT-LIBv2
   * this is done via the syntax (! n :attr)
   */
  void setUserAttribute(const std::string& attr,
                        Node n,
                        const std::vector<Node>& node_values,
                        const std::string& str_value);

  /** Handle user attribute.
   *
   * Associates theory t with the attribute attr.  Theory t will be
   * notified whenever an attribute of name attr is set.
   */
  void handleUserAttribute(const char* attr, theory::Theory* t);

  /**
   * Check that the theory assertions are satisfied in the model.
   * This function is called from the smt engine's checkModel routine.
   */
  void checkTheoryAssertionsWithModel(bool hardFailure);
};/* class TheoryEngine */

}  // namespace cvc5

#endif /* CVC4__THEORY_ENGINE_H */<|MERGE_RESOLUTION|>--- conflicted
+++ resolved
@@ -323,12 +323,8 @@
         theoryId, d_theoryTable[theoryId]->getTheoryRewriter());
   }
 
-<<<<<<< HEAD
-  void initializeProofChecker(ProofChecker* pc, theory::TheoryId theoryId);
-=======
   /** Register theory proof rule checkers to the given proof checker */
   void initializeProofChecker(ProofChecker* pc);
->>>>>>> bd6c2f05
 
   void setPropEngine(prop::PropEngine* propEngine)
   {
