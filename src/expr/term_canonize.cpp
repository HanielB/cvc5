/*********************                                                        */
/*! \file term_canonize.cpp
 ** \verbatim
 ** Top contributors (to current version):
 **   Andrew Reynolds
 ** This file is part of the CVC4 project.
 ** Copyright (c) 2009-2021 by the authors listed in the file AUTHORS
 ** in the top-level source directory and their institutional affiliations.
 ** All rights reserved.  See the file COPYING in the top-level source
 ** directory for licensing information.\endverbatim
 **
 ** \brief Implementation of term canonize.
 **/

#include "expr/term_canonize.h"

#include <sstream>

#include "expr/proof_node_manager.h"
#include "expr/term_conversion_proof_generator.h"

#include "theory/builtin/proof_checker.h"
#include "theory/trust_node.h"
// TODO #1216: move the code in this include
#include "theory/quantifiers/term_util.h"

<<<<<<< HEAD

using namespace CVC4::kind;
=======
using namespace cvc5::kind;
>>>>>>> 144c0f6a

namespace cvc5 {
namespace expr {

TermCanonize::TermCanonize(ProofNodeManager* pnm, bool hoVar)
    : d_op_id_count(0),
      d_typ_id_count(0),
      d_tcpg(pnm ? new TConvProofGenerator(pnm,
                                           nullptr,
                                           TConvPolicy::FIXPOINT,
                                           TConvCachePolicy::NEVER,
                                           "TermCanonizer::TConvProofGenerator",
                                           nullptr,
                                           true)
                 : nullptr)
{
}

TermCanonize::~TermCanonize() {}

int TermCanonize::getIdForOperator(Node op)
{
  std::map<Node, int>::iterator it = d_op_id.find(op);
  if (it == d_op_id.end())
  {
    d_op_id[op] = d_op_id_count;
    d_op_id_count++;
    return d_op_id[op];
  }
  return it->second;
}

int TermCanonize::getIdForType(TypeNode t)
{
  std::map<TypeNode, int>::iterator it = d_typ_id.find(t);
  if (it == d_typ_id.end())
  {
    d_typ_id[t] = d_typ_id_count;
    d_typ_id_count++;
    return d_typ_id[t];
  }
  return it->second;
}

bool TermCanonize::getTermOrder(Node a, Node b)
{
  if (a.getKind() == BOUND_VARIABLE)
  {
    if (b.getKind() == BOUND_VARIABLE)
    {
      return getIndexForFreeVariable(a) < getIndexForFreeVariable(b);
    }
    return true;
  }
  if (b.getKind() != BOUND_VARIABLE)
  {
    Node aop = a.hasOperator() ? a.getOperator() : a;
    Node bop = b.hasOperator() ? b.getOperator() : b;
    Trace("aeq-debug2") << a << "...op..." << aop << std::endl;
    Trace("aeq-debug2") << b << "...op..." << bop << std::endl;
    if (aop == bop)
    {
      if (a.getNumChildren() == b.getNumChildren())
      {
        for (unsigned i = 0, size = a.getNumChildren(); i < size; i++)
        {
          if (a[i] != b[i])
          {
            // first distinct child determines the ordering
            return getTermOrder(a[i], b[i]);
          }
        }
      }
      else
      {
        return aop.getNumChildren() < bop.getNumChildren();
      }
    }
    else
    {
      return getIdForOperator(aop) < getIdForOperator(bop);
    }
  }
  return false;
}

Node TermCanonize::getCanonicalFreeVar(TypeNode tn, unsigned i)
{
  Assert(!tn.isNull());
  NodeManager* nm = NodeManager::currentNM();
  while (d_cn_free_var[tn].size() <= i)
  {
    std::stringstream oss;
    oss << tn;
    std::string typ_name = oss.str();
    while (typ_name[0] == '(')
    {
      typ_name.erase(typ_name.begin());
    }
    std::stringstream os;
    os << typ_name[0] << i;
    Node x = nm->mkBoundVar(os.str().c_str(), tn);
    d_fvIndex[x] = d_cn_free_var[tn].size();
    d_cn_free_var[tn].push_back(x);
  }
  return d_cn_free_var[tn][i];
}

size_t TermCanonize::getIndexForFreeVariable(Node v) const
{
  std::map<Node, size_t>::const_iterator it = d_fvIndex.find(v);
  if (it == d_fvIndex.end())
  {
    return 0;
  }
  return it->second;
}

struct sortTermOrder
{
  TermCanonize* d_tu;
  bool operator()(Node i, Node j) { return d_tu->getTermOrder(i, j); }
};

theory::TrustNode TermCanonize::getCanonicalTerm(TNode n,
                                                 std::map<Node, Node>& subs,
                                                 bool applyTOrder,
                                                 bool doHoVar)
{
  // counter for creating canonical variables per type
  std::map<TypeNode, unsigned> varCount;
  // visiting stuff
  std::vector<TNode> visit{n};
  std::unordered_map<TNode, Node, TNodeHashFunction> visited;
  std::unordered_map<TNode, Node, TNodeHashFunction>::iterator it;
  TNode cur;
  NodeManager* nm = NodeManager::currentNM();
  do
  {
    cur = visit.back();
    visit.pop_back();
    it = visited.find(cur);
    if (it == visited.end())
    {
      visited[cur] = Node::null();
      Trace("canon-term-debug") << "Get canonical term for " << cur << "\n";
      if (cur.getKind() == BOUND_VARIABLE)
      {
        TypeNode tn = cur.getType();
        // allocate variable
        unsigned vn = varCount[tn];
        varCount[tn]++;
        Node fv = getCanonicalFreeVar(tn, vn);
        visited[cur] = fv;
        subs[cur] = fv;
        Trace("canon-term-debug") << "...allocate variable.\n";
        if (isProofEnabled())
        {
          // substitutions are pre-rewrites
          d_tcpg->addRewriteStep(
              cur, fv, PfRule::ASSUME, {}, {cur.eqNode(fv)}, true);
        }
      }
      else if (cur.getNumChildren() > 0)
      {
        visit.push_back(cur);
        // collect children
        Trace("canon-term-debug") << "Collect children\n";
        if (cur.getMetaKind() == metakind::PARAMETERIZED)
        {
          Node op = cur.getOperator();
          if (doHoVar)
          {
            visit.push_back(op);
          }
          else
          {
            visited[op] = op;
          }
        }
        for (const Node& cn : cur)
        {
          visit.push_back(cn);
        }
      }
      else
      {
        visited[cur] = cur;
      }
    }
    else if (it->second.isNull())
    {
      // post-visit, rebuild
      Trace("canon-term-debug") << "Post-visit " << cur << "\n";
      bool changed = false;
      std::vector<Node> cchildren;
      if (cur.getMetaKind() == metakind::PARAMETERIZED)
      {
        Node op = cur.getOperator();
        Assert(visited.find(op) != visited.end());
        cchildren.push_back(visited[op]);
        changed = cchildren.back() != op;
      }
      for (const Node& cn : cur)
      {
        Assert(visited.find(cn) != visited.end());
        Node ccn = visited[cn];
        cchildren.push_back(ccn);
        changed |= ccn != cn;
      }
      std::vector<Node> origCchildren;
      // if applicable, first sort by term order
      if (applyTOrder && theory::quantifiers::TermUtil::isComm(cur.getKind()))
      {
        Trace("canon-term-debug") << "Sort based on commutative operator "
                                  << cur.getKind() << std::endl;
        if (isProofEnabled())
        {
          origCchildren.insert(
              origCchildren.end(), cchildren.begin(), cchildren.end());
        }
        sortTermOrder sto;
        sto.d_tu = this;
        std::sort(cchildren.begin(), cchildren.end(), sto);
        changed = true;
      }
      // now make canonical
      Node res = cur;
      if (changed)
      {
        Trace("canon-term-debug") << "Make canonical children" << std::endl;
        Trace("canon-term-debug")
            << "...constructing for " << cur << "." << std::endl;
        res = nm->mkNode(cur.getKind(), cchildren);
        Trace("canon-term-debug")
            << "...constructed " << res << " for " << cur << "." << std::endl;
        // check if orderd changed, in which case add a rewrite
        if (isProofEnabled() && !origCchildren.empty())
        {
          Node prev = nm->mkNode(cur.getKind(), origCchildren);
          if (prev != res)
          {
            d_tcpg->addRewriteStep(
                prev,
                res,
                PfRule::THEORY_REWRITE,
                {},
                {prev.eqNode(res),
                 theory::builtin::BuiltinProofRuleChecker::mkTheoryIdNode(
                     theory::THEORY_BUILTIN),
                 mkMethodId(theory::MethodId::RW_REWRITE_THEORY_POST)});
          }
        }
      }
      AlwaysAssert(!res.isNull());
      visited[cur] = res;
    }
  } while (!visit.empty());
  AlwaysAssert(!visited[n].isNull());
  return theory::TrustNode::mkTrustRewrite(n, visited[n], d_tcpg.get());
}

Node TermCanonize::getCanonicalTerm(TNode n, bool applyTOrder, bool doHoVar)
{
  std::map<Node, Node> subs;
  theory::TrustNode trn = getCanonicalTerm(n, subs, applyTOrder, doHoVar);
  AlwaysAssert(!trn.isNull());
  return trn.getNode();
}

bool TermCanonize::isProofEnabled() const { return d_tcpg != nullptr; }

}  // namespace expr
}  // namespace cvc5<|MERGE_RESOLUTION|>--- conflicted
+++ resolved
@@ -24,12 +24,7 @@
 // TODO #1216: move the code in this include
 #include "theory/quantifiers/term_util.h"
 
-<<<<<<< HEAD
-
-using namespace CVC4::kind;
-=======
 using namespace cvc5::kind;
->>>>>>> 144c0f6a
 
 namespace cvc5 {
 namespace expr {
