--- conflicted
+++ resolved
@@ -190,10 +190,6 @@
       {
         if (bound_var.find(cur) == bound_var.end())
         {
-<<<<<<< HEAD
-          Debug("fva") << n << " has free var : " << cur << "\n";
-          return true;
-=======
           if( computeFv )
           {
             fvs.insert(cur);
@@ -202,7 +198,6 @@
           {
             return true;
           }
->>>>>>> 4a758f5a
         }
       }
       else if (isQuant)
@@ -236,7 +231,7 @@
       visited[cur] = true;
     }
   } while (!visit.empty());
-  
+
   return !fvs.empty();
 }
 
