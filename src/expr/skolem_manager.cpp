--- conflicted
+++ resolved
@@ -378,7 +378,6 @@
   return k;
 }
 
-<<<<<<< HEAD
 Node SkolemManager::getSkolemForBVar(Node v)
 {
   auto it = d_bvarSkolemMap.find(v);
@@ -389,11 +388,8 @@
   return it->second;
 }
 
-Node SkolemManager::mkSkolemNode(const std::string& prefix,
-=======
 Node SkolemManager::mkSkolemNode(Kind k,
                                  const std::string& prefix,
->>>>>>> de213d51
                                  const TypeNode& type,
                                  int flags)
 {
@@ -414,4 +410,21 @@
   return n;
 }
 
+}  // namespace cvc5::internal
+
+  if ((flags & SKOLEM_EXACT_NAME) == 0)
+  {
+    std::stringstream name;
+    name << prefix << '_' << ++d_skolemCounter;
+    n.setAttribute(expr::VarNameAttr(), name.str());
+  }
+  else
+  {
+    n.setAttribute(expr::VarNameAttr(), prefix);
+  }
+  n.setAttribute(expr::TypeAttr(), type);
+  n.setAttribute(expr::TypeCheckedAttr(), true);
+  return n;
+}
+
 }  // namespace cvc5::internal