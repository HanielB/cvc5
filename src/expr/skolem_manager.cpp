--- conflicted
+++ resolved
@@ -21,24 +21,13 @@
 #include "expr/bound_var_manager.h"
 #include "expr/node_algorithm.h"
 #include "expr/node_manager_attributes.h"
-<<<<<<< HEAD
 #include "proof/proof_rule_checker.h"
-=======
->>>>>>> 0da85f10
 #include "util/rational.h"
 
 using namespace cvc5::internal::kind;
 
 namespace cvc5::internal {
 
-<<<<<<< HEAD
-struct SkolemFormAttributeId
-{
-};
-typedef expr::Attribute<SkolemFormAttributeId, Node> SkolemFormAttribute;
-
-=======
->>>>>>> 0da85f10
 struct OriginalFormAttributeId
 {
 };
@@ -63,11 +52,8 @@
       return "TRANSCENDENTAL_PURIFY_ARG";
     case SkolemFunId::SHARED_SELECTOR: return "SHARED_SELECTOR";
     case SkolemFunId::QUANTIFIERS_SKOLEMIZE: return "QUANTIFIERS_SKOLEMIZE";
-<<<<<<< HEAD
-=======
     case SkolemFunId::QUANTIFIERS_SYNTH_FUN_EMBED:
       return "QUANTIFIERS_SYNTH_FUN_EMBED";
->>>>>>> 0da85f10
     case SkolemFunId::STRINGS_NUM_OCCUR: return "STRINGS_NUM_OCCUR";
     case SkolemFunId::STRINGS_OCCUR_INDEX: return "STRINGS_OCCUR_INDEX";
     case SkolemFunId::STRINGS_OCCUR_LEN: return "STRINGS_OCCUR_LEN";
@@ -128,11 +114,6 @@
 SkolemManager::SkolemManager() : d_skolemCounter(0) {}
 
 Node SkolemManager::mkPurifySkolem(Node t,
-<<<<<<< HEAD
-                                   const std::string& prefix,
-                                   const std::string& comment,
-=======
->>>>>>> 0da85f10
                                    int flags,
                                    ProofGenerator* pg)
 {
@@ -155,11 +136,7 @@
   }
   else
   {
-<<<<<<< HEAD
-    k = mkSkolemInternal(t, prefix, comment, flags);
-=======
     k = mkSkolemFunction(SkolemFunId::PURIFY, t.getType(), {t}, flags);
->>>>>>> 0da85f10
     // shouldn't provide proof generators for other terms
     Assert(pg == nullptr);
   }
@@ -193,7 +170,6 @@
     d_skolemFunMap[k] = key;
     Trace("sk-manager-skolem") << "mkSkolemFunction(" << id << ", " << cacheVal
                                << ") returns " << k << std::endl;
-<<<<<<< HEAD
     if (id == SkolemFunId::QUANTIFIERS_SKOLEMIZE)
     {
       Assert(cacheVal.getNumChildren() == 2
@@ -210,8 +186,6 @@
                       << cacheVal[1] << ", quant " << cacheVal[0];
       }
     }
-=======
->>>>>>> 0da85f10
     return k;
   }
   return it->second;
@@ -394,7 +368,6 @@
   return k;
 }
 
-<<<<<<< HEAD
 Node SkolemManager::getSkolemForBVar(Node v)
 {
   auto it = d_bvarSkolemMap.find(v);
@@ -405,30 +378,6 @@
   return it->second;
 }
 
-Node SkolemManager::mkSkolemInternal(Node w,
-                                     const std::string& prefix,
-                                     const std::string& comment,
-                                     int flags)
-{
-  // note that witness, original forms are independent, but share skolems
-  // w is not necessarily a witness term
-  SkolemFormAttribute sfa;
-  // could already have a skolem if we used w already
-  if (w.hasAttribute(sfa))
-  {
-    return w.getAttribute(sfa);
-  }
-  // make the new skolem
-  Node k = mkSkolemNode(prefix, w.getType(), comment, flags);
-  // set skolem form attribute for w
-  w.setAttribute(sfa, k);
-  Trace("sk-manager") << "SkolemManager::mkSkolem: " << k << " : " << w
-                      << std::endl;
-  return k;
-}
-
-=======
->>>>>>> 0da85f10
 Node SkolemManager::mkSkolemNode(const std::string& prefix,
                                  const TypeNode& type,
                                  const std::string& comment,
