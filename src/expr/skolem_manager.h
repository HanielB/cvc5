--- conflicted
+++ resolved
@@ -46,15 +46,9 @@
   SEQ_NTH_OOB,
   /**
    * Regular expression unfold component: if (str.in_re t R), where R is
-<<<<<<< HEAD
-   * (re.++ r1 ... rn), then the RE_UNFOLD_POS_COMPONENT{t,R,i} is a string
-   * skolem ki such that t = (str.++ k1 ... kn) and (str.in_re ki ri) for
-   * i = 1, ..., n.
-=======
    * (re.++ r0 ... rn), then the RE_UNFOLD_POS_COMPONENT{t,R,i} is a string
    * skolem ki such that t = (str.++ k0 ... kn) and (str.in_re k0 r0) for
    * i = 0, ..., n.
->>>>>>> b00667a2
    */
   RE_UNFOLD_POS_COMPONENT,
 };
