/******************************************************************************
 * Top contributors (to current version):
 *   Andrew Reynolds, Mudathir Mohamed, Kshitij Bansal
 *
 * This file is part of the cvc5 project.
 *
 * Copyright (c) 2009-2024 by the authors listed in the file AUTHORS
 * in the top-level source directory and their institutional affiliations.
 * All rights reserved.  See the file COPYING in the top-level source
 * directory for licensing information.
 * ****************************************************************************
 *
 * Skolem manager utility.
 */

#include "cvc5_private.h"

#ifndef CVC5__EXPR__SKOLEM_MANAGER_H
#define CVC5__EXPR__SKOLEM_MANAGER_H

#include <cvc5/cvc5_skolem_id.h>

#include <string>

#include "expr/node.h"

namespace cvc5::internal {

class ProofGenerator;

/**
 * Internal skolem function identifier, used for identifying internal skolems
 * that are not exported as part of the API.
 *
 * This is a subclassification of skolems whose SkolemId is INTERNAL. It is
 * used to generate canonical skolems but without exporting to the API. Skolems
 * can be created using mkInternalSkolemFunction below.
 */
enum class InternalSkolemId
{
  NONE,
  /** Sequence model construction, element for base */
  SEQ_MODEL_BASE_ELEMENT,
  /** the "none" term, for instantiation evaluation */
  IEVAL_NONE,
  /** the "some" term, for instantiation evaluation */
  IEVAL_SOME,
  /** sygus "any constant" placeholder */
  SYGUS_ANY_CONSTANT,
  /**
   * Quantifiers synth fun embedding, for function-to-synthesize, this the
   * first order datatype variable for f.
   */
  QUANTIFIERS_SYNTH_FUN_EMBED,
  /** Higher-order type match predicate, see HoTermDb */
  HO_TYPE_MATCH_PRED,
  /** Input variables for MBQI */
  MBQI_INPUT,
  /** abstract value for a term t */
  ABSTRACT_VALUE,
<<<<<<< HEAD
=======
  /** Input variables for quantifier elimination of closed formulas */
  QE_CLOSED_INPUT
>>>>>>> 231c5329
};
/** Converts an internal skolem function name to a string. */
const char* toString(InternalSkolemId id);
/** Writes an internal skolem function name to a stream. */
std::ostream& operator<<(std::ostream& out, InternalSkolemId id);

/**
 * A manager for skolems that can be used in proofs. This is designed to be
 * a trusted interface for constructing variables of SKOLEM type, where one
 * must provide information that characterizes the skolem. This information
 * may either be:
 * (1) the term that the skolem purifies (`mkPurifySkolem`)
 * (2) an identifier (`mkSkolemFunction`) and a set of "cache values", which
 * can be seen as arguments to the skolem function. These are typically used for
 * implementing theory-specific inferences that introduce symbols that
 * are not interpreted by the theory (see SkolemId enum).
 *
 * Note that (1) is a special instance of (2), where the purification skolem
 * for t is equivalent to calling mkSkolemFunction on SkolemId::PURIFY
 * and t.
 *
 * If a variable cannot be associated with any of the above information,
 * the method `mkDummySkolem` may be used, which always constructs a fresh
 * skolem variable.
 *
 * It is implemented by mapping terms to an attribute corresponding to their
 * "original form" as described below. Hence, this class does not impact the
 * reference counting of skolem variables which may be deleted if they are not
 * used.
 *
 * To handle purification of witness terms, notice that the purification
 * skolem for (witness ((x T)) P) is equivalent to the skolem function:
 *    (QUANTIFIERS_SKOLEMIZE (exists ((x T)) P) 0)
 * In other words, the purification for witness terms are equivalent to
 * the skolemization of their corresponding existential. This is currently only
 * used for eliminating witness terms coming from algorithms that introduce
 * them, e.g. BV/set instantiation. Unifying these two skolems is required
 * for ensuring proof checking succeeds for term formula removal on witness
 * terms.
 *
 * The use of purification skolems and skolem functions avoid having to reason
 * about witness terms. This avoids several complications. In particular,
 * witness terms in most contexts should be seen as black boxes, converting
 * something to a witness term may have unintended consequences e.g. variable
 * shadowing. In contrast, converting to original form does not have these
 * complications. Furthermore, having original form greatly simplifies
 * reasoning in the proof in certain external proof formats, in particular, it
 * avoids the need to reason about identifiers for introduced variables for
 * the binders of witness terms.
 */
class SkolemManager
{
 public:
  SkolemManager();
  ~SkolemManager() {}

  /**
   * Optional flags used to control behavior of skolem creation.
   * They should be composed with a bitwise OR.
   */
  enum SkolemFlags
  {
    /** default behavior */
    SKOLEM_DEFAULT = 0,
    /** do not make the name unique by adding the id */
    SKOLEM_EXACT_NAME = 1,
  };
  /**
   * Make purification skolem. This skolem is unique for each t, which we
   * implement via an attribute on t. This attribute is used to ensure to
   * associate a unique skolem for each t.
   *
   * Notice that a purification skolem is trivial to justify (via
   * SKOLEM_INTRO), and hence it does not require a proof generator.
   *
   * Notice that we do not convert t to original form in this call. Thus,
   * in very rare cases, two Skolems may be introduced that have the same
   * original form. For example, let k be the skolem introduced to eliminate
   * (ite A B C). Then, asking for the purify skolem for:
   *  (ite (ite A B C) D E) and (ite k D E)
   * will return two different Skolems.
   *
   * @param t The term to purify
   * @param pg The proof generator for the skolemization of t. This should
   * only be provided if t is a witness term (witness ((x T)) P). If non-null,
   * this proof generator must respond to a call to getProofFor on
   * (exists ((x T)) P) during the lifetime of the current node manager.
   * @return The purification skolem for t
   */
  Node mkPurifySkolem(Node t,
                      ProofGenerator* pg = nullptr);
  /**
   * Make skolem function. This method should be used for creating fixed
   * skolem functions of the forms described in SkolemId. The user of this
   * method is responsible for providing a proper type for the identifier that
   * matches the description of id. Skolem functions are useful for modelling
   * the behavior of partial functions, or for theory-specific inferences that
   * introduce fresh variables.
   *
   * A skolem function is not given a formal semantics in terms of a witness
   * term, nor is it a purification skolem, thus it does not fall into the two
   * categories of skolems above. This method is motivated by convenience, as
   * the user of this method does not require constructing canonical variables
   * for witness terms.
   *
   * The returned skolem is an ordinary skolem variable that can be used
   * e.g. in APPLY_UF terms when tn is a function type.
   *
   * Notice that we do not insist that tn is a function type. A user of this
   * method may construct a canonical (first-order) skolem using this method
   * as well.
   *
   * @param id The identifier of the skolem function
   * @param cacheVal A cache value. The returned skolem function will be
   * unique to the pair (id, cacheVal). This value is required, for instance,
   * for skolem functions that are in fact families of skolem functions,
   * e.g. the wrongly applied case of selectors.
   * @return The skolem function.
   */
  Node mkSkolemFunction(SkolemId id, Node cacheVal = Node::null());
  /** Same as above, with multiple cache values */
  Node mkSkolemFunction(SkolemId id, const std::vector<Node>& cacheVals);
  /**
   * Same as above, with multiple cache values and an internal skolem id.
   * This will call mkSkolemFunction where the (external) id is
   * SkolemId::INTERNAL. The type is provided explicitly.
   */
  Node mkInternalSkolemFunction(InternalSkolemId id,
                                TypeNode tn,
                                const std::vector<Node>& cacheVals = {});
  /**
   * Is k a skolem function? Returns true if k was generated by the above
   * call.
   */
  bool isSkolemFunction(TNode k) const;
  /**
   * Is k a skolem function? Returns true if k was generated by the above
   * call. Updates the arguments to the values used when constructing it.
   */
  bool isSkolemFunction(TNode k, SkolemId& id, Node& cacheVal) const;
  /**
   * Get skolem function id
   */
  SkolemId getId(TNode k) const;
  /**
   * Get the internal skolem function id, for skolems whose id is
   * SkolemId::INTERNAL.
   */
  InternalSkolemId getInternalId(TNode k) const;
  /**
   * Create a skolem constant with the given name, type, and comment. This
   * should only be used if the definition of the skolem does not matter.
   * The definition of a skolem matters e.g. when the skolem is used in a
   * proof.
   *
   * @param prefix the name of the new skolem variable is the prefix
   * appended with a unique ID.  This way a family of skolem variables
   * can be made with unique identifiers, used in dump, tracing, and
   * debugging output.  Use SKOLEM_EXACT_NAME flag if you don't want
   * a unique ID appended and use prefix as the name.
   * @param type the type of the skolem variable to create
   * @param comment a comment for dumping output; if declarations are
   * being dumped, this is included in a comment before the declaration
   * and can be quite useful for debugging
   * @param flags an optional mask of bits from SkolemFlags to control
   * skolem behavior
   */
  Node mkDummySkolem(const std::string& prefix,
                     const TypeNode& type,
                     const std::string& comment = "",
                     int flags = SKOLEM_DEFAULT);
  /**
   * Get proof generator for existentially quantified formula q. This returns
   * the proof generator that was provided in a call to `mkSkolemize` above.
   */
  ProofGenerator* getProofGenerator(Node q) const;
  /** Returns true if n is a skolem that stands for an abstract value */
  bool isAbstractValue(TNode n) const;
  /**
   * Convert to original form, which recursively replaces all skolems terms in
   * n by the term they purify.
   *
   * @param n The term or formula to convert to original form described above
   * @return n in original form.
   */
  static Node getOriginalForm(Node n);
  /**
   * Convert to unpurified form, which returns the term that k purifies. This
   * is literally the term that was passed as an argument to mkPurify on the
   * call that created k. In contrast to getOriginalForm, this is not
   * recursive w.r.t. skolems, so that the term purified by k may itself
   * contain purification skolems that are not expanded.
   *
   * @param k The skolem to convert to unpurified form
   * @return the unpurified form of k.
   */
  static Node getUnpurifiedForm(Node k);

 private:
  /** Cache of skolem functions for mkSkolemFunction above. */
  std::map<std::tuple<SkolemId, TypeNode, Node>, Node> d_skolemFuns;
  /** Backwards mapping of above */
  std::map<Node, std::tuple<SkolemId, TypeNode, Node>> d_skolemFunMap;
  /**
   * Mapping from witness terms to proof generators.
   */
  std::map<Node, ProofGenerator*> d_gens;

  /**
   * A counter used to produce unique skolem names.
   *
   * Note that it is NOT incremented when skolems are created using
   * SKOLEM_EXACT_NAME, so it is NOT a count of the skolems produced
   * by this node manager.
   */
  size_t d_skolemCounter;
  /** Same as mkSkolemFunction, with explicit type */
  Node mkSkolemFunctionTyped(SkolemId id,
                             TypeNode tn,
                             Node cacheVal = Node::null());
  /** Same as above, with multiple cache values and explicit Type */
  Node mkSkolemFunctionTyped(SkolemId id,
                             TypeNode tn,
                             const std::vector<Node>& cacheVals);
  /**
   * Create a skolem constant with the given name, type, and comment.
   *
   * This method is intentionally private. To create skolems, one should
   * call a public method from SkolemManager for allocating a skolem in a
   * proper way, or otherwise use SkolemManager::mkDummySkolem.
   */
  Node mkSkolemNode(Kind k,
                    const std::string& prefix,
                    const TypeNode& type,
                    int flags = SKOLEM_DEFAULT);
  /** Get type for skolem */
  TypeNode getTypeFor(SkolemId id, const std::vector<Node>& cacheVals);
};

}  // namespace cvc5::internal

#endif /* CVC5__EXPR__PROOF_SKOLEM_CACHE_H */<|MERGE_RESOLUTION|>--- conflicted
+++ resolved
@@ -58,11 +58,8 @@
   MBQI_INPUT,
   /** abstract value for a term t */
   ABSTRACT_VALUE,
-<<<<<<< HEAD
-=======
   /** Input variables for quantifier elimination of closed formulas */
   QE_CLOSED_INPUT
->>>>>>> 231c5329
 };
 /** Converts an internal skolem function name to a string. */
 const char* toString(InternalSkolemId id);
