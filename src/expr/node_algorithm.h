/*********************                                                        */
/*! \file node_algorithm.h
 ** \verbatim
 ** Top contributors (to current version):
 **   Morgan Deters, Andrew Reynolds, Tim King
 ** This file is part of the CVC4 project.
 ** Copyright (c) 2009-2018 by the authors listed in the file AUTHORS
 ** in the top-level source directory) and their institutional affiliations.
 ** All rights reserved.  See the file COPYING in the top-level source
 ** directory for licensing information.\endverbatim
 **
 ** \brief Common algorithms on nodes
 **
 ** This file implements common algorithms applied to nodes, such as checking if
 ** a node contains a free or a bound variable. This file should generally only
 ** be included in source files.
 **/

#include "cvc4_private.h"

#ifndef __CVC4__EXPR__NODE_ALGORITHM_H
#define __CVC4__EXPR__NODE_ALGORITHM_H

#include <unordered_map>
#include <vector>

#include "expr/node.h"

namespace CVC4 {
namespace expr {

/**
 * Check if the node n has a subterm t.
 * @param n The node to search in
 * @param t The subterm to search for
 * @param strict If true, a term is not considered to be a subterm of itself
 * @return true iff t is a subterm in n
 */
bool hasSubterm(TNode n, TNode t, bool strict = false);

/**
 * Check if the node n has >1 occurrences of a subterm t.
 */
bool hasSubtermMulti(TNode n, TNode t);

/**
 * Returns true iff the node n contains a bound variable, that is a node of
 * kind BOUND_VARIABLE. This bound variable may or may not be free.
 * @param n The node under investigation
 * @return true iff this node contains a bound variable
 */
bool hasBoundVar(TNode n);

/**
 * Returns true iff the node n contains a free variable, that is, a node
 * of kind BOUND_VARIABLE that is not bound in n.
 * @param n The node under investigation
 * @return true iff this node contains a free variable.
 */
bool hasFreeVar(TNode n);

/**
 * Get the free variables in n, that is, the subterms of n of kind
 * BOUND_VARIABLE that are not bound in n, adds these to fvs.
 * @param n The node under investigation
<<<<<<< HEAD
 * @param computeFv If this false is false, then we only return true/false and do not add to fvs.
 * @return true iff this node contains a free variable.
 */
bool getFreeVariables(TNode n, std::unordered_set<Node, NodeHashFunction>& fvs, bool computeFv=true);
=======
 * @param fvs The set which free variables are added to
 * @param computeFv If this flag is false, then we only return true/false and
 * do not add to fvs.
 * @return true iff this node contains a free variable.
 */
bool getFreeVariables(TNode n,
                      std::unordered_set<Node, NodeHashFunction>& fvs,
                      bool computeFv = true);
>>>>>>> 7247f321

/**
 * For term n, this function collects the symbols that occur as a subterms
 * of n. A symbol is a variable that does not have kind BOUND_VARIABLE.
 * @param n The node under investigation
 * @param syms The set which the symbols of n are added to
 */
void getSymbols(TNode n, std::unordered_set<Node, NodeHashFunction>& syms);
/** Same as above, with a visited cache */
void getSymbols(TNode n,
                std::unordered_set<Node, NodeHashFunction>& syms,
                std::unordered_set<TNode, TNodeHashFunction>& visited);

}  // namespace expr
}  // namespace CVC4

#endif<|MERGE_RESOLUTION|>--- conflicted
+++ resolved
@@ -63,12 +63,6 @@
  * Get the free variables in n, that is, the subterms of n of kind
  * BOUND_VARIABLE that are not bound in n, adds these to fvs.
  * @param n The node under investigation
-<<<<<<< HEAD
- * @param computeFv If this false is false, then we only return true/false and do not add to fvs.
- * @return true iff this node contains a free variable.
- */
-bool getFreeVariables(TNode n, std::unordered_set<Node, NodeHashFunction>& fvs, bool computeFv=true);
-=======
  * @param fvs The set which free variables are added to
  * @param computeFv If this flag is false, then we only return true/false and
  * do not add to fvs.
@@ -77,7 +71,6 @@
 bool getFreeVariables(TNode n,
                       std::unordered_set<Node, NodeHashFunction>& fvs,
                       bool computeFv = true);
->>>>>>> 7247f321
 
 /**
  * For term n, this function collects the symbols that occur as a subterms
