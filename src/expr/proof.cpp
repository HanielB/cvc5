--- conflicted
+++ resolved
@@ -119,16 +119,8 @@
                          << " : children: " << children << "\n";
   Trace("cdproof-debug") << "CDProof::addStep: " << identify()
                          << " : args: " << args << "\n";
-<<<<<<< HEAD
-  // TODO:
-  // if (id == PfRule::ASSUME || id == PfRule::SYMM)
-  //{
-  // These rules are implicitly managed by this class. The user of this
-  // class should not have to bother with them?
-  // return true;
-  //}
-=======
->>>>>>> 2174ab36
+  // NOTE: we should explicitly forbid ASSUME/SYMM?
+
   // We must always provide expected to this method
   Assert(!expected.isNull());
 
