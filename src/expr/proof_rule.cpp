--- conflicted
+++ resolved
@@ -31,8 +31,6 @@
     case PfRule::MACRO_SR_PRED_INTRO: return "MACRO_SR_PRED_INTRO";
     case PfRule::MACRO_SR_PRED_ELIM: return "MACRO_SR_PRED_ELIM";
     case PfRule::MACRO_SR_PRED_TRANSFORM: return "MACRO_SR_PRED_TRANSFORM";
-
-<<<<<<< HEAD
     //================================================= Equality rules
     case PfRule::REFL: return "REFL";
     case PfRule::SYMM: return "SYMM";
@@ -42,7 +40,6 @@
     case PfRule::TRUE_ELIM: return "TRUE_ELIM";
     case PfRule::FALSE_INTRO: return "FALSE_INTRO";
     case PfRule::FALSE_ELIM: return "FALSE_ELIM";
-=======
     //================================================= Boolean rules
     case PfRule::SPLIT: return "SPLIT";
     case PfRule::AND_ELIM: return "AND_ELIM";
@@ -88,7 +85,6 @@
     case PfRule::CNF_ITE_NEG1: return "CNF_ITE_NEG1";
     case PfRule::CNF_ITE_NEG2: return "CNF_ITE_NEG2";
     case PfRule::CNF_ITE_NEG3: return "CNF_ITE_NEG3";
->>>>>>> b19d246d
     //================================================= Unknown rule
     case PfRule::UNKNOWN: return "UNKNOWN";
     default: return "?";
