--- conflicted
+++ resolved
@@ -546,11 +546,7 @@
       unsigned int nargs = dt[0].getNumArgs();
       if (nargs == 0)
       {
-<<<<<<< HEAD
-              out << "UnitTuple";
-=======
         out << "UnitTuple";
->>>>>>> 98290e7f
       }
       else
       {
@@ -849,19 +845,11 @@
       stillNeedToPrintParams = false;
       if (dt[0].getNumArgs() == 0)
       {
-<<<<<<< HEAD
-          out << "tuple.unit";
+        out << "tuple.unit";
       }
       else
       {
-          out << "tuple ";
-=======
-        out << "tuple.unit";
-      }
-      else
-      {
         out << "tuple ";
->>>>>>> 98290e7f
       }
     }
     break;
