/*********************                                                        */
/*! \file smt2_printer.cpp
 ** \verbatim
 ** Top contributors (to current version):
 **   Andrew Reynolds, Morgan Deters, Tim King
 ** This file is part of the CVC4 project.
 ** Copyright (c) 2009-2019 by the authors listed in the file AUTHORS
 ** in the top-level source directory) and their institutional affiliations.
 ** All rights reserved.  See the file COPYING in the top-level source
 ** directory for licensing information.\endverbatim
 **
 ** \brief The pretty-printer interface for the SMT2 output language
 **
 ** The pretty-printer interface for the SMT2 output language.
 **/

#include "printer/smt2/smt2_printer.h"

#include <iostream>
#include <string>
#include <typeinfo>
#include <vector>

#include "expr/node_manager_attributes.h"
#include "options/bv_options.h"
#include "options/language.h"
#include "options/smt_options.h"
#include "printer/dagification_visitor.h"
#include "smt/smt_engine.h"
#include "smt_util/boolean_simplification.h"
#include "smt_util/node_visitor.h"
#include "theory/arrays/theory_arrays_rewriter.h"
#include "theory/quantifiers/quantifiers_attributes.h"
#include "theory/substitutions.h"
#include "theory/theory_model.h"
#include "theory/rewriter.h"
#include "util/smt2_quote_string.h"

using namespace std;

namespace CVC4 {
namespace printer {
namespace smt2 {

static OutputLanguage variantToLanguage(Variant v);

static string smtKindString(Kind k, Variant v);

/** returns whether the variant is smt-lib 2.6 or greater */
bool isVariant_2_6(Variant v)
{
  return v == smt2_6_variant || v == smt2_6_1_variant;
}

static void toStreamRational(std::ostream& out,
                             const Rational& r,
                             bool decimal,
                             Variant v);

void Smt2Printer::toStream(
    std::ostream& out, TNode n, int toDepth, bool types, size_t dag) const
{
  if(dag != 0) {
    DagificationVisitor dv(dag);
    NodeVisitor<DagificationVisitor> visitor;
    visitor.run(dv, n);
    const theory::SubstitutionMap& lets = dv.getLets();
    if(!lets.empty()) {
      theory::SubstitutionMap::const_iterator i = lets.begin();
      theory::SubstitutionMap::const_iterator i_end = lets.end();
      for(; i != i_end; ++ i) {
        out << "(let ((";
        toStream(out, (*i).second, toDepth, types, TypeNode::null());
        out << ' ';
        toStream(out, (*i).first, toDepth, types, TypeNode::null());
        out << ")) ";
      }
    }
    Node body = dv.getDagifiedBody();
    toStream(out, body, toDepth, types, TypeNode::null());
    if(!lets.empty()) {
      theory::SubstitutionMap::const_iterator i = lets.begin();
      theory::SubstitutionMap::const_iterator i_end = lets.end();
      for(; i != i_end; ++ i) {
        out << ")";
      }
    }
  } else {
    toStream(out, n, toDepth, types, TypeNode::null());
  }
}

static std::string maybeQuoteSymbol(const std::string& s) {
  // this is the set of SMT-LIBv2 permitted characters in "simple" (non-quoted) symbols
  if (s.find_first_not_of("ABCDEFGHIJKLMNOPQRSTUVWXYZabcdefghijklmnopqrstuvwxyz"
                          "0123456789~!@$%^&*_-+=<>.?/")
          != string::npos
      || s.empty())
  {
    // need to quote it
    stringstream ss;
    ss << '|' << s << '|';
    return ss.str();
  }
  return s;
}

static bool stringifyRegexp(Node n, stringstream& ss) {
  if(n.getKind() == kind::STRING_TO_REGEXP) {
    ss << n[0].getConst<String>().toString(true);
  } else if(n.getKind() == kind::REGEXP_CONCAT) {
    for(unsigned i = 0; i < n.getNumChildren(); ++i) {
      if(!stringifyRegexp(n[i], ss)) {
        return false;
      }
    }
  } else {
    return false;
  }
  return true;
}

// force_nt is the type that n must have
void Smt2Printer::toStream(std::ostream& out,
                           TNode n,
                           int toDepth,
                           bool types,
                           TypeNode force_nt) const
{
  // null
  if(n.getKind() == kind::NULL_EXPR) {
    out << "null";
    return;
  }

  // constant
  if(n.getMetaKind() == kind::metakind::CONSTANT) {
    switch(n.getKind()) {
    case kind::TYPE_CONSTANT:
      switch(n.getConst<TypeConstant>()) {
      case BOOLEAN_TYPE: out << "Bool"; break;
      case REAL_TYPE: out << "Real"; break;
      case INTEGER_TYPE: out << "Int"; break;
      case STRING_TYPE: out << "String"; break;
      case ROUNDINGMODE_TYPE: out << "RoundingMode"; break;
      default:
        // fall back on whatever operator<< does on underlying type; we
        // might luck out and be SMT-LIB v2 compliant
        kind::metakind::NodeValueConstPrinter::toStream(out, n);
      }
      break;
    case kind::BITVECTOR_TYPE:
      if(d_variant == sygus_variant ){
        out << "(BitVec " << n.getConst<BitVectorSize>().size << ")";
      }else{
        out << "(_ BitVec " << n.getConst<BitVectorSize>().size << ")";
      }
      break;
    case kind::FLOATINGPOINT_TYPE:
      out << "(_ FloatingPoint "
          << n.getConst<FloatingPointSize>().exponent() << " "
          << n.getConst<FloatingPointSize>().significand()
          << ")";
      break;
    case kind::CONST_BITVECTOR: {
      const BitVector& bv = n.getConst<BitVector>();
      const Integer& x = bv.getValue();
      unsigned n = bv.getSize();
      if (d_variant == sygus_variant || options::bvPrintConstsInBinary())
      {
        out << "#b" << bv.toString();
      }
      else
      {
        out << "(_ ";
        out << "bv" << x << " " << n;
        out << ")";
      }

      // //out << "#b";

      // while(n-- > 0) {
      //   out << (x.testBit(n) ? '1' : '0');
      // }
      break;
    }
    case kind::CONST_FLOATINGPOINT:
      out << n.getConst<FloatingPoint>();
      break;
    case kind::CONST_ROUNDINGMODE:
      switch (n.getConst<RoundingMode>()) {
      case roundNearestTiesToEven : out << "roundNearestTiesToEven"; break;
      case roundNearestTiesToAway : out << "roundNearestTiesToAway"; break;
      case roundTowardPositive : out << "roundTowardPositive"; break;
      case roundTowardNegative : out << "roundTowardNegative"; break;
      case roundTowardZero : out << "roundTowardZero"; break;
      default :
        Unreachable("Invalid value of rounding mode constant (%d)",n.getConst<RoundingMode>());
      }
      break;
    case kind::CONST_BOOLEAN:
      // the default would print "1" or "0" for bool, that's not correct
      // for our purposes
      out << (n.getConst<bool>() ? "true" : "false");
      break;
    case kind::BUILTIN:
      out << smtKindString(n.getConst<Kind>(), d_variant);
      break;
    case kind::CHAIN_OP:
      out << smtKindString(n.getConst<Chain>().getOperator(), d_variant);
      break;
    case kind::CONST_RATIONAL: {
      const Rational& r = n.getConst<Rational>();
      toStreamRational(
          out, r, !force_nt.isNull() && !force_nt.isInteger(), d_variant);
      break;
    }

    case kind::CONST_STRING: {
      //const std::vector<unsigned int>& s = n.getConst<String>().getVec();
      std::string s = n.getConst<String>().toString(true);
      out << '"';
      for(size_t i = 0; i < s.size(); ++i) {
        //char c = String::convertUnsignedIntToChar(s[i]);
        char c = s[i];
        if(c == '"') {
          if(d_variant == smt2_0_variant) {
            out << "\\\"";
          } else {
            out << "\"\"";
          }
        } else {
          out << c;
        }
      }
      out << '"';
      break;
    }

    case kind::STORE_ALL: {
      ArrayStoreAll asa = n.getConst<ArrayStoreAll>();
      out << "((as const " << asa.getType() << ") " << asa.getExpr() << ")";
      break;
    }

    case kind::DATATYPE_TYPE:
    {
      const Datatype& dt = (NodeManager::currentNM()->getDatatypeForIndex(
          n.getConst<DatatypeIndexConstant>().getIndex()));
      if (dt.isTuple())
      {
        unsigned int n = dt[0].getNumArgs();
        if (n == 0)
        {
          out << "Tuple";
        }
        else
        {
          out << "(Tuple";
          for (unsigned int i = 0; i < n; i++)
          {
            out << " " << dt[0][i].getRangeType();
          }
          out << ")";
        }
      }
      else
      {
        out << maybeQuoteSymbol(dt.getName());
      }
      break;
    }

    case kind::UNINTERPRETED_CONSTANT: {
      const UninterpretedConstant& uc = n.getConst<UninterpretedConstant>();
      std::stringstream ss;
      ss << '@' << uc;
      out << maybeQuoteSymbol(ss.str());
      break;
    }

    case kind::EMPTYSET:
      out << "(as emptyset " << n.getConst<EmptySet>().getType() << ")";
      break;
    case kind::BITVECTOR_EXTRACT_OP:
    {
      BitVectorExtract p = n.getConst<BitVectorExtract>();
      out << "(_ extract " << p.high << ' ' << p.low << ")";
      break;
    }
    case kind::BITVECTOR_REPEAT_OP:
      out << "(_ repeat " << n.getConst<BitVectorRepeat>().repeatAmount << ")";
      break;
    case kind::BITVECTOR_ZERO_EXTEND_OP:
      out << "(_ zero_extend "
          << n.getConst<BitVectorZeroExtend>().zeroExtendAmount << ")";
      break;
    case kind::BITVECTOR_SIGN_EXTEND_OP:
      out << "(_ sign_extend "
          << n.getConst<BitVectorSignExtend>().signExtendAmount << ")";
      break;
    case kind::BITVECTOR_ROTATE_LEFT_OP:
      out << "(_ rotate_left "
          << n.getConst<BitVectorRotateLeft>().rotateLeftAmount << ")";
      break;
    case kind::BITVECTOR_ROTATE_RIGHT_OP:
      out << "(_ rotate_right "
          << n.getConst<BitVectorRotateRight>().rotateRightAmount << ")";
      break;
    case kind::INT_TO_BITVECTOR_OP:
      out << "(_ int2bv " << n.getConst<IntToBitVector>().size << ")";
      break;
    case kind::FLOATINGPOINT_TO_FP_IEEE_BITVECTOR_OP:
      // out << "to_fp_bv "
      out << "(_ to_fp "
          << n.getConst<FloatingPointToFPIEEEBitVector>().t.exponent() << ' '
          << n.getConst<FloatingPointToFPIEEEBitVector>().t.significand()
          << ")";
      break;
    case kind::FLOATINGPOINT_TO_FP_FLOATINGPOINT_OP:
      // out << "to_fp_fp "
      out << "(_ to_fp "
          << n.getConst<FloatingPointToFPFloatingPoint>().t.exponent() << ' '
          << n.getConst<FloatingPointToFPFloatingPoint>().t.significand()
          << ")";
      break;
    case kind::FLOATINGPOINT_TO_FP_REAL_OP:
      // out << "to_fp_real "
      out << "(_ to_fp " << n.getConst<FloatingPointToFPReal>().t.exponent()
          << ' ' << n.getConst<FloatingPointToFPReal>().t.significand() << ")";
      break;
    case kind::FLOATINGPOINT_TO_FP_SIGNED_BITVECTOR_OP:
      // out << "to_fp_signed "
      out << "(_ to_fp "
          << n.getConst<FloatingPointToFPSignedBitVector>().t.exponent() << ' '
          << n.getConst<FloatingPointToFPSignedBitVector>().t.significand()
          << ")";
      break;
    case kind::FLOATINGPOINT_TO_FP_UNSIGNED_BITVECTOR_OP:
      out << "(_ to_fp_unsigned "
          << n.getConst<FloatingPointToFPUnsignedBitVector>().t.exponent()
          << ' '
          << n.getConst<FloatingPointToFPUnsignedBitVector>().t.significand()
          << ")";
      break;
    case kind::FLOATINGPOINT_TO_FP_GENERIC_OP:
      out << "(_ to_fp " << n.getConst<FloatingPointToFPGeneric>().t.exponent()
          << ' ' << n.getConst<FloatingPointToFPGeneric>().t.significand()
          << ")";
      break;
    case kind::FLOATINGPOINT_TO_UBV_OP:
      out << "(_ fp.to_ubv " << n.getConst<FloatingPointToUBV>().bvs.size
          << ")";
      break;
    case kind::FLOATINGPOINT_TO_SBV_OP:
      out << "(_ fp.to_sbv " << n.getConst<FloatingPointToSBV>().bvs.size
          << ")";
      break;
    case kind::FLOATINGPOINT_TO_UBV_TOTAL_OP:
      out << "(_ fp.to_ubv_total "
          << n.getConst<FloatingPointToUBVTotal>().bvs.size << ")";
      break;
    case kind::FLOATINGPOINT_TO_SBV_TOTAL_OP:
      out << "(_ fp.to_sbv_total "
          << n.getConst<FloatingPointToSBVTotal>().bvs.size << ")";
      break;
    default:
      // fall back on whatever operator<< does on underlying type; we
      // might luck out and be SMT-LIB v2 compliant
      kind::metakind::NodeValueConstPrinter::toStream(out, n);
    }

    return;
  }

  if(n.getKind() == kind::SORT_TYPE) {
    string name;
    if(n.getNumChildren() != 0) {
      out << '(';
    }
    if(n.getAttribute(expr::VarNameAttr(), name)) {
      out << maybeQuoteSymbol(name);
    }
    if(n.getNumChildren() != 0) {
      for(unsigned i = 0; i < n.getNumChildren(); ++i) {
        out << ' ';
        toStream(out, n[i], toDepth, types, TypeNode::null());
      }
      out << ')';
    }
    return;
  }

  // determine if we are printing out a type ascription, store the argument of
  // the type ascription into type_asc_arg.
  Node type_asc_arg;
  if (n.getKind() == kind::APPLY_TYPE_ASCRIPTION)
  {
    force_nt = TypeNode::fromType(
        n.getOperator().getConst<AscriptionType>().getType());
    type_asc_arg = n[0];
  }
  else if (!force_nt.isNull() && n.getType() != force_nt)
  {
    type_asc_arg = n;
  }
  if (!type_asc_arg.isNull())
  {
    if (force_nt.isReal())
    {
      // we prefer using (/ x 1) instead of (to_real x) here.
      // the reason is that (/ x 1) is SMT-LIB compliant when x is a constant
      // or the logic is non-linear, whereas (to_real x) is compliant when
      // the logic is mixed int/real. The former occurs more frequently.
      bool is_int = force_nt.isInteger();
      out << "("
          << smtKindString(is_int ? kind::TO_INTEGER : kind::DIVISION,
                           d_variant)
          << " ";
      toStream(out, type_asc_arg, toDepth, types, TypeNode::null());
      if (!is_int)
      {
        out << " 1";
      }
      out << ")";
    }
    else
    {
      // use type ascription
      out << "(as ";
      toStream(out,
               type_asc_arg,
               toDepth < 0 ? toDepth : toDepth - 1,
               types,
               TypeNode::null());
      out << " " << force_nt << ")";
    }
    return;
  }

  // variable
  if (n.isVar())
  {
    string s;
    if (n.getAttribute(expr::VarNameAttr(), s))
    {
      out << maybeQuoteSymbol(s);
    }
    else
    {
      if (n.getKind() == kind::VARIABLE)
      {
        out << "var_";
      }
      else
      {
        out << n.getKind() << '_';
      }
      out << n.getId();
    }
    if (types)
    {
      // print the whole type, but not *its* type
      out << ":";
      n.getType().toStream(out, language::output::LANG_SMTLIB_V2_5);
    }

    return;
  }

  bool stillNeedToPrintParams = true;
  bool forceBinary = false; // force N-ary to binary when outputing children
  bool parametricTypeChildren = false;   // parametric operators that are (op t1 ... tn) where t1...tn must have same type
  bool typeChildren = false;  // operators (op t1...tn) where at least one of t1...tn may require a type cast e.g. Int -> Real
  // operator
  if(n.getNumChildren() != 0 &&
     n.getKind() != kind::INST_PATTERN_LIST &&
     n.getKind() != kind::APPLY_TYPE_ASCRIPTION) {
    out << '(';
  }
  switch(Kind k = n.getKind()) {
    // builtin theory
  case kind::EQUAL:
  case kind::DISTINCT:
    out << smtKindString(k, d_variant) << " ";
    parametricTypeChildren = true;
    break;
  case kind::CHAIN: break;
  case kind::FUNCTION_TYPE:
    out << "->";
    for (Node nc : n)
    {
      out << " ";
      toStream(out, nc, toDepth, types, TypeNode::null());
    }
    out << ")";
    return;
  case kind::SEXPR: break;

    // bool theory
  case kind::NOT:
  case kind::AND:
  case kind::IMPLIES:
  case kind::OR:
  case kind::XOR:
  case kind::ITE:
    out << smtKindString(k, d_variant) << " ";
    break;

  // uf theory
  case kind::APPLY_UF:
    typeChildren = true;
    // do beta reduction
    // if (n.getOperator().getKind() == kind::LAMBDA)
    // {
    //   Trace("test-printer") << ".. rewrote UF_applied lambda to " << theory::Rewriter::rewrite(n) << "\n";
    //   // delete application parenthesis
    //   out << "\b";
    //   toStream(
    //       out, theory::Rewriter::rewrite(n), toDepth, types, TypeNode::null());
    //   return;
    // }
    break;
  // higher-order
  case kind::HO_APPLY:
    // print beta reduced lambda
    // if (n[0].getKind() == kind::LAMBDA)
    // {
    //   Trace("test-printer") << ".. rewrote HO_applied lambda to " << theory::Rewriter::rewrite(n) << "\n";
    //   // delete application parenthesis
    //   out << "\b";
    //   toStream(
    //       out, theory::Rewriter::rewrite(n), toDepth, types, TypeNode::null());
    //   return;
    // }
    // collapse "@" chains, i.e.
    //
    // @(@(a, b), c) --> (@ a b c)
    //
    // @(@(@(a, b), @(@(c, d), e)), f) --> (@ a b (@ c d e) f)
    {
      Node head = n;
      std::vector<Node> args;
      while (head.getKind() == kind::HO_APPLY)
      {
        args.insert(args.begin(), head[1]);
        head = head[0];
      }
      // Trace("test-printer") << "\ngot head " << head << " and args " << args
      // << "\n";
      toStream(out, head, toDepth, types, TypeNode::null());
      for (unsigned i = 0, size = args.size(); i < size; ++i)
      {
        out << " ";
        toStream(out, args[i], toDepth, types, TypeNode::null());
      }
      out << ")";
    }
    return;

  case kind::LAMBDA:
    out << smtKindString(k, d_variant) << " ";
    break;

  // arith theory
  case kind::PLUS:
  case kind::MULT:
  case kind::NONLINEAR_MULT:
  case kind::EXPONENTIAL:
  case kind::SINE:
  case kind::COSINE:
  case kind::TANGENT:
  case kind::COSECANT:
  case kind::SECANT:
  case kind::COTANGENT:
  case kind::ARCSINE:
  case kind::ARCCOSINE:
  case kind::ARCTANGENT:
  case kind::ARCCOSECANT:
  case kind::ARCSECANT:
  case kind::ARCCOTANGENT:
  case kind::PI:
  case kind::SQRT:
  case kind::MINUS:
  case kind::UMINUS:
  case kind::LT:
  case kind::LEQ:
  case kind::GT:
  case kind::GEQ:
  case kind::DIVISION:
  case kind::DIVISION_TOTAL:
  case kind::INTS_DIVISION:
  case kind::INTS_DIVISION_TOTAL:
  case kind::INTS_MODULUS:
  case kind::INTS_MODULUS_TOTAL:
  case kind::ABS:
  case kind::IS_INTEGER:
      case kind::TO_INTEGER:
      case kind::TO_REAL:
      case kind::POW:
        parametricTypeChildren = true;
        out << smtKindString(k, d_variant) << " ";
        break;

      case kind::DIVISIBLE:
        out << "(_ divisible " << n.getOperator().getConst<Divisible>().k
            << ")";
        stillNeedToPrintParams = false;
        break;

        // arrays theory
      case kind::SELECT:
      case kind::STORE: typeChildren = true;
      case kind::PARTIAL_SELECT_0:
      case kind::PARTIAL_SELECT_1:
      case kind::ARRAY_TYPE: out << smtKindString(k, d_variant) << " "; break;

      // string theory
      case kind::STRING_CONCAT:
        if (d_variant == z3str_variant)
        {
          out << "Concat ";
          for (unsigned i = 0; i < n.getNumChildren(); ++i)
          {
            toStream(out, n[i], -1, types, TypeNode::null());
            if (i + 1 < n.getNumChildren())
            {
              out << ' ';
            }
            if (i + 2 < n.getNumChildren())
            {
              out << "(Concat ";
            }
          }
          for (unsigned i = 0; i < n.getNumChildren() - 1; ++i)
          {
            out << ")";
          }
          return;
        }
        out << "str.++ ";
        break;
      case kind::STRING_IN_REGEXP:
      {
        stringstream ss;
        if (d_variant == z3str_variant && stringifyRegexp(n[1], ss))
        {
          out << "= ";
          toStream(out, n[0], -1, types, TypeNode::null());
          out << " ";
          Node str = NodeManager::currentNM()->mkConst(String(ss.str()));
          toStream(out, str, -1, types, TypeNode::null());
          out << ")";
          return;
        }
        out << smtKindString(k, d_variant) << " ";
        break;
      }
<<<<<<< HEAD
      case kind::STRING_LENGTH:
      case kind::STRING_SUBSTR:
      case kind::STRING_CHARAT:
      case kind::STRING_STRCTN:
      case kind::STRING_STRIDOF:
      case kind::STRING_STRREPL:
      case kind::STRING_STRREPLALL:
      case kind::STRING_PREFIX:
      case kind::STRING_SUFFIX:
      case kind::STRING_LEQ:
      case kind::STRING_LT:
      case kind::STRING_ITOS:
      case kind::STRING_STOI:
      case kind::STRING_CODE:
      case kind::STRING_TO_REGEXP:
      case kind::REGEXP_CONCAT:
      case kind::REGEXP_UNION:
      case kind::REGEXP_INTER:
      case kind::REGEXP_STAR:
      case kind::REGEXP_PLUS:
      case kind::REGEXP_OPT:
      case kind::REGEXP_RANGE:
      case kind::REGEXP_LOOP:
      case kind::REGEXP_EMPTY:
      case kind::REGEXP_SIGMA: out << smtKindString(k, d_variant) << " "; break;

      case kind::CARDINALITY_CONSTRAINT: out << "fmf.card "; break;
      case kind::CARDINALITY_VALUE:
        out << "fmf.card.val ";
        break;
=======
      for(unsigned i = 0; i < n.getNumChildren() - 1; ++i) {
        out << ")";
      }
      return;
    }
    out << "str.++ ";
    break;
  case kind::STRING_IN_REGEXP: {
    stringstream ss;
    if(d_variant == z3str_variant && stringifyRegexp(n[1], ss)) {
      out << "= ";
      toStream(out, n[0], -1, types, TypeNode::null());
      out << " ";
      Node str = NodeManager::currentNM()->mkConst(String(ss.str()));
      toStream(out, str, -1, types, TypeNode::null());
      out << ")";
      return;
    }
    out << smtKindString(k, d_variant) << " ";
    break;
  }
  case kind::STRING_LENGTH:
  case kind::STRING_SUBSTR:
  case kind::STRING_CHARAT:
  case kind::STRING_STRCTN:
  case kind::STRING_STRIDOF:
  case kind::STRING_STRREPL:
  case kind::STRING_STRREPLALL:
  case kind::STRING_TOLOWER:
  case kind::STRING_TOUPPER:
  case kind::STRING_PREFIX:
  case kind::STRING_SUFFIX:
  case kind::STRING_LEQ:
  case kind::STRING_LT:
  case kind::STRING_ITOS:
  case kind::STRING_STOI:
  case kind::STRING_CODE:
  case kind::STRING_TO_REGEXP:
  case kind::REGEXP_CONCAT:
  case kind::REGEXP_UNION:
  case kind::REGEXP_INTER:
  case kind::REGEXP_STAR:
  case kind::REGEXP_PLUS:
  case kind::REGEXP_OPT:
  case kind::REGEXP_RANGE:
  case kind::REGEXP_LOOP:
  case kind::REGEXP_EMPTY:
  case kind::REGEXP_SIGMA: out << smtKindString(k, d_variant) << " "; break;

  case kind::CARDINALITY_CONSTRAINT: out << "fmf.card "; break;
  case kind::CARDINALITY_VALUE: out << "fmf.card.val "; break;
>>>>>>> 67bf06f7

        // bv theory
      case kind::BITVECTOR_CONCAT:
        out << "concat ";
        forceBinary = true;
        break;
      case kind::BITVECTOR_AND:
        out << "bvand ";
        forceBinary = true;
        break;
      case kind::BITVECTOR_OR:
        out << "bvor ";
        forceBinary = true;
        break;
      case kind::BITVECTOR_XOR:
        out << "bvxor ";
        forceBinary = true;
        break;
      case kind::BITVECTOR_NOT: out << "bvnot "; break;
      case kind::BITVECTOR_NAND: out << "bvnand "; break;
      case kind::BITVECTOR_NOR: out << "bvnor "; break;
      case kind::BITVECTOR_XNOR: out << "bvxnor "; break;
      case kind::BITVECTOR_COMP: out << "bvcomp "; break;
      case kind::BITVECTOR_MULT:
        out << "bvmul ";
        forceBinary = true;
        break;
      case kind::BITVECTOR_PLUS:
        out << "bvadd ";
        forceBinary = true;
        break;
      case kind::BITVECTOR_SUB: out << "bvsub "; break;
      case kind::BITVECTOR_NEG: out << "bvneg "; break;
      case kind::BITVECTOR_UDIV: out << "bvudiv "; break;
      case kind::BITVECTOR_UDIV_TOTAL:
        out << (isVariant_2_6(d_variant) ? "bvudiv " : "bvudiv_total ");
        break;
      case kind::BITVECTOR_UREM: out << "bvurem "; break;
      case kind::BITVECTOR_UREM_TOTAL:
        out << (isVariant_2_6(d_variant) ? "bvurem " : "bvurem_total ");
        break;
      case kind::BITVECTOR_SDIV: out << "bvsdiv "; break;
      case kind::BITVECTOR_SREM: out << "bvsrem "; break;
      case kind::BITVECTOR_SMOD: out << "bvsmod "; break;
      case kind::BITVECTOR_SHL: out << "bvshl "; break;
      case kind::BITVECTOR_LSHR: out << "bvlshr "; break;
      case kind::BITVECTOR_ASHR: out << "bvashr "; break;
      case kind::BITVECTOR_ULT: out << "bvult "; break;
      case kind::BITVECTOR_ULE: out << "bvule "; break;
      case kind::BITVECTOR_UGT: out << "bvugt "; break;
      case kind::BITVECTOR_UGE: out << "bvuge "; break;
      case kind::BITVECTOR_SLT: out << "bvslt "; break;
      case kind::BITVECTOR_SLE: out << "bvsle "; break;
      case kind::BITVECTOR_SGT: out << "bvsgt "; break;
      case kind::BITVECTOR_SGE: out << "bvsge "; break;
      case kind::BITVECTOR_TO_NAT: out << "bv2nat "; break;
      case kind::BITVECTOR_REDOR: out << "bvredor "; break;
      case kind::BITVECTOR_REDAND: out << "bvredand "; break;

      case kind::BITVECTOR_EXTRACT:
      case kind::BITVECTOR_REPEAT:
      case kind::BITVECTOR_ZERO_EXTEND:
      case kind::BITVECTOR_SIGN_EXTEND:
      case kind::BITVECTOR_ROTATE_LEFT:
      case kind::BITVECTOR_ROTATE_RIGHT:
      case kind::INT_TO_BITVECTOR:
        out << n.getOperator() << ' ';
        stillNeedToPrintParams = false;
        break;

        // sets
      case kind::UNION:
      case kind::INTERSECTION:
      case kind::SETMINUS:
      case kind::SUBSET:
      case kind::CARD:
      case kind::JOIN:
      case kind::PRODUCT:
      case kind::TRANSPOSE:
      case kind::TCLOSURE:
        parametricTypeChildren = true;
        out << smtKindString(k, d_variant) << " ";
        break;
      case kind::MEMBER: typeChildren = true;
      case kind::INSERT:
      case kind::SET_TYPE:
      case kind::SINGLETON:
      case kind::COMPLEMENT: out << smtKindString(k, d_variant) << " "; break;
      case kind::UNIVERSE_SET:
        out << "(as univset " << n.getType() << ")";
        break;

        // fp theory
      case kind::FLOATINGPOINT_FP:
      case kind::FLOATINGPOINT_EQ:
      case kind::FLOATINGPOINT_ABS:
      case kind::FLOATINGPOINT_NEG:
      case kind::FLOATINGPOINT_PLUS:
      case kind::FLOATINGPOINT_SUB:
      case kind::FLOATINGPOINT_MULT:
      case kind::FLOATINGPOINT_DIV:
      case kind::FLOATINGPOINT_FMA:
      case kind::FLOATINGPOINT_SQRT:
      case kind::FLOATINGPOINT_REM:
      case kind::FLOATINGPOINT_RTI:
      case kind::FLOATINGPOINT_MIN:
      case kind::FLOATINGPOINT_MAX:
      case kind::FLOATINGPOINT_LEQ:
      case kind::FLOATINGPOINT_LT:
      case kind::FLOATINGPOINT_GEQ:
      case kind::FLOATINGPOINT_GT:
      case kind::FLOATINGPOINT_ISN:
      case kind::FLOATINGPOINT_ISSN:
      case kind::FLOATINGPOINT_ISZ:
      case kind::FLOATINGPOINT_ISINF:
      case kind::FLOATINGPOINT_ISNAN:
      case kind::FLOATINGPOINT_ISNEG:
      case kind::FLOATINGPOINT_ISPOS:
      case kind::FLOATINGPOINT_TO_REAL:
      case kind::FLOATINGPOINT_COMPONENT_NAN:
      case kind::FLOATINGPOINT_COMPONENT_INF:
      case kind::FLOATINGPOINT_COMPONENT_ZERO:
      case kind::FLOATINGPOINT_COMPONENT_SIGN:
      case kind::FLOATINGPOINT_COMPONENT_EXPONENT:
      case kind::FLOATINGPOINT_COMPONENT_SIGNIFICAND:
      case kind::ROUNDINGMODE_BITBLAST:
        out << smtKindString(k, d_variant) << ' ';
        break;

      case kind::FLOATINGPOINT_TO_FP_IEEE_BITVECTOR:
      case kind::FLOATINGPOINT_TO_FP_FLOATINGPOINT:
      case kind::FLOATINGPOINT_TO_FP_REAL:
      case kind::FLOATINGPOINT_TO_FP_SIGNED_BITVECTOR:
      case kind::FLOATINGPOINT_TO_FP_UNSIGNED_BITVECTOR:
      case kind::FLOATINGPOINT_TO_FP_GENERIC:
      case kind::FLOATINGPOINT_TO_UBV:
      case kind::FLOATINGPOINT_TO_SBV:
        out << n.getOperator() << ' ';
        stillNeedToPrintParams = false;
        break;

      case kind::APPLY_CONSTRUCTOR:
      {
        typeChildren = true;
        const Datatype& dt = Datatype::datatypeOf(n.getOperator().toExpr());
        if (dt.isTuple())
        {
          stillNeedToPrintParams = false;
          out << "mkTuple" << (dt[0].getNumArgs() == 0 ? "" : " ");
        }
      }

      case kind::APPLY_TESTER:
      case kind::APPLY_SELECTOR:
      case kind::APPLY_SELECTOR_TOTAL:
      case kind::PARAMETRIC_DATATYPE: break;

      // separation logic
      case kind::SEP_EMP:
      case kind::SEP_PTO:
      case kind::SEP_STAR:
      case kind::SEP_WAND: out << smtKindString(k, d_variant) << " "; break;

      case kind::SEP_NIL:
        out << "(as sep.nil " << n.getType() << ")";
        break;

        // quantifiers
      case kind::FORALL:
      case kind::EXISTS:
        if (k == kind::FORALL)
        {
          out << "forall ";
        }
        else
        {
          out << "exists ";
        }
        for (unsigned i = 0; i < 2; i++)
        {
          out << n[i] << " ";
          if (i == 0 && n.getNumChildren() == 3)
          {
            out << "(! ";
          }
        }
        if (n.getNumChildren() == 3)
        {
          out << n[2];
          out << ")";
        }
        out << ")";
        return;
        break;
      case kind::BOUND_VAR_LIST:
        // the left parenthesis is already printed (before the switch)
        for (TNode::iterator i = n.begin(), iend = n.end(); i != iend;)
        {
          out << '(';
          toStream(out, *i, toDepth < 0 ? toDepth : toDepth - 1, types, 0);
          out << ' ';
          out << (*i).getType();
          // The following code do stange things
          // (*i).getType().toStream(out, toDepth < 0 ? toDepth : toDepth - 1,
          //                         false, language::output::LANG_SMTLIB_V2_5);
          out << ')';
          if (++i != iend)
          {
            out << ' ';
          }
        }
        out << ')';
        return;
      case kind::INST_PATTERN: break;
      case kind::INST_PATTERN_LIST:
        for (unsigned i = 0; i < n.getNumChildren(); i++)
        {
          if (n[i].getKind() == kind::INST_ATTRIBUTE)
          {
            if (n[i][0].getAttribute(theory::FunDefAttribute()))
            {
              out << ":fun-def";
            }
          }
          else
          {
            out << ":pattern " << n[i];
          }
        }
        return;
        break;

      default:
        // fall back on however the kind prints itself; this probably
        // won't be SMT-LIB v2 compliant, but it will be clear from the
        // output that support for the kind needs to be added here.
        out << n.getKind() << ' ';
  }
  if( n.getMetaKind() == kind::metakind::PARAMETERIZED &&
      stillNeedToPrintParams ) {
    if(toDepth != 0) {
      if (n.getKind() == kind::APPLY_TESTER)
      {
        unsigned cindex = Datatype::indexOf(n.getOperator().toExpr());
        const Datatype& dt = Datatype::datatypeOf(n.getOperator().toExpr());
        if (isVariant_2_6(d_variant))
        {
          out << "(_ is ";
          toStream(out, Node::fromExpr(dt[cindex].getConstructor()), toDepth < 0 ? toDepth : toDepth - 1, types, TypeNode::null());
          out << ")";
        }else{
          out << "is-";
          toStream(out, Node::fromExpr(dt[cindex].getConstructor()), toDepth < 0 ? toDepth : toDepth - 1, types, TypeNode::null());
        }
      }else{
        toStream(out, n.getOperator(), toDepth < 0 ? toDepth : toDepth - 1, types, TypeNode::null());
      }
    } else {
      out << "(...)";
    }
    if(n.getNumChildren() > 0) {
      out << ' ';
    }
  }
  stringstream parens;

  // calculate the child type casts
  std::map< unsigned, TypeNode > force_child_type;
  if( parametricTypeChildren ){
    if( n.getNumChildren()>1 ){
      TypeNode force_ct = n[0].getType();
      bool do_force = false;
      for(size_t i = 1; i < n.getNumChildren(); ++i ) {
        TypeNode ct = n[i].getType();
        if( ct!=force_ct ){
          force_ct = TypeNode::leastCommonTypeNode( force_ct, ct );
          do_force = true;
        }
      }
      if( do_force ){
        for(size_t i = 0; i < n.getNumChildren(); ++i ) {
          force_child_type[i] = force_ct;
        }
      }
    }
  // operators that may require type casting
  }else if( typeChildren ){
    if(n.getKind()==kind::SELECT){
      TypeNode indexType = TypeNode::leastCommonTypeNode( n[0].getType().getArrayIndexType(), n[1].getType() );
      TypeNode elemType = n[0].getType().getArrayConstituentType();
      force_child_type[0] = NodeManager::currentNM()->mkArrayType( indexType, elemType );
      force_child_type[1] = indexType;
    }else if(n.getKind()==kind::STORE){
      TypeNode indexType = TypeNode::leastCommonTypeNode( n[0].getType().getArrayIndexType(), n[1].getType() );
      TypeNode elemType = TypeNode::leastCommonTypeNode( n[0].getType().getArrayConstituentType(), n[2].getType() );
      force_child_type[0] = NodeManager::currentNM()->mkArrayType( indexType, elemType );
      force_child_type[1] = indexType;
      force_child_type[2] = elemType;
    }else if(n.getKind()==kind::MEMBER){
      TypeNode elemType = TypeNode::leastCommonTypeNode( n[0].getType(), n[1].getType().getSetElementType() );
      force_child_type[0] = elemType;
      force_child_type[1] = NodeManager::currentNM()->mkSetType( elemType );
    }else{
      // APPLY_UF, APPLY_CONSTRUCTOR, etc.
      Assert( n.hasOperator() );
      TypeNode opt = n.getOperator().getType();
      if (n.getKind() == kind::APPLY_CONSTRUCTOR)
      {
        Type tn = n.getType().toType();
        // may be parametric, in which case the constructor type must be
        // specialized
        const Datatype& dt = static_cast<DatatypeType>(tn).getDatatype();
        if (dt.isParametric())
        {
          unsigned ci = Datatype::indexOf(n.getOperator().toExpr());
          opt = TypeNode::fromType(dt[ci].getSpecializedConstructorType(tn));
        }
      }
      Assert( opt.getNumChildren() == n.getNumChildren() + 1 );
      for(size_t i = 0; i < n.getNumChildren(); ++i ) {
        force_child_type[i] = opt[i];
      }
    }
  }

  for(size_t i = 0, c = 1; i < n.getNumChildren(); ) {
    if(toDepth != 0) {
      Node cn = n[i];
      std::map< unsigned, TypeNode >::iterator itfc = force_child_type.find( i );
      if( itfc!=force_child_type.end() ){
        toStream(out, cn, toDepth < 0 ? toDepth : toDepth - c, types, itfc->second);
      }else{
        toStream(out, cn, toDepth < 0 ? toDepth : toDepth - c, types, TypeNode::null());
      }
    } else {
      out << "(...)";
    }
    if(++i < n.getNumChildren()) {
      if(forceBinary && i < n.getNumChildren() - 1) {
        // not going to work properly for parameterized kinds!
        Assert(n.getMetaKind() != kind::metakind::PARAMETERIZED);
        out << " (" << smtKindString(n.getKind(), d_variant) << ' ';
        parens << ')';
        ++c;
      } else {
        out << ' ';
      }
    }
  }
  if(n.getNumChildren() != 0) {
    out << parens.str() << ')';
  }
}/* Smt2Printer::toStream(TNode) */

static string smtKindString(Kind k, Variant v)
{
  switch(k) {
    // builtin theory
  case kind::EQUAL: return "=";
  case kind::DISTINCT: return "distinct";
  case kind::CHAIN: break;
  case kind::SEXPR: break;

    // bool theory
  case kind::NOT: return "not";
  case kind::AND: return "and";
  case kind::IMPLIES: return "=>";
  case kind::OR: return "or";
  case kind::XOR: return "xor";
  case kind::ITE: return "ite";

    // uf theory
  case kind::APPLY_UF: break;

  case kind::LAMBDA:
    return "lambda";

  // arith theory
  case kind::PLUS: return "+";
  case kind::MULT:
  case kind::NONLINEAR_MULT: return "*";
  case kind::EXPONENTIAL: return "exp";
  case kind::SINE: return "sin";
  case kind::COSINE: return "cos";
  case kind::TANGENT: return "tan";
  case kind::COSECANT: return "csc";
  case kind::SECANT: return "sec";
  case kind::COTANGENT: return "cot";
  case kind::ARCSINE: return "arcsin";
  case kind::ARCCOSINE: return "arccos";
  case kind::ARCTANGENT: return "arctan";
  case kind::ARCCOSECANT: return "arccsc";
  case kind::ARCSECANT: return "arcsec";
  case kind::ARCCOTANGENT: return "arccot";
  case kind::PI: return "real.pi";
  case kind::SQRT: return "sqrt";
  case kind::MINUS: return "-";
  case kind::UMINUS: return "-";
  case kind::LT: return "<";
  case kind::LEQ: return "<=";
  case kind::GT: return ">";
  case kind::GEQ: return ">=";
  case kind::DIVISION:
  case kind::DIVISION_TOTAL: return "/";
  case kind::INTS_DIVISION_TOTAL:
  case kind::INTS_DIVISION: return "div";
  case kind::INTS_MODULUS_TOTAL:
  case kind::INTS_MODULUS: return "mod";
  case kind::ABS: return "abs";
  case kind::IS_INTEGER: return "is_int";
  case kind::TO_INTEGER: return "to_int";
  case kind::TO_REAL: return "to_real";
  case kind::POW: return "^";

    // arrays theory
  case kind::SELECT: return "select";
  case kind::STORE: return "store";
  case kind::ARRAY_TYPE: return "Array";
  case kind::PARTIAL_SELECT_0: return "partial_select_0";
  case kind::PARTIAL_SELECT_1: return "partial_select_1";

    // bv theory
  case kind::BITVECTOR_CONCAT: return "concat";
  case kind::BITVECTOR_AND: return "bvand";
  case kind::BITVECTOR_OR: return "bvor";
  case kind::BITVECTOR_XOR: return "bvxor";
  case kind::BITVECTOR_NOT: return "bvnot";
  case kind::BITVECTOR_NAND: return "bvnand";
  case kind::BITVECTOR_NOR: return "bvnor";
  case kind::BITVECTOR_XNOR: return "bvxnor";
  case kind::BITVECTOR_COMP: return "bvcomp";
  case kind::BITVECTOR_MULT: return "bvmul";
  case kind::BITVECTOR_PLUS: return "bvadd";
  case kind::BITVECTOR_SUB: return "bvsub";
  case kind::BITVECTOR_NEG: return "bvneg";
  case kind::BITVECTOR_UDIV_TOTAL:
  case kind::BITVECTOR_UDIV: return "bvudiv";
  case kind::BITVECTOR_UREM_TOTAL:
  case kind::BITVECTOR_UREM: return "bvurem";
  case kind::BITVECTOR_SDIV: return "bvsdiv";
  case kind::BITVECTOR_SREM: return "bvsrem";
  case kind::BITVECTOR_SMOD: return "bvsmod";
  case kind::BITVECTOR_SHL: return "bvshl";
  case kind::BITVECTOR_LSHR: return "bvlshr";
  case kind::BITVECTOR_ASHR: return "bvashr";
  case kind::BITVECTOR_ULT: return "bvult";
  case kind::BITVECTOR_ULE: return "bvule";
  case kind::BITVECTOR_UGT: return "bvugt";
  case kind::BITVECTOR_UGE: return "bvuge";
  case kind::BITVECTOR_SLT: return "bvslt";
  case kind::BITVECTOR_SLE: return "bvsle";
  case kind::BITVECTOR_SGT: return "bvsgt";
  case kind::BITVECTOR_SGE: return "bvsge";
  case kind::BITVECTOR_TO_NAT: return "bv2nat";
  case kind::BITVECTOR_REDOR: return "bvredor";
  case kind::BITVECTOR_REDAND: return "bvredand";

  case kind::BITVECTOR_EXTRACT: return "extract";
  case kind::BITVECTOR_REPEAT: return "repeat";
  case kind::BITVECTOR_ZERO_EXTEND: return "zero_extend";
  case kind::BITVECTOR_SIGN_EXTEND: return "sign_extend";
  case kind::BITVECTOR_ROTATE_LEFT: return "rotate_left";
  case kind::BITVECTOR_ROTATE_RIGHT: return "rotate_right";

  case kind::UNION: return "union";
  case kind::INTERSECTION: return "intersection";
  case kind::SETMINUS: return "setminus";
  case kind::SUBSET: return "subset";
  case kind::MEMBER: return "member";
  case kind::SET_TYPE: return "Set";
  case kind::SINGLETON: return "singleton";
  case kind::INSERT: return "insert";
  case kind::COMPLEMENT: return "complement";
  case kind::CARD: return "card";
  case kind::JOIN: return "join";
  case kind::PRODUCT: return "product";
  case kind::TRANSPOSE: return "transpose";
  case kind::TCLOSURE:
    return "tclosure";

    // fp theory
  case kind::FLOATINGPOINT_FP: return "fp";
  case kind::FLOATINGPOINT_EQ: return "fp.eq";
  case kind::FLOATINGPOINT_ABS: return "fp.abs";
  case kind::FLOATINGPOINT_NEG: return "fp.neg";
  case kind::FLOATINGPOINT_PLUS: return "fp.add";
  case kind::FLOATINGPOINT_SUB: return "fp.sub";
  case kind::FLOATINGPOINT_MULT: return "fp.mul";
  case kind::FLOATINGPOINT_DIV: return "fp.div";
  case kind::FLOATINGPOINT_FMA: return "fp.fma";
  case kind::FLOATINGPOINT_SQRT: return "fp.sqrt";
  case kind::FLOATINGPOINT_REM: return "fp.rem";
  case kind::FLOATINGPOINT_RTI: return "fp.roundToIntegral";
  case kind::FLOATINGPOINT_MIN: return "fp.min";
  case kind::FLOATINGPOINT_MAX: return "fp.max";
  case kind::FLOATINGPOINT_MIN_TOTAL: return "fp.min_total";
  case kind::FLOATINGPOINT_MAX_TOTAL: return "fp.max_total";

  case kind::FLOATINGPOINT_LEQ: return "fp.leq";
  case kind::FLOATINGPOINT_LT: return "fp.lt";
  case kind::FLOATINGPOINT_GEQ: return "fp.geq";
  case kind::FLOATINGPOINT_GT: return "fp.gt";

  case kind::FLOATINGPOINT_ISN: return "fp.isNormal";
  case kind::FLOATINGPOINT_ISSN: return "fp.isSubnormal";
  case kind::FLOATINGPOINT_ISZ: return "fp.isZero";
  case kind::FLOATINGPOINT_ISINF: return "fp.isInfinite";
  case kind::FLOATINGPOINT_ISNAN: return "fp.isNaN";
  case kind::FLOATINGPOINT_ISNEG: return "fp.isNegative";
  case kind::FLOATINGPOINT_ISPOS: return "fp.isPositive";

  case kind::FLOATINGPOINT_TO_FP_IEEE_BITVECTOR: return "to_fp";
  case kind::FLOATINGPOINT_TO_FP_FLOATINGPOINT: return "to_fp";
  case kind::FLOATINGPOINT_TO_FP_REAL: return "to_fp";
  case kind::FLOATINGPOINT_TO_FP_SIGNED_BITVECTOR: return "to_fp";
  case kind::FLOATINGPOINT_TO_FP_UNSIGNED_BITVECTOR: return "to_fp_unsigned";
  case kind::FLOATINGPOINT_TO_FP_GENERIC: return "to_fp_unsigned";
  case kind::FLOATINGPOINT_TO_UBV: return "fp.to_ubv";
  case kind::FLOATINGPOINT_TO_UBV_TOTAL: return "fp.to_ubv_total";
  case kind::FLOATINGPOINT_TO_SBV: return "fp.to_sbv";
  case kind::FLOATINGPOINT_TO_SBV_TOTAL: return "fp.to_sbv_total";
  case kind::FLOATINGPOINT_TO_REAL: return "fp.to_real";
  case kind::FLOATINGPOINT_TO_REAL_TOTAL: return "fp.to_real_total";

  case kind::FLOATINGPOINT_COMPONENT_NAN: return "NAN";
  case kind::FLOATINGPOINT_COMPONENT_INF: return "INF";
  case kind::FLOATINGPOINT_COMPONENT_ZERO: return "ZERO";
  case kind::FLOATINGPOINT_COMPONENT_SIGN: return "SIGN";
  case kind::FLOATINGPOINT_COMPONENT_EXPONENT: return "EXPONENT";
  case kind::FLOATINGPOINT_COMPONENT_SIGNIFICAND: return "SIGNIFICAND";
  case kind::ROUNDINGMODE_BITBLAST:
    return "RMBITBLAST";

  //string theory
  case kind::STRING_CONCAT: return "str.++";
  case kind::STRING_LENGTH: return v == z3str_variant ? "Length" : "str.len";
  case kind::STRING_SUBSTR: return "str.substr" ;
  case kind::STRING_STRCTN: return "str.contains" ;
  case kind::STRING_CHARAT: return "str.at" ;
  case kind::STRING_STRIDOF: return "str.indexof" ;
  case kind::STRING_STRREPL: return "str.replace" ;
  case kind::STRING_STRREPLALL: return "str.replaceall";
  case kind::STRING_TOLOWER: return "str.tolower";
  case kind::STRING_TOUPPER: return "str.toupper";
  case kind::STRING_PREFIX: return "str.prefixof" ;
  case kind::STRING_SUFFIX: return "str.suffixof" ;
  case kind::STRING_LEQ: return "str.<=";
  case kind::STRING_LT: return "str.<";
  case kind::STRING_CODE: return "str.code";
  case kind::STRING_ITOS:
    return v == smt2_6_1_variant ? "str.from-int" : "int.to.str";
  case kind::STRING_STOI:
    return v == smt2_6_1_variant ? "str.to-int" : "str.to.int";
  case kind::STRING_IN_REGEXP:
    return v == smt2_6_1_variant ? "str.in-re" : "str.in.re";
  case kind::STRING_TO_REGEXP:
    return v == smt2_6_1_variant ? "str.to-re" : "str.to.re";
  case kind::REGEXP_EMPTY: return "re.nostr";
  case kind::REGEXP_SIGMA: return "re.allchar";
  case kind::REGEXP_CONCAT: return "re.++";
  case kind::REGEXP_UNION: return "re.union";
  case kind::REGEXP_INTER: return "re.inter";
  case kind::REGEXP_STAR: return "re.*";
  case kind::REGEXP_PLUS: return "re.+";
  case kind::REGEXP_OPT: return "re.opt";
  case kind::REGEXP_RANGE: return "re.range";
  case kind::REGEXP_LOOP: return "re.loop";

  //sep theory
  case kind::SEP_STAR: return "sep";
  case kind::SEP_PTO: return "pto";
  case kind::SEP_WAND: return "wand";
  case kind::SEP_EMP: return "emp";

  default:
    ; /* fall through */
  }

  // no SMT way to print these
  return kind::kindToString(k);
}

template <class T>
static bool tryToStream(std::ostream& out, const Command* c);
template <class T>
static bool tryToStream(std::ostream& out, const Command* c, Variant v);

void Smt2Printer::toStream(std::ostream& out,
                           const Command* c,
                           int toDepth,
                           bool types,
                           size_t dag) const
{
  expr::ExprSetDepth::Scope sdScope(out, toDepth);
  expr::ExprPrintTypes::Scope ptScope(out, types);
  expr::ExprDag::Scope dagScope(out, dag);

  if (tryToStream<AssertCommand>(out, c) || tryToStream<PushCommand>(out, c)
      || tryToStream<PopCommand>(out, c)
      || tryToStream<CheckSatCommand>(out, c)
      || tryToStream<CheckSatAssumingCommand>(out, c)
      || tryToStream<QueryCommand>(out, c, d_variant)
      || tryToStream<ResetCommand>(out, c)
      || tryToStream<ResetAssertionsCommand>(out, c)
      || tryToStream<QuitCommand>(out, c)
      || tryToStream<DeclarationSequence>(out, c)
      || tryToStream<CommandSequence>(out, c)
      || tryToStream<DeclareFunctionCommand>(out, c)
      || tryToStream<DeclareTypeCommand>(out, c)
      || tryToStream<DefineTypeCommand>(out, c)
      || tryToStream<DefineNamedFunctionCommand>(out, c)
      || tryToStream<DefineFunctionCommand>(out, c)
      || tryToStream<DefineFunctionRecCommand>(out, c)
      || tryToStream<SimplifyCommand>(out, c)
      || tryToStream<GetValueCommand>(out, c)
      || tryToStream<GetModelCommand>(out, c)
      || tryToStream<GetAssignmentCommand>(out, c)
      || tryToStream<GetAssertionsCommand>(out, c)
      || tryToStream<GetProofCommand>(out, c)
      || tryToStream<GetUnsatAssumptionsCommand>(out, c)
      || tryToStream<GetUnsatCoreCommand>(out, c)
      || tryToStream<SetBenchmarkStatusCommand>(out, c, d_variant)
      || tryToStream<SetBenchmarkLogicCommand>(out, c, d_variant)
      || tryToStream<SetInfoCommand>(out, c, d_variant)
      || tryToStream<GetInfoCommand>(out, c)
      || tryToStream<SetOptionCommand>(out, c)
      || tryToStream<GetOptionCommand>(out, c)
      || tryToStream<DatatypeDeclarationCommand>(out, c, d_variant)
      || tryToStream<CommentCommand>(out, c, d_variant)
      || tryToStream<EmptyCommand>(out, c)
      || tryToStream<EchoCommand>(out, c, d_variant))
  {
    return;
  }

  out << "ERROR: don't know how to print a Command of class: "
      << typeid(*c).name() << endl;

}/* Smt2Printer::toStream(Command*) */


static std::string quoteSymbol(TNode n) {
  // #warning "check the old implementation. It seems off."
  std::stringstream ss;
  ss << language::SetLanguage(language::output::LANG_SMTLIB_V2_5);
  return CVC4::quoteSymbol(ss.str());
}

template <class T>
static bool tryToStream(std::ostream& out, const CommandStatus* s, Variant v);

void Smt2Printer::toStream(std::ostream& out, const CommandStatus* s) const
{
  if (tryToStream<CommandSuccess>(out, s, d_variant) ||
      tryToStream<CommandFailure>(out, s, d_variant) ||
      tryToStream<CommandRecoverableFailure>(out, s, d_variant) ||
      tryToStream<CommandUnsupported>(out, s, d_variant) ||
      tryToStream<CommandInterrupted>(out, s, d_variant)) {
    return;
  }

  out << "ERROR: don't know how to print a CommandStatus of class: "
      << typeid(*s).name() << endl;

}/* Smt2Printer::toStream(CommandStatus*) */

void Smt2Printer::toStream(std::ostream& out, const UnsatCore& core) const
{
  out << "(" << std::endl;
  SmtEngine * smt = core.getSmtEngine();
  Assert( smt!=NULL );
  for(UnsatCore::const_iterator i = core.begin(); i != core.end(); ++i) {
    std::string name;
    if (smt->getExpressionName(*i,name)) {
      // Named assertions always get printed
      out << maybeQuoteSymbol(name) << endl;
    } else if (options::dumpUnsatCoresFull()) {
      // Unnamed assertions only get printed if the option is set
      out << *i << endl;
    }
  }
  out << ")" << endl;
}/* Smt2Printer::toStream(UnsatCore, map<Expr, string>) */

void Smt2Printer::toStream(std::ostream& out, const Model& m) const
{
  //print the model comments
  std::stringstream c;
  m.getComments( c );
  std::string ln;
  while( std::getline( c, ln ) ){
    out << "; " << ln << std::endl;
  }
  //print the model
  out << "(model" << endl;
  // print approximations
  if (m.hasApproximations())
  {
    std::vector<std::pair<Expr, Expr> > approx = m.getApproximations();
    for (unsigned i = 0, size = approx.size(); i < size; i++)
    {
      out << "(approximation " << approx[i].second << ")" << std::endl;
    }
  }
  this->Printer::toStream(out, m);
  out << ")" << endl;
  //print the heap model, if it exists
  Expr h, neq;
  if( m.getHeapModel( h, neq ) ){
    // description of the heap+what nil is equal to fully describes model
    out << "(heap" << endl;
    out << h << endl;
    out << neq << endl;
    out << ")" << std::endl;
  }
}

void Smt2Printer::toStream(std::ostream& out,
                           const Model& model,
                           const Command* command) const
{
  const theory::TheoryModel* theory_model =
      dynamic_cast<const theory::TheoryModel*>(&model);
  AlwaysAssert(theory_model != nullptr);
  if (const DeclareTypeCommand* dtc =
          dynamic_cast<const DeclareTypeCommand*>(command))
  {
    // print out the DeclareTypeCommand
    TypeNode tn = TypeNode::fromType((*dtc).getType());
    const std::vector<Node>* type_refs =
        theory_model->getRepSet()->getTypeRepsOrNull(tn);
    if (options::modelUninterpDtEnum() && tn.isSort() && type_refs != nullptr)
    {
      if (isVariant_2_6(d_variant))
      {
        out << "(declare-datatypes ((" << (*dtc).getSymbol() << " 0)) (";
      }
      else
      {
        out << "(declare-datatypes () ((" << (*dtc).getSymbol() << " ";
      }
      for (Node type_ref : *type_refs)
      {
        out << "(" << type_ref << ")";
      }
      out << ")))" << endl;
    }
    else if (tn.isSort() && type_refs != nullptr)
    {
      // print the cardinality
      out << "; cardinality of " << tn << " is " << type_refs->size() << endl;
      out << (*dtc) << endl;
      // print the representatives
      for (Node type_ref : *type_refs)
      {
        if (type_ref.isVar())
        {
          out << "(declare-fun " << quoteSymbol(type_ref) << " () " << tn << ")"
              << endl;
        }
        else
        {
          out << "; rep: " << type_ref << endl;
        }
      }
    }
    else
    {
      out << (*dtc) << endl;
    }
  }
  else if (const DeclareFunctionCommand* dfc =
               dynamic_cast<const DeclareFunctionCommand*>(command))
  {
    // print out the DeclareFunctionCommand
    Node n = Node::fromExpr((*dfc).getFunction());
    if ((*dfc).getPrintInModelSetByUser())
    {
      if (!(*dfc).getPrintInModel())
      {
        return;
      }
    }
    else if (n.getKind() == kind::SKOLEM)
    {
      // don't print out internal stuff
      return;
    }
    Node val =
        Node::fromExpr(theory_model->getSmtEngine()->getValue(n.toExpr()));
    if (val.getKind() == kind::LAMBDA)
    {
      out << "(define-fun " << n << " " << val[0] << " "
          << n.getType().getRangeType() << " ";
      // call toStream and force its type to be proper
      toStream(out, val[1], -1, false, n.getType().getRangeType());
      out << ")" << endl;
    }
    else
    {
      if (options::modelUninterpDtEnum() && val.getKind() == kind::STORE)
      {
        TypeNode tn = val[1].getType();
        const std::vector<Node>* type_refs =
            theory_model->getRepSet()->getTypeRepsOrNull(tn);
        if (tn.isSort() && type_refs != nullptr)
        {
          Cardinality indexCard(type_refs->size());
          val = theory::arrays::TheoryArraysRewriter::normalizeConstant(
              val, indexCard);
        }
      }
      out << "(define-fun " << n << " () " << n.getType() << " ";
      // call toStream and force its type to be proper
      toStream(out, val, -1, false, n.getType());
      out << ")" << endl;
    }
  }
  else if (const DatatypeDeclarationCommand* datatype_declaration_command =
               dynamic_cast<const DatatypeDeclarationCommand*>(command))
  {
    toStream(out, datatype_declaration_command, -1, false, 1);
  }
  else
  {
    Unreachable();
  }
}

void Smt2Printer::toStreamSygus(std::ostream& out, TNode n) const
{
  if (n.getKind() == kind::APPLY_CONSTRUCTOR)
  {
    TypeNode tn = n.getType();
    const Datatype& dt = static_cast<DatatypeType>(tn.toType()).getDatatype();
    if (dt.isSygus())
    {
      int cIndex = Datatype::indexOf(n.getOperator().toExpr());
      Assert(!dt[cIndex].getSygusOp().isNull());
      SygusPrintCallback* spc = dt[cIndex].getSygusPrintCallback().get();
      if (spc != nullptr && options::sygusPrintCallbacks())
      {
        spc->toStreamSygus(this, out, n.toExpr());
      }
      else
      {
        if (n.getNumChildren() > 0)
        {
          out << "(";
        }
        out << dt[cIndex].getSygusOp();
        if (n.getNumChildren() > 0)
        {
          for (Node nc : n)
          {
            out << " ";
            toStreamSygus(out, nc);
          }
          out << ")";
        }
      }
      return;
    }
  }
  Node p = n.getAttribute(theory::SygusPrintProxyAttribute());
  if (!p.isNull())
  {
    out << p;
  }
  else
  {
    // cannot convert term to analog, print original
    out << n;
  }
}

static void toStream(std::ostream& out, const AssertCommand* c)
{
  out << "(assert " << c->getExpr() << ")";
}

static void toStream(std::ostream& out, const PushCommand* c)
{
  out << "(push 1)";
}

static void toStream(std::ostream& out, const PopCommand* c)
{
  out << "(pop 1)";
}

static void toStream(std::ostream& out, const CheckSatCommand* c)
{
  Expr e = c->getExpr();
  if(!e.isNull() && !(e.getKind() == kind::CONST_BOOLEAN && e.getConst<bool>())) {
    out << PushCommand() << endl
        << AssertCommand(e) << endl
        << CheckSatCommand() << endl
        << PopCommand();
  } else {
    out << "(check-sat)";
  }
}

static void toStream(std::ostream& out, const CheckSatAssumingCommand* c)
{
  out << "(check-sat-assuming ( ";
  const vector<Expr>& terms = c->getTerms();
  copy(terms.begin(), terms.end(), ostream_iterator<Expr>(out, " "));
  out << "))";
}

static void toStream(std::ostream& out, const QueryCommand* c, Variant v)
{
  Expr e = c->getExpr();
  if(!e.isNull()) {
    if (v == smt2_0_variant)
    {
      out << PushCommand() << endl
          << AssertCommand(BooleanSimplification::negate(e)) << endl
          << CheckSatCommand() << endl
          << PopCommand();
    }
    else
    {
      out << CheckSatAssumingCommand(e.notExpr()) << endl;
    }
  } else {
    out << "(check-sat)";
  }
}

static void toStream(std::ostream& out, const ResetCommand* c)
{
  out << "(reset)";
}

static void toStream(std::ostream& out, const ResetAssertionsCommand* c)
{
  out << "(reset-assertions)";
}

static void toStream(std::ostream& out, const QuitCommand* c)
{
  out << "(exit)";
}

static void toStream(std::ostream& out, const CommandSequence* c)
{
  CommandSequence::const_iterator i = c->begin();
  if(i != c->end()) {
    for(;;) {
      out << *i;
      if(++i != c->end()) {
        out << endl;
      } else {
        break;
      }
    }
  }
}

static void toStream(std::ostream& out, const DeclareFunctionCommand* c)
{
  Type type = c->getType();
  out << "(declare-fun " << CVC4::quoteSymbol(c->getSymbol()) << " (";
  if(type.isFunction()) {
    FunctionType ft = type;
    const vector<Type> argTypes = ft.getArgTypes();
    if(argTypes.size() > 0) {
      copy( argTypes.begin(), argTypes.end() - 1,
            ostream_iterator<Type>(out, " ") );
      out << argTypes.back();
    }
    type = ft.getRangeType();
  }

  out << ") " << type << ")";
}

static void toStream(std::ostream& out, const DefineFunctionCommand* c)
{
  Expr func = c->getFunction();
  const vector<Expr>* formals = &c->getFormals();
  out << "(define-fun " << func << " (";
  Type type = func.getType();
  Expr formula = c->getFormula();
  if(type.isFunction()) {
    vector<Expr> f;
    if(formals->empty()) {
      const vector<Type>& params = FunctionType(type).getArgTypes();
      for(vector<Type>::const_iterator j = params.begin(); j != params.end(); ++j) {
        f.push_back(NodeManager::currentNM()->mkSkolem("a", TypeNode::fromType(*j), "",
                                                       NodeManager::SKOLEM_NO_NOTIFY).toExpr());
      }
      formula = NodeManager::currentNM()->toExprManager()->mkExpr(kind::APPLY_UF, formula, f);
      formals = &f;
    }
    vector<Expr>::const_iterator i = formals->begin();
    for(;;) {
      out << "(" << (*i) << " " << (*i).getType() << ")";
      ++i;
      if(i != formals->end()) {
        out << " ";
      } else {
        break;
      }
    }
    type = FunctionType(type).getRangeType();
  }
  out << ") " << type << " " << formula << ")";
}

static void toStream(std::ostream& out, const DefineFunctionRecCommand* c)
{
  const vector<Expr>& funcs = c->getFunctions();
  const vector<vector<Expr> >& formals = c->getFormals();
  out << "(define-fun";
  if (funcs.size() > 1)
  {
    out << "s";
  }
  out << "-rec ";
  if (funcs.size() > 1)
  {
    out << "(";
  }
  for (unsigned i = 0, size = funcs.size(); i < size; i++)
  {
    if (funcs.size() > 1)
    {
      if (i > 0)
      {
        out << " ";
      }
      out << "(";
    }
    out << funcs[i] << " (";
    // print its type signature
    vector<Expr>::const_iterator itf = formals[i].begin();
    for (;;)
    {
      out << "(" << (*itf) << " " << (*itf).getType() << ")";
      ++itf;
      if (itf != formals[i].end())
      {
        out << " ";
      }
      else
      {
        break;
      }
    }
    Type type = funcs[i].getType();
    type = static_cast<FunctionType>(type).getRangeType();
    out << ") " << type;
    if (funcs.size() > 1)
    {
      out << ")";
    }
  }
  if (funcs.size() > 1)
  {
    out << ") (";
  }
  const vector<Expr>& formulas = c->getFormulas();
  for (unsigned i = 0, size = formulas.size(); i < size; i++)
  {
    if (i > 0)
    {
      out << " ";
    }
    out << formulas[i];
  }
  if (funcs.size() > 1)
  {
    out << ")";
  }
  out << ")";
}

static void toStreamRational(std::ostream& out,
                             const Rational& r,
                             bool decimal,
                             Variant v)
{
  bool neg = r.sgn() < 0;
  // Print the rational, possibly as decimal.
  // Notice that we print (/ (- 5) 3) instead of (- (/ 5 3)),
  // the former is compliant with real values in the smt lib standard.
  if(r.isIntegral()) {
    if (neg)
    {
      out << (v == sygus_variant ? "-" : "(- ") << -r;
    }
    else
    {
      out << r;
    }
    if (decimal) { out << ".0"; }
    if (neg)
    {
      out << (v == sygus_variant ? "" : ")");
    }
  }else{
    out << "(/ ";
    if(neg) {
      Rational abs_r = (-r);
      out << (v == sygus_variant ? "-" : "(- ") << abs_r.getNumerator();
      out << (v == sygus_variant ? " " : ") ") << abs_r.getDenominator();
    }else{
      out << r.getNumerator();
      out << ' ' << r.getDenominator();
    }
    out << ')';
  }
}

static void toStream(std::ostream& out, const DeclareTypeCommand* c)
{
  out << "(declare-sort " << c->getSymbol() << " " << c->getArity() << ")";
}

static void toStream(std::ostream& out, const DefineTypeCommand* c)
{
  const vector<Type>& params = c->getParameters();
  out << "(define-sort " << c->getSymbol() << " (";
  if(params.size() > 0) {
    copy( params.begin(), params.end() - 1,
          ostream_iterator<Type>(out, " ") );
    out << params.back();
  }
  out << ") " << c->getType() << ")";
}

static void toStream(std::ostream& out, const DefineNamedFunctionCommand* c)
{
  out << "DefineNamedFunction( ";
  toStream(out, static_cast<const DefineFunctionCommand*>(c));
  out << " )";

  out << "ERROR: don't know how to output define-named-function command" << endl;
}

static void toStream(std::ostream& out, const SimplifyCommand* c)
{
  out << "(simplify " << c->getTerm() << ")";
}

static void toStream(std::ostream& out, const GetValueCommand* c)
{
  out << "(get-value ( ";
  const vector<Expr>& terms = c->getTerms();
  copy(terms.begin(), terms.end(), ostream_iterator<Expr>(out, " "));
  out << "))";
}

static void toStream(std::ostream& out, const GetModelCommand* c)
{
  out << "(get-model)";
}

static void toStream(std::ostream& out, const GetAssignmentCommand* c)
{
  out << "(get-assignment)";
}

static void toStream(std::ostream& out, const GetAssertionsCommand* c)
{
  out << "(get-assertions)";
}

static void toStream(std::ostream& out, const GetProofCommand* c)
{
  out << "(get-proof)";
}

static void toStream(std::ostream& out, const GetUnsatAssumptionsCommand* c)
{
  out << "(get-unsat-assumptions)";
}

static void toStream(std::ostream& out, const GetUnsatCoreCommand* c)
{
  out << "(get-unsat-core)";
}

static void toStream(std::ostream& out,
                     const SetBenchmarkStatusCommand* c,
                     Variant v)
{
  if(v == z3str_variant || v == smt2_0_variant) {
    out << "(set-info :status " << c->getStatus() << ")";
  } else {
    out << "(meta-info :status " << c->getStatus() << ")";
  }
}

static void toStream(std::ostream& out,
                     const SetBenchmarkLogicCommand* c,
                     Variant v)
{
  // Z3-str doesn't have string-specific logic strings(?), so comment it
  if(v == z3str_variant) {
    out << "; (set-logic " << c->getLogic() << ")";
  } else {
    out << "(set-logic " << c->getLogic() << ")";
  }
}

static void toStream(std::ostream& out, const SetInfoCommand* c, Variant v)
{
  if(v == z3str_variant || v == smt2_0_variant) {
    out << "(set-info :" << c->getFlag() << " ";
  } else {
    out << "(meta-info :" << c->getFlag() << " ";
  }

  SExpr::toStream(out, c->getSExpr(), variantToLanguage(v));
  out << ")";
}

static void toStream(std::ostream& out, const GetInfoCommand* c)
{
  out << "(get-info :" << c->getFlag() << ")";
}

static void toStream(std::ostream& out, const SetOptionCommand* c)
{
  out << "(set-option :" << c->getFlag() << " ";
  SExpr::toStream(out, c->getSExpr(), language::output::LANG_SMTLIB_V2_5);
  out << ")";
}

static void toStream(std::ostream& out, const GetOptionCommand* c)
{
  out << "(get-option :" << c->getFlag() << ")";
}

static void toStream(std::ostream& out, const Datatype & d) {
  for(Datatype::const_iterator ctor = d.begin(), ctor_end = d.end();
      ctor != ctor_end; ++ctor){
    if( ctor!=d.begin() ) out << " ";
    out << "(" << maybeQuoteSymbol(ctor->getName());

    for(DatatypeConstructor::const_iterator arg = ctor->begin(), arg_end = ctor->end();
        arg != arg_end; ++arg){
      out << " (" << arg->getSelector() << " "
          << static_cast<SelectorType>(arg->getType()).getRangeType() << ")";
    }
    out << ")";
  }
}

static void toStream(std::ostream& out,
                     const DatatypeDeclarationCommand* c,
                     Variant v)
{
  const vector<DatatypeType>& datatypes = c->getDatatypes();
  Assert(!datatypes.empty());
  if (datatypes[0].getDatatype().isTuple())
  {
    // not necessary to print tuples
    Assert(datatypes.size() == 1);
    return;
  }
  out << "(declare-";
  if (datatypes[0].getDatatype().isCodatatype())
  {
    out << "co";
  }
  out << "datatypes";
  if (isVariant_2_6(v))
  {
    out << " (";
    for (vector<DatatypeType>::const_iterator i = datatypes.begin(),
                                              i_end = datatypes.end();
         i != i_end;
         ++i)
    {
      const Datatype& d = i->getDatatype();
      out << "(" << maybeQuoteSymbol(d.getName());
      out << " " << d.getNumParameters() << ")";
    }
    out << ") (";
    for (vector<DatatypeType>::const_iterator i = datatypes.begin(),
                                              i_end = datatypes.end();
         i != i_end;
         ++i)
    {
      const Datatype& d = i->getDatatype();
      if (d.isParametric())
      {
        out << "(par (";
        for (unsigned p = 0, nparam = d.getNumParameters(); p < nparam; p++)
        {
          out << (p > 0 ? " " : "") << d.getParameter(p);
        }
        out << ")";
      }
      out << "(";
      toStream(out, d);
      out << ")";
      if (d.isParametric())
      {
        out << ")";
      }
    }
    out << ")";
  }
  else
  {
    out << " (";
    // Can only print if all datatypes in this block have the same parameters.
    // In theory, given input language 2.6 and output language 2.5, it could
    // be impossible to print a datatype block where datatypes were given
    // different parameter lists.
    bool success = true;
    const Datatype& d = datatypes[0].getDatatype();
    unsigned nparam = d.getNumParameters();
    for (unsigned j = 1, ndt = datatypes.size(); j < ndt; j++)
    {
      const Datatype& dj = datatypes[j].getDatatype();
      if (dj.getNumParameters() != nparam)
      {
        success = false;
      }
      else
      {
        // must also have identical parameter lists
        for (unsigned k = 0; k < nparam; k++)
        {
          if (dj.getParameter(k) != d.getParameter(k))
          {
            success = false;
            break;
          }
        }
      }
      if (!success)
      {
        break;
      }
    }
    if (success)
    {
      for (unsigned j = 0; j < nparam; j++)
      {
        out << (j > 0 ? " " : "") << d.getParameter(j);
      }
    }
    else
    {
      out << std::endl;
      out << "ERROR: datatypes in each block must have identical parameter "
             "lists.";
      out << std::endl;
    }
    out << ") (";
    for (vector<DatatypeType>::const_iterator i = datatypes.begin(),
                                              i_end = datatypes.end();
         i != i_end;
         ++i)
    {
      const Datatype& d = i->getDatatype();
      out << "(" << maybeQuoteSymbol(d.getName()) << " ";
      toStream(out, d);
      out << ")";
    }
    out << ")";
  }
  out << ")" << endl;
}

static void toStream(std::ostream& out, const CommentCommand* c, Variant v)
{
  string s = c->getComment();
  size_t pos = 0;
  while((pos = s.find_first_of('"', pos)) != string::npos) {
    s.replace(pos, 1, (v == z3str_variant || v == smt2_0_variant) ? "\\\"" : "\"\"");
    pos += 2;
  }
  out << "(set-info :notes \"" << s << "\")";
}

static void toStream(std::ostream& out, const EmptyCommand* c) {}

static void toStream(std::ostream& out, const EchoCommand* c, Variant v)
{
  std::string s = c->getOutput();
  // escape all double-quotes
  size_t pos = 0;
  while((pos = s.find('"', pos)) != string::npos) {
    s.replace(pos, 1, (v == z3str_variant || v == smt2_0_variant) ? "\\\"" : "\"\"");
    pos += 2;
  }
  out << "(echo \"" << s << "\")";
}

template <class T>
static bool tryToStream(std::ostream& out, const Command* c)
{
  if(typeid(*c) == typeid(T)) {
    toStream(out, dynamic_cast<const T*>(c));
    return true;
  }
  return false;
}

template <class T>
static bool tryToStream(std::ostream& out, const Command* c, Variant v)
{
  if(typeid(*c) == typeid(T)) {
    toStream(out, dynamic_cast<const T*>(c), v);
    return true;
  }
  return false;
}

static void toStream(std::ostream& out, const CommandSuccess* s, Variant v)
{
  if(Command::printsuccess::getPrintSuccess(out)) {
    out << "success" << endl;
  }
}

static void toStream(std::ostream& out, const CommandInterrupted* s, Variant v)
{
  out << "interrupted" << endl;
}

static void toStream(std::ostream& out, const CommandUnsupported* s, Variant v)
{
#ifdef CVC4_COMPETITION_MODE
  // if in competition mode, lie and say we're ok
  // (we have nothing to lose by saying success, and everything to lose
  // if we say "unsupported")
  out << "success" << endl;
#else /* CVC4_COMPETITION_MODE */
  out << "unsupported" << endl;
#endif /* CVC4_COMPETITION_MODE */
}

static void errorToStream(std::ostream& out, std::string message, Variant v) {
  // escape all double-quotes
  size_t pos = 0;
  while((pos = message.find('"', pos)) != string::npos) {
    message.replace(pos, 1, (v == z3str_variant || v == smt2_0_variant) ? "\\\"" : "\"\"");
    pos += 2;
  }
  out << "(error \"" << message << "\")" << endl;
}

static void toStream(std::ostream& out, const CommandFailure* s, Variant v) {
  errorToStream(out, s->getMessage(), v);
}

static void toStream(std::ostream& out, const CommandRecoverableFailure* s,
                     Variant v) {
  errorToStream(out, s->getMessage(), v);
}

template <class T>
static bool tryToStream(std::ostream& out, const CommandStatus* s, Variant v)
{
  if(typeid(*s) == typeid(T)) {
    toStream(out, dynamic_cast<const T*>(s), v);
    return true;
  }
  return false;
}

static OutputLanguage variantToLanguage(Variant variant)
{
  switch(variant) {
  case smt2_0_variant:
    return language::output::LANG_SMTLIB_V2_0;
  case z3str_variant:
    return language::output::LANG_Z3STR;
  case sygus_variant:
    return language::output::LANG_SYGUS;
  case no_variant:
  default:
    return language::output::LANG_SMTLIB_V2_5;
  }
}

}/* CVC4::printer::smt2 namespace */
}/* CVC4::printer namespace */
}/* CVC4 namespace */<|MERGE_RESOLUTION|>--- conflicted
+++ resolved
@@ -656,38 +656,6 @@
         out << smtKindString(k, d_variant) << " ";
         break;
       }
-<<<<<<< HEAD
-      case kind::STRING_LENGTH:
-      case kind::STRING_SUBSTR:
-      case kind::STRING_CHARAT:
-      case kind::STRING_STRCTN:
-      case kind::STRING_STRIDOF:
-      case kind::STRING_STRREPL:
-      case kind::STRING_STRREPLALL:
-      case kind::STRING_PREFIX:
-      case kind::STRING_SUFFIX:
-      case kind::STRING_LEQ:
-      case kind::STRING_LT:
-      case kind::STRING_ITOS:
-      case kind::STRING_STOI:
-      case kind::STRING_CODE:
-      case kind::STRING_TO_REGEXP:
-      case kind::REGEXP_CONCAT:
-      case kind::REGEXP_UNION:
-      case kind::REGEXP_INTER:
-      case kind::REGEXP_STAR:
-      case kind::REGEXP_PLUS:
-      case kind::REGEXP_OPT:
-      case kind::REGEXP_RANGE:
-      case kind::REGEXP_LOOP:
-      case kind::REGEXP_EMPTY:
-      case kind::REGEXP_SIGMA: out << smtKindString(k, d_variant) << " "; break;
-
-      case kind::CARDINALITY_CONSTRAINT: out << "fmf.card "; break;
-      case kind::CARDINALITY_VALUE:
-        out << "fmf.card.val ";
-        break;
-=======
       for(unsigned i = 0; i < n.getNumChildren() - 1; ++i) {
         out << ")";
       }
@@ -739,7 +707,6 @@
 
   case kind::CARDINALITY_CONSTRAINT: out << "fmf.card "; break;
   case kind::CARDINALITY_VALUE: out << "fmf.card.val "; break;
->>>>>>> 67bf06f7
 
         // bv theory
       case kind::BITVECTOR_CONCAT:
