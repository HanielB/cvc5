--- conflicted
+++ resolved
@@ -553,11 +553,7 @@
     string s;
     if (n.getAttribute(expr::VarNameAttr(), s))
     {
-<<<<<<< HEAD
-      if (n.getKind()==kind::RAW_SYMBOL)
-=======
       if (n.getKind() == kind::RAW_SYMBOL)
->>>>>>> f1559c05
       {
         // raw symbols are never quoted
         out << s;
