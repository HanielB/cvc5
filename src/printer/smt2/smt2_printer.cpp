/******************************************************************************
 * Top contributors (to current version):
 *   Andrew Reynolds, Morgan Deters, Abdalrhman Mohamed
 *
 * This file is part of the cvc5 project.
 *
 * Copyright (c) 2009-2023 by the authors listed in the file AUTHORS
 * in the top-level source directory and their institutional affiliations.
 * All rights reserved.  See the file COPYING in the top-level source
 * directory for licensing information.
 * ****************************************************************************
 *
 * The pretty-printer interface for the SMT2 output language.
 */

#include "printer/smt2/smt2_printer.h"

#include <cvc5/cvc5.h>

#include <iostream>
#include <list>
#include <string>
#include <typeinfo>
#include <vector>

#include "expr/array_store_all.h"
#include "expr/ascription_type.h"
#include "expr/cardinality_constraint.h"
#include "expr/dtype.h"
#include "expr/dtype_cons.h"
#include "expr/emptybag.h"
#include "expr/emptyset.h"
#include "expr/function_array_const.h"
#include "expr/node_visitor.h"
#include "expr/sequence.h"
#include "expr/skolem_manager.h"
#include "options/io_utils.h"
#include "options/language.h"
#include "printer/let_binding.h"
#include "proof/unsat_core.h"
#include "smt/model.h"
#include "theory/arrays/theory_arrays_rewriter.h"
#include "theory/builtin/abstract_type.h"
#include "theory/builtin/generic_op.h"
#include "theory/datatypes/project_op.h"
#include "theory/datatypes/sygus_datatype_utils.h"
#include "theory/quantifiers/quantifiers_attributes.h"
#include "theory/strings/theory_strings_utils.h"
#include "theory/theory_model.h"
#include "theory/uf/function_const.h"
#include "theory/uf/theory_uf_rewriter.h"
#include "util/bitvector.h"
#include "util/divisible.h"
#include "util/finite_field_value.h"
#include "util/floatingpoint.h"
#include "util/iand.h"
#include "util/indexed_root_predicate.h"
#include "util/real_algebraic_number.h"
#include "util/regexp.h"
#include "util/smt2_quote_string.h"
#include "util/string.h"
#include "util/uninterpreted_sort_value.h"

using namespace std;

namespace cvc5::internal {
namespace printer {
namespace smt2 {

static void toStreamRational(std::ostream& out,
                             const Rational& r,
                             bool isReal,
                             Variant v)
{
  bool neg = r.sgn() < 0;
  // Print the rational, possibly as a real.
  // Notice that we print (/ (- 5) 3) instead of (- (/ 5 3)),
  // the former is compliant with real values in the smt lib standard.
  if (r.isIntegral())
  {
    if (neg)
    {
      out << "(- " << -r;
    }
    else
    {
      out << r;
    }
    if (isReal)
    {
      out << ".0";
    }
    if (neg)
    {
      out << ")";
    }
  }
  else
  {
    Assert(isReal);
    out << "(/ ";
    if (neg)
    {
      Rational abs_r = (-r);
      out << "(- " << abs_r.getNumerator();
      out << ") " << abs_r.getDenominator();
    }
    else
    {
      out << r.getNumerator();
      out << ' ' << r.getDenominator();
    }
    out << ')';
  }
}

void Smt2Printer::toStream(std::ostream& out,
                           TNode n,
                           int toDepth,
                           size_t dag) const
{
  if (dag == 0)
  {
    toStream(out, n, nullptr, toDepth);
    return;
  }
  LetBinding lbind("_let_", dag + 1);

  std::string cparen;
  std::vector<Node> letList;
  lbind.letify(n, letList);
  if (!letList.empty())
  {
    std::stringstream cparens;
    std::map<Node, uint32_t>::const_iterator it;
    for (size_t i = 0, nlets = letList.size(); i < nlets; i++)
    {
      Node nl = letList[i];
      out << "(let ((";
      uint32_t id = lbind.getId(nl);
      out << "_let_" << id << " ";
      toStream(out, nl, &lbind, toDepth, false);
      out << ")) ";
      cparens << ")";
    }
    cparen = cparens.str();
  }
<<<<<<< HEAD
  // Node nc = lbind.convert(n, "_let_");
  //  print the body, passing the lbind object
=======
  // Print the body, passing the lbind object. Note that we don't convert
  // n here, and instead rely on the printing method to lookup ids in the
  // given let binding.
>>>>>>> 5c9e1dad
  toStream(out, n, &lbind, toDepth);
  out << cparen;
  lbind.popScope();
}

void Smt2Printer::toStream(std::ostream& out,
                           TNode n,
                           const LetBinding* lbind) const
{
  int toDepth = options::ioutils::getNodeDepth(out);
  toStream(out, n, lbind, toDepth);
}

void Smt2Printer::toStream(std::ostream& out, TNode n) const
{
  size_t dag = options::ioutils::getDagThresh(out);
  int toDepth = options::ioutils::getNodeDepth(out);
  toStream(out, n, toDepth, dag);
}

void Smt2Printer::toStream(std::ostream& out, Kind k) const
{
  out << smtKindString(k);
}

bool Smt2Printer::toStreamBase(std::ostream& out,
                               TNode n,
                               const LetBinding* lbind,
                               int toDepth) const
{
  // null
  if (n.getKind() == Kind::NULL_EXPR)
  {
    out << "null";
    return true;
  }

  NodeManager* nm = NodeManager::currentNM();
  // constant
  if (n.getMetaKind() == kind::metakind::CONSTANT)
  {
    switch (n.getKind())
    {
      case Kind::TYPE_CONSTANT:
        switch (n.getConst<TypeConstant>())
        {
          case BOOLEAN_TYPE: out << "Bool"; break;
          case REAL_TYPE: out << "Real"; break;
          case INTEGER_TYPE: out << "Int"; break;
          case STRING_TYPE: out << "String"; break;
          case REGEXP_TYPE: out << "RegLan"; break;
          case ROUNDINGMODE_TYPE: out << "RoundingMode"; break;
          default:
            // fall back on whatever operator<< does on underlying type; we
            // might luck out and be SMT-LIB v2 compliant
            n.constToStream(out);
        }
        break;
      case Kind::ABSTRACT_TYPE:
      {
        const AbstractType& at = n.getConst<AbstractType>();
        Kind atk = at.getKind();
        out << "?";
        // note that the fully abstract type (where atk is ABSTRACT_TYPE) is
        // printed simply as "?", not, e.g., "?Abstract"
        if (atk != Kind::ABSTRACT_TYPE)
        {
          out << smtKindString(atk);
        }
        break;
    }
    case Kind::APPLY_INDEXED_SYMBOLIC_OP:
      out << smtKindString(n.getConst<GenericOp>().getKind());
      break;
    case Kind::BITVECTOR_TYPE:
      out << "(_ BitVec " << n.getConst<BitVectorSize>().d_size << ")";
      break;
    case Kind::FINITE_FIELD_TYPE:
      out << "(_ FiniteField " << n.getConst<FfSize>().d_val << ")";
      break;
    case Kind::FLOATINGPOINT_TYPE:
      out << "(_ FloatingPoint "
          << n.getConst<FloatingPointSize>().exponentWidth() << " "
          << n.getConst<FloatingPointSize>().significandWidth() << ")";
      break;
    case Kind::CONST_BITVECTOR:
    {
      const BitVector& bv = n.getConst<BitVector>();
      if (options::ioutils::getBvPrintConstsAsIndexedSymbols(out))
      {
        out << "(_ bv" << bv.getValue() << " " << bv.getSize() << ")";
      }
      else
      {
        out << "#b" << bv.toString();
      }
      break;
    }
    case Kind::CONST_FINITE_FIELD:
    {
      const FiniteFieldValue& ff = n.getConst<FiniteFieldValue>();
      out << "#f" << ff.getValue() << "m" << ff.getFieldSize();
      break;
    }
    case Kind::CONST_FLOATINGPOINT:
    {
      out << n.getConst<FloatingPoint>().toString(
          options::ioutils::getBvPrintConstsAsIndexedSymbols(out));
      break;
    }
    case Kind::CONST_ROUNDINGMODE:
      switch (n.getConst<RoundingMode>()) {
        case RoundingMode::ROUND_NEAREST_TIES_TO_EVEN:
          out << "roundNearestTiesToEven";
          break;
        case RoundingMode::ROUND_NEAREST_TIES_TO_AWAY:
          out << "roundNearestTiesToAway";
          break;
        case RoundingMode::ROUND_TOWARD_POSITIVE:
          out << "roundTowardPositive";
          break;
        case RoundingMode::ROUND_TOWARD_NEGATIVE:
          out << "roundTowardNegative";
          break;
        case RoundingMode::ROUND_TOWARD_ZERO: out << "roundTowardZero"; break;
        default:
          Unreachable() << "Invalid value of rounding mode constant ("
                        << n.getConst<RoundingMode>() << ")";
      }
      break;
    case Kind::CONST_BOOLEAN:
      // the default would print "1" or "0" for bool, that's not correct
      // for our purposes
      out << (n.getConst<bool>() ? "true" : "false");
      break;
    case Kind::BUILTIN: out << smtKindString(n.getConst<Kind>()); break;
    case Kind::CONST_RATIONAL:
    {
      const Rational& r = n.getConst<Rational>();
      toStreamRational(out, r, true, d_variant);
      break;
    }
    case Kind::CONST_INTEGER:
    {
      const Rational& r = n.getConst<Rational>();
      toStreamRational(out, r, false, d_variant);
      break;
    }

    case Kind::CONST_STRING:
    {
      std::string s = n.getConst<String>().toString();
      out << '"';
      for(size_t i = 0; i < s.size(); ++i) {
        char c = s[i];
        if(c == '"') {
          out << "\"\"";
        } else {
          out << c;
        }
      }
      out << '"';
      break;
    }
    case Kind::CONST_SEQUENCE:
    {
      const Sequence& sn = n.getConst<Sequence>();
      const std::vector<Node>& snvec = sn.getVec();
      if (snvec.empty())
      {
        out << "(as seq.empty ";
        toStreamType(out, n.getType());
        out << ")";
      }
      else
      {
        // prints as the corresponding concatentation of seq.unit
        Node cc = theory::strings::utils::mkConcatForConstSequence(n);
        toStream(out, cc, lbind, toDepth);
      }
      break;
    }

    case Kind::STORE_ALL:
    {
      ArrayStoreAll asa = n.getConst<ArrayStoreAll>();
      out << "((as const ";
      toStreamType(out, asa.getType());
      out << ") ";
      toStream(out, asa.getValue(), lbind, toDepth < 0 ? toDepth : toDepth - 1);
      out << ")";
      break;
    }
    case Kind::FUNCTION_ARRAY_CONST:
    {
      // prints as the equivalent lambda
      Node lam = theory::uf::FunctionConst::toLambda(n);
      toStream(out, lam, lbind, toDepth);
      break;
    }

    case Kind::UNINTERPRETED_SORT_VALUE:
    {
      const UninterpretedSortValue& v = n.getConst<UninterpretedSortValue>();
      std::stringstream ss;
      ss << "(as " << v << " " << n.getType() << ")";
      out << ss.str();
      break;
    }
    case Kind::DIVISIBLE_OP:
      out << "(_ divisible " << n.getConst<Divisible>().k << ")";
      break;
    case Kind::SET_EMPTY:
      out << "(as set.empty ";
      toStreamType(out, n.getConst<EmptySet>().getType());
      out << ")";
      break;

    case Kind::BAG_EMPTY:
      out << "(as bag.empty ";
      toStreamType(out, n.getConst<EmptyBag>().getType());
      out << ")";
      break;
    case Kind::BITVECTOR_EXTRACT_OP:
    {
      BitVectorExtract p = n.getConst<BitVectorExtract>();
      out << "(_ extract " << p.d_high << ' ' << p.d_low << ")";
      break;
    }
    case Kind::BITVECTOR_REPEAT_OP:
      out << "(_ repeat " << n.getConst<BitVectorRepeat>().d_repeatAmount
          << ")";
      break;
    case Kind::BITVECTOR_ZERO_EXTEND_OP:
      out << "(_ zero_extend "
          << n.getConst<BitVectorZeroExtend>().d_zeroExtendAmount << ")";
      break;
    case Kind::BITVECTOR_SIGN_EXTEND_OP:
      out << "(_ sign_extend "
          << n.getConst<BitVectorSignExtend>().d_signExtendAmount << ")";
      break;
    case Kind::BITVECTOR_ROTATE_LEFT_OP:
      out << "(_ rotate_left "
          << n.getConst<BitVectorRotateLeft>().d_rotateLeftAmount << ")";
      break;
    case Kind::BITVECTOR_ROTATE_RIGHT_OP:
      out << "(_ rotate_right "
          << n.getConst<BitVectorRotateRight>().d_rotateRightAmount << ")";
      break;
    case Kind::INT_TO_BITVECTOR_OP:
      out << "(_ int2bv " << n.getConst<IntToBitVector>().d_size << ")";
      break;
    case Kind::FLOATINGPOINT_TO_FP_FROM_IEEE_BV_OP:
      out << "(_ to_fp "
          << n.getConst<FloatingPointToFPIEEEBitVector>()
                 .getSize()
                 .exponentWidth()
          << ' '
          << n.getConst<FloatingPointToFPIEEEBitVector>()
                 .getSize()
                 .significandWidth()
          << ")";
      break;
    case Kind::FLOATINGPOINT_TO_FP_FROM_FP_OP:
      out << "(_ to_fp "
          << n.getConst<FloatingPointToFPFloatingPoint>()
                 .getSize()
                 .exponentWidth()
          << ' '
          << n.getConst<FloatingPointToFPFloatingPoint>()
                 .getSize()
                 .significandWidth()
          << ")";
      break;
    case Kind::FLOATINGPOINT_TO_FP_FROM_REAL_OP:
      out << "(_ to_fp "
          << n.getConst<FloatingPointToFPReal>().getSize().exponentWidth()
          << ' '
          << n.getConst<FloatingPointToFPReal>().getSize().significandWidth()
          << ")";
      break;
    case Kind::FLOATINGPOINT_TO_FP_FROM_SBV_OP:
      out << "(_ to_fp "
          << n.getConst<FloatingPointToFPSignedBitVector>()
                 .getSize()
                 .exponentWidth()
          << ' '
          << n.getConst<FloatingPointToFPSignedBitVector>()
                 .getSize()
                 .significandWidth()
          << ")";
      break;
    case Kind::FLOATINGPOINT_TO_FP_FROM_UBV_OP:
      out << "(_ to_fp_unsigned "
          << n.getConst<FloatingPointToFPUnsignedBitVector>()
                 .getSize()
                 .exponentWidth()
          << ' '
          << n.getConst<FloatingPointToFPUnsignedBitVector>()
                 .getSize()
                 .significandWidth()
          << ")";
      break;
    case Kind::FLOATINGPOINT_TO_UBV_OP:
      out << "(_ fp.to_ubv "
          << n.getConst<FloatingPointToUBV>().d_bv_size.d_size << ")";
      break;
    case Kind::FLOATINGPOINT_TO_SBV_OP:
      out << "(_ fp.to_sbv "
          << n.getConst<FloatingPointToSBV>().d_bv_size.d_size << ")";
      break;
    case Kind::FLOATINGPOINT_TO_UBV_TOTAL_OP:
      out << "(_ fp.to_ubv_total "
          << n.getConst<FloatingPointToUBVTotal>().d_bv_size.d_size << ")";
      break;
    case Kind::FLOATINGPOINT_TO_SBV_TOTAL_OP:
      out << "(_ fp.to_sbv_total "
          << n.getConst<FloatingPointToSBVTotal>().d_bv_size.d_size << ")";
      break;
    case Kind::REGEXP_REPEAT_OP:
      out << "(_ re.^ " << n.getConst<RegExpRepeat>().d_repeatAmount << ")";
      break;
    case Kind::REGEXP_LOOP_OP:
      out << "(_ re.loop " << n.getConst<RegExpLoop>().d_loopMinOcc << " "
          << n.getConst<RegExpLoop>().d_loopMaxOcc << ")";
      break;
    case Kind::TUPLE_PROJECT_OP:
    case Kind::TABLE_PROJECT_OP:
    case Kind::TABLE_AGGREGATE_OP:
    case Kind::TABLE_JOIN_OP:
    case Kind::TABLE_GROUP_OP:
    case Kind::RELATION_GROUP_OP:
    case Kind::RELATION_AGGREGATE_OP:
    case Kind::RELATION_PROJECT_OP:
    {
      ProjectOp op = n.getConst<ProjectOp>();
      const std::vector<uint32_t>& indices = op.getIndices();
      Kind k = NodeManager::operatorToKind(n);
      if (indices.empty())
      {
        out << smtKindString(k);
      }
      else
      {
        out << "(_ " << smtKindString(k);
        for (uint32_t i : indices)
        {
          out << " " << i;
        }
        out << ")";
      }
    }
      break;
    default:
      // fall back on whatever operator<< does on underlying type; we
      // might luck out and be SMT-LIB v2 compliant
      n.constToStream(out);
    }

    return true;
  }

  Kind k = n.getKind();
  if (k == Kind::DATATYPE_TYPE || k == Kind::TUPLE_TYPE)
  {
    const DType& dt = NodeManager::currentNM()->getDTypeFor(n);
    if (dt.isTuple())
    {
      unsigned int nargs = dt[0].getNumArgs();
      if (nargs == 0)
      {
        out << "UnitTuple";
      }
      else
      {
        out << "(Tuple";
        for (unsigned int i = 0; i < nargs; i++)
        {
          out << " ";
          toStreamType(out, dt[0][i].getRangeType());
        }
        out << ")";
      }
    }
    else
    {
      out << cvc5::internal::quoteSymbol(dt.getName());
    }
    return true;
  }
  else if (k == Kind::APPLY_TYPE_ASCRIPTION)
  {
    TypeNode typeAsc = n.getOperator().getConst<AscriptionType>().getType();
    // use type ascription
    out << "(as ";
    toStream(out, n[0], lbind, toDepth < 0 ? toDepth : toDepth - 1);
    out << " " << typeAsc << ")";
    return true;
  }
  else if (n.isVar())
  {
    if (k == Kind::SKOLEM && nm->getSkolemManager()->isAbstractValue(n))
    {
      // abstract value
      std::string s = n.getName();
      out << "(as " << cvc5::internal::quoteSymbol(s) << " " << n.getType()
          << ")";
    }
    // variable
    else if (n.hasName())
    {
      std::string s = n.getName();
      if (k == Kind::RAW_SYMBOL)
      {
        // raw symbols are never quoted
        out << s;
      }
      else
      {
        out << cvc5::internal::quoteSymbol(s);
      }
    }
    else
    {
      if (k == Kind::VARIABLE)
      {
        out << "var_";
      }
      else
      {
        out << k << '_';
      }
      out << n.getId();
    }
    return true;
  }
  else if (k == Kind::APPLY_UF)
  {
    if (!n.getOperator().isVar())
    {
      // Must print as HO apply instead. This ensures un-beta-reduced function
      // applications can be reparsed.
      Node hoa = theory::uf::TheoryUfRewriter::getHoApplyForApplyUf(n);
      toStream(out, hoa, lbind, toDepth);
      return true;
    }
  }
  else if (k == Kind::CONSTRUCTOR_TYPE)
  {
    Node range = n[n.getNumChildren() - 1];
    toStream(out, range, lbind, toDepth);
    return true;
  }
  else if (k == Kind::HO_APPLY && options::ioutils::getFlattenHOChains(out))
  {
    // collapse "@" chains, i.e.
    //
    // ((a b) c) --> (a b c)
    //
    // (((a b) ((c d) e)) f) --> (a b (c d e) f)
    {
      Node head = n;
      std::vector<Node> args;
      while (head.getKind() == Kind::HO_APPLY)
      {
        args.insert(args.begin(), head[1]);
        head = head[0];
      }
      toStream(out, head, lbind, toDepth);
      for (unsigned i = 0, size = args.size(); i < size; ++i)
      {
        out << " ";
        toStream(out, args[i], lbind, toDepth);
      }
      out << ")";
    }
    return true;
  }
  else if (k == Kind::MATCH)
  {
    out << '(' << smtKindString(k) << " ";
    toStream(out, n[0], lbind, toDepth);
    out << " (";
    for (size_t i = 1, nchild = n.getNumChildren(); i < nchild; i++)
    {
      if (i > 1)
      {
        out << " ";
      }
      toStream(out, n[i], lbind, toDepth);
    }
    out << "))";
    return true;
  }
  else if (k == Kind::MATCH_BIND_CASE || k == Kind::MATCH_CASE)
  {
    out << '(';
    // ignore the binder for MATCH_BIND_CASE
    size_t patIndex = (k == Kind::MATCH_BIND_CASE ? 1 : 0);
    // The pattern should be printed as a pattern (symbol applied to symbols),
    // not as a term. In particular, this means we should not print any
    // type ascriptions (if any).
    if (n[patIndex].getKind() == Kind::APPLY_CONSTRUCTOR)
    {
      if (n[patIndex].getNumChildren() > 0)
      {
        out << "(";
      }
      Node op = n[patIndex].getOperator();
      const DType& dt = DType::datatypeOf(op);
      size_t index = DType::indexOf(op);
      out << dt[index].getConstructor();
      for (const Node& nc : n[patIndex])
      {
        out << " ";
        toStream(out, nc, lbind, toDepth);
      }
      if (n[patIndex].getNumChildren() > 0)
      {
        out << ")";
      }
    }
    else
    {
      // otherwise, a variable, just print
      Assert(n[patIndex].isVar());
      toStream(out, n[patIndex], lbind, toDepth);
    }
    out << " ";
    toStream(out, n[patIndex + 1], lbind, toDepth);
    out << ")";
    return true;
  }
  else if (k == Kind::BOUND_VAR_LIST)
  {
    out << '(';
    for (TNode::iterator i = n.begin(), iend = n.end(); i != iend;)
    {
      out << '(';
      toStream(out, *i, nullptr, toDepth < 0 ? toDepth : toDepth - 1);
      out << ' ' << (*i).getType() << ')';
      if (++i != iend)
      {
        out << ' ';
      }
    }
    out << ')';
    return true;
  }
  else if (k == Kind::SET_UNIVERSE)
  {
    out << "(as set.universe " << n.getType() << ")";
    return true;
  }
  else if (k == Kind::SEP_NIL)
  {
    out << "(as sep.nil " << n.getType() << ")";
    return true;
  }
  else if (k == Kind::FORALL || k == Kind::EXISTS || k == Kind::LAMBDA
           || k == Kind::WITNESS)
  {
    out << '(' << smtKindString(k) << " ";
    // do not letify the bound variable list
    toStream(out, n[0], nullptr, toDepth);
    out << " ";
    bool needsPrintAnnot = false;
    std::stringstream annot;
    if (n.getNumChildren() == 3)
    {
      for (const Node& nc : n[2])
      {
        Kind nck = nc.getKind();
        if (nck == Kind::INST_PATTERN)
        {
          needsPrintAnnot = true;
          annot << " :pattern ";
          toStream(annot, nc, lbind, toDepth);
        }
        else if (nck == Kind::INST_NO_PATTERN)
        {
          needsPrintAnnot = true;
          annot << " :no-pattern ";
          toStream(annot, nc[0], lbind, toDepth);
        }
        else if (nck == Kind::INST_POOL || nck == Kind::INST_ADD_TO_POOL
                 || nck == Kind::SKOLEM_ADD_TO_POOL)
        {
          needsPrintAnnot = true;
          switch (nck)
          {
            case Kind::INST_POOL: annot << " :pool"; break;
            case Kind::INST_ADD_TO_POOL: annot << " :inst-add-to-pool"; break;
            case Kind::SKOLEM_ADD_TO_POOL:
              annot << " :skolem-add-to-pool";
              break;
            default: break;
          }
          annot << " (";
          for (size_t i = 0, nchild = nc.getNumChildren(); i < nchild; i++)
          {
            if (i > 0)
            {
              annot << " ";
            }
            toStream(annot, nc[i], lbind, toDepth);
          }
          annot << ")";
        }
        else if (nck == Kind::INST_ATTRIBUTE)
        {
          // notice that INST_ATTRIBUTES either have an "internal" form,
          // where the argument is a variable with an internal attribute set
          // on it, or an "external" form where it is of the form
          // (INST_ATTRIBUTE "keyword" [nodeValues]). We print the latter
          // here only.
          if (nc[0].getKind() == Kind::CONST_STRING)
          {
            needsPrintAnnot = true;
            // print out as string to avoid quotes
            annot << " :" << nc[0].getConst<String>().toString();
            for (size_t j = 1, nchild = nc.getNumChildren(); j < nchild; j++)
            {
              annot << " ";
              toStream(annot, nc[j], lbind, toDepth);
            }
          }
        }
      }
    }
    // Use a fresh let binder, since using existing let symbols may violate
    // scoping issues for let-bound variables, see explanation in let_binding.h.
    if (needsPrintAnnot)
    {
      out << "(! ";
      annot << ")";
    }
    size_t dag = options::ioutils::getDagThresh(out);
    toStream(out, n[1], toDepth < 0 ? toDepth : toDepth - 1, dag);
    out << annot.str() << ")";
    return true;
  }

  bool stillNeedToPrintParams = true;
  bool printed = true;
  // operator
  if (n.getNumChildren() != 0)
  {
    out << '(';
  }
  switch (k)
  {
    case Kind::REAL_ALGEBRAIC_NUMBER:
    {
      const RealAlgebraicNumber& ran =
          n.getOperator().getConst<RealAlgebraicNumber>();
      out << "(_ real_algebraic_number " << ran << ")";
      stillNeedToPrintParams = false;
      break;
    }
    case Kind::INDEXED_ROOT_PREDICATE_OP:
    {
      const IndexedRootPredicate& irp = n.getConst<IndexedRootPredicate>();
      out << "(_ root_predicate " << irp.d_index << ")";
      stillNeedToPrintParams = false;
      break;
    }
    case Kind::BITVECTOR_BITOF:
      out << "(_ bitOf "
          << n.getOperator().getConst<BitVectorBitOf>().d_bitIndex << ")";
      stillNeedToPrintParams = false;
      break;
    case Kind::APPLY_CONSTRUCTOR:
    {
      const DType& dt = DType::datatypeOf(n.getOperator());
      if (dt.isTuple())
      {
        stillNeedToPrintParams = false;
        if (dt[0].getNumArgs() == 0)
        {
          out << "tuple.unit";
        }
        else
        {
          out << "tuple";
        }
      }
      break;
    }
    case Kind::APPLY_SELECTOR:
    {
      Node op = n.getOperator();
      const DType& dt = DType::datatypeOf(op);
      if (dt.isTuple())
      {
        stillNeedToPrintParams = false;
        out << "(_ tuple.select " << DType::indexOf(op) << ")";
      }
    }
    break;
    case Kind::APPLY_TESTER:
    {
      stillNeedToPrintParams = false;
      Node op = n.getOperator();
      size_t cindex = DType::indexOf(op);
      const DType& dt = DType::datatypeOf(op);
      out << "(_ is ";
      toStream(out,
               dt[cindex].getConstructor(),
               lbind,
               toDepth < 0 ? toDepth : toDepth - 1);
      out << ")";
    }
    break;
    case Kind::APPLY_UPDATER:
    {
      stillNeedToPrintParams = false;
      Node op = n.getOperator();
      size_t index = DType::indexOf(op);
      const DType& dt = DType::datatypeOf(op);
      size_t cindex = DType::cindexOf(op);
      if (dt.isTuple())
      {
        out << "(_ tuple.update " << DType::indexOf(op) << ")";
      }
      else
      {
        out << "(_ update ";
        toStream(out,
                 dt[cindex][index].getSelector(),
                 lbind,
                 toDepth < 0 ? toDepth : toDepth - 1);
        out << ")";
      }
    }
    break;
    // kinds that don't print their operator
    case Kind::APPLY_INDEXED_SYMBOLIC:  // operator is printed as kind
    case Kind::SEXPR:
    case Kind::INSTANTIATED_SORT_TYPE:
    case Kind::PARAMETRIC_DATATYPE:
    case Kind::INST_PATTERN:
    case Kind::INST_NO_PATTERN:
    case Kind::INST_PATTERN_LIST: printed = false; break;
    default:
      // by default, print the kind using the smtKindString utility
      if (n.getMetaKind() != kind::metakind::PARAMETERIZED)
      {
        out << smtKindString(k);
      }
      break;
  }
  if (n.getMetaKind() == kind::metakind::PARAMETERIZED
      && stillNeedToPrintParams)
  {
    if (toDepth != 0)
    {
      toStream(
          out, n.getOperator(), lbind, toDepth < 0 ? toDepth : toDepth - 1);
    }
    else
    {
      out << "(...)";
    }
  }
  // finished if we have no children
  if (n.getNumChildren() == 0)
  {
    return true;
  }
  if (printed)
  {
    // if printed anything, now add a space
    out << ' ';
  }
  return false;
}

void Smt2Printer::toStream(std::ostream& out,
                           TNode n,
                           const LetBinding* lbind,
                           int toDepth,
                           bool lbindTop) const
{
  std::vector<std::tuple<TNode, size_t, int>> visit;
  TNode cur;
  size_t curChild;
  int cdepth;
  visit.emplace_back(n, 0, toDepth);
  do
  {
    cur = std::get<0>(visit.back());
    curChild = std::get<1>(visit.back());
    cdepth = std::get<2>(visit.back());
    if (curChild == 0)
    {
      if (lbind != nullptr)
      {
        if (lbindTop)
        {
          // see if its letified
          uint32_t lid = lbind->getId(cur);
          if (lid != 0)
          {
            out << lbind->getPrefix() << lid;
            visit.pop_back();
            continue;
          }
        }
        else
        {
          lbindTop = true;
        }
      }
      // print the operator
      // if printed as standalone, we are done
      if (toStreamBase(out, cur, lbind, cdepth))
      {
        visit.pop_back();
        continue;
      }
      else if (cdepth == 0)
      {
        visit.pop_back();
        out << "(...)";
        continue;
      }
    }
    if (curChild < cur.getNumChildren())
    {
      std::get<1>(visit.back())++;
      // toStreamBase akready adds space, skip adding space before first child
      if (curChild > 0)
      {
        out << ' ';
      }
      visit.emplace_back(cur[curChild], 0, cdepth < 0 ? cdepth : cdepth - 1);
    }
    else
    {
      Assert(cur.getNumChildren() > 0);
      out << ')';
      visit.pop_back();
    }
  } while (!visit.empty());
}

std::string Smt2Printer::smtKindString(Kind k)
{
  switch(k) {
    // builtin theory
    case Kind::FUNCTION_TYPE: return "->";
    case Kind::EQUAL: return "=";
    case Kind::DISTINCT: return "distinct";
    case Kind::SEXPR: break;

    // bool theory
    case Kind::NOT: return "not";
    case Kind::AND: return "and";
    case Kind::IMPLIES: return "=>";
    case Kind::OR: return "or";
    case Kind::XOR: return "xor";
    case Kind::ITE: return "ite";

    // uf theory
    case Kind::APPLY_UF: break;

    case Kind::LAMBDA: return "lambda";
    case Kind::MATCH: return "match";
    case Kind::WITNESS: return "witness";

    // arith theory
    case Kind::ADD: return "+";
    case Kind::MULT:
    case Kind::NONLINEAR_MULT: return "*";
    case Kind::IAND: return "iand";
    case Kind::POW2: return "int.pow2";
    case Kind::EXPONENTIAL: return "exp";
    case Kind::SINE: return "sin";
    case Kind::COSINE: return "cos";
    case Kind::TANGENT: return "tan";
    case Kind::COSECANT: return "csc";
    case Kind::SECANT: return "sec";
    case Kind::COTANGENT: return "cot";
    case Kind::ARCSINE: return "arcsin";
    case Kind::ARCCOSINE: return "arccos";
    case Kind::ARCTANGENT: return "arctan";
    case Kind::ARCCOSECANT: return "arccsc";
    case Kind::ARCSECANT: return "arcsec";
    case Kind::ARCCOTANGENT: return "arccot";
    case Kind::PI: return "real.pi";
    case Kind::SQRT: return "sqrt";
    case Kind::SUB: return "-";
    case Kind::NEG: return "-";
    case Kind::LT: return "<";
    case Kind::LEQ: return "<=";
    case Kind::GT: return ">";
    case Kind::GEQ: return ">=";
    case Kind::DIVISION:
    case Kind::DIVISION_TOTAL: return "/";
    case Kind::INTS_DIVISION_TOTAL:
    case Kind::INTS_DIVISION: return "div";
    case Kind::INTS_MODULUS_TOTAL:
    case Kind::INTS_MODULUS: return "mod";
    case Kind::INTS_LOG2: return "int.log2";
    case Kind::INTS_ISPOW2: return "int.ispow2";
    case Kind::ABS: return "abs";
    case Kind::IS_INTEGER: return "is_int";
    case Kind::TO_INTEGER: return "to_int";
    case Kind::TO_REAL: return "to_real";
    case Kind::POW: return "^";

    // arrays theory
    case Kind::SELECT: return "select";
    case Kind::STORE: return "store";
    case Kind::ARRAY_TYPE: return "Array";
    case Kind::EQ_RANGE: return "eqrange";

    // ff theory
    case Kind::FINITE_FIELD_ADD: return "ff.add";
    case Kind::FINITE_FIELD_BITSUM: return "ff.bitsum";
    case Kind::FINITE_FIELD_MULT: return "ff.mul";
    case Kind::FINITE_FIELD_NEG: return "ff.neg";

    // bv theory
    case Kind::BITVECTOR_CONCAT: return "concat";
    case Kind::BITVECTOR_AND: return "bvand";
    case Kind::BITVECTOR_OR: return "bvor";
    case Kind::BITVECTOR_XOR: return "bvxor";
    case Kind::BITVECTOR_NOT: return "bvnot";
    case Kind::BITVECTOR_NAND: return "bvnand";
    case Kind::BITVECTOR_NOR: return "bvnor";
    case Kind::BITVECTOR_XNOR: return "bvxnor";
    case Kind::BITVECTOR_COMP: return "bvcomp";
    case Kind::BITVECTOR_MULT: return "bvmul";
    case Kind::BITVECTOR_ADD: return "bvadd";
    case Kind::BITVECTOR_SUB: return "bvsub";
    case Kind::BITVECTOR_NEG: return "bvneg";
    case Kind::BITVECTOR_UDIV: return "bvudiv";
    case Kind::BITVECTOR_UREM: return "bvurem";
    case Kind::BITVECTOR_SDIV: return "bvsdiv";
    case Kind::BITVECTOR_SREM: return "bvsrem";
    case Kind::BITVECTOR_SMOD: return "bvsmod";
    case Kind::BITVECTOR_SHL: return "bvshl";
    case Kind::BITVECTOR_LSHR: return "bvlshr";
    case Kind::BITVECTOR_ASHR: return "bvashr";
    case Kind::BITVECTOR_ULT: return "bvult";
    case Kind::BITVECTOR_ULE: return "bvule";
    case Kind::BITVECTOR_UGT: return "bvugt";
    case Kind::BITVECTOR_UGE: return "bvuge";
    case Kind::BITVECTOR_SLT: return "bvslt";
    case Kind::BITVECTOR_SLE: return "bvsle";
    case Kind::BITVECTOR_SGT: return "bvsgt";
    case Kind::BITVECTOR_SGE: return "bvsge";
    case Kind::BITVECTOR_NEGO: return "bvnego";
    case Kind::BITVECTOR_UADDO: return "bvuaddo";
    case Kind::BITVECTOR_SADDO: return "bvsaddo";
    case Kind::BITVECTOR_UMULO: return "bvumulo";
    case Kind::BITVECTOR_SMULO: return "bvsmulo";
    case Kind::BITVECTOR_USUBO: return "bvusubo";
    case Kind::BITVECTOR_SSUBO: return "bvssubo";
    case Kind::BITVECTOR_SDIVO: return "bvsdivo";
    case Kind::BITVECTOR_TO_NAT: return "bv2nat";
    case Kind::BITVECTOR_REDOR: return "bvredor";
    case Kind::BITVECTOR_REDAND: return "bvredand";

    case Kind::BITVECTOR_EXTRACT: return "extract";
    case Kind::BITVECTOR_REPEAT: return "repeat";
    case Kind::BITVECTOR_ZERO_EXTEND: return "zero_extend";
    case Kind::BITVECTOR_SIGN_EXTEND: return "sign_extend";
    case Kind::BITVECTOR_ROTATE_LEFT: return "rotate_left";
    case Kind::BITVECTOR_ROTATE_RIGHT: return "rotate_right";
    case Kind::INT_TO_BITVECTOR: return "int2bv";
    case Kind::BITVECTOR_BB_TERM: return "bbT";
    case Kind::BITVECTOR_BITOF: return "bitOf";
    case Kind::BITVECTOR_ITE: return "bvite";
    case Kind::BITVECTOR_ULTBV: return "bvultbv";
    case Kind::BITVECTOR_SLTBV: return "bvsltbv";
    case Kind::BITVECTOR_SIZE: return "bvsize";
    case Kind::CONST_BITVECTOR_SYMBOLIC: return "bv";

    // datatypes theory
    case Kind::APPLY_TESTER: return "is";
    case Kind::APPLY_UPDATER: return "update";
    case Kind::TUPLE_TYPE: return "Tuple";
    case Kind::TUPLE_PROJECT: return "tuple.project";

    // set theory
    case Kind::SET_EMPTY: return "set.empty";
    case Kind::SET_UNIVERSE: return "set.universe";
    case Kind::SET_UNION: return "set.union";
    case Kind::SET_INTER: return "set.inter";
    case Kind::SET_MINUS: return "set.minus";
    case Kind::SET_SUBSET: return "set.subset";
    case Kind::SET_MEMBER: return "set.member";
    case Kind::SET_TYPE: return "Set";
    case Kind::SET_SINGLETON: return "set.singleton";
    case Kind::SET_INSERT: return "set.insert";
    case Kind::SET_COMPLEMENT: return "set.complement";
    case Kind::SET_CARD: return "set.card";
    case Kind::SET_COMPREHENSION: return "set.comprehension";
    case Kind::SET_CHOOSE: return "set.choose";
    case Kind::SET_IS_SINGLETON: return "set.is_singleton";
    case Kind::SET_MAP: return "set.map";
    case Kind::SET_FILTER: return "set.filter";
    case Kind::SET_FOLD: return "set.fold";
    case Kind::RELATION_JOIN: return "rel.join";
    case Kind::RELATION_PRODUCT: return "rel.product";
    case Kind::RELATION_TRANSPOSE: return "rel.transpose";
    case Kind::RELATION_TCLOSURE: return "rel.tclosure";
    case Kind::RELATION_IDEN: return "rel.iden";
    case Kind::RELATION_JOIN_IMAGE: return "rel.join_image";
    case Kind::RELATION_GROUP: return "rel.group";
    case Kind::RELATION_AGGREGATE: return "rel.aggr";
    case Kind::RELATION_PROJECT: return "rel.project";

    // bag theory
    case Kind::BAG_TYPE: return "Bag";
    case Kind::BAG_EMPTY: return "bag.empty";
    case Kind::BAG_UNION_MAX: return "bag.union_max";
    case Kind::BAG_UNION_DISJOINT: return "bag.union_disjoint";
    case Kind::BAG_INTER_MIN: return "bag.inter_min";
    case Kind::BAG_DIFFERENCE_SUBTRACT: return "bag.difference_subtract";
    case Kind::BAG_DIFFERENCE_REMOVE: return "bag.difference_remove";
    case Kind::BAG_SUBBAG: return "bag.subbag";
    case Kind::BAG_COUNT: return "bag.count";
    case Kind::BAG_MEMBER: return "bag.member";
    case Kind::BAG_DUPLICATE_REMOVAL: return "bag.duplicate_removal";
    case Kind::BAG_MAKE: return "bag";
    case Kind::BAG_CARD: return "bag.card";
    case Kind::BAG_CHOOSE: return "bag.choose";
    case Kind::BAG_IS_SINGLETON: return "bag.is_singleton";
    case Kind::BAG_FROM_SET: return "bag.from_set";
    case Kind::BAG_TO_SET: return "bag.to_set";
    case Kind::BAG_MAP: return "bag.map";
    case Kind::BAG_FILTER: return "bag.filter";
    case Kind::BAG_FOLD: return "bag.fold";
    case Kind::BAG_PARTITION: return "bag.partition";
    case Kind::TABLE_PRODUCT: return "table.product";
    case Kind::TABLE_PROJECT: return "table.project";
    case Kind::TABLE_AGGREGATE: return "table.aggr";
    case Kind::TABLE_JOIN: return "table.join";
    case Kind::TABLE_GROUP:
      return "table.group";

      // fp theory
    case Kind::FLOATINGPOINT_FP: return "fp";
    case Kind::FLOATINGPOINT_EQ: return "fp.eq";
    case Kind::FLOATINGPOINT_ABS: return "fp.abs";
    case Kind::FLOATINGPOINT_NEG: return "fp.neg";
    case Kind::FLOATINGPOINT_ADD: return "fp.add";
    case Kind::FLOATINGPOINT_SUB: return "fp.sub";
    case Kind::FLOATINGPOINT_MULT: return "fp.mul";
    case Kind::FLOATINGPOINT_DIV: return "fp.div";
    case Kind::FLOATINGPOINT_FMA: return "fp.fma";
    case Kind::FLOATINGPOINT_SQRT: return "fp.sqrt";
    case Kind::FLOATINGPOINT_REM: return "fp.rem";
    case Kind::FLOATINGPOINT_RTI: return "fp.roundToIntegral";
    case Kind::FLOATINGPOINT_MIN: return "fp.min";
    case Kind::FLOATINGPOINT_MAX: return "fp.max";
    case Kind::FLOATINGPOINT_MIN_TOTAL: return "fp.min_total";
    case Kind::FLOATINGPOINT_MAX_TOTAL: return "fp.max_total";

    case Kind::FLOATINGPOINT_LEQ: return "fp.leq";
    case Kind::FLOATINGPOINT_LT: return "fp.lt";
    case Kind::FLOATINGPOINT_GEQ: return "fp.geq";
    case Kind::FLOATINGPOINT_GT: return "fp.gt";

    case Kind::FLOATINGPOINT_IS_NORMAL: return "fp.isNormal";
    case Kind::FLOATINGPOINT_IS_SUBNORMAL: return "fp.isSubnormal";
    case Kind::FLOATINGPOINT_IS_ZERO: return "fp.isZero";
    case Kind::FLOATINGPOINT_IS_INF: return "fp.isInfinite";
    case Kind::FLOATINGPOINT_IS_NAN: return "fp.isNaN";
    case Kind::FLOATINGPOINT_IS_NEG: return "fp.isNegative";
    case Kind::FLOATINGPOINT_IS_POS: return "fp.isPositive";

    case Kind::FLOATINGPOINT_TO_FP_FROM_IEEE_BV: return "to_fp";
    case Kind::FLOATINGPOINT_TO_FP_FROM_FP: return "to_fp";
    case Kind::FLOATINGPOINT_TO_FP_FROM_REAL: return "to_fp";
    case Kind::FLOATINGPOINT_TO_FP_FROM_SBV: return "to_fp";
    case Kind::FLOATINGPOINT_TO_FP_FROM_UBV: return "to_fp_unsigned";
    case Kind::FLOATINGPOINT_TO_UBV: return "fp.to_ubv";
    case Kind::FLOATINGPOINT_TO_UBV_TOTAL: return "fp.to_ubv_total";
    case Kind::FLOATINGPOINT_TO_SBV: return "fp.to_sbv";
    case Kind::FLOATINGPOINT_TO_SBV_TOTAL: return "fp.to_sbv_total";
    case Kind::FLOATINGPOINT_TO_REAL: return "fp.to_real";
    case Kind::FLOATINGPOINT_TO_REAL_TOTAL: return "fp.to_real_total";

    case Kind::FLOATINGPOINT_COMPONENT_NAN: return "NAN";
    case Kind::FLOATINGPOINT_COMPONENT_INF: return "INF";
    case Kind::FLOATINGPOINT_COMPONENT_ZERO: return "ZERO";
    case Kind::FLOATINGPOINT_COMPONENT_SIGN: return "SIGN";
    case Kind::FLOATINGPOINT_COMPONENT_EXPONENT: return "EXPONENT";
    case Kind::FLOATINGPOINT_COMPONENT_SIGNIFICAND: return "SIGNIFICAND";
    case Kind::ROUNDINGMODE_BITBLAST: return "RMBITBLAST";

    // string theory
    case Kind::STRING_CONCAT: return "str.++";
    case Kind::STRING_LENGTH: return "str.len";
    case Kind::STRING_SUBSTR: return "str.substr";
    case Kind::STRING_UPDATE: return "str.update";
    case Kind::STRING_CONTAINS: return "str.contains";
    case Kind::STRING_CHARAT: return "str.at";
    case Kind::STRING_INDEXOF: return "str.indexof";
    case Kind::STRING_INDEXOF_RE: return "str.indexof_re";
    case Kind::STRING_REPLACE: return "str.replace";
    case Kind::STRING_REPLACE_ALL: return "str.replace_all";
    case Kind::STRING_REPLACE_RE: return "str.replace_re";
    case Kind::STRING_REPLACE_RE_ALL: return "str.replace_re_all";
    case Kind::STRING_TO_LOWER: return "str.to_lower";
    case Kind::STRING_TO_UPPER: return "str.to_upper";
    case Kind::STRING_REV: return "str.rev";
    case Kind::STRING_PREFIX: return "str.prefixof";
    case Kind::STRING_SUFFIX: return "str.suffixof";
    case Kind::STRING_LEQ: return "str.<=";
    case Kind::STRING_LT: return "str.<";
    case Kind::STRING_FROM_CODE: return "str.from_code";
    case Kind::STRING_TO_CODE: return "str.to_code";
    case Kind::STRING_IS_DIGIT: return "str.is_digit";
    case Kind::STRING_ITOS: return "str.from_int";
    case Kind::STRING_STOI: return "str.to_int";
    case Kind::STRING_IN_REGEXP: return "str.in_re";
    case Kind::STRING_TO_REGEXP: return "str.to_re";
    case Kind::STRING_UNIT: return "str.unit";
    case Kind::REGEXP_NONE: return "re.none";
    case Kind::REGEXP_ALL: return "re.all";
    case Kind::REGEXP_ALLCHAR: return "re.allchar";
    case Kind::REGEXP_CONCAT: return "re.++";
    case Kind::REGEXP_UNION: return "re.union";
    case Kind::REGEXP_INTER: return "re.inter";
    case Kind::REGEXP_STAR: return "re.*";
    case Kind::REGEXP_PLUS: return "re.+";
    case Kind::REGEXP_OPT: return "re.opt";
    case Kind::REGEXP_RANGE: return "re.range";
    case Kind::REGEXP_REPEAT: return "re.^";
    case Kind::REGEXP_LOOP: return "re.loop";
    case Kind::REGEXP_COMPLEMENT: return "re.comp";
    case Kind::REGEXP_DIFF: return "re.diff";
    case Kind::SEQUENCE_TYPE: return "Seq";
    case Kind::SEQ_UNIT: return "seq.unit";
    case Kind::SEQ_NTH: return "seq.nth";

    // sep theory
    case Kind::SEP_STAR: return "sep";
    case Kind::SEP_PTO: return "pto";
    case Kind::SEP_WAND: return "wand";
    case Kind::SEP_EMP: return "sep.emp";
    case Kind::SEP_NIL: return "sep.nil";

    // quantifiers
    case Kind::FORALL: return "forall";
    case Kind::EXISTS: return "exists";

    // HO
    case Kind::HO_APPLY: return "@";

    default:; /* fall through */
  }

  // fall back on however the kind prints itself; this probably
  // won't be SMT-LIB v2 compliant, but it will be clear from the
  // output that support for the kind needs to be added here.
  // no SMT way to print these
  return kind::kindToString(k);
}

std::string Smt2Printer::smtKindStringOf(const Node& n)
{
  Kind k = n.getKind();
  if (n.getNumChildren() > 0 && n[0].getType().isSequence())
  {
    // this method parallels cvc5::Term::getKind
    switch (k)
    {
      case Kind::STRING_CONCAT: return "seq.concat";
      case Kind::STRING_LENGTH: return "seq.len";
      case Kind::STRING_SUBSTR: return "seq.extract";
      case Kind::STRING_UPDATE: return "seq.update";
      case Kind::STRING_CHARAT: return "seq.at";
      case Kind::STRING_CONTAINS: return "seq.contains";
      case Kind::STRING_INDEXOF: return "seq.indexof";
      case Kind::STRING_REPLACE: return "seq.replace";
      case Kind::STRING_REPLACE_ALL: return "seq.replace_all";
      case Kind::STRING_REV: return "seq.rev";
      case Kind::STRING_PREFIX: return "seq.prefixof";
      case Kind::STRING_SUFFIX: return "seq.suffixof";
      default:
        // fall through to conversion below
        break;
    }
  }
  // by default
  return smtKindString(k);
}

void Smt2Printer::toStreamDeclareType(std::ostream& out,
                                      const std::vector<TypeNode>& argTypes,
                                      TypeNode tn) const
{
  out << "(";
  if (!argTypes.empty())
  {
    copy(argTypes.begin(),
         argTypes.end() - 1,
         ostream_iterator<TypeNode>(out, " "));
    out << argTypes.back();
  }
  out << ") " << tn;
}

void Smt2Printer::toStreamType(std::ostream& out, TypeNode tn) const
{
  // we currently must call TypeNode::toStream here.
  tn.toStream(out);
}

void Smt2Printer::toStream(std::ostream& out, const UnsatCore& core) const
{
  out << "(" << std::endl;
  if (core.useNames())
  {
    // use the names
    const std::vector<std::string>& cnames = core.getCoreNames();
    for (const std::string& cn : cnames)
    {
      out << cvc5::internal::quoteSymbol(cn) << std::endl;
    }
  }
  else
  {
    // otherwise, use the formulas
    for (UnsatCore::const_iterator i = core.begin(); i != core.end(); ++i)
    {
      out << *i << endl;
    }
  }
  out << ")" << endl;
}/* Smt2Printer::toStream(UnsatCore, map<Expr, string>) */

void Smt2Printer::toStream(std::ostream& out, const smt::Model& m) const
{
  //print the model
  out << "(" << endl;
  // don't need to print approximations since they are built into choice
  // functions in the values of variables.
  this->Printer::toStream(out, m);
  out << ")" << endl;
  //print the heap model, if it exists
  Node h, neq;
  if (m.getHeapModel(h, neq))
  {
    // description of the heap+what nil is equal to fully describes model
    out << "(heap" << endl;
    out << h << endl;
    out << neq << endl;
    out << ")" << std::endl;
  }
}

void Smt2Printer::toStreamModelSort(std::ostream& out,
                                    TypeNode tn,
                                    const std::vector<Node>& elements) const
{
  if (!tn.isUninterpretedSort())
  {
    out << "ERROR: don't know how to print non uninterpreted sort in model: "
        << tn << std::endl;
    return;
  }
  auto modelUninterpPrint = options::ioutils::getModelUninterpPrint(out);
  // print the cardinality
  out << "; cardinality of " << tn << " is " << elements.size() << endl;
  if (modelUninterpPrint == options::ModelUninterpPrintMode::DeclSortAndFun)
  {
    Printer::toStreamCmdDeclareType(out, tn);
  }
  // print the representatives
  for (const Node& trn : elements)
  {
    if (modelUninterpPrint == options::ModelUninterpPrintMode::DeclSortAndFun
        || modelUninterpPrint == options::ModelUninterpPrintMode::DeclFun)
    {
      out << "(declare-fun ";
      if (trn.getKind() == Kind::UNINTERPRETED_SORT_VALUE)
      {
        // prints as raw symbol
        const UninterpretedSortValue& av =
            trn.getConst<UninterpretedSortValue>();
        out << av;
      }
      else
      {
        Assert(false)
            << "model domain element is not an uninterpreted sort value: "
            << trn;
        out << trn;
      }
      out << " () " << tn << ")" << endl;
    }
    else
    {
      out << "; rep: " << trn << endl;
    }
  }
}

void Smt2Printer::toStreamModelTerm(std::ostream& out,
                                    const Node& n,
                                    const Node& value) const
{
  if (value.getKind() == Kind::LAMBDA)
  {
    TypeNode rangeType = n.getType().getRangeType();
    out << "(define-fun " << n << " " << value[0] << " " << rangeType << " ";
    toStream(out, value[1]);
    out << ")" << endl;
  }
  else
  {
    out << "(define-fun " << n << " () " << n.getType() << " ";
    toStream(out, value);
    out << ")" << endl;
  }
}

void Smt2Printer::toStreamCmdSuccess(std::ostream& out) const
{
  out << "success" << endl;
}

void Smt2Printer::toStreamCmdInterrupted(std::ostream& out) const
{
  out << "interrupted" << endl;
}

void Smt2Printer::toStreamCmdUnsupported(std::ostream& out) const
{
#ifdef CVC5_COMPETITION_MODE
  // if in competition mode, lie and say we're ok
  // (we have nothing to lose by saying success, and everything to lose
  // if we say "unsupported")
  out << "success" << endl;
#else  /* CVC5_COMPETITION_MODE */
  out << "unsupported" << endl;
#endif /* CVC5_COMPETITION_MODE */
}

static void errorToStream(std::ostream& out, std::string message)
{
  out << "(error " << cvc5::internal::quoteString(message) << ')' << endl;
}

void Smt2Printer::toStreamCmdFailure(std::ostream& out,
                                     const std::string& message) const
{
  errorToStream(out, message);
}

void Smt2Printer::toStreamCmdRecoverableFailure(
    std::ostream& out, const std::string& message) const
{
  errorToStream(out, message);
}

void Smt2Printer::toStreamCmdAssert(std::ostream& out, Node n) const
{
  out << "(assert " << n << ')' << std::endl;
}

void Smt2Printer::toStreamCmdPush(std::ostream& out, uint32_t nscopes) const
{
  out << "(push " << nscopes << ")" << std::endl;
}

void Smt2Printer::toStreamCmdPop(std::ostream& out, uint32_t nscopes) const
{
  out << "(pop " << nscopes << ")" << std::endl;
}

void Smt2Printer::toStreamCmdCheckSat(std::ostream& out) const
{
  out << "(check-sat)" << std::endl;
}

void Smt2Printer::toStreamCmdCheckSatAssuming(
    std::ostream& out, const std::vector<Node>& nodes) const
{
  out << "(check-sat-assuming ( ";
  copy(nodes.begin(), nodes.end(), ostream_iterator<Node>(out, " "));
  out << "))" << std::endl;
}

void Smt2Printer::toStreamCmdQuery(std::ostream& out, Node n) const
{
  if (!n.isNull())
  {
    toStreamCmdCheckSatAssuming(out, {n});
  }
  else
  {
    toStreamCmdCheckSat(out);
  }
}

void Smt2Printer::toStreamCmdReset(std::ostream& out) const
{
  out << "(reset)" << std::endl;
}

void Smt2Printer::toStreamCmdResetAssertions(std::ostream& out) const
{
  out << "(reset-assertions)" << std::endl;
}

void Smt2Printer::toStreamCmdQuit(std::ostream& out) const
{
  out << "(exit)" << std::endl;
}

void Smt2Printer::toStreamCmdDeclareFunction(
    std::ostream& out,
    const std::string& id,
    const std::vector<TypeNode>& argTypes,
    TypeNode type) const
{
  out << "(declare-fun " << cvc5::internal::quoteSymbol(id) << " ";
  toStreamDeclareType(out, argTypes, type);
  out << ')' << std::endl;
}

void Smt2Printer::toStreamCmdDeclareOracleFun(
    std::ostream& out,
    const std::string& id,
    const std::vector<TypeNode>& argTypes,
    TypeNode type,
    const std::string& binName) const
{
  out << "(declare-oracle-fun " << cvc5::internal::quoteSymbol(id) << " ";
  toStreamDeclareType(out, argTypes, type);
  out << " " << binName << ")" << std::endl;
}

void Smt2Printer::toStreamCmdDeclarePool(
    std::ostream& out,
    const std::string& id,
    TypeNode type,
    const std::vector<Node>& initValue) const
{
  out << "(declare-pool " << cvc5::internal::quoteSymbol(id) << ' ' << type << " (";
  for (size_t i = 0, n = initValue.size(); i < n; ++i)
  {
    if (i != 0) {
      out << ' ';
    }
    out << initValue[i];
  }
  out << "))" << std::endl;
}

void Smt2Printer::toStreamCmdDefineFunction(std::ostream& out,
                                            const std::string& id,
                                            const std::vector<Node>& formals,
                                            TypeNode range,
                                            Node formula) const
{
  out << "(define-fun " << cvc5::internal::quoteSymbol(id) << " ";
  toStreamSortedVarList(out, formals);
  out << " " << range << ' ' << formula << ')' << std::endl;
}

void Smt2Printer::toStreamCmdDefineFunctionRec(
    std::ostream& out,
    const std::vector<Node>& funcs,
    const std::vector<std::vector<Node>>& formals,
    const std::vector<Node>& formulas) const
{
  out << "(define-fun";
  if (funcs.size() > 1)
  {
    out << "s";
  }
  out << "-rec ";
  if (funcs.size() > 1)
  {
    out << "(";
  }
  for (unsigned i = 0, size = funcs.size(); i < size; i++)
  {
    if (funcs.size() > 1)
    {
      if (i > 0)
      {
        out << " ";
      }
      out << "(";
    }
    out << funcs[i] << " ";
    // print its type signature
    toStreamSortedVarList(out, formals[i]);
    TypeNode type = funcs[i].getType();
    if (type.isFunction())
    {
      type = type.getRangeType();
    }
    out << " " << type;
    if (funcs.size() > 1)
    {
      out << ")";
    }
  }
  if (funcs.size() > 1)
  {
    out << ") (";
  }
  else
  {
    out << " ";
  }
  for (unsigned i = 0, size = formulas.size(); i < size; i++)
  {
    if (i > 0)
    {
      out << " ";
    }
    out << formulas[i];
  }
  if (funcs.size() > 1)
  {
    out << ")";
  }
  out << ")" << std::endl;
}

void Smt2Printer::toStreamSortedVarList(std::ostream& out,
                                        const std::vector<Node>& vars) const
{
  out << "(";
  for (size_t i = 0, nvars = vars.size(); i < nvars; i++)
  {
    out << "(" << vars[i] << " " << vars[i].getType() << ")";
    if (i + 1 < nvars)
    {
      out << " ";
    }
  }
  out << ")";
}

void Smt2Printer::toStreamCmdDeclareType(std::ostream& out,
                                         const std::string& id,
                                         size_t arity) const
{
  out << "(declare-sort " << cvc5::internal::quoteSymbol(id) << " " << arity
      << ")" << std::endl;
}

void Smt2Printer::toStreamCmdDefineType(std::ostream& out,
                                        const std::string& id,
                                        const std::vector<TypeNode>& params,
                                        TypeNode t) const
{
  out << "(define-sort " << cvc5::internal::quoteSymbol(id) << " (";
  if (params.size() > 0)
  {
    copy(
        params.begin(), params.end() - 1, ostream_iterator<TypeNode>(out, " "));
    out << params.back();
  }
  out << ") " << t << ")" << std::endl;
}

void Smt2Printer::toStreamCmdSimplify(std::ostream& out, Node n) const
{
  out << "(simplify " << n << ')' << std::endl;
}

void Smt2Printer::toStreamCmdGetValue(std::ostream& out,
                                      const std::vector<Node>& nodes) const
{
  out << "(get-value ( ";
  copy(nodes.begin(), nodes.end(), ostream_iterator<Node>(out, " "));
  out << "))" << std::endl;
}

void Smt2Printer::toStreamCmdGetModel(std::ostream& out) const
{
  out << "(get-model)" << std::endl;
}

void Smt2Printer::toStreamCmdBlockModel(std::ostream& out,
                                        modes::BlockModelsMode mode) const
{
  out << "(block-model :";
  switch (mode)
  {
    case modes::BlockModelsMode::LITERALS: out << "literals"; break;
    case modes::BlockModelsMode::VALUES: out << "values"; break;
    default: Unreachable() << "Invalid block models mode " << mode;
  }
  out << ")" << std::endl;
}

void Smt2Printer::toStreamCmdBlockModelValues(
    std::ostream& out, const std::vector<Node>& nodes) const
{
  out << "(block-model-values (";
  for (size_t i = 0, n = nodes.size(); i < n; ++i)
  {
    if (i != 0)
    {
      out << ' ';
    }
    out << nodes[i];
  }
  out << "))" << std::endl;
}

void Smt2Printer::toStreamCmdGetAssignment(std::ostream& out) const
{
  out << "(get-assignment)" << std::endl;
}

void Smt2Printer::toStreamCmdGetAssertions(std::ostream& out) const
{
  out << "(get-assertions)" << std::endl;
}

void Smt2Printer::toStreamCmdGetProof(std::ostream& out,
                                      modes::ProofComponent c) const
{
  out << "(get-proof";
  if (c != modes::ProofComponent::FULL)
  {
    out << " :" << c;
  }
  out << ")" << std::endl;
}

void Smt2Printer::toStreamCmdGetUnsatAssumptions(std::ostream& out) const
{
  out << "(get-unsat-assumptions)" << std::endl;
}

void Smt2Printer::toStreamCmdGetUnsatCore(std::ostream& out) const
{
  out << "(get-unsat-core)" << std::endl;
}

void Smt2Printer::toStreamCmdGetDifficulty(std::ostream& out) const
{
  out << "(get-difficulty)" << std::endl;
}

void Smt2Printer::toStreamCmdGetTimeoutCore(std::ostream& out) const
{
  out << "(get-timeout-core)" << std::endl;
}

void Smt2Printer::toStreamCmdGetLearnedLiterals(std::ostream& out,
                                                modes::LearnedLitType t) const
{
  out << "(get-learned-literals";
  if (t != modes::LearnedLitType::INPUT)
  {
    out << " :" << t;
  }
  out << ")" << std::endl;
}

void Smt2Printer::toStreamCmdSetBenchmarkLogic(std::ostream& out,
                                               const std::string& logic) const
{
  out << "(set-logic " << logic << ')' << std::endl;
}

void Smt2Printer::toStreamCmdSetInfo(std::ostream& out,
                                     const std::string& flag,
                                     const std::string& value) const
{
  out << "(set-info :" << flag << " " << value << ")" << std::endl;
}

void Smt2Printer::toStreamCmdGetInfo(std::ostream& out,
                                     const std::string& flag) const
{
  out << "(get-info :" << flag << ')' << std::endl;
}

void Smt2Printer::toStreamCmdSetOption(std::ostream& out,
                                       const std::string& flag,
                                       const std::string& value) const
{
  out << "(set-option :" << flag << ' ';
  // special cases: output channels require surrounding quotes in smt2 format
  if (flag == "diagnostic-output-channel" || flag == "regular-output-channel"
      || flag == "in")
  {
    out << "\"" << value << "\"";
  }
  else
  {
    out << value;
  }
  out << ')' << std::endl;
}

void Smt2Printer::toStreamCmdGetOption(std::ostream& out,
                                       const std::string& flag) const
{
  out << "(get-option :" << flag << ')' << std::endl;
}

void Smt2Printer::toStream(std::ostream& out, const DType& dt) const
{
  for (size_t i = 0, ncons = dt.getNumConstructors(); i < ncons; i++)
  {
    const DTypeConstructor& cons = dt[i];
    if (i != 0)
    {
      out << " ";
    }
    out << "(" << cvc5::internal::quoteSymbol(cons.getName());
    for (size_t j = 0, nargs = cons.getNumArgs(); j < nargs; j++)
    {
      const DTypeSelector& arg = cons[j];
      out << " (" << arg.getSelector() << " " << arg.getRangeType() << ")";
    }
    out << ")";
  }
}

void Smt2Printer::toStreamCmdDatatypeDeclaration(
    std::ostream& out, const std::vector<TypeNode>& datatypes) const
{
  Assert(!datatypes.empty());
  Assert(datatypes[0].isDatatype());
  const DType& d0 = datatypes[0].getDType();
  if (d0.isTuple())
  {
    // not necessary to print tuples
    Assert(datatypes.size() == 1);
    return;
  }
  out << "(declare-";
  if (d0.isCodatatype())
  {
    out << "co";
  }
  out << "datatypes";
  out << " (";
  for (const TypeNode& t : datatypes)
  {
    Assert(t.isDatatype());
    const DType& d = t.getDType();
    out << "(" << cvc5::internal::quoteSymbol(d.getName());
    out << " " << d.getNumParameters() << ")";
  }
  out << ") (";
  for (const TypeNode& t : datatypes)
  {
    Assert(t.isDatatype());
    const DType& d = t.getDType();
    if (d.isParametric())
    {
      out << "(par (";
      for (unsigned p = 0, nparam = d.getNumParameters(); p < nparam; p++)
      {
        out << (p > 0 ? " " : "") << d.getParameter(p);
      }
      out << ")";
    }
    out << "(";
    toStream(out, d);
    out << ")";
    if (d.isParametric())
    {
      out << ")";
    }
  }
  out << ")";
  out << ")" << std::endl;
}

void Smt2Printer::toStreamCmdDeclareHeap(std::ostream& out,
                                         TypeNode locType,
                                         TypeNode dataType) const
{
  out << "(declare-heap (" << locType << " " << dataType << "))" << std::endl;
}

void Smt2Printer::toStreamCmdEmpty(std::ostream& out,
                                   const std::string& name) const
{
  out << std::endl;
}

void Smt2Printer::toStreamCmdEcho(std::ostream& out,
                                  const std::string& output) const
{
  out << "(echo " << cvc5::internal::quoteString(output) << ')' << std::endl;
}

/*
   --------------------------------------------------------------------------
    Handling SyGuS commands
   --------------------------------------------------------------------------
*/

std::string Smt2Printer::sygusGrammarString(const TypeNode& t)
{
  std::stringstream out;
  if (!t.isNull() && t.isDatatype() && t.getDType().isSygus())
  {
    std::stringstream types_predecl, types_list;
    std::set<TypeNode> grammarTypes;
    std::list<TypeNode> typesToPrint;
    grammarTypes.insert(t);
    typesToPrint.push_back(t);
    NodeManager* nm = NodeManager::currentNM();
    // for each datatype in grammar
    //   name
    //   sygus type
    //   constructors in order
    do
    {
      TypeNode curr = typesToPrint.front();
      typesToPrint.pop_front();
      // skip builtin fields, which can originate from any-constant constructors
      if (!curr.isDatatype() || !curr.getDType().isSygus())
      {
        continue;
      }
      const DType& dt = curr.getDType();
      types_list << '(' << dt.getName() << ' ' << dt.getSygusType() << " (";
      types_predecl << '(' << dt.getName() << ' ' << dt.getSygusType() << ") ";
      for (size_t i = 0, ncons = dt.getNumConstructors(); i < ncons; i++)
      {
        const DTypeConstructor& cons = dt[i];
        if (cons.isSygusAnyConstant())
        {
          types_list << "(Constant " << cons[0].getRangeType() << ") ";
        }
        else
        {
          // make a sygus term
          std::vector<Node> cchildren;
          cchildren.push_back(cons.getConstructor());
          for (size_t j = 0, nargs = cons.getNumArgs(); j < nargs; j++)
          {
            TypeNode argType = cons[j].getRangeType();
            std::stringstream ss;
            ss << argType;
            Node bv = nm->mkBoundVar(ss.str(), argType);
            cchildren.push_back(bv);
            // if fresh type, store it for later processing
            if (grammarTypes.insert(argType).second)
            {
              typesToPrint.push_back(argType);
            }
          }
          Node consToPrint = nm->mkNode(Kind::APPLY_CONSTRUCTOR, cchildren);
          // now, print it using the conversion to builtin with external
          types_list << theory::datatypes::utils::sygusToBuiltin(consToPrint,
                                                                true);
          types_list << ' ';
        }
      }
      types_list << "))\n";
    } while (!typesToPrint.empty());

    out << "\n(" << types_predecl.str() << ")\n(" << types_list.str() << ')';
  }
  return out.str();
}

void Smt2Printer::toStreamCmdSynthFun(std::ostream& out,
                                      const std::string& id,
                                      const std::vector<Node>& vars,
                                      TypeNode rangeType,
                                      TypeNode sygusType) const
{
  out << "(synth-fun " << cvc5::internal::quoteSymbol(id) << ' ';
  // print variable list
  toStreamSortedVarList(out, vars);
  // print return type
  out << ' ' << rangeType;
  out << '\n';
  // print grammar, if any
  if (!sygusType.isNull())
  {
    out << sygusGrammarString(sygusType);
  }
  out << ')' << std::endl;
}

void Smt2Printer::toStreamCmdDeclareVar(std::ostream& out,
                                        const std::string& id,
                                        TypeNode type) const
{
  out << "(declare-var " << cvc5::internal::quoteSymbol(id) << ' ' << type
      << ')' << std::endl;
}

void Smt2Printer::toStreamCmdConstraint(std::ostream& out, Node n) const
{
  out << "(constraint " << n << ')' << std::endl;
}

void Smt2Printer::toStreamCmdAssume(std::ostream& out, Node n) const
{
  out << "(assume " << n << ')' << std::endl;
}

void Smt2Printer::toStreamCmdInvConstraint(
    std::ostream& out, Node inv, Node pre, Node trans, Node post) const
{
  out << "(inv-constraint " << inv << ' ' << pre << ' ' << trans << ' ' << post
      << ')' << std::endl;
}

void Smt2Printer::toStreamCmdCheckSynth(std::ostream& out) const
{
  out << "(check-synth)" << std::endl;
}

void Smt2Printer::toStreamCmdCheckSynthNext(std::ostream& out) const
{
  out << "(check-synth-next)" << std::endl;
}

void Smt2Printer::toStreamCmdFindSynth(std::ostream& out,
                                       modes::FindSynthTarget fst,
                                       TypeNode sygusType) const
{
  out << "(find-synth :" << fst;
  // print grammar, if any
  if (!sygusType.isNull())
  {
    out << " " << sygusGrammarString(sygusType);
  }
  out << ")" << std::endl;
}

void Smt2Printer::toStreamCmdFindSynthNext(std::ostream& out) const
{
  out << "(find-synth-next)" << std::endl;
}

void Smt2Printer::toStreamCmdGetInterpol(std::ostream& out,
                                         const std::string& name,
                                         Node conj,
                                         TypeNode sygusType) const
{
  out << "(get-interpolant " << cvc5::internal::quoteSymbol(name) << ' ' << conj;
  if (!sygusType.isNull())
  {
    out << ' ' << sygusGrammarString(sygusType);
  }
  out << ')' << std::endl;
}

void Smt2Printer::toStreamCmdGetInterpolNext(std::ostream& out) const
{
  out << "(get-interpolant-next)" << std::endl;
}

void Smt2Printer::toStreamCmdGetAbduct(std::ostream& out,
                                       const std::string& name,
                                       Node conj,
                                       TypeNode sygusType) const
{
  out << "(get-abduct ";
  out << name << ' ';
  out << conj << ' ';

  // print grammar, if any
  if (!sygusType.isNull())
  {
    out << sygusGrammarString(sygusType);
  }
  out << ')' << std::endl;
}

void Smt2Printer::toStreamCmdGetAbductNext(std::ostream& out) const
{
  out << "(get-abduct-next)" << std::endl;
}

void Smt2Printer::toStreamCmdGetQuantifierElimination(std::ostream& out,
                                                      Node n,
                                                      bool doFull) const
{
  out << '(' << (doFull ? "get-qe" : "get-qe-disjunct") << ' ' << n << ')'
      << std::endl;
}

/*
   --------------------------------------------------------------------------
    End of Handling SyGuS commands
   --------------------------------------------------------------------------
*/

}  // namespace smt2
}  // namespace printer
}  // namespace cvc5::internal<|MERGE_RESOLUTION|>--- conflicted
+++ resolved
@@ -145,14 +145,9 @@
     }
     cparen = cparens.str();
   }
-<<<<<<< HEAD
-  // Node nc = lbind.convert(n, "_let_");
-  //  print the body, passing the lbind object
-=======
   // Print the body, passing the lbind object. Note that we don't convert
   // n here, and instead rely on the printing method to lookup ids in the
   // given let binding.
->>>>>>> 5c9e1dad
   toStream(out, n, &lbind, toDepth);
   out << cparen;
   lbind.popScope();
