--- conflicted
+++ resolved
@@ -687,21 +687,11 @@
   else if (k == Kind::BOUND_VAR_LIST)
   {
     out << '(';
-<<<<<<< HEAD
-    // the left parenthesis is already printed (before the switch)
-=======
->>>>>>> a8d9b88e
     for (TNode::iterator i = n.begin(), iend = n.end(); i != iend;)
     {
       out << '(';
       toStream(out, *i, toDepth < 0 ? toDepth : toDepth - 1);
-<<<<<<< HEAD
-      out << ' ';
-      out << (*i).getType();
-      out << ')';
-=======
       out << ' ' << (*i).getType() << ')';
->>>>>>> a8d9b88e
       if (++i != iend)
       {
         out << ' ';
@@ -857,7 +847,6 @@
       {
         stillNeedToPrintParams = false;
         out << "(_ tuple.select " << DType::indexOf(op) << ")";
-<<<<<<< HEAD
       }
     }
     break;
@@ -895,45 +884,6 @@
       }
     }
     break;
-=======
-      }
-    }
-    break;
-    case Kind::APPLY_TESTER:
-    {
-      stillNeedToPrintParams = false;
-      Node op = n.getOperator();
-      size_t cindex = DType::indexOf(op);
-      const DType& dt = DType::datatypeOf(op);
-      out << "(_ is ";
-      toStream(out,
-               dt[cindex].getConstructor(),
-               toDepth < 0 ? toDepth : toDepth - 1);
-      out << ")";
-    }
-    break;
-    case Kind::APPLY_UPDATER:
-    {
-      stillNeedToPrintParams = false;
-      Node op = n.getOperator();
-      size_t index = DType::indexOf(op);
-      const DType& dt = DType::datatypeOf(op);
-      size_t cindex = DType::cindexOf(op);
-      if (dt.isTuple())
-      {
-        out << "(_ tuple.update " << DType::indexOf(op) << ")";
-      }
-      else
-      {
-        out << "(_ update ";
-        toStream(out,
-                 dt[cindex][index].getSelector(),
-                 toDepth < 0 ? toDepth : toDepth - 1);
-        out << ")";
-      }
-    }
-    break;
->>>>>>> a8d9b88e
     // kinds that don't print their operator
     case Kind::APPLY_INDEXED_SYMBOLIC:  // operator is printed as kind
     case Kind::SEXPR:
@@ -967,21 +917,12 @@
   if (n.getNumChildren() == 0)
   {
     return true;
-<<<<<<< HEAD
   }
   if (printed)
   {
     // if printed anything, now add a space
     out << ' ';
   }
-=======
-  }
-  if (printed)
-  {
-    // if printed anything, now add a space
-    out << ' ';
-  }
->>>>>>> a8d9b88e
   return false;
 }
 
