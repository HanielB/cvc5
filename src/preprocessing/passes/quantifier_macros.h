/*********************                                                        */
/*! \file quantifier_macros.h
 ** \verbatim
 ** Top contributors (to current version):
 **   Yoni Zohar, Andrew Reynolds, Mathias Preiner
 ** This file is part of the CVC4 project.
 ** Copyright (c) 2009-2020 by the authors listed in the file AUTHORS
 ** in the top-level source directory and their institutional affiliations.
 ** All rights reserved.  See the file COPYING in the top-level source
 ** directory for licensing information.\endverbatim
 **
 ** \brief Pre-process step for detecting quantifier macro definitions
 **/

#include "cvc4_private.h"

#ifndef CVC4__PREPROCESSING__PASSES__QUANTIFIER_MACROS_H
#define CVC4__PREPROCESSING__PASSES__QUANTIFIER_MACROS_H

#include <map>
#include <string>
#include <vector>
#include "expr/node.h"
#include "expr/type_node.h"
#include "preprocessing/preprocessing_pass.h"
#include "preprocessing/preprocessing_pass_context.h"

namespace CVC4 {
namespace preprocessing {
namespace passes {

class QuantifierMacros : public PreprocessingPass
{
 public:
  QuantifierMacros(PreprocessingPassContext* preprocContext);
  ~QuantifierMacros() {}
 protected:
  PreprocessingPassResult applyInternal(
      AssertionPipeline* assertionsToPreprocess) override;

 private:
  bool processAssertion(Node n);
  bool isBoundVarApplyUf(Node n);
  bool process(Node n, bool pol, std::vector<Node>& args, Node f);
  bool containsBadOp(Node n,
                     Node op,
                     std::vector<Node>& opc,
                     std::map<Node, bool>& visited);
  bool isMacroLiteral(Node n, bool pol);
  bool isGroundUfTerm(Node f, Node n);
  void getMacroCandidates(Node n,
                          std::vector<Node>& candidates,
                          std::map<Node, bool>& visited);
  Node solveInEquality(Node n, Node lit);
  bool getFreeVariables(Node n,
                        std::vector<Node>& v_quant,
                        std::vector<Node>& vars,
                        bool retOnly,
                        std::map<Node, bool>& visited);
  bool getSubstitution(std::vector<Node>& v_quant,
                       std::map<Node, Node>& solved,
                       std::vector<Node>& vars,
                       std::vector<Node>& subs,
                       bool reqComplete);
  void addMacro(Node op, Node n, std::vector<Node>& opc);
  void debugMacroDefinition(Node oo, Node n);
<<<<<<< HEAD
=======
  /**
   * This applies macro elimination to the given pipeline, which discovers
   * whether there are any quantified formulas corresponding to macros.
   *
   * @param ap The pipeline to apply macros to.
   * @param doRewrite Whether we also wish to rewrite the assertions based on
   * the discovered macro definitions.
   * @return Whether new definitions were inferred and we rewrote the assertions
   * based on them.
   */
>>>>>>> 874350b5
  bool simplify(AssertionPipeline* ap, bool doRewrite = false);
  Node simplify(Node n);
  void finalizeDefinitions();
  void clearMaps();

  // map from operators to macro basis terms
  std::map<Node, std::vector<Node> > d_macro_basis;
  // map from operators to macro definition
  std::map<Node, Node> d_macro_defs;
  std::map<Node, Node> d_macro_defs_new;
  // operators to macro ops that contain them
  std::map<Node, std::vector<Node> > d_macro_def_contains;
  // simplify caches
  std::map<Node, Node> d_simplify_cache;
  std::map<Node, bool> d_quant_macros;
  bool d_ground_macros;
};

}  // passes
}  // preprocessing
}  // CVC4

#endif /*CVC4__PREPROCESSING__PASSES__QUANTIFIER_MACROS_H */<|MERGE_RESOLUTION|>--- conflicted
+++ resolved
@@ -64,8 +64,6 @@
                        bool reqComplete);
   void addMacro(Node op, Node n, std::vector<Node>& opc);
   void debugMacroDefinition(Node oo, Node n);
-<<<<<<< HEAD
-=======
   /**
    * This applies macro elimination to the given pipeline, which discovers
    * whether there are any quantified formulas corresponding to macros.
@@ -76,7 +74,6 @@
    * @return Whether new definitions were inferred and we rewrote the assertions
    * based on them.
    */
->>>>>>> 874350b5
   bool simplify(AssertionPipeline* ap, bool doRewrite = false);
   Node simplify(Node n);
   void finalizeDefinitions();
