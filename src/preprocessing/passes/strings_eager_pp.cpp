/******************************************************************************
 * Top contributors (to current version):
 *   Andrew Reynolds, Mathias Preiner, Aina Niemetz
 *
 * This file is part of the cvc5 project.
 *
 * Copyright (c) 2009-2024 by the authors listed in the file AUTHORS
 * in the top-level source directory and their institutional affiliations.
 * All rights reserved.  See the file COPYING in the top-level source
 * directory for licensing information.
 * ****************************************************************************
 *
 * The strings eager preprocess utility.
 */

#include "preprocessing/passes/strings_eager_pp.h"

#include "preprocessing/assertion_pipeline.h"
#include "theory/rewriter.h"
#include "theory/strings/theory_strings_preprocess.h"

using namespace cvc5::internal::theory;

namespace cvc5::internal {
namespace preprocessing {
namespace passes {

StringsEagerPp::StringsEagerPp(PreprocessingPassContext* preprocContext)
    : PreprocessingPass(preprocContext, "strings-eager-pp"){};

PreprocessingPassResult StringsEagerPp::applyInternal(
    AssertionPipeline* assertionsToPreprocess)
{
  NodeManager* nm = nodeManager();
  theory::strings::SkolemCache skc(nm, nullptr);
  theory::strings::StringsPreprocess pp(d_env, &skc);
  for (size_t i = 0, nasserts = assertionsToPreprocess->size(); i < nasserts;
       ++i)
  {
    Node prev = (*assertionsToPreprocess)[i];
    std::vector<Node> asserts;
    Node rew = pp.processAssertion(prev, asserts);
    if (!asserts.empty())
    {
      std::vector<Node> conj;
      conj.push_back(rew);
      conj.insert(conj.end(), asserts.begin(), asserts.end());
      rew = nm->mkAnd(conj);
    }
    if (prev != rew)
    {
<<<<<<< HEAD
      rew = rewrite(rew);
      assertionsToPreprocess->replace(
          i, rew, nullptr, TrustId::PREPROCESS_STRINGS_EAGER_PP);
=======
      assertionsToPreprocess->replace(
          i, rew, nullptr, TrustId::PREPROCESS_STRINGS_EAGER_PP);
      assertionsToPreprocess->ensureRewritten(i);
>>>>>>> 9db602a5
      if (assertionsToPreprocess->isInConflict())
      {
        return PreprocessingPassResult::CONFLICT;
      }
    }
  }

  return PreprocessingPassResult::NO_CONFLICT;
}

}  // namespace passes
}  // namespace preprocessing
}  // namespace cvc5::internal<|MERGE_RESOLUTION|>--- conflicted
+++ resolved
@@ -49,15 +49,9 @@
     }
     if (prev != rew)
     {
-<<<<<<< HEAD
-      rew = rewrite(rew);
-      assertionsToPreprocess->replace(
-          i, rew, nullptr, TrustId::PREPROCESS_STRINGS_EAGER_PP);
-=======
       assertionsToPreprocess->replace(
           i, rew, nullptr, TrustId::PREPROCESS_STRINGS_EAGER_PP);
       assertionsToPreprocess->ensureRewritten(i);
->>>>>>> 9db602a5
       if (assertionsToPreprocess->isInConflict())
       {
         return PreprocessingPassResult::CONFLICT;
