/******************************************************************************
 * Top contributors (to current version):
 *   Andrew Reynolds
 *
 * This file is part of the cvc5 project.
 *
 * Copyright (c) 2009-2022 by the authors listed in the file AUTHORS
 * in the top-level source directory and their institutional affiliations.
 * All rights reserved.  See the file COPYING in the top-level source
 * directory for licensing information.
 * ****************************************************************************
 *
 * Print channels for LFSC proofs.
 */

#include "cvc5_private.h"

#ifndef CVC4__PROOF__LFSC__LFSC_PRINT_CHANNEL_H
#define CVC4__PROOF__LFSC__LFSC_PRINT_CHANNEL_H

#include <iostream>
#include <map>

#include "expr/node.h"
#include "printer/let_binding.h"
#include "proof/lfsc/lfsc_util.h"
#include "proof/proof_node.h"
#include "rewriter/rewrite_proof_rule.h"

namespace cvc5::internal {
namespace proof {

/**
 * LFSC proofs are printed in two phases: the first phase computes the
 * letification of terms in the proof as well as other information that is
 * required for printing the preamble of the proof. The second phase prints the
 * proof to an output stream. This is the base class for these two phases.
 */
class LfscPrintChannel
{
 public:
  LfscPrintChannel() {}
  virtual ~LfscPrintChannel() {}
  /** Print node n */
  virtual void printNode(TNode n) {}
  /** Print type node n */
  virtual void printTypeNode(TypeNode tn) {}
  /** Print a hole */
  virtual void printHole() {}
  /**
   * Print an application of the trusting the result res, whose source is the
   * given proof rule.
   */
  virtual void printTrust(TNode res, PfRule src) {}
  /** Print the opening of the rule of proof rule pn, e.g. "(and_elim ". */
  virtual void printOpenRule(const ProofNode* pn) {}
  /** Print the opening of LFSC rule lr, e.g. "(cong " */
  virtual void printOpenLfscRule(LfscRule lr) {}
  /** Print the closing of # nparen proof rules */
  virtual void printCloseRule(size_t nparen = 1) {}
  /** Print an identifier for the given prefix */
  virtual void printId(size_t id, const std::string& prefix) {}
  /** Print an end line */
  virtual void printEndLine() {}
};

/** Prints the proof to output stream d_out */
class LfscPrintChannelOut : public LfscPrintChannel
{
 public:
  LfscPrintChannelOut(std::ostream& out);
  void printNode(TNode n) override;
  void printTypeNode(TypeNode tn) override;
  void printHole() override;
  void printTrust(TNode res, PfRule src) override;
  void printOpenRule(const ProofNode* pn) override;
  void printOpenLfscRule(LfscRule lr) override;
  void printCloseRule(size_t nparen = 1) override;
  void printId(size_t id, const std::string& prefix) override;
  void printEndLine() override;
  //------------------- helper methods
  /**
   * Print node to stream in the expected format of LFSC.
   */
  static void printNodeInternal(std::ostream& out, Node n);
  /**
   * Print type node to stream in the expected format of LFSC.
   */
  static void printTypeNodeInternal(std::ostream& out, TypeNode tn);
  static void printRule(std::ostream& out, const ProofNode* pn);
<<<<<<< HEAD
  static void printId(std::ostream& out, size_t id);
  static void printProofId(std::ostream& out, size_t id);
  static void printAssumeId(std::ostream& out, size_t id);
  static void printDslProofRuleId(std::ostream& out, rewriter::DslPfRule id);
=======
  static void printId(std::ostream& out, size_t id, const std::string& prefix);
>>>>>>> f71b2ca9
  //------------------- end helper methods
 private:
  /**
   * Replaces "(_ " with "(" to eliminate indexed symbols
   * Replaces "__LFSC_TMP" with ""
   */
  static void cleanSymbols(std::string& s);
  /** The output stream */
  std::ostream& d_out;
};

/**
 * Run on the proof before it is printed, and does two preparation steps:
 * - Computes the letification of nodes that appear in the proof.
 * - Computes the set of DSL rules that appear in the proof.
 */
class LfscPrintChannelPre : public LfscPrintChannel
{
 public:
  LfscPrintChannelPre(LetBinding& lbind);
  void printNode(TNode n) override;
  void printTrust(TNode res, PfRule src) override;
  void printOpenRule(const ProofNode* pn) override;

  /** Get the DSL rewrites */
  const std::unordered_set<rewriter::DslPfRule>& getDslRewrites() const;

 private:
  /** The let binding */
  LetBinding& d_lbind;
  /** The DSL rules we have seen */
  std::unordered_set<rewriter::DslPfRule> d_dprs;
};

}  // namespace proof
}  // namespace cvc5::internal

#endif<|MERGE_RESOLUTION|>--- conflicted
+++ resolved
@@ -88,14 +88,8 @@
    */
   static void printTypeNodeInternal(std::ostream& out, TypeNode tn);
   static void printRule(std::ostream& out, const ProofNode* pn);
-<<<<<<< HEAD
-  static void printId(std::ostream& out, size_t id);
-  static void printProofId(std::ostream& out, size_t id);
-  static void printAssumeId(std::ostream& out, size_t id);
+  static void printId(std::ostream& out, size_t id, const std::string& prefix);
   static void printDslProofRuleId(std::ostream& out, rewriter::DslPfRule id);
-=======
-  static void printId(std::ostream& out, size_t id, const std::string& prefix);
->>>>>>> f71b2ca9
   //------------------- end helper methods
  private:
   /**
