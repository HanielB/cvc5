--- conflicted
+++ resolved
@@ -89,12 +89,8 @@
 {
   NodeManager* nm = NodeManager::currentNM();
   Kind k = n.getKind();
-<<<<<<< HEAD
-  Assert (k!=MATCH);
-=======
   // we eliminate MATCH at preConvert above
   Assert(k != MATCH);
->>>>>>> beb261d1
   if (k == ASCRIPTION_TYPE)
   {
     // dummy node, return it
