/******************************************************************************
 * Top contributors (to current version):
 *   Andrew Reynolds
 *
 * This file is part of the cvc5 project.
 *
 * Copyright (c) 2009-2023 by the authors listed in the file AUTHORS
 * in the top-level source directory and their institutional affiliations.
 * All rights reserved.  See the file COPYING in the top-level source
 * directory for licensing information.
 * ****************************************************************************
 *
 * Implementation of ALF node conversion
 */
#include "cvc5_private.h"

#ifndef CVC4__PROOF__ALF__ALF_NODE_CONVERTER_H
#define CVC4__PROOF__ALF__ALF_NODE_CONVERTER_H

#include <iostream>
#include <map>

#include "expr/node.h"
#include "expr/node_converter.h"
#include "expr/type_node.h"

namespace cvc5::internal {
namespace proof {

/**
 * Base class for node converters used in the ALF printer. Extends node
 * conversion with a typeAsNode routine.
 */
class BaseAlfNodeConverter : public NodeConverter
{
 public:
  /**
   * Returns the operator of node n.
   * @param n The term whose operator we wish to retrieve.
   * @param reqCast Will the operator be printed in a context where it needs
   * disambiguation (alf.as)? This makes a difference e.g. for symbols with
   * overloading.
   * @return the operator.
   */
<<<<<<< HEAD
  virtual Node getOperatorOfTerm(Node n) { return n.getOperator(); }
=======
  virtual Node getOperatorOfTerm(Node n, bool reqCast = false) = 0;
  /**
   * Type as node, returns a node that prints in the form that ALF will
   * interpret as the type tni. This method is required since types can be
   * passed as arguments to terms and proof rules.
   */
  virtual Node typeAsNode(TypeNode tni) = 0;
>>>>>>> 506f5f4e
};

/**
 * This is a helper class for the ALF printer that converts nodes into
 * form that ALF expects. It should only be used by the ALF printer.
 */
class AlfNodeConverter : public BaseAlfNodeConverter
{
 public:
  AlfNodeConverter();
  ~AlfNodeConverter() {}
  /** Convert at pre-order traversal */
  Node preConvert(Node n) override;
  /** Convert at post-order traversal */
  Node postConvert(Node n) override;
  /**
   * Return the properly named operator for n of the form (f t1 ... tn), where
   * f could be interpreted or uninterpreted.
   * @param n The term whose operator we wish to retrieve.
   * @param reqCast Will the operator be printed in a context where it needs
   * disambiguation (alf.as)? This makes a difference e.g. for symbols with
   * overloading.
   * @return the operator.
   */
  Node getOperatorOfTerm(Node n, bool reqCast = false) override;
  /**
   * Get the null terminator for kind k and type tn. The type tn can be
   * omitted if applications of kind k do not have parametric type.
   *
   * The returned null terminator is *not* converted to internal form.
   *
   * For examples of null terminators, see nary_term_utils.h.
   */
  Node getNullTerminator(Kind k, TypeNode tn);
  /** Make generic list */
  Node mkList(const std::vector<Node>& args);
  /**
   * Make an internal symbol with custom name. This is a BOUND_VARIABLE that
   * has a distinguished status so that it is *not* printed as (bvar ...). The
   * returned variable is always fresh.
   */
  Node mkInternalSymbol(const std::string& name,
                        TypeNode tn,
                        bool useRawSym = true);
  /**
   * Make an internal symbol with custom name. This is a BOUND_VARIABLE that
   * has a distinguished status so that it is *not* printed as (bvar ...). The
   * returned variable is always fresh.
   */
  Node mkInternalApp(const std::string& name,
                     const std::vector<Node>& args,
                     TypeNode ret,
                     bool useRawSym = true);
  /**
   * Type as node, returns a node that prints in the form that ALF will
   * interpret as the type tni. This method is required since types can be
   * passed as arguments to terms and proof rules.
   */
  Node typeAsNode(TypeNode tni);
  /**
   * Number of children for closure that we should process. In particular,
   * we ignore patterns for FORALL, so this method returns 2, indicating we
   * should ignore the 3rd child of a FORALL if it exists. It returns 3 for
   * SET_COMPREHENSION, and 2 otherwise.
   */
  size_t getNumChildrenToProcessForClosure(Kind k) const;

 private:
  /** Make alf.nil for the given type. */
  Node mkNil(TypeNode tn);
  /**
   * Get the variable index for free variable fv, or assign a fresh index if it
   * is not yet assigned.
   */
  size_t getOrAssignIndexForConst(Node c);
  /** Should we traverse n? */
  bool shouldTraverse(Node n) override;
  /**
   * Make skolem function, if k was constructed by a skolem function identifier
   * (in SkolemManager::mkSkolemFunction) that is supported in the ALF
   * signature.
   */
  Node maybeMkSkolemFun(Node k);
  /** Is k a kind that is printed as an indexed operator in ALF? */
  static bool isIndexedOperatorKind(Kind k);
  /** Get indices for printing the operator of n in the ALF format */
  static std::vector<Node> getOperatorIndices(Kind k, Node n);
  /** The set of all internally generated symbols */
  std::unordered_set<Node> d_symbols;
  /** The type of ALF sorts, which can appear in terms */
  TypeNode d_sortType;
  /** Used for getting unique index for uncategorized skolems */
  std::map<Node, size_t> d_constIndex;
  /** Used for getting unique names for bound variables */
  std::map<std::string, size_t> d_varIndex;
  /** Cache for typeAsNode */
  std::map<TypeNode, Node> d_typeAsNode;
};

}  // namespace proof
}  // namespace cvc5::internal

#endif<|MERGE_RESOLUTION|>--- conflicted
+++ resolved
@@ -42,17 +42,7 @@
    * overloading.
    * @return the operator.
    */
-<<<<<<< HEAD
-  virtual Node getOperatorOfTerm(Node n) { return n.getOperator(); }
-=======
-  virtual Node getOperatorOfTerm(Node n, bool reqCast = false) = 0;
-  /**
-   * Type as node, returns a node that prints in the form that ALF will
-   * interpret as the type tni. This method is required since types can be
-   * passed as arguments to terms and proof rules.
-   */
-  virtual Node typeAsNode(TypeNode tni) = 0;
->>>>>>> 506f5f4e
+  virtual Node getOperatorOfTerm(Node n, bool reqCast = false) { return n.getOperator(); }
 };
 
 /**
