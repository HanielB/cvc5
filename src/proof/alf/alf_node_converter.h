/******************************************************************************
 * Top contributors (to current version):
 *   Andrew Reynolds
 *
 * This file is part of the cvc5 project.
 *
 * Copyright (c) 2009-2024 by the authors listed in the file AUTHORS
 * in the top-level source directory and their institutional affiliations.
 * All rights reserved.  See the file COPYING in the top-level source
 * directory for licensing information.
 * ****************************************************************************
 *
 * Implementation of ALF node conversion
 */
#include "cvc5_private.h"

#ifndef CVC5__PROOF__ALF__ALF_NODE_CONVERTER_H
#define CVC5__PROOF__ALF__ALF_NODE_CONVERTER_H

#include <iostream>
#include <map>

#include "expr/node.h"
#include "expr/node_converter.h"
#include "expr/skolem_manager.h"
#include "expr/type_node.h"

namespace cvc5::internal {
namespace proof {

/**
 * Base class for node converters used in the ALF printer. Extends node
 * conversion with a typeAsNode routine.
 */
class BaseAlfNodeConverter : public NodeConverter
{
 public:
  BaseAlfNodeConverter(NodeManager* nm);
  /**
   * Returns the operator of node n.
   * @param n The term whose operator we wish to retrieve.
   * @param reqCast Will the operator be printed in a context where it needs
   * disambiguation (alf.as)? This makes a difference e.g. for symbols with
   * overloading.
   * @return the operator.
   */
<<<<<<< HEAD
  virtual Node getOperatorOfTerm(Node n, bool reqCast = false) { return n.getOperator(); }
=======
  virtual Node getOperatorOfTerm(Node n, bool reqCast = false) = 0;
  /**
   * Type as node, returns a node that prints in the form that ALF will
   * interpret as the type tni. This method is required since types can be
   * passed as arguments to terms and proof rules.
   */
  virtual Node typeAsNode(TypeNode tni) = 0;

  /**
   * Make an internal symbol with custom name. This is a BOUND_VARIABLE that
   * has a distinguished status so that it is *not* printed as (bvar ...). The
   * returned variable is always fresh.
   */
  virtual Node mkInternalSymbol(const std::string& name,
                                TypeNode tn,
                                bool useRawSym = true) = 0;
  /**
   * Make an internal symbol with custom name. This is a BOUND_VARIABLE that
   * has a distinguished status so that it is *not* printed as (bvar ...). The
   * returned variable is always fresh.
   */
  virtual Node mkInternalApp(const std::string& name,
                             const std::vector<Node>& args,
                             TypeNode ret,
                             bool useRawSym = true) = 0;
>>>>>>> 5b16cf51
};

/**
 * This is a helper class for the ALF printer that converts nodes into
 * form that ALF expects. It should only be used by the ALF printer.
 */
class AlfNodeConverter : public BaseAlfNodeConverter
{
 public:
  AlfNodeConverter(NodeManager* nm);
  ~AlfNodeConverter() {}
  /** Convert at pre-order traversal */
  Node preConvert(Node n) override;
  /** Convert at post-order traversal */
  Node postConvert(Node n) override;
  /**
   * Return the properly named operator for n of the form (f t1 ... tn), where
   * f could be interpreted or uninterpreted.
   * @param n The term whose operator we wish to retrieve.
   * @param reqCast Will the operator be printed in a context where it needs
   * disambiguation (alf.as)? This makes a difference e.g. for symbols with
   * overloading.
   * @return the operator.
   */
  Node getOperatorOfTerm(Node n, bool reqCast = false) override;
  /**
   * Get the null terminator for kind k and type tn. The type tn can be
   * omitted if applications of kind k do not have parametric type.
   *
   * The returned null terminator is *not* converted to internal form.
   *
   * For examples of null terminators, see nary_term_utils.h.
   */
  Node getNullTerminator(Kind k, TypeNode tn);
  /** Make generic list */
  Node mkList(const std::vector<Node>& args);
  /**
   * Make an internal symbol with custom name. This is a BOUND_VARIABLE that
   * has a distinguished status so that it is *not* printed as (bvar ...). The
   * returned variable is always fresh.
   */
  Node mkInternalSymbol(const std::string& name,
                        TypeNode tn,
                        bool useRawSym = true) override;
  /**
   * Make an internal symbol with custom name. This is a BOUND_VARIABLE that
   * has a distinguished status so that it is *not* printed as (bvar ...). The
   * returned variable is always fresh.
   */
  Node mkInternalApp(const std::string& name,
                     const std::vector<Node>& args,
                     TypeNode ret,
                     bool useRawSym = true) override;
  /**
   * Type as node, returns a node that prints in the form that ALF will
   * interpret as the type tni. This method is required since types can be
   * passed as arguments to terms and proof rules.
   */
  Node typeAsNode(TypeNode tni);
  /**
   * Number of children for closure that we should process. In particular,
   * we ignore patterns for FORALL, so this method returns 2, indicating we
   * should ignore the 3rd child of a FORALL if it exists. It returns 3 for
   * SET_COMPREHENSION, and 2 otherwise.
   */
  size_t getNumChildrenToProcessForClosure(Kind k) const;

 private:
  /** Make alf.nil for the given type. */
  Node mkNil(TypeNode tn);
  /**
   * Get the variable index for free variable fv, or assign a fresh index if it
   * is not yet assigned.
   */
  size_t getOrAssignIndexForConst(Node c);
  /** Should we traverse n? */
  bool shouldTraverse(Node n) override;
  /**
   * Make skolem function, if k was constructed by a skolem function identifier
   * (in SkolemManager::mkSkolemFunction) that is supported in the ALF
   * signature.
   */
  Node maybeMkSkolemFun(Node k);
  /** Is k a kind that is printed as an indexed operator in ALF? */
  static bool isIndexedOperatorKind(Kind k);
  /** Do we handle the given skolem id? */
  static bool isHandledSkolemId(SkolemId id);
  /** Get indices for printing the operator of n in the ALF format */
  static std::vector<Node> getOperatorIndices(Kind k, Node n);
  /** The set of all internally generated symbols */
  std::unordered_set<Node> d_symbols;
  /** The type of ALF sorts, which can appear in terms */
  TypeNode d_sortType;
  /** Used for getting unique index for uncategorized skolems */
  std::map<Node, size_t> d_constIndex;
  /** Used for getting unique names for bound variables */
  std::map<std::string, size_t> d_varIndex;
  /** Cache for typeAsNode */
  std::map<TypeNode, Node> d_typeAsNode;
};

}  // namespace proof
}  // namespace cvc5::internal

#endif<|MERGE_RESOLUTION|>--- conflicted
+++ resolved
@@ -44,9 +44,6 @@
    * overloading.
    * @return the operator.
    */
-<<<<<<< HEAD
-  virtual Node getOperatorOfTerm(Node n, bool reqCast = false) { return n.getOperator(); }
-=======
   virtual Node getOperatorOfTerm(Node n, bool reqCast = false) = 0;
   /**
    * Type as node, returns a node that prints in the form that ALF will
@@ -72,7 +69,6 @@
                              const std::vector<Node>& args,
                              TypeNode ret,
                              bool useRawSym = true) = 0;
->>>>>>> 5b16cf51
 };
 
 /**
