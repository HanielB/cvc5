/******************************************************************************
 * Top contributors (to current version):
 *   Andrew Reynolds
 *
 * This file is part of the cvc5 project.
 *
 * Copyright (c) 2009-2023 by the authors listed in the file AUTHORS
 * in the top-level source directory and their institutional affiliations.
 * All rights reserved.  See the file COPYING in the top-level source
 * directory for licensing information.
 * ****************************************************************************
 *
 * Print channels for ALF proofs.
 */

#include "proof/alf/alf_print_channel.h"

#include <sstream>

#include "expr/node_algorithm.h"
#include "printer/printer.h"
#include "proof/alf/alf_proof_rule.h"

namespace cvc5::internal {
namespace proof {

AlfPrintChannelOut::AlfPrintChannelOut(std::ostream& out,
                                       const LetBinding& lbind,
                                       const std::string& tprefix)
    : d_out(out), d_lbind(lbind), d_termLetPrefix(tprefix)
{
}

void AlfPrintChannelOut::printNode(TNode n)
{
  d_out << " ";
  printNodeInternal(d_out, n);
}

void AlfPrintChannelOut::printTypeNode(TypeNode tn)
{
  d_out << " ";
  printTypeNodeInternal(d_out, tn);
}

void AlfPrintChannelOut::printAssume(TNode n, size_t i, bool isPush)
{
  Assert(!n.isNull());
  d_out << "(" << (isPush ? "assume-push" : "assume") << " @p" << i;
  printNode(n);
  d_out << ")" << std::endl;
}

void AlfPrintChannelOut::printStep(const std::string& rname,
                                   TNode n,
                                   size_t i,
                                   const std::vector<size_t>& premises,
                                   const std::vector<Node>& args,
                                   bool isPop)
{
  d_out << "(" << (isPop ? "step-pop" : "step") << " @p" << i;
  if (!n.isNull())
  {
    printNode(n);
  }
  d_out << " :rule " << rname;
  bool firstTime = true;
  if (!premises.empty())
  {
    d_out << " :premises (";
    for (size_t p : premises)
    {
      if (firstTime)
      {
        firstTime = false;
      }
      else
      {
        d_out << " ";
      }
      d_out << "@p" << p;
    }
    d_out << ")";
  }
  if (!args.empty())
  {
    d_out << " :args (";
    firstTime = true;
    for (const Node& a : args)
    {
      if (firstTime)
      {
        firstTime = false;
      }
      else
      {
        d_out << " ";
      }
      printNodeInternal(d_out, a);
    }
    d_out << ")";
  }
  d_out << ")" << std::endl;
}

void AlfPrintChannelOut::printTrustStep(ProofRule r, TNode n, size_t i, TNode nc)
{
  Assert(!nc.isNull());
  if (d_warnedRules.find(r) == d_warnedRules.end())
  {
    d_out << "; WARNING: add trust step for " << r << std::endl;
    d_warnedRules.insert(r);
  }
  d_out << "; trust " << r << std::endl;
  printStep("trust", n, i, {}, {nc}, false);
}

void AlfPrintChannelOut::printNodeInternal(std::ostream& out, Node n)
{
  options::ioutils::applyOutputLanguage(out, Language::LANG_SMTLIB_V2_6);
<<<<<<< HEAD
  options::ioutils::applyDagThresh(out, 0);
  Printer::getPrinter(out)->toStream(out, n, &d_lbind);
  // Node nc = d_lbind.convert(n, d_termLetPrefix, true);
  // nc.toStream(out);
=======
  // use the toStream with custom letification method
  Printer::getPrinter(out)->toStream(out, n, &d_lbind);
>>>>>>> 5c9e1dad
}

void AlfPrintChannelOut::printTypeNodeInternal(std::ostream& out, TypeNode tn)
{
<<<<<<< HEAD
  // due to use of special names in the node converter, we must clean symbols
=======
>>>>>>> 5c9e1dad
  options::ioutils::applyOutputLanguage(out, Language::LANG_SMTLIB_V2_6);
  tn.toStream(out);
}

AlfPrintChannelPre::AlfPrintChannelPre(LetBinding& lbind) : d_lbind(lbind) {}

void AlfPrintChannelPre::printNode(TNode n) { d_lbind.process(n); }

void AlfPrintChannelPre::printAssume(TNode n, size_t i, bool isPush)
{
  processInternal(n);
}

void AlfPrintChannelPre::printStep(const std::string& rname,
                                   TNode n,
                                   size_t i,
                                   const std::vector<size_t>& premises,
                                   const std::vector<Node>& args,
                                   bool isPop)
{
  if (!n.isNull())
  {
    processInternal(n);
  }
  for (const Node& a : args)
  {
    processInternal(a);
  }
}

void AlfPrintChannelPre::printTrustStep(ProofRule r, TNode n, size_t i, TNode nc)
{
  Assert(!nc.isNull());
  processInternal(nc);
}

void AlfPrintChannelPre::processInternal(const Node& n)
{
  d_lbind.process(n);
  d_keep.insert(n);  // probably not necessary
  expr::getVariables(n, d_vars, d_varsVisited);
}

const std::unordered_set<TNode>& AlfPrintChannelPre::getVariables() const
{
  return d_vars;
}

}  // namespace proof
}  // namespace cvc5::internal<|MERGE_RESOLUTION|>--- conflicted
+++ resolved
@@ -118,23 +118,12 @@
 void AlfPrintChannelOut::printNodeInternal(std::ostream& out, Node n)
 {
   options::ioutils::applyOutputLanguage(out, Language::LANG_SMTLIB_V2_6);
-<<<<<<< HEAD
-  options::ioutils::applyDagThresh(out, 0);
-  Printer::getPrinter(out)->toStream(out, n, &d_lbind);
-  // Node nc = d_lbind.convert(n, d_termLetPrefix, true);
-  // nc.toStream(out);
-=======
   // use the toStream with custom letification method
   Printer::getPrinter(out)->toStream(out, n, &d_lbind);
->>>>>>> 5c9e1dad
 }
 
 void AlfPrintChannelOut::printTypeNodeInternal(std::ostream& out, TypeNode tn)
 {
-<<<<<<< HEAD
-  // due to use of special names in the node converter, we must clean symbols
-=======
->>>>>>> 5c9e1dad
   options::ioutils::applyOutputLanguage(out, Language::LANG_SMTLIB_V2_6);
   tn.toStream(out);
 }
