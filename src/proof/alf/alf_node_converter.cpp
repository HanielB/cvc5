/******************************************************************************
 * Top contributors (to current version):
 *   Andrew Reynolds
 *
 * This file is part of the cvc5 project.
 *
 * Copyright (c) 2009-2023 by the authors listed in the file AUTHORS
 * in the top-level source directory and their institutional affiliations.
 * All rights reserved.  See the file COPYING in the top-level source
 * directory for licensing information.
 * ****************************************************************************
 *
 * Implementation of ALF node conversion
 */

#include "proof/alf/alf_node_converter.h"

#include <algorithm>
#include <iomanip>
#include <sstream>

#include "expr/array_store_all.h"
#include "expr/cardinality_constraint.h"
#include "expr/dtype.h"
#include "expr/dtype_cons.h"
#include "expr/nary_term_util.h"
#include "expr/sequence.h"
#include "expr/skolem_manager.h"
#include "printer/smt2/smt2_printer.h"
#include "theory/builtin/generic_op.h"
#include "theory/bv/theory_bv_utils.h"
#include "theory/datatypes/datatypes_rewriter.h"
#include "theory/strings/theory_strings_utils.h"
#include "theory/strings/word.h"
#include "theory/uf/function_const.h"
#include "theory/uf/theory_uf_rewriter.h"
#include "util/bitvector.h"
#include "util/finite_field_value.h"
#include "util/floatingpoint.h"
#include "util/iand.h"
#include "util/indexed_root_predicate.h"
#include "util/rational.h"
#include "util/regexp.h"
#include "util/string.h"

using namespace cvc5::internal::kind;

namespace cvc5::internal {
namespace proof {

AlfNodeConverter::AlfNodeConverter()
{
  NodeManager* nm = NodeManager::currentNM();
  d_sortType = nm->mkSort("sortType");
}

Node AlfNodeConverter::preConvert(Node n)
{
  // match is not supported in ALF syntax, we eliminate it at pre-order
  // traversal, which avoids type-checking errors during conversion, since e.g.
  // match case nodes are required but cannot be preserved
  if (n.getKind() == Kind::MATCH)
  {
    return theory::datatypes::DatatypesRewriter::expandMatch(n);
  }
  return n;
}

Node AlfNodeConverter::postConvert(Node n)
{
  NodeManager* nm = NodeManager::currentNM();
  Kind k = n.getKind();
  // we eliminate MATCH at preConvert above
  Assert(k != Kind::MATCH);
  Trace("alf-term-process-debug")
      << "postConvert " << n << " " << k << std::endl;
  if (k == Kind::ASCRIPTION_TYPE || k == Kind::RAW_SYMBOL)
  {
    // dummy node, return it
    return n;
  }
  TypeNode tn = n.getType();
  if (k == Kind::SKOLEM)
  {
    // constructors/selectors are represented by skolems, which are defined
    // symbols
    if (tn.isDatatypeConstructor() || tn.isDatatypeSelector()
        || tn.isDatatypeTester() || tn.isDatatypeUpdater())
    {
      // note these are not converted to their user named (cvc.) symbols here,
      // to avoid type errors when constructing terms for postConvert
      return n;
    }
    // might be a skolem function
    Node ns = maybeMkSkolemFun(n);
    if (!ns.isNull())
    {
      return ns;
    }
    // Otherwise, it is an uncategorized skolem, must use a fresh variable.
    // This case will only apply for terms originating from places with no
    // proof support. Note it is not added as a declared variable, instead it
    // is used as (var N T) throughout.
    Node index = nm->mkConstInt(Rational(getOrAssignIndexForConst(n)));
    Node tc = typeAsNode(tn);
    return mkInternalApp("const", {index, tc}, tn);
  }
  else if (k == Kind::BOUND_VARIABLE)
  {
    // note: we always distinguish variables, to ensure they do not have
    // names that are overloaded with user names
    std::stringstream ss;
    ss << n;
    std::string sname = ss.str();
    size_t index = d_varIndex[sname];
    d_varIndex[sname]++;
    std::stringstream ssn;
    ssn << "alf." << index << "." << sname;
    return NodeManager::currentNM()->mkBoundVar(ssn.str(), tn);
  }
  else if (k == Kind::VARIABLE)
  {
    // note that we do not handle overloading here
    return n;
  }
  else if (k == Kind::APPLY_UF)
  {
    // must ensure we print higher-order function applications with "_"
    if (!n.getOperator().isVar())
    {
      std::vector<Node> args;
      args.push_back(n.getOperator());
      args.insert(args.end(), n.begin(), n.end());
      return mkInternalApp("_", args, tn);
    }
  }
  else if (k == Kind::HO_APPLY)
  {
    return mkInternalApp("_", {n[0], n[1]}, tn);
  }
  else if (k == Kind::CONST_INTEGER)
  {
    Rational r = n.getConst<Rational>();
    if (r.sgn() == -1)
    {
      // negative integers are printed as "-n"
      std::stringstream ss;
      ss << "-" << r.abs();
      return mkInternalSymbol(ss.str(), tn);
    }
    return n;
  }
  else if (k == Kind::CONST_RATIONAL)
  {
    Rational r = n.getConst<Rational>();
    // ensure rationals are printed properly here using alf syntax,
    // which is "n/d" or "-n/d".
    Integer num = r.getNumerator().abs();
    Integer den = r.getDenominator();
    std::stringstream ss;
    ss << (r.sgn() == -1 ? "-" : "") << num << "/" << den;
    return mkInternalSymbol(ss.str(), tn);
  }
  else if (k == Kind::LAMBDA || k == Kind::WITNESS)
  {
    // e.g. (lambda ((x1 T1) ... (xn Tk)) P) is
    // (lambda x1 (lambda x2 ... (lambda xn P)))
    Node ret = n[1];
    TypeNode tnr = ret.getType();
    std::stringstream opName;
    opName << printer::smt2::Smt2Printer::smtKindString(k);
    for (size_t i = 0, nchild = n[0].getNumChildren(); i < nchild; i++)
    {
      size_t ii = (nchild - 1) - i;
      Node v = convert(n[0][ii]);
      // use the body return type for all terms except the last one.
      tnr = ii == 0 ? n.getType() : nm->mkFunctionType({v.getType()}, tnr);
      ret = mkInternalApp(opName.str(), {v, ret}, tnr);
    }
    return ret;
  }
  else if (n.isClosure())
  {
    // e.g. (forall ((x1 T1) ... (xn Tk)) P) is
    // (forall (@list x1 ... xn) P)
    std::vector<Node> vars;
    for (const Node& v : n[0])
    {
      vars.push_back(convert(v));
    }
    Node vl = mkList(vars);
    // notice that intentionally we drop annotations here
    std::vector<Node> args;
    args.push_back(vl);
    args.insert(args.end(),
                n.begin() + 1,
                n.begin() + getNumChildrenToProcessForClosure(k));
    return mkInternalApp(
        printer::smt2::Smt2Printer::smtKindString(k), args, tn);
  }
  else if (k == Kind::STORE_ALL)
  {
    Node t = typeAsNode(tn);
    ArrayStoreAll storeAll = n.getConst<ArrayStoreAll>();
    Node val = convert(storeAll.getValue());
    return mkInternalApp("store_all", {t, val}, tn);
  }
  else if (k == Kind::SET_EMPTY || k == Kind::SET_UNIVERSE
           || k == Kind::BAG_EMPTY || k == Kind::SEP_NIL)
  {
    Node t = typeAsNode(tn);
    return mkInternalApp(printer::smt2::Smt2Printer::smtKindString(k), {t}, tn);
  }
  else if (k == Kind::SET_INSERT)
  {
    std::vector<Node> iargs(n.begin(), n.begin() + n.getNumChildren() - 1);
    Node list = mkList(iargs);
    return mkInternalApp("set.insert", {list, n[n.getNumChildren() - 1]}, tn);
  }
  else if (k == Kind::CONST_SEQUENCE)
  {
    if (n.getConst<Sequence>().empty())
    {
      Node t = typeAsNode(tn);
      return mkInternalApp("seq.empty", {t}, tn);
    }
    // otherwise must convert to term representation and convert
    Node cc = theory::strings::utils::mkConcatForConstSequence(n);
    return convert(cc);
  }
  else if (k == Kind::CONST_FINITE_FIELD)
  {
    const FiniteFieldValue& ffv = n.getConst<FiniteFieldValue>();
    Node v = convert(nm->mkConstInt(ffv.getValue()));
    Node fs = convert(nm->mkConstInt(ffv.getFieldSize()));
    return mkInternalApp("ff.value", {fs, v}, tn);
  }
  else if (k == Kind::FUNCTION_ARRAY_CONST)
  {
    // must convert to lambda and then run the conversion
    Node lam = theory::uf::FunctionConst::toLambda(n);
    Assert(!lam.isNull());
    return convert(lam);
  }
  else if (k == Kind::BITVECTOR_BB_TERM)
  {
    Node curr = mkInternalSymbol("bvempty", nm->mkBitVectorType(0));
    for (size_t i = 0, nchildren = n.getNumChildren(); i < nchildren; i++)
    {
      size_t ii = (nchildren - 1) - i;
      std::vector<Node> args;
      args.push_back(n[ii]);
      args.push_back(curr);
      curr = mkInternalApp("bbT", args, nm->mkBitVectorType(i + 1));
    }
    return curr;
  }
  else if (k == Kind::APPLY_TESTER || k == Kind::APPLY_UPDATER || k == Kind::NEG
           || k == Kind::DIVISION_TOTAL || k == Kind::INTS_DIVISION_TOTAL
           || k == Kind::INTS_MODULUS_TOTAL || k == Kind::APPLY_CONSTRUCTOR
           || k == Kind::APPLY_SELECTOR
           || k == Kind::FLOATINGPOINT_TO_FP_FROM_IEEE_BV)
  {
    // kinds where the operator may be different
    Node opc = getOperatorOfTerm(n);
    if (n.getNumChildren() == 0)
    {
      return opc;
    }
    std::vector<Node> newArgs;
    if (opc.getNumChildren() > 0)
    {
      newArgs.insert(newArgs.end(), opc.begin(), opc.end());
      newArgs.insert(newArgs.end(), n.begin(), n.end());
      opc = opc.getOperator();
      std::stringstream ss;
      ss << opc;
      return mkInternalApp(ss.str(), newArgs, tn);
    }
    newArgs.push_back(opc);
    newArgs.insert(newArgs.end(), n.begin(), n.end());
    return nm->mkNode(Kind::APPLY_UF, newArgs);
  }
  else if (k == Kind::INDEXED_ROOT_PREDICATE)
  {
    const IndexedRootPredicate& irp =
        n.getOperator().getConst<IndexedRootPredicate>();
    std::vector<Node> newArgs;
    newArgs.push_back(nm->mkConstInt(irp.d_index));
    newArgs.insert(newArgs.end(), n.begin(), n.end());
    return mkInternalApp("INDEXED_ROOT_PREDICATE", newArgs, tn);
  }
  else if (k == Kind::FLOATINGPOINT_COMPONENT_NAN
           || k == Kind::FLOATINGPOINT_COMPONENT_INF
           || k == Kind::FLOATINGPOINT_COMPONENT_ZERO
           || k == Kind::FLOATINGPOINT_COMPONENT_SIGN
           || k == Kind::FLOATINGPOINT_COMPONENT_EXPONENT
           || k == Kind::FLOATINGPOINT_COMPONENT_SIGNIFICAND)
  {
    // dummy symbol, provide the return type
    Node tnn = typeAsNode(tn);
    return mkInternalApp(
        printer::smt2::Smt2Printer::smtKindString(k), {tnn}, tn);
  }
  else if (GenericOp::isIndexedOperatorKind(k))
  {
    // return app of?
    std::vector<Node> args =
        GenericOp::getIndicesForOperator(k, n.getOperator());
    if (k == Kind::RELATION_GROUP || k == Kind::TABLE_GROUP)
    {
      Node list = mkList(args);
      std::vector<Node> children;
      children.push_back(list);
      children.insert(children.end(), n.begin(), n.end());
      return mkInternalApp(
          printer::smt2::Smt2Printer::smtKindString(k), children, tn);
    }
    args.insert(args.end(), n.begin(), n.end());
    return mkInternalApp(
        printer::smt2::Smt2Printer::smtKindString(k), args, tn);
  }
  return n;
}

bool AlfNodeConverter::shouldTraverse(Node n)
{
  Kind k = n.getKind();
  // don't convert bound variable or instantiation pattern list directly
  if (k == Kind::BOUND_VAR_LIST || k == Kind::INST_PATTERN_LIST)
  {
    return false;
  }
  // should not traverse internal applications
  if (k == Kind::APPLY_UF)
  {
    if (d_symbols.find(n.getOperator()) != d_symbols.end())
    {
      return false;
    }
  }
  return true;
}

Node AlfNodeConverter::maybeMkSkolemFun(Node k)
{
  NodeManager* nm = NodeManager::currentNM();
  SkolemManager* sm = nm->getSkolemManager();
  SkolemFunId sfi = SkolemFunId::NONE;
  Node cacheVal;
  TypeNode tn = k.getType();
  if (sm->isSkolemFunction(k, sfi, cacheVal))
  {
    Node app;
    if (sfi == SkolemFunId::PURIFY)
    {
      Assert(cacheVal.getType() == k.getType());
      // special case: just use self
      app = convert(cacheVal);
    }
    else
    {
      // convert every skolem function to its name applied to arguments
      std::stringstream ss;
      ss << "@k." << sfi;
      std::vector<Node> args;
      if (sfi == SkolemFunId::QUANTIFIERS_SKOLEMIZE)
      {
        // must provide the variable, not the index (for typing)
        Assert(cacheVal.getNumChildren() == 2);
        Assert(cacheVal[0].getKind() == Kind::EXISTS);
        Node q = convert(cacheVal[0]);
        Node index = cacheVal[1];
        Assert(index.getKind() == Kind::CONST_INTEGER);
        const Integer& i = index.getConst<Rational>().getNumerator();
        Assert(i.fitsUnsignedInt());
        size_t ii = i.getUnsignedInt();
        args.push_back(q);
        args.push_back(convert(q[0][ii]));
      }
      else
      {
        if (cacheVal.getKind() == Kind::SEXPR)
        {
          for (const Node& cv : cacheVal)
          {
            args.push_back(convert(cv));
          }
        }
        else if (!cacheVal.isNull())
        {
          args.push_back(convert(cacheVal));
        }
      }
      // must convert all arguments
      app = mkInternalApp(ss.str(), args, k.getType());
    }
    // wrap in "skolem" operator
    return mkInternalApp("skolem", {app}, k.getType());
  }
  return Node::null();
}

Node AlfNodeConverter::typeAsNode(TypeNode tn)
{
  // should always exist in the cache, as we always run types through
  // postConvertType before calling this method.
  std::map<TypeNode, Node>::const_iterator it = d_typeAsNode.find(tn);
  if (it != d_typeAsNode.end())
  {
    return it->second;
  }
  // dummy symbol whose name is the type printed
  // this suffices since ALF faithfully represents all types.
  // note we cannot letify types (same as in SMT-LIB)
  std::stringstream ss;
  ss << tn;
  Node ret = mkInternalSymbol(ss.str(), d_sortType, true);
  d_typeAsNode[tn] = ret;
  return ret;
}

size_t AlfNodeConverter::getNumChildrenToProcessForClosure(Kind k) const
{
  return k == Kind::SET_COMPREHENSION ? 3 : 2;
}

Node AlfNodeConverter::mkNil(TypeNode tn)
{
  return mkInternalSymbol("alf.nil", tn);
}

Node AlfNodeConverter::getNullTerminator(Kind k, TypeNode tn)
{
  switch (k)
  {
    case Kind::APPLY_UF:
    case Kind::DISTINCT:
    case Kind::FLOATINGPOINT_LT:
    case Kind::FLOATINGPOINT_LEQ:
    case Kind::FLOATINGPOINT_GT:
    case Kind::FLOATINGPOINT_GEQ:
      // the above operators may take arbitrary number of arguments but are not
      // marked as n-ary in ALF
      return Node::null();
    case Kind::APPLY_CONSTRUCTOR:
      // tuple constructor is n-ary with unit tuple as null terminator
      if (tn.isTuple())
      {
        TypeNode tnu = NodeManager::currentNM()->mkTupleType({});
        return NodeManager::currentNM()->mkGroundValue(tnu);
      }
      return Node::null();
      break;
<<<<<<< HEAD
    case kind::OR: return NodeManager::currentNM()->mkConst(false);
    case kind::SEP_STAR:
    case kind::AND: return NodeManager::currentNM()->mkConst(true);
    case kind::ADD: return NodeManager::currentNM()->mkConstInt(Rational(0));
    case kind::MULT:
    case kind::NONLINEAR_MULT:
=======
    case Kind::OR: return NodeManager::currentNM()->mkConst(false);
    case Kind::AND: return NodeManager::currentNM()->mkConst(true);
    case Kind::ADD: return NodeManager::currentNM()->mkConstInt(Rational(0));
    case Kind::MULT:
    case Kind::NONLINEAR_MULT:
>>>>>>> 3d8ce5a1
      return NodeManager::currentNM()->mkConstInt(Rational(1));
    case Kind::BITVECTOR_CONCAT:
      return mkInternalSymbol("bvempty",
                              NodeManager::currentNM()->mkBitVectorType(0));
    default: break;
  }
  return mkNil(tn);
}

Node AlfNodeConverter::mkList(const std::vector<Node>& args)
{
  TypeNode tn = NodeManager::currentNM()->booleanType();
  if (args.empty())
  {
    return mkNil(tn);
  }
  // singleton lists are handled due to (@list x) ---> (@list x alf.nil)
  return mkInternalApp("@list", args, tn);
}

Node AlfNodeConverter::mkInternalSymbol(const std::string& name,
                                        TypeNode tn,
                                        bool useRawSym)
{
  // use raw symbol so that it is never quoted
  NodeManager* nm = NodeManager::currentNM();
  Node sym = useRawSym ? nm->mkRawSymbol(name, tn) : nm->mkBoundVar(name, tn);
  d_symbols.insert(sym);
  return sym;
}

Node AlfNodeConverter::mkInternalApp(const std::string& name,
                                     const std::vector<Node>& args,
                                     TypeNode ret,
                                     bool useRawSym)
{
  if (!args.empty())
  {
    std::vector<TypeNode> argTypes;
    for (const Node& a : args)
    {
      Assert(!a.isNull());
      argTypes.push_back(a.getType());
    }
    NodeManager* nm = NodeManager::currentNM();
    TypeNode atype = nm->mkFunctionType(argTypes, ret);
    Node op = mkInternalSymbol(name, atype, useRawSym);
    std::vector<Node> aargs;
    aargs.push_back(op);
    aargs.insert(aargs.end(), args.begin(), args.end());
    return nm->mkNode(Kind::APPLY_UF, aargs);
  }
  return mkInternalSymbol(name, ret, useRawSym);
}

Node AlfNodeConverter::getOperatorOfTerm(Node n)
{
  Assert(n.hasOperator());
  NodeManager* nm = NodeManager::currentNM();
  Kind k = n.getKind();
  std::stringstream opName;
  Trace("alf-term-process-debug2")
      << "getOperatorOfTerm " << n << " " << k << " "
      << (n.getMetaKind() == metakind::PARAMETERIZED) << " "
      << GenericOp::isIndexedOperatorKind(k) << std::endl;
  std::vector<Node> indices;
  if (n.getMetaKind() == metakind::PARAMETERIZED)
  {
    Node op = n.getOperator();
    bool isIndexed = GenericOp::isIndexedOperatorKind(k);
    if (isIndexed)
    {
      indices = GenericOp::getIndicesForOperator(k, n.getOperator());
    }
    else if (op.getType().isFunction())
    {
      return op;
    }
    // note other kinds of functions (e.g. selectors and testers)
    Node ret;
    if (isIndexed)
    {
      if (k == Kind::APPLY_TESTER)
      {
        size_t cindex = DType::indexOf(op);
        const DType& dt = DType::datatypeOf(op);
        if (dt.isTuple())
        {
          opName << "is-tuple";
        }
        else
        {
          opName << "is-" << dt[cindex].getConstructor();
        }
        indices.clear();
      }
      else if (k == Kind::APPLY_UPDATER)
      {
        indices.clear();
        size_t index = DType::indexOf(op);
        const DType& dt = DType::datatypeOf(op);
        size_t cindex = DType::cindexOf(op);
        if (dt.isTuple())
        {
          opName << "tuple.update";
          indices.push_back(nm->mkConstInt(cindex));
        }
        else
        {
          opName << "update-" << dt[cindex][index].getSelector();
        }
      }
      else if (k == Kind::FLOATINGPOINT_TO_FP_FROM_IEEE_BV)
      {
        // this does not take a rounding mode, we change the smt2 syntax
        // to distinguish this case.
        opName << "to_fp_bv";
      }
      else
      {
        opName << printer::smt2::Smt2Printer::smtKindString(k);
      }
    }
    else if (k == Kind::APPLY_CONSTRUCTOR)
    {
      unsigned index = DType::indexOf(op);
      const DType& dt = DType::datatypeOf(op);
      // get its variable name
      if (dt.isTuple())
      {
        if (n.getNumChildren() == 0)
        {
          opName << "tuple.unit";
        }
        else
        {
          opName << "tuple";
        }
      }
      else
      {
        opName << dt[index].getConstructor();
      }
    }
    else if (k == Kind::APPLY_SELECTOR)
    {
      // maybe a shared selector
      ret = maybeMkSkolemFun(op);
      if (!ret.isNull())
      {
        return ret;
      }
      unsigned index = DType::indexOf(op);
      const DType& dt = DType::datatypeOf(op);
      if (dt.isTuple())
      {
        indices.push_back(nm->mkConstInt(index));
        opName << "tuple.select";
      }
      else
      {
        unsigned cindex = DType::cindexOf(op);
        opName << dt[cindex][index].getSelector();
      }
    }
    else
    {
      opName << op;
    }
  }
  // we only use binary operators
  else
  {
    if (k == Kind::NEG)
    {
      opName << "u";
    }
    opName << printer::smt2::Smt2Printer::smtKindString(k);
    if (k == Kind::DIVISION_TOTAL || k == Kind::INTS_DIVISION_TOTAL
        || k == Kind::INTS_MODULUS_TOTAL)
    {
      opName << "_total";
    }
  }
  std::vector<Node> args(n.begin(), n.end());
  Node app = mkInternalApp(opName.str(), args, n.getType());
  Node ret;
  if (!indices.empty())
  {
    ret = mkInternalApp(opName.str(), indices, app.getOperator().getType());
  }
  else
  {
    ret = args.empty() ? app : app.getOperator();
  }
  Trace("alf-term-process-debug2") << "...return " << ret << std::endl;
  return ret;
}

size_t AlfNodeConverter::getOrAssignIndexForConst(Node v)
{
  Assert(v.isVar());
  std::map<Node, size_t>::iterator it = d_constIndex.find(v);
  if (it != d_constIndex.end())
  {
    return it->second;
  }
  size_t id = d_constIndex.size();
  d_constIndex[v] = id;
  return id;
}

}  // namespace proof
}  // namespace cvc5::internal<|MERGE_RESOLUTION|>--- conflicted
+++ resolved
@@ -452,20 +452,12 @@
       }
       return Node::null();
       break;
-<<<<<<< HEAD
-    case kind::OR: return NodeManager::currentNM()->mkConst(false);
-    case kind::SEP_STAR:
-    case kind::AND: return NodeManager::currentNM()->mkConst(true);
-    case kind::ADD: return NodeManager::currentNM()->mkConstInt(Rational(0));
-    case kind::MULT:
-    case kind::NONLINEAR_MULT:
-=======
     case Kind::OR: return NodeManager::currentNM()->mkConst(false);
+    case Kind::SEP_STAR:
     case Kind::AND: return NodeManager::currentNM()->mkConst(true);
     case Kind::ADD: return NodeManager::currentNM()->mkConstInt(Rational(0));
     case Kind::MULT:
     case Kind::NONLINEAR_MULT:
->>>>>>> 3d8ce5a1
       return NodeManager::currentNM()->mkConstInt(Rational(1));
     case Kind::BITVECTOR_CONCAT:
       return mkInternalSymbol("bvempty",
