/******************************************************************************
 * Top contributors (to current version):
 *   Andrew Reynolds
 *
 * This file is part of the cvc5 project.
 *
 * Copyright (c) 2009-2024 by the authors listed in the file AUTHORS
 * in the top-level source directory and their institutional affiliations.
 * All rights reserved.  See the file COPYING in the top-level source
 * directory for licensing information.
 * ****************************************************************************
 *
 * The printer for the AletheLF format.
 */

#include "proof/alf/alf_printer.h"

#include <cctype>
#include <iostream>
#include <memory>
#include <ostream>
#include <sstream>

#include "expr/node_algorithm.h"
#include "expr/subs.h"
#include "options/main_options.h"
#include "printer/printer.h"
#include "printer/smt2/smt2_printer.h"
#include "proof/alf/alf_dependent_type_converter.h"
#include "proof/proof_node_to_sexpr.h"
#include "rewriter/rewrite_db.h"
#include "smt/print_benchmark.h"
#include "theory/strings/theory_strings_utils.h"

namespace cvc5::internal {

namespace proof {

AlfPrinter::AlfPrinter(Env& env,
                       BaseAlfNodeConverter& atp,
                       rewriter::RewriteDb* rdb)
    : EnvObj(env),
      d_tproc(atp),
      d_termLetPrefix("@t"),
      d_ltproc(nodeManager(), atp),
      d_rdb(rdb)
{
  d_pfType = nodeManager()->mkSort("proofType");
  d_false = nodeManager()->mkConst(false);
}

bool AlfPrinter::isHandled(const ProofNode* pfn) const
{
  const std::vector<Node> pargs = pfn->getArguments();
  switch (pfn->getRule())
  {
    // List of handled rules
    case ProofRule::SCOPE:
    case ProofRule::REFL:
    case ProofRule::SYMM:
    case ProofRule::TRANS:
    case ProofRule::CONG:
    case ProofRule::NARY_CONG:
    case ProofRule::HO_CONG:
    case ProofRule::TRUE_INTRO:
    case ProofRule::TRUE_ELIM:
    case ProofRule::FALSE_INTRO:
    case ProofRule::FALSE_ELIM:
    case ProofRule::SPLIT:
    case ProofRule::EQ_RESOLVE:
    case ProofRule::MODUS_PONENS:
    case ProofRule::NOT_NOT_ELIM:
    case ProofRule::CONTRA:
    case ProofRule::AND_ELIM:
    case ProofRule::AND_INTRO:
    case ProofRule::NOT_OR_ELIM:
    case ProofRule::IMPLIES_ELIM:
    case ProofRule::NOT_IMPLIES_ELIM1:
    case ProofRule::NOT_IMPLIES_ELIM2:
    case ProofRule::EQUIV_ELIM1:
    case ProofRule::EQUIV_ELIM2:
    case ProofRule::NOT_EQUIV_ELIM1:
    case ProofRule::NOT_EQUIV_ELIM2:
    case ProofRule::XOR_ELIM1:
    case ProofRule::XOR_ELIM2:
    case ProofRule::NOT_XOR_ELIM1:
    case ProofRule::NOT_XOR_ELIM2:
    case ProofRule::ITE_ELIM1:
    case ProofRule::ITE_ELIM2:
    case ProofRule::NOT_ITE_ELIM1:
    case ProofRule::NOT_ITE_ELIM2:
    case ProofRule::NOT_AND:
    case ProofRule::CNF_AND_NEG:
    case ProofRule::CNF_OR_POS:
    case ProofRule::CNF_OR_NEG:
    case ProofRule::CNF_IMPLIES_POS:
    case ProofRule::CNF_IMPLIES_NEG1:
    case ProofRule::CNF_IMPLIES_NEG2:
    case ProofRule::CNF_EQUIV_POS1:
    case ProofRule::CNF_EQUIV_POS2:
    case ProofRule::CNF_EQUIV_NEG1:
    case ProofRule::CNF_EQUIV_NEG2:
    case ProofRule::CNF_XOR_POS1:
    case ProofRule::CNF_XOR_POS2:
    case ProofRule::CNF_XOR_NEG1:
    case ProofRule::CNF_XOR_NEG2:
    case ProofRule::CNF_ITE_POS1:
    case ProofRule::CNF_ITE_POS2:
    case ProofRule::CNF_ITE_POS3:
    case ProofRule::CNF_ITE_NEG1:
    case ProofRule::CNF_ITE_NEG2:
    case ProofRule::CNF_ITE_NEG3:
    case ProofRule::CNF_AND_POS:
    case ProofRule::FACTORING:
    case ProofRule::REORDERING:
    case ProofRule::RESOLUTION:
    case ProofRule::CHAIN_RESOLUTION:
    case ProofRule::ARRAYS_READ_OVER_WRITE:
    case ProofRule::ARRAYS_READ_OVER_WRITE_CONTRA:
    case ProofRule::ARRAYS_READ_OVER_WRITE_1:
    case ProofRule::ARRAYS_EXT:
    case ProofRule::ARITH_SUM_UB:
    case ProofRule::ARITH_MULT_POS:
    case ProofRule::ARITH_MULT_NEG:
    case ProofRule::ARITH_TRICHOTOMY:
    case ProofRule::INT_TIGHT_LB:
    case ProofRule::INT_TIGHT_UB:
    case ProofRule::SKOLEM_INTRO:
    case ProofRule::CONCAT_EQ:
    case ProofRule::CONCAT_UNIFY:
    case ProofRule::CONCAT_CSPLIT:
    case ProofRule::CONCAT_CPROP:
    case ProofRule::CONCAT_CONFLICT:
    case ProofRule::CONCAT_SPLIT:
<<<<<<< HEAD
=======
    case ProofRule::CONCAT_LPROP:
>>>>>>> a21d22b4
    case ProofRule::STRING_LENGTH_POS:
    case ProofRule::STRING_LENGTH_NON_EMPTY:
    case ProofRule::RE_INTER:
    case ProofRule::RE_UNFOLD_POS:
    case ProofRule::RE_UNFOLD_NEG_CONCAT_FIXED:
    case ProofRule::RE_UNFOLD_NEG:
    case ProofRule::ITE_EQ:
    case ProofRule::INSTANTIATE:
    case ProofRule::SKOLEMIZE:
    case ProofRule::ALPHA_EQUIV:
    case ProofRule::ENCODE_EQ_INTRO:
    case ProofRule::ACI_NORM:
    case ProofRule::SAT_EXTERNAL_PROVE_LEMMAS:
    case ProofRule::DSL_REWRITE: return true;
    case ProofRule::THEORY_REWRITE:
    {
      ProofRewriteRule id;
      rewriter::getRewriteRule(pfn->getArguments()[0], id);
      return isHandledTheoryRewrite(id, pfn->getArguments()[1]);
    }
    break;
    case ProofRule::ARITH_POLY_NORM:
    {
      // we don't support bitvectors yet
      Assert(pargs[0].getKind() == Kind::EQUAL);
      if (pargs[0][0].getType().isBoolean())
      {
        return pargs[0][0][0].getType().isRealOrInt();
      }
      return pargs[0][0].getType().isRealOrInt();
    }
    break;
    case ProofRule::STRING_REDUCTION:
    {
      // depends on the operator
      Assert(!pargs.empty());
      Kind k = pargs[0].getKind();
      return k == Kind::STRING_SUBSTR || k == Kind::STRING_INDEXOF;
    }
    break;
    case ProofRule::STRING_EAGER_REDUCTION:
    {
      // depends on the operator
      Assert(!pargs.empty());
      Kind k = pargs[0].getKind();
      return k == Kind::STRING_CONTAINS || k == Kind::STRING_TO_CODE
             || k == Kind::STRING_INDEXOF || k == Kind::STRING_IN_REGEXP;
    }
    break;
    //
    case ProofRule::EVALUATE:
    {
      if (canEvaluate(pargs[0]))
      {
        Trace("alf-printer-debug") << "Can evaluate " << pargs[0] << std::endl;
        return true;
      }
    }
    break;
    // otherwise not handled
    default: break;
  }
  return false;
}

bool AlfPrinter::isHandledTheoryRewrite(ProofRewriteRule id,
                                        const Node& n) const
{
  switch (id)
  {
    case ProofRewriteRule::DISTINCT_ELIM:
    case ProofRewriteRule::RE_LOOP_ELIM:
    case ProofRewriteRule::STR_IN_RE_CONCAT_STAR_CHAR:
    case ProofRewriteRule::STR_IN_RE_SIGMA:
    case ProofRewriteRule::STR_IN_RE_SIGMA_STAR: return true;
    default: break;
  }
  return false;
}

bool AlfPrinter::canEvaluate(Node n) const
{
  std::unordered_set<TNode> visited;
  std::vector<TNode> visit;
  TNode cur;
  visit.push_back(n);
  do
  {
    cur = visit.back();
    visit.pop_back();
    if (visited.find(cur) == visited.end())
    {
      visited.insert(cur);
      switch (cur.getKind())
      {
        case Kind::NOT:
        case Kind::AND:
        case Kind::OR:
        case Kind::XOR:
        case Kind::CONST_BOOLEAN:
        case Kind::CONST_INTEGER:
        case Kind::CONST_RATIONAL:
        case Kind::CONST_STRING:
        case Kind::CONST_BITVECTOR:
        case Kind::ADD:
        case Kind::SUB:
        case Kind::NEG:
        case Kind::LT:
        case Kind::GT:
        case Kind::GEQ:
        case Kind::LEQ:
        case Kind::MULT:
        case Kind::NONLINEAR_MULT:
        case Kind::INTS_MODULUS:
        case Kind::INTS_MODULUS_TOTAL:
        case Kind::DIVISION:
        case Kind::DIVISION_TOTAL:
        case Kind::INTS_DIVISION:
        case Kind::INTS_DIVISION_TOTAL:
        case Kind::TO_REAL:
        case Kind::TO_INTEGER:
        case Kind::IS_INTEGER:
        case Kind::STRING_CONCAT:
        case Kind::STRING_SUBSTR:
        case Kind::STRING_LENGTH:
        case Kind::STRING_CONTAINS:
        case Kind::STRING_REPLACE:
        case Kind::STRING_INDEXOF:
        case Kind::STRING_TO_CODE:
        case Kind::STRING_FROM_CODE:
        case Kind::BITVECTOR_EXTRACT:
        case Kind::BITVECTOR_CONCAT:
        case Kind::BITVECTOR_ADD:
        case Kind::BITVECTOR_SUB:
        case Kind::BITVECTOR_NEG:
        case Kind::BITVECTOR_NOT:
        case Kind::BITVECTOR_MULT:
        case Kind::BITVECTOR_AND:
        case Kind::BITVECTOR_OR:
        case Kind::CONST_BITVECTOR_SYMBOLIC: break;
        case Kind::EQUAL:
        {
          TypeNode tn = cur[0].getType();
          if (!tn.isBoolean() && !tn.isReal() && !tn.isInteger()
              && !tn.isString() && !tn.isBitVector())
          {
            return false;
          }
        }
        break;
        case Kind::BITVECTOR_SIZE:
          // special case, evaluates no matter what is inside
          continue;
        case Kind::STRING_IN_REGEXP:
          if (!canEvaluateRegExp(cur[1]))
          {
            return false;
          }
          visit.push_back(cur[0]);
          continue;
        default:
          Trace("alf-printer-debug")
              << "Cannot evaluate " << cur.getKind() << std::endl;
          return false;
      }
      for (const Node& cn : cur)
      {
        visit.push_back(cn);
      }
    }
  } while (!visit.empty());
  return true;
}

bool AlfPrinter::canEvaluateRegExp(Node r) const
{
  std::unordered_set<TNode> visited;
  std::vector<TNode> visit;
  TNode cur;
  visit.push_back(r);
  do
  {
    cur = visit.back();
    visit.pop_back();
    if (visited.find(cur) == visited.end())
    {
      visited.insert(cur);
      switch (cur.getKind())
      {
        case Kind::REGEXP_ALL:
        case Kind::REGEXP_ALLCHAR:
        case Kind::REGEXP_COMPLEMENT:
        case Kind::REGEXP_NONE:
        case Kind::REGEXP_UNION:
        case Kind::REGEXP_INTER:
        case Kind::REGEXP_CONCAT:
        case Kind::REGEXP_STAR: break;
        case Kind::REGEXP_RANGE:
          if (!theory::strings::utils::isCharacterRange(cur))
          {
            return false;
          }
          continue;
        case Kind::STRING_TO_REGEXP:
          if (!canEvaluate(cur[0]))
          {
            return false;
          }
          continue;
        default:
          Trace("alf-printer-debug") << "Cannot evaluate " << cur.getKind()
                                     << " in regular expressions" << std::endl;
          return false;
      }
      for (const Node& cn : cur)
      {
        visit.push_back(cn);
      }
    }
  } while (!visit.empty());
  return true;
}

std::string AlfPrinter::getRuleName(const ProofNode* pfn) const
{
  ProofRule r = pfn->getRule();
  if (r == ProofRule::DSL_REWRITE)
  {
    ProofRewriteRule dr;
    rewriter::getRewriteRule(pfn->getArguments()[0], dr);
    std::stringstream ss;
    ss << dr;
    return ss.str();
  }
  else if (r == ProofRule::THEORY_REWRITE)
  {
    ProofRewriteRule id;
    rewriter::getRewriteRule(pfn->getArguments()[0], id);
    std::stringstream ss;
    ss << id;
    return ss.str();
  }
  else if (r == ProofRule::ENCODE_EQ_INTRO)
  {
    // ENCODE_EQ_INTRO proves (= t (convert t)) from argument t,
    // where (convert t) is indistinguishable from t according to the proof.
    return "refl";
  }
  std::string name = toString(r);
  std::transform(name.begin(), name.end(), name.begin(), [](unsigned char c) {
    return std::tolower(c);
  });
  return name;
}

void AlfPrinter::printDslRule(std::ostream& out, ProofRewriteRule r)
{
  const rewriter::RewriteProofRule& rpr = d_rdb->getRule(r);
  const std::vector<Node>& varList = rpr.getVarList();
  const std::vector<Node>& uvarList = rpr.getUserVarList();
  const std::vector<Node>& conds = rpr.getConditions();
  Node conc = rpr.getConclusion(true);
  // We must map variables of the rule to internal symbols (via
  // mkInternalSymbol) so that the ALF node converter will not treat the
  // BOUND_VARIABLE of this rule as user provided variables. The substitution
  // su stores this mapping.
  Subs su;
  out << "(declare-rule " << r << " (";
  AlfDependentTypeConverter adtc(nodeManager(), d_tproc);
  std::stringstream ssExplicit;
  for (size_t i = 0, nvars = uvarList.size(); i < nvars; i++)
  {
    if (i > 0)
    {
      ssExplicit << " ";
    }
    const Node& uv = uvarList[i];
    std::stringstream sss;
    sss << uv;
    Node uvi = d_tproc.mkInternalSymbol(sss.str(), uv.getType());
    su.add(varList[i], uvi);
    ssExplicit << "(" << uv << " ";
    TypeNode uvt = uv.getType();
    Node uvtp = adtc.process(uvt);
    ssExplicit << uvtp;
    if (expr::isListVar(uv))
    {
      // carry over whether it is a list variable
      expr::markListVar(uvi);
      ssExplicit << " :list";
    }
    ssExplicit << ")";
  }
  // print implicit parameters introduced in dependent type conversion
  const std::vector<Node>& params = adtc.getFreeParameters();
  for (const Node& p : params)
  {
    out << "(" << p << " " << p.getType() << ") ";
  }
  // now print variables of the proof rule
  out << ssExplicit.str();
  out << ")" << std::endl;
  if (!conds.empty())
  {
    out << "  :premises (";
    bool firstTime = true;
    for (const Node& c : conds)
    {
      if (firstTime)
      {
        firstTime = false;
      }
      else
      {
        out << " ";
      }
      // note we apply list conversion to premises as well.
      Node cc = d_tproc.convert(su.apply(c));
      cc = d_ltproc.convert(cc);
      out << cc;
    }
    out << ")" << std::endl;
  }
  out << "  :args (";
  for (size_t i = 0, nvars = uvarList.size(); i < nvars; i++)
  {
    if (i > 0)
    {
      out << " ";
    }
    out << uvarList[i];
  }
  out << ")" << std::endl;
  Node sconc = d_tproc.convert(su.apply(conc));
  sconc = d_ltproc.convert(sconc);
  Assert(sconc.getKind() == Kind::EQUAL);
  out << "  :conclusion (= " << sconc[0] << " " << sconc[1] << ")" << std::endl;
  out << ")" << std::endl;
}

void AlfPrinter::printLetList(std::ostream& out, LetBinding& lbind)
{
  std::vector<Node> letList;
  lbind.letify(letList);
  std::map<Node, size_t>::const_iterator it;
  for (size_t i = 0, nlets = letList.size(); i < nlets; i++)
  {
    Node n = letList[i];
    Node def = lbind.convert(n, false);
    Node f = lbind.convert(n, true);
    // use define command which does not invoke type checking
    out << "(define " << f << " () " << def << ")" << std::endl;
  }
}

void AlfPrinter::print(std::ostream& out, std::shared_ptr<ProofNode> pfn)
{
  // ensures options are set once and for all
  options::ioutils::applyOutputLanguage(out, Language::LANG_SMTLIB_V2_6);
  options::ioutils::applyPrintArithLitToken(out, true);
  d_pfIdCounter = 0;

  // Get the definitions and assertions and print the declarations from them
  const std::vector<Node>& definitions = pfn->getArguments();
  const std::vector<Node>& assertions = pfn->getChildren()[0]->getArguments();
  const ProofNode* pnBody = pfn->getChildren()[0]->getChildren()[0].get();

  // Use a let binding if proofDagGlobal is true.
  // We can traverse binders due to the way we print global declare-var, since
  // terms beneath binders will always have their variables in scope and hence
  // can be printed in define commands.
  LetBinding lbind(d_termLetPrefix, 2, true);
  LetBinding* lbindUse = options().proof.proofDagGlobal ? &lbind : nullptr;
  AlfPrintChannelPre aletify(lbindUse);
  AlfPrintChannelOut aprint(out, lbindUse, d_termLetPrefix);

  d_pletMap.clear();
  d_passumeMap.clear();

  bool wasAlloc;
  for (size_t i = 0; i < 2; i++)
  {
    AlfPrintChannel* aout;
    if (i == 0)
    {
      aout = &aletify;
    }
    else
    {
      aout = &aprint;
    }
    if (i == 1)
    {
      std::stringstream outVars;
      const std::unordered_set<Node>& vars = aletify.getVariables();
      for (const Node& v : vars)
      {
        if (v.getKind() == Kind::BOUND_VARIABLE)
        {
          std::string origName = v.getName();
          // Strip off "@v.N." from the variable. It may also be an original
          // variable appearing in a quantifier, in which case we skip.
          if (origName.substr(0, 3) != "@v.")
          {
            continue;
          }
          origName = origName.substr(4);
          origName = origName.substr(origName.find(".") + 1);
          outVars << "(define " << v << " () (alf.var \"" << origName << "\" "
                  << v.getType() << "))" << std::endl;
        }
      }
      // [1] print DSL rules
      // Note that RARE rules used in this proof are printed in the preamble of
      // the proof here, on demand.
      for (ProofRewriteRule r : d_dprs)
      {
        printDslRule(out, r);
      }
      if (options().proof.alfPrintReference)
      {
        // [2] print only the universal variables
        out << outVars.str();
        // we do not print the reference command here, since we don't know
        // where the proof is stored.
      }
      else
      {
        // [2] print the types
        smt::PrintBenchmark pb(Printer::getPrinter(out), &d_tproc);
        std::stringstream outFuns;
        pb.printDeclarationsFrom(out, outFuns, definitions, assertions);
        // [3] print the universal variables
        out << outVars.str();
        // [4] print the declared functions
        out << outFuns.str();
      }
      // [5] print proof-level term bindings
      printLetList(out, lbind);
    }
    // [6] print (unique) assumptions
    std::unordered_set<Node> processed;
    for (const Node& n : assertions)
    {
      if (processed.find(n) != processed.end())
      {
        continue;
      }
      processed.insert(n);
      size_t id = allocateAssumeId(n, wasAlloc);
      Node nc = d_tproc.convert(n);
      aout->printAssume(nc, id, false);
    }
    for (const Node& n : definitions)
    {
      if (n.getKind() != Kind::EQUAL)
      {
        // skip define-fun-rec?
        continue;
      }
      if (processed.find(n) != processed.end())
      {
        continue;
      }
      processed.insert(n);
      // define-fun are HO equalities that can be proven by refl
      size_t id = allocateAssumeId(n, wasAlloc);
      Node f = d_tproc.convert(n[0]);
      Node lam = d_tproc.convert(n[1]);
      aout->printStep("refl", f.eqNode(lam), id, {}, {lam});
    }
    // [7] print proof body
    printProofInternal(aout, pnBody);
  }
}

void AlfPrinter::printProofInternal(AlfPrintChannel* out, const ProofNode* pn)
{
  // the stack
  std::vector<const ProofNode*> visit;
  // whether we have to process children
  std::unordered_map<const ProofNode*, bool> processingChildren;
  // helper iterators
  std::unordered_map<const ProofNode*, bool>::iterator pit;
  const ProofNode* cur;
  visit.push_back(pn);
  do
  {
    cur = visit.back();
    pit = processingChildren.find(cur);
    if (pit == processingChildren.end())
    {
      ProofRule r = cur->getRule();
      if (r == ProofRule::ASSUME)
      {
        // ignore
        visit.pop_back();
        continue;
      }
      // print preorder traversal
      printStepPre(out, cur);
      processingChildren[cur] = true;
      // will revisit this proof node
      std::vector<std::shared_ptr<ProofNode>> children;
      getChildrenFromProofRule(cur, children);
      // visit each child
      for (const std::shared_ptr<ProofNode>& c : children)
      {
        visit.push_back(c.get());
      }
      continue;
    }
    visit.pop_back();
    if (pit->second)
    {
      processingChildren[cur] = false;
      // print postorder traversal
      printStepPost(out, cur);
    }
  } while (!visit.empty());
}

void AlfPrinter::printStepPre(AlfPrintChannel* out, const ProofNode* pn)
{
  // if we haven't yet allocated a proof id, do it now
  ProofRule r = pn->getRule();
  if (r == ProofRule::SCOPE)
  {
    const std::vector<Node>& args = pn->getArguments();
    for (const Node& a : args)
    {
      size_t aid = allocateAssumePushId(pn, a);
      Node aa = d_tproc.convert(a);
      // print a push
      out->printAssume(aa, aid, true);
    }
  }
}

void AlfPrinter::getChildrenFromProofRule(
    const ProofNode* pn, std::vector<std::shared_ptr<ProofNode>>& children)
{
  const std::vector<std::shared_ptr<ProofNode>>& cc = pn->getChildren();
  switch (pn->getRule())
  {
    case ProofRule::CONG:
    {
      Node res = pn->getResult();
      if (res[0].isClosure())
      {
        // Ignore the children after the required arguments.
        // This ensures that we ignore e.g. equalities between patterns
        // which can appear in term conversion proofs.
        size_t arity = kind::metakind::getMinArityForKind(res[0].getKind());
        children.insert(children.end(), cc.begin(), cc.begin() + arity - 1);
        return;
      }
    }
    break;
    default: break;
  }
  children.insert(children.end(), cc.begin(), cc.end());
}

void AlfPrinter::getArgsFromProofRule(const ProofNode* pn,
                                      std::vector<Node>& args)
{
  Node res = pn->getResult();
  const std::vector<Node> pargs = pn->getArguments();
  ProofRule r = pn->getRule();
  switch (r)
  {
    case ProofRule::CONG:
    case ProofRule::NARY_CONG:
    {
      Node op = d_tproc.getOperatorOfTerm(res[0], true);
      args.push_back(d_tproc.convert(op));
      return;
    }
    break;
    case ProofRule::HO_CONG:
    {
      // argument is ignored
      return;
    }
    case ProofRule::INSTANTIATE:
    {
      // ignore arguments past the term vector
      Node ts = d_tproc.convert(pargs[0]);
      args.push_back(ts);
      return;
    }
    case ProofRule::DSL_REWRITE:
    {
      ProofRewriteRule dr;
      if (!rewriter::getRewriteRule(pargs[0], dr))
      {
        Unhandled() << "Failed to get DSL proof rule";
      }
      Trace("alf-printer-debug") << "Get args for " << dr << std::endl;
      const rewriter::RewriteProofRule& rpr = d_rdb->getRule(dr);
      std::vector<Node> ss(pargs.begin() + 1, pargs.end());
      std::vector<std::pair<Kind, std::vector<Node>>> witnessTerms;
      rpr.getConclusionFor(ss, witnessTerms);
      TypeNode absType = nodeManager()->mkAbstractType(Kind::ABSTRACT_TYPE);
      // the arguments are the computed witness terms
      for (const std::pair<Kind, std::vector<Node>>& w : witnessTerms)
      {
        if (w.first == Kind::UNDEFINED_KIND)
        {
          Assert(w.second.size() == 1);
          args.push_back(d_tproc.convert(w.second[0]));
        }
        else
        {
          std::vector<Node> wargs;
          for (const Node& wc : w.second)
          {
            wargs.push_back(d_tproc.convert(wc));
          }
          args.push_back(d_tproc.mkInternalApp(
              printer::smt2::Smt2Printer::smtKindString(w.first),
              wargs,
              absType));
        }
      }
      return;
    }
    case ProofRule::THEORY_REWRITE:
    {
      // ignore the identifier
      Assert(pargs.size() == 2);
      args.push_back(d_tproc.convert(pargs[1]));
      return;
    }
    break;
    default: break;
  }
  for (size_t i = 0, nargs = pargs.size(); i < nargs; i++)
  {
    Node av = d_tproc.convert(pargs[i]);
    args.push_back(av);
  }
}

void AlfPrinter::printStepPost(AlfPrintChannel* out, const ProofNode* pn)
{
  Assert(pn->getRule() != ProofRule::ASSUME);
  // if we have yet to allocate a proof id, do it now
  bool wasAlloc = false;
  TNode conclusion = d_tproc.convert(pn->getResult());
  TNode conclusionPrint;
  // print conclusion only if option is set, or this is false
  if (options().proof.proofPrintConclusion || conclusion == d_false)
  {
    conclusionPrint = conclusion;
  }
  ProofRule r = pn->getRule();
  std::vector<std::shared_ptr<ProofNode>> children;
  getChildrenFromProofRule(pn, children);
  std::vector<Node> args;
  bool handled = isHandled(pn);
  if (handled)
  {
    if (r == ProofRule::DSL_REWRITE)
    {
      const std::vector<Node> aargs = pn->getArguments();
      // if its a DSL rule, remember it
      Node idn = aargs[0];
      ProofRewriteRule di;
      if (rewriter::getRewriteRule(idn, di))
      {
        d_dprs.insert(di);
      }
      else
      {
        Unhandled();
      }
    }
    getArgsFromProofRule(pn, args);
  }
  size_t id = allocateProofId(pn, wasAlloc);
  std::vector<size_t> premises;
  // get the premises
  std::map<Node, size_t>::iterator ita;
  std::map<const ProofNode*, size_t>::iterator itp;
  for (const std::shared_ptr<ProofNode>& c : children)
  {
    size_t pid;
    // if assume, lookup in passumeMap
    if (c->getRule() == ProofRule::ASSUME)
    {
      ita = d_passumeMap.find(c->getResult());
      Assert(ita != d_passumeMap.end());
      pid = ita->second;
    }
    else
    {
      itp = d_pletMap.find(c.get());
      Assert(itp != d_pletMap.end());
      pid = itp->second;
    }
    premises.push_back(pid);
  }
  // if we don't handle the rule, print trust
  if (!handled)
  {
    if (!options().proof.alfAllowTrust)
    {
      Unreachable() << "An ALF proof equires a trust step for " << pn->getRule()
                    << ", but --" << options::proof::longName::alfAllowTrust
                    << " is false" << std::endl;
    }
    out->printTrustStep(pn->getRule(),
                        conclusionPrint,
                        id,
                        premises,
                        pn->getArguments(),
                        conclusion);
    return;
  }
  std::string rname = getRuleName(pn);
  if (r == ProofRule::SCOPE)
  {
    if (args.empty())
    {
      // If there are no premises, any reference to this proof can just refer to
      // the body.
      d_pletMap[pn] = premises[0];
    }
    else
    {
      // Assuming the body of the scope has identifier id_0, the following prints:
      // (step-pop id_1 :rule scope :premises (id_0))
      // ...
      // (step-pop id_n :rule scope :premises (id_{n-1}))
      // (step id :rule process_scope :premises (id_n) :args (C))
      size_t tmpId;
      for (size_t i = 0, nargs = args.size(); i < nargs; i++)
      {
        // Manually increment proof id counter and premises. Note they will only be
        // used locally here to chain together the pops mentioned above.
        tmpId = d_pfIdCounter;
        d_pfIdCounter++;
        out->printStep(rname, Node::null(), tmpId, premises, {}, true);
        // The current id is the premises of the next.
        premises.clear();
        premises.push_back(tmpId);
      }
      // Finish with the process scope step.
      std::vector<Node> pargs;
      pargs.push_back(d_tproc.convert(children[0]->getResult()));
      out->printStep("process_scope", conclusionPrint, id, premises, pargs);
    }
  }
  else
  {
    out->printStep(rname, conclusionPrint, id, premises, args);
  }
}

size_t AlfPrinter::allocateAssumePushId(const ProofNode* pn, const Node& a)
{
  std::pair<const ProofNode*, Node> key(pn, a);
  std::map<std::pair<const ProofNode*, Node>, size_t>::iterator it =
      d_ppushMap.find(key);
  if (it != d_ppushMap.end())
  {
    return it->second;
  }
  bool wasAlloc = false;
  size_t aid = allocateAssumeId(a, wasAlloc);
  // if we assigned an id to the assumption
  if (!wasAlloc)
  {
    // otherwise we shadow, just use a dummy
    d_pfIdCounter++;
    aid = d_pfIdCounter;
  }
  d_ppushMap[key] = aid;
  return aid;
}

size_t AlfPrinter::allocateAssumeId(const Node& n, bool& wasAlloc)
{
  std::map<Node, size_t>::iterator it = d_passumeMap.find(n);
  if (it != d_passumeMap.end())
  {
    wasAlloc = false;
    return it->second;
  }
  wasAlloc = true;
  d_pfIdCounter++;
  d_passumeMap[n] = d_pfIdCounter;
  return d_pfIdCounter;
}

size_t AlfPrinter::allocateProofId(const ProofNode* pn, bool& wasAlloc)
{
  std::map<const ProofNode*, size_t>::iterator it = d_pletMap.find(pn);
  if (it != d_pletMap.end())
  {
    wasAlloc = false;
    return it->second;
  }
  wasAlloc = true;
  d_pfIdCounter++;
  d_pletMap[pn] = d_pfIdCounter;
  return d_pfIdCounter;
}

}  // namespace proof
}  // namespace cvc5::internal<|MERGE_RESOLUTION|>--- conflicted
+++ resolved
@@ -132,10 +132,7 @@
     case ProofRule::CONCAT_CPROP:
     case ProofRule::CONCAT_CONFLICT:
     case ProofRule::CONCAT_SPLIT:
-<<<<<<< HEAD
-=======
     case ProofRule::CONCAT_LPROP:
->>>>>>> a21d22b4
     case ProofRule::STRING_LENGTH_POS:
     case ProofRule::STRING_LENGTH_NON_EMPTY:
     case ProofRule::RE_INTER:
@@ -948,4 +945,182 @@
 }
 
 }  // namespace proof
+}  // namespace cvc5::internal
+
+    default: break;
+  }
+  for (size_t i = 0, nargs = pargs.size(); i < nargs; i++)
+  {
+    Node av = d_tproc.convert(pargs[i]);
+    args.push_back(av);
+  }
+}
+
+void AlfPrinter::printStepPost(AlfPrintChannel* out, const ProofNode* pn)
+{
+  Assert(pn->getRule() != ProofRule::ASSUME);
+  // if we have yet to allocate a proof id, do it now
+  bool wasAlloc = false;
+  TNode conclusion = d_tproc.convert(pn->getResult());
+  TNode conclusionPrint;
+  // print conclusion only if option is set, or this is false
+  if (options().proof.proofPrintConclusion || conclusion == d_false)
+  {
+    conclusionPrint = conclusion;
+  }
+  ProofRule r = pn->getRule();
+  std::vector<std::shared_ptr<ProofNode>> children;
+  getChildrenFromProofRule(pn, children);
+  std::vector<Node> args;
+  bool handled = isHandled(pn);
+  if (handled)
+  {
+    if (r == ProofRule::DSL_REWRITE)
+    {
+      const std::vector<Node> aargs = pn->getArguments();
+      // if its a DSL rule, remember it
+      Node idn = aargs[0];
+      ProofRewriteRule di;
+      if (rewriter::getRewriteRule(idn, di))
+      {
+        d_dprs.insert(di);
+      }
+      else
+      {
+        Unhandled();
+      }
+    }
+    getArgsFromProofRule(pn, args);
+  }
+  size_t id = allocateProofId(pn, wasAlloc);
+  std::vector<size_t> premises;
+  // get the premises
+  std::map<Node, size_t>::iterator ita;
+  std::map<const ProofNode*, size_t>::iterator itp;
+  for (const std::shared_ptr<ProofNode>& c : children)
+  {
+    size_t pid;
+    // if assume, lookup in passumeMap
+    if (c->getRule() == ProofRule::ASSUME)
+    {
+      ita = d_passumeMap.find(c->getResult());
+      Assert(ita != d_passumeMap.end());
+      pid = ita->second;
+    }
+    else
+    {
+      itp = d_pletMap.find(c.get());
+      Assert(itp != d_pletMap.end());
+      pid = itp->second;
+    }
+    premises.push_back(pid);
+  }
+  // if we don't handle the rule, print trust
+  if (!handled)
+  {
+    if (!options().proof.alfAllowTrust)
+    {
+      Unreachable() << "An ALF proof equires a trust step for " << pn->getRule()
+                    << ", but --" << options::proof::longName::alfAllowTrust
+                    << " is false" << std::endl;
+    }
+    out->printTrustStep(pn->getRule(),
+                        conclusionPrint,
+                        id,
+                        premises,
+                        pn->getArguments(),
+                        conclusion);
+    return;
+  }
+  std::string rname = getRuleName(pn);
+  if (r == ProofRule::SCOPE)
+  {
+    if (args.empty())
+    {
+      // If there are no premises, any reference to this proof can just refer to
+      // the body.
+      d_pletMap[pn] = premises[0];
+    }
+    else
+    {
+      // Assuming the body of the scope has identifier id_0, the following prints:
+      // (step-pop id_1 :rule scope :premises (id_0))
+      // ...
+      // (step-pop id_n :rule scope :premises (id_{n-1}))
+      // (step id :rule process_scope :premises (id_n) :args (C))
+      size_t tmpId;
+      for (size_t i = 0, nargs = args.size(); i < nargs; i++)
+      {
+        // Manually increment proof id counter and premises. Note they will only be
+        // used locally here to chain together the pops mentioned above.
+        tmpId = d_pfIdCounter;
+        d_pfIdCounter++;
+        out->printStep(rname, Node::null(), tmpId, premises, {}, true);
+        // The current id is the premises of the next.
+        premises.clear();
+        premises.push_back(tmpId);
+      }
+      // Finish with the process scope step.
+      std::vector<Node> pargs;
+      pargs.push_back(d_tproc.convert(children[0]->getResult()));
+      out->printStep("process_scope", conclusionPrint, id, premises, pargs);
+    }
+  }
+  else
+  {
+    out->printStep(rname, conclusionPrint, id, premises, args);
+  }
+}
+
+size_t AlfPrinter::allocateAssumePushId(const ProofNode* pn, const Node& a)
+{
+  std::pair<const ProofNode*, Node> key(pn, a);
+  std::map<std::pair<const ProofNode*, Node>, size_t>::iterator it =
+      d_ppushMap.find(key);
+  if (it != d_ppushMap.end())
+  {
+    return it->second;
+  }
+  bool wasAlloc = false;
+  size_t aid = allocateAssumeId(a, wasAlloc);
+  // if we assigned an id to the assumption
+  if (!wasAlloc)
+  {
+    // otherwise we shadow, just use a dummy
+    d_pfIdCounter++;
+    aid = d_pfIdCounter;
+  }
+  d_ppushMap[key] = aid;
+  return aid;
+}
+
+size_t AlfPrinter::allocateAssumeId(const Node& n, bool& wasAlloc)
+{
+  std::map<Node, size_t>::iterator it = d_passumeMap.find(n);
+  if (it != d_passumeMap.end())
+  {
+    wasAlloc = false;
+    return it->second;
+  }
+  wasAlloc = true;
+  d_pfIdCounter++;
+  d_passumeMap[n] = d_pfIdCounter;
+  return d_pfIdCounter;
+}
+
+size_t AlfPrinter::allocateProofId(const ProofNode* pn, bool& wasAlloc)
+{
+  std::map<const ProofNode*, size_t>::iterator it = d_pletMap.find(pn);
+  if (it != d_pletMap.end())
+  {
+    wasAlloc = false;
+    return it->second;
+  }
+  wasAlloc = true;
+  d_pfIdCounter++;
+  d_pletMap[pn] = d_pfIdCounter;
+  return d_pfIdCounter;
+}
+
+}  // namespace proof
 }  // namespace cvc5::internal