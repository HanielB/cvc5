/*********************                                                        */
/*! \file proof_manager.cpp
 ** \verbatim
 ** Top contributors (to current version):
 **   Guy Katz, Liana Hadarean, Andres Noetzli
 ** This file is part of the CVC4 project.
 ** Copyright (c) 2009-2019 by the authors listed in the file AUTHORS
 ** in the top-level source directory) and their institutional affiliations.
 ** All rights reserved.  See the file COPYING in the top-level source
 ** directory for licensing information.\endverbatim
 **
 ** [[ Add lengthier description here ]]

 ** \todo document this file

**/

#include "proof/proof_manager.h"

#include "base/check.h"
#include "context/context.h"
#include "options/bv_options.h"
#include "options/proof_options.h"
#include "proof/clause_id.h"
#include "proof/cnf_proof.h"
#include "proof/lfsc_proof_printer.h"
#include "proof/proof_utils.h"
#include "proof/resolution_bitvector_proof.h"
#include "proof/sat_proof_implementation.h"
#include "proof/theory_proof.h"
#include "smt/smt_engine.h"
#include "smt/smt_engine_scope.h"
#include "smt/smt_statistics_registry.h"
#include "smt_util/node_visitor.h"
#include "theory/arrays/theory_arrays.h"
#include "theory/output_channel.h"
#include "theory/term_registration_visitor.h"
#include "theory/uf/equality_engine.h"
#include "theory/uf/theory_uf.h"
#include "theory/valuation.h"
#include "util/hash.h"
#include "util/proof.h"

namespace CVC4 {

std::string nodeSetToString(const std::set<Node>& nodes) {
  std::ostringstream os;
  std::set<Node>::const_iterator it;
  for (it = nodes.begin(); it != nodes.end(); ++it) {
    os << *it << " ";
  }
  return os.str();
}

std::string append(const std::string& str, uint64_t num) {
  std::ostringstream os;
  os << str << num;
  return os.str();
}

ProofManager::ProofManager(context::Context* context, ProofFormat format)
    : d_context(context),
      d_satProof(NULL),
      d_cnfProof(NULL),
      d_theoryProof(NULL),
      d_inputFormulas(),
      d_inputCoreFormulas(context),
      d_outputCoreFormulas(context),
      d_nextId(0),
      d_fullProof(),
      d_format(format),
      d_deps(context)
{
}

ProofManager::~ProofManager() {
  if (d_satProof) delete d_satProof;
  if (d_cnfProof) delete d_cnfProof;
  if (d_theoryProof) delete d_theoryProof;
}

ProofManager* ProofManager::currentPM() {
  return smt::currentProofManager();
}
const Proof& ProofManager::getProof(SmtEngine* smt)
{
  if (!currentPM()->d_fullProof)
  {
    Assert(currentPM()->d_format == LFSC);
    currentPM()->d_fullProof.reset(new LFSCProof(
        smt,
        static_cast<CoreSatProof*>(getSatProof()),
        static_cast<LFSCCnfProof*>(getCnfProof()),
        static_cast<LFSCTheoryProofEngine*>(getTheoryProofEngine())));
  }
  return *(currentPM()->d_fullProof);
}

CoreSatProof* ProofManager::getSatProof() {
  Assert(currentPM()->d_satProof);
  return currentPM()->d_satProof;
}

CnfProof* ProofManager::getCnfProof() {
  Assert(currentPM()->d_cnfProof);
  return currentPM()->d_cnfProof;
}

TheoryProofEngine* ProofManager::getTheoryProofEngine() {
  Assert(currentPM()->d_theoryProof != NULL);
  return currentPM()->d_theoryProof;
}

UFProof* ProofManager::getUfProof() {
  Assert(options::proof());
  TheoryProof* pf = getTheoryProofEngine()->getTheoryProof(theory::THEORY_UF);
  return (UFProof*)pf;
}

proof::ResolutionBitVectorProof* ProofManager::getBitVectorProof()
{
  Assert(options::proof());
  TheoryProof* pf = getTheoryProofEngine()->getTheoryProof(theory::THEORY_BV);
  return static_cast<proof::ResolutionBitVectorProof*>(pf);
}

ArrayProof* ProofManager::getArrayProof() {
  Assert(options::proof());
  TheoryProof* pf = getTheoryProofEngine()->getTheoryProof(theory::THEORY_ARRAYS);
  return (ArrayProof*)pf;
}

ArithProof* ProofManager::getArithProof() {
  Assert(options::proof());
  TheoryProof* pf = getTheoryProofEngine()->getTheoryProof(theory::THEORY_ARITH);
  return (ArithProof*)pf;
}

SkolemizationManager* ProofManager::getSkolemizationManager() {
  Assert(options::proof() || options::unsatCores());
  return &(currentPM()->d_skolemizationManager);
}

void ProofManager::initSatProof(Minisat::Solver* solver) {
  Assert(currentPM()->d_satProof == NULL);
  Assert(currentPM()->d_format == LFSC);
  currentPM()->d_satProof = new CoreSatProof(solver, d_context, "");
}

void ProofManager::initCnfProof(prop::CnfStream* cnfStream,
                                context::Context* ctx) {
  ProofManager* pm = currentPM();
  Assert(pm->d_satProof != NULL);
  Assert(pm->d_cnfProof == NULL);
  Assert(pm->d_format == LFSC);
  CnfProof* cnf = new LFSCCnfProof(cnfStream, ctx, "");
  pm->d_cnfProof = cnf;

  // true and false have to be setup in a special way
  Node true_node = NodeManager::currentNM()->mkConst<bool>(true);
  Node false_node = NodeManager::currentNM()->mkConst<bool>(false).notNode();

  pm->d_cnfProof->pushCurrentAssertion(true_node);
  pm->d_cnfProof->pushCurrentDefinition(true_node);
  pm->d_cnfProof->registerConvertedClause(pm->d_satProof->getTrueUnit());
  pm->d_cnfProof->popCurrentAssertion();
  pm->d_cnfProof->popCurrentDefinition();

  pm->d_cnfProof->pushCurrentAssertion(false_node);
  pm->d_cnfProof->pushCurrentDefinition(false_node);
  pm->d_cnfProof->registerConvertedClause(pm->d_satProof->getFalseUnit());
  pm->d_cnfProof->popCurrentAssertion();
  pm->d_cnfProof->popCurrentDefinition();

}

void ProofManager::initTheoryProofEngine() {
  Assert(currentPM()->d_theoryProof == NULL);
  Assert(currentPM()->d_format == LFSC);
  currentPM()->d_theoryProof = new LFSCTheoryProofEngine();
}

std::string ProofManager::getInputClauseName(ClauseId id,
                                             const std::string& prefix) {
  return append(prefix+".pb", id);
}

std::string ProofManager::getLemmaClauseName(ClauseId id,
                                             const std::string& prefix) {
  return append(prefix+".lemc", id);
}

std::string ProofManager::getLemmaName(ClauseId id, const std::string& prefix) {
  return append(prefix+"lem", id);
}

std::string ProofManager::getLearntClauseName(ClauseId id,
                                              const std::string& prefix) {
  return append(prefix+".cl", id);
}
std::string ProofManager::getVarName(prop::SatVariable var,
                                     const std::string& prefix) {
  return append(prefix+".v", var);
}
std::string ProofManager::getAtomName(prop::SatVariable var,
                                      const std::string& prefix) {
  return append(prefix+".a", var);
}
std::string ProofManager::getLitName(prop::SatLiteral lit,
                                     const std::string& prefix) {
  return append(prefix+".l", lit.toInt());
}

std::string ProofManager::getPreprocessedAssertionName(Node node,
                                                       const std::string& prefix) {
  if (currentPM()->d_assertionFilters.find(node) != currentPM()->d_assertionFilters.end()) {
    return currentPM()->d_assertionFilters[node];
  }

  node = node.getKind() == kind::BITVECTOR_EAGER_ATOM ? node[0] : node;
  return append(prefix+".PA", node.getId());
}
std::string ProofManager::getAssertionName(Node node,
                                           const std::string& prefix) {
  return append(prefix+".A", node.getId());
}
std::string ProofManager::getInputFormulaName(const Expr& expr) {
  return currentPM()->d_inputFormulaToName[expr];
}

std::string ProofManager::getAtomName(TNode atom,
                                      const std::string& prefix) {
  prop::SatLiteral lit = currentPM()->d_cnfProof->getLiteral(atom);
  Assert(!lit.isNegated());
  return getAtomName(lit.getSatVariable(), prefix);
}

std::string ProofManager::getLitName(TNode lit,
                                     const std::string& prefix) {
  std::string litName = getLitName(currentPM()->d_cnfProof->getLiteral(lit), prefix);
  if (currentPM()->d_rewriteFilters.find(litName) != currentPM()->d_rewriteFilters.end()) {
    return currentPM()->d_rewriteFilters[litName];
  }

  return litName;
}

bool ProofManager::hasLitName(TNode lit) {
  return currentPM()->d_cnfProof->hasLiteral(lit);
}

std::string ProofManager::sanitize(TNode node) {
  Assert(node.isVar() || node.isConst());

  std::string name = node.toString();
  if (node.isVar()) {
    std::replace(name.begin(), name.end(), ' ', '_');
  } else if (node.isConst()) {
    name.erase(std::remove(name.begin(), name.end(), '('), name.end());
    name.erase(std::remove(name.begin(), name.end(), ')'), name.end());
    name.erase(std::remove(name.begin(), name.end(), ' '), name.end());
    name = "const" + name;
  }

  return name;
}

void ProofManager::traceDeps(TNode n, ExprSet* coreAssertions) {
  Debug("cores") << "trace deps " << n << std::endl;
  if ((n.isConst() && n == NodeManager::currentNM()->mkConst<bool>(true)) ||
      (n.getKind() == kind::NOT && n[0] == NodeManager::currentNM()->mkConst<bool>(false))) {
    return;
  }
  if(d_inputCoreFormulas.find(n.toExpr()) != d_inputCoreFormulas.end()) {
    // originating formula was in core set
    Debug("cores") << " -- IN INPUT CORE LIST!" << std::endl;
    coreAssertions->insert(n.toExpr());
  } else {
    Debug("cores") << " -- NOT IN INPUT CORE LIST!" << std::endl;
    if(d_deps.find(n) == d_deps.end()) {
      if (options::allowEmptyDependencies()) {
        Debug("cores") << " -- Could not track cause assertion. Failing silently." << std::endl;
        return;
      }
      InternalError()
          << "Cannot trace dependence information back to input assertion:\n`"
          << n << "'";
    }
    Assert(d_deps.find(n) != d_deps.end());
    std::vector<Node> deps = (*d_deps.find(n)).second;
    for(std::vector<Node>::const_iterator i = deps.begin(); i != deps.end(); ++i) {
      Debug("cores") << " + tracing deps: " << n << " -deps-on- " << *i << std::endl;
      if( !(*i).isNull() ){
        traceDeps(*i, coreAssertions);
      }
    }
  }
}

void ProofManager::traceDeps(TNode n, CDExprSet* coreAssertions) {
  Debug("cores") << "trace deps " << n << std::endl;
  if ((n.isConst() && n == NodeManager::currentNM()->mkConst<bool>(true)) ||
      (n.getKind() == kind::NOT && n[0] == NodeManager::currentNM()->mkConst<bool>(false))) {
    return;
  }
  if(d_inputCoreFormulas.find(n.toExpr()) != d_inputCoreFormulas.end()) {
    // originating formula was in core set
    Debug("cores") << " -- IN INPUT CORE LIST!" << std::endl;
    coreAssertions->insert(n.toExpr());
  } else {
    Debug("cores") << " -- NOT IN INPUT CORE LIST!" << std::endl;
    if(d_deps.find(n) == d_deps.end()) {
      if (options::allowEmptyDependencies()) {
        Debug("cores") << " -- Could not track cause assertion. Failing silently." << std::endl;
        return;
      }
      InternalError()
          << "Cannot trace dependence information back to input assertion:\n`"
          << n << "'";
    }
    Assert(d_deps.find(n) != d_deps.end());
    std::vector<Node> deps = (*d_deps.find(n)).second;

    for(std::vector<Node>::const_iterator i = deps.begin(); i != deps.end(); ++i) {
      Debug("cores") << " + tracing deps: " << n << " -deps-on- " << *i << std::endl;
      if( !(*i).isNull() ){
        traceDeps(*i, coreAssertions);
      }
    }
  }
}

void ProofManager::traceUnsatCore() {
  Assert(options::unsatCores());
  d_satProof->refreshProof();
  IdToSatClause used_lemmas;
  IdToSatClause used_inputs;
  d_satProof->collectClausesUsed(used_inputs,
                                 used_lemmas);

  // At this point, there should be no assertions without a clause id
  Assert(d_cnfProof->isAssertionStackEmpty());

  IdToSatClause::const_iterator it = used_inputs.begin();
  for(; it != used_inputs.end(); ++it) {
    Node node = d_cnfProof->getAssertionForClause(it->first);
    ProofRule rule = d_cnfProof->getProofRule(node);

    Debug("cores") << "core input assertion " << node << std::endl;
    Debug("cores") << "with proof rule " << rule << std::endl;
    if (rule == RULE_TSEITIN ||
        rule == RULE_GIVEN) {
      // trace dependences back to actual assertions
      // (this adds them to the unsat core)
      traceDeps(node, &d_outputCoreFormulas);
    }
  }
}

bool ProofManager::unsatCoreAvailable() const {
  return d_satProof->derivedEmptyClause();
}

std::vector<Expr> ProofManager::extractUnsatCore() {
  std::vector<Expr> result;
  output_core_iterator it = begin_unsat_core();
  output_core_iterator end = end_unsat_core();
  while ( it != end ) {
    result.push_back(*it);
    ++it;
  }
  return result;
}

void ProofManager::constructSatProof() {
  if (!d_satProof->proofConstructed()) {
    d_satProof->constructProof();
  }
}

void ProofManager::getLemmasInUnsatCore(theory::TheoryId theory, std::vector<Node> &lemmas) {
  Assert(PROOF_ON()) << "Cannot compute unsat core when proofs are off";
  Assert(unsatCoreAvailable())
      << "Cannot get unsat core at this time. Mabye the input is SAT?";

  constructSatProof();

  IdToSatClause used_lemmas;
  IdToSatClause used_inputs;
  d_satProof->collectClausesUsed(used_inputs, used_lemmas);

  IdToSatClause::const_iterator it;
  std::set<Node> seen;

  Debug("pf::lemmasUnsatCore") << "Dumping all lemmas in unsat core" << std::endl;
  for (it = used_lemmas.begin(); it != used_lemmas.end(); ++it) {
    std::set<Node> lemma = satClauseToNodeSet(it->second);
    Debug("pf::lemmasUnsatCore") << nodeSetToString(lemma);

    // TODO: we should be able to drop the "haveProofRecipe" check.
    // however, there are some rewrite issues with the arith solver, resulting
    // in non-registered recipes. For now we assume no one is requesting arith lemmas.
    LemmaProofRecipe recipe;
    if (!getCnfProof()->haveProofRecipe(lemma)) {
      Debug("pf::lemmasUnsatCore") << "\t[no recipe]" << std::endl;
      continue;
    }

    recipe = getCnfProof()->getProofRecipe(lemma);
    Debug("pf::lemmasUnsatCore") << "\t[owner = " << recipe.getTheory()
                                 << ", original = " << recipe.getOriginalLemma() << "]" << std::endl;
    if (recipe.simpleLemma() && recipe.getTheory() == theory && seen.find(recipe.getOriginalLemma()) == seen.end()) {
      lemmas.push_back(recipe.getOriginalLemma());
      seen.insert(recipe.getOriginalLemma());
    }
  }
}

std::set<Node> ProofManager::satClauseToNodeSet(prop::SatClause* clause) {
  std::set<Node> result;
  for (unsigned i = 0; i < clause->size(); ++i) {
    prop::SatLiteral lit = (*clause)[i];
    Node node = getCnfProof()->getAtom(lit.getSatVariable());
    Expr atom = node.toExpr();
    if (atom != utils::mkTrue())
      result.insert(lit.isNegated() ? node.notNode() : node);
  }

  return result;
}

Node ProofManager::getWeakestImplicantInUnsatCore(Node lemma) {
  Assert(PROOF_ON()) << "Cannot compute unsat core when proofs are off";
  Assert(unsatCoreAvailable())
      << "Cannot get unsat core at this time. Mabye the input is SAT?";

  // If we're doing aggressive minimization, work on all lemmas, not just conjunctions.
  if (!options::aggressiveCoreMin() && (lemma.getKind() != kind::AND))
    return lemma;

  constructSatProof();

  NodeBuilder<> builder(kind::AND);

  IdToSatClause used_lemmas;
  IdToSatClause used_inputs;
  d_satProof->collectClausesUsed(used_inputs, used_lemmas);

  IdToSatClause::const_iterator it;
  std::set<Node>::iterator lemmaIt;

  if (!options::aggressiveCoreMin()) {
    for (it = used_lemmas.begin(); it != used_lemmas.end(); ++it) {
      std::set<Node> currentLemma = satClauseToNodeSet(it->second);

      // TODO: we should be able to drop the "haveProofRecipe" check.
      // however, there are some rewrite issues with the arith solver, resulting
      // in non-registered recipes. For now we assume no one is requesting arith lemmas.
      LemmaProofRecipe recipe;
      if (!getCnfProof()->haveProofRecipe(currentLemma))
        continue;

      recipe = getCnfProof()->getProofRecipe(currentLemma);
      if (recipe.getOriginalLemma() == lemma) {
        for (lemmaIt = currentLemma.begin(); lemmaIt != currentLemma.end(); ++lemmaIt) {
          builder << *lemmaIt;

          // Check that each conjunct appears in the original lemma.
          bool found = false;
          for (unsigned i = 0; i < lemma.getNumChildren(); ++i) {
            if (lemma[i] == *lemmaIt)
              found = true;
          }

          if (!found)
            return lemma;
        }
      }
    }
  } else {
    // Aggressive mode
    for (it = used_lemmas.begin(); it != used_lemmas.end(); ++it) {
      std::set<Node> currentLemma = satClauseToNodeSet(it->second);

      // TODO: we should be able to drop the "haveProofRecipe" check.
      // however, there are some rewrite issues with the arith solver, resulting
      // in non-registered recipes. For now we assume no one is requesting arith lemmas.
      LemmaProofRecipe recipe;
      if (!getCnfProof()->haveProofRecipe(currentLemma))
        continue;

      recipe = getCnfProof()->getProofRecipe(currentLemma);
      if (recipe.getOriginalLemma() == lemma) {
        NodeBuilder<> disjunction(kind::OR);
        for (lemmaIt = currentLemma.begin(); lemmaIt != currentLemma.end(); ++lemmaIt) {
          disjunction << *lemmaIt;
        }

        Node conjunct = (disjunction.getNumChildren() == 1) ? disjunction[0] : disjunction;
        builder << conjunct;
      }
    }
  }

  AlwaysAssert(builder.getNumChildren() != 0);

  if (builder.getNumChildren() == 1)
    return builder[0];

  return builder;
}

void ProofManager::addAssertion(Expr formula) {
  Debug("proof:pm") << "assert: " << formula << std::endl;
  d_inputFormulas.insert(formula);
  std::ostringstream name;
  name << "A" << d_inputFormulaToName.size();
  d_inputFormulaToName[formula] = name.str();
}

void ProofManager::addCoreAssertion(Expr formula) {
  Debug("cores") << "assert: " << formula << std::endl;
  d_deps[Node::fromExpr(formula)]; // empty vector of deps
  d_inputCoreFormulas.insert(formula);
}

void ProofManager::addDependence(TNode n, TNode dep) {
  if(dep != n) {
    Debug("cores") << "dep: " << n << " : " << dep << std::endl;
    if( !dep.isNull() && d_deps.find(dep) == d_deps.end()) {
      Debug("cores") << "WHERE DID " << dep << " come from ??" << std::endl;
    }
    std::vector<Node> deps = d_deps[n].get();
    deps.push_back(dep);
    d_deps[n].set(deps);
  }
}

void ProofManager::addUnsatCore(Expr formula) {
  Assert(d_inputCoreFormulas.find(formula) != d_inputCoreFormulas.end());
  d_outputCoreFormulas.insert(formula);
}

void ProofManager::addAssertionFilter(const Node& node, const std::string& rewritten) {
  d_assertionFilters[node] = rewritten;
}

void ProofManager::setLogic(const LogicInfo& logic) {
  d_logic = logic;
}

LFSCProof::LFSCProof(SmtEngine* smtEngine,
                     CoreSatProof* sat,
                     LFSCCnfProof* cnf,
                     LFSCTheoryProofEngine* theory)
    : d_satProof(sat),
      d_cnfProof(cnf),
      d_theoryProof(theory),
      d_smtEngine(smtEngine)
{}

void LFSCProof::toStream(std::ostream& out, const ProofLetMap& map) const
{
  Unreachable();
}

void LFSCProof::toStream(std::ostream& out) const
{
  TimerStat::CodeTimer proofProductionTimer(
      ProofManager::currentPM()->getStats().d_proofProductionTime);

  IdToSatClause used_lemmas;
  IdToSatClause used_inputs;
  std::set<Node> atoms;
  NodePairSet rewrites;
  NodeSet used_assertions;

<<<<<<< HEAD
  IdToSatClause::iterator it2;
  Debug("pf::pm") << std::endl << "Used inputs: " << std::endl;
  for (it2 = used_inputs.begin(); it2 != used_inputs.end(); ++it2) {
    Debug("pf::pm") << "\t input = " << *(it2->second) << std::endl;
  }
  Debug("pf::pm") << std::endl;

  // HB Since lemmas / inputs are in terms of the stuff in the SAT solver, need
  // to go through the CNF proof to get the actual terms
  Debug("pf::pm") << std::endl << "Used lemmas: " << std::endl;
  for (it2 = used_lemmas.begin(); it2 != used_lemmas.end(); ++it2) {

    std::vector<Expr> clause_expr;
    for(unsigned i = 0; i < it2->second->size(); ++i) {
      prop::SatLiteral lit = (*(it2->second))[i];
      Expr atom = d_cnfProof->getAtom(lit.getSatVariable()).toExpr();
      if (atom.isConst()) {
        Assert (atom == utils::mkTrue());
        continue;
      }
      Expr expr_lit = lit.isNegated() ? atom.notExpr(): atom;
      clause_expr.push_back(expr_lit);
    }
=======
  {
    CodeTimer skeletonProofTimer{
        ProofManager::currentPM()->getStats().d_skeletonProofTraceTime};
    Assert(!d_satProof->proofConstructed());

    // Here we give our SAT solver a chance to flesh out the resolution proof.
    // It proves bottom from a set of clauses.
    d_satProof->constructProof();

    // We ask the SAT solver which clauses are used in that proof.
    // For a resolution proof, these are the leaves of the tree.
    d_satProof->collectClausesUsed(used_inputs, used_lemmas);
>>>>>>> b2fad75b

    IdToSatClause::iterator it2;
    Debug("pf::pm") << std::endl << "Used inputs: " << std::endl;
    for (it2 = used_inputs.begin(); it2 != used_inputs.end(); ++it2)
    {
      Debug("pf::pm") << "\t input = " << *(it2->second) << std::endl;
    }
    Debug("pf::pm") << std::endl;
<<<<<<< HEAD
  }
  Debug("pf::pm") << std::endl;

  // collecting assertions that lead to the clauses being asserted
  // HB similar to above, I guess, since used_inputs is in terms of stuff in SAT
  // solver, need to retrieve original assertions
  NodeSet used_assertions;
  d_cnfProof->collectAssertionsForClauses(used_inputs, used_assertions);
=======
>>>>>>> b2fad75b

    Debug("pf::pm") << std::endl << "Used lemmas: " << std::endl;
    for (it2 = used_lemmas.begin(); it2 != used_lemmas.end(); ++it2)
    {
      std::vector<Expr> clause_expr;
      for (unsigned i = 0; i < it2->second->size(); ++i)
      {
        prop::SatLiteral lit = (*(it2->second))[i];
        Expr atom = d_cnfProof->getAtom(lit.getSatVariable()).toExpr();
        if (atom.isConst())
        {
          Assert(atom == utils::mkTrue());
          continue;
        }
        Expr expr_lit = lit.isNegated() ? atom.notExpr() : atom;
        clause_expr.push_back(expr_lit);
      }

      Debug("pf::pm") << "\t lemma " << it2->first << " = " << *(it2->second)
                      << std::endl;
      Debug("pf::pm") << "\t";
      for (unsigned i = 0; i < clause_expr.size(); ++i)
      {
        Debug("pf::pm") << clause_expr[i] << " ";
      }
      Debug("pf::pm") << std::endl;
    }
    Debug("pf::pm") << std::endl;

    // collecting assertions that lead to the clauses being asserted
    d_cnfProof->collectAssertionsForClauses(used_inputs, used_assertions);

    NodeSet::iterator it3;
    Debug("pf::pm") << std::endl << "Used assertions: " << std::endl;
    for (it3 = used_assertions.begin(); it3 != used_assertions.end(); ++it3)
      Debug("pf::pm") << "\t assertion = " << *it3 << std::endl;

    // collects the atoms in the clauses
    d_cnfProof->collectAtomsAndRewritesForLemmas(used_lemmas, atoms, rewrites);

    if (!rewrites.empty())
    {
      Debug("pf::pm") << std::endl << "Rewrites used in lemmas: " << std::endl;
      NodePairSet::const_iterator rewriteIt;
      for (rewriteIt = rewrites.begin(); rewriteIt != rewrites.end();
           ++rewriteIt)
      {
        Debug("pf::pm") << "\t" << rewriteIt->first << " --> "
                        << rewriteIt->second << std::endl;
      }
      Debug("pf::pm") << std::endl << "Rewrite printing done" << std::endl;
    }
    else
    {
      Debug("pf::pm") << "No rewrites in lemmas found" << std::endl;
    }

    // The derived/unrewritten atoms may not have CNF literals required later
    // on. If they don't, add them.
    std::set<Node>::const_iterator it;
    for (it = atoms.begin(); it != atoms.end(); ++it)
    {
      Debug("pf::pm") << "Ensure literal for atom: " << *it << std::endl;
      if (!d_cnfProof->hasLiteral(*it))
      {
        // For arithmetic: these literals are not normalized, causing an error
        // in Arith.
        if (theory::Theory::theoryOf(*it) == theory::THEORY_ARITH)
        {
          d_cnfProof->ensureLiteral(
              *it,
              true);  // This disables preregistration with the theory solver.
        }
        else
        {
          d_cnfProof->ensureLiteral(
              *it);  // Normal method, with theory solver preregisteration.
        }
      }
    }

    // From the clauses, compute the atoms (atomic theory predicates in
    // assertions and lemmas).
    d_cnfProof->collectAtomsForClauses(used_inputs, atoms);
    d_cnfProof->collectAtomsForClauses(used_lemmas, atoms);

    // collects the atoms in the assertions
    for (NodeSet::const_iterator it = used_assertions.begin();
         it != used_assertions.end();
         ++it)
    {
      utils::collectAtoms(*it, atoms);
    }

    std::set<Node>::iterator atomIt;
    Debug("pf::pm") << std::endl
                    << "Dumping atoms from lemmas, inputs and assertions: "
                    << std::endl
                    << std::endl;
    for (atomIt = atoms.begin(); atomIt != atoms.end(); ++atomIt)
    {
      Debug("pf::pm") << "\tAtom: " << *atomIt << std::endl;
    }
  }

  smt::SmtScope scope(d_smtEngine);
  ProofLetMap globalLetMap;
  std::ostringstream paren;
  {
    CodeTimer declTimer{
        ProofManager::currentPM()->getStats().d_proofDeclarationsTime};
    out << "(check\n";
    paren << ")";
    out << " ;; Declarations\n";

    // declare the theory atoms
    Debug("pf::pm") << "LFSCProof::toStream: registering terms:" << std::endl;
    for (std::set<Node>::const_iterator it = atoms.begin(); it != atoms.end(); ++it)
    {
      Debug("pf::pm") << "\tTerm: " << (*it).toExpr() << std::endl;
      d_theoryProof->registerTerm((*it).toExpr());
    }

    Debug("pf::pm") << std::endl
                    << "Term registration done!" << std::endl
                    << std::endl;

    Debug("pf::pm") << std::endl
                    << "LFSCProof::toStream: starting to print assertions"
                    << std::endl;

    // print out all the original assertions
    d_theoryProof->registerTermsFromAssertions();
    d_theoryProof->printSortDeclarations(out, paren);
    d_theoryProof->printTermDeclarations(out, paren);
    d_theoryProof->printAssertions(out, paren);

    Debug("pf::pm") << std::endl
                    << "LFSCProof::toStream: print assertions DONE"
                    << std::endl;

    out << "(: (holds cln)\n\n";
    paren << ")";

    // Have the theory proofs print deferred declarations, e.g. for skolem
    // variables.
    out << " ;; Printing deferred declarations \n\n";
    d_theoryProof->printDeferredDeclarations(out, paren);

    out << "\n ;; Printing the global let map";
    d_theoryProof->finalizeBvConflicts(used_lemmas, out);
    ProofManager::getBitVectorProof()->calculateAtomsInBitblastingProof();
    if (options::lfscLetification())
    {
      ProofManager::currentPM()->printGlobalLetMap(
          atoms, globalLetMap, out, paren);
    }

    out << " ;; Printing aliasing declarations \n\n";
    d_theoryProof->printAliasingDeclarations(out, paren, globalLetMap);

    out << " ;; Rewrites for Lemmas \n";
    d_theoryProof->printLemmaRewrites(rewrites, out, paren);

    // print trust that input assertions are their preprocessed form
    printPreprocessedAssertions(used_assertions, out, paren, globalLetMap);
  }

  {
    CodeTimer cnfProofTimer{
        ProofManager::currentPM()->getStats().d_cnfProofTime};
    // print mapping between theory atoms and internal SAT variables
    out << ";; Printing mapping from preprocessed assertions into atoms \n";
    d_cnfProof->printAtomMapping(atoms, out, paren, globalLetMap);

    Debug("pf::pm") << std::endl
                    << "Printing cnf proof for clauses" << std::endl;

    IdToSatClause::const_iterator cl_it = used_inputs.begin();
    // print CNF conversion proof for each clause
    for (; cl_it != used_inputs.end(); ++cl_it)
    {
      d_cnfProof->printCnfProofForClause(
          cl_it->first, cl_it->second, out, paren);
    }
  }

  {
    CodeTimer theoryLemmaTimer{
        ProofManager::currentPM()->getStats().d_theoryLemmaTime};
    Debug("pf::pm") << std::endl
                    << "Printing cnf proof for clauses DONE" << std::endl;

    Debug("pf::pm") << "Proof manager: printing theory lemmas" << std::endl;
    d_theoryProof->printTheoryLemmas(used_lemmas, out, paren, globalLetMap);
    Debug("pf::pm") << "Proof manager: printing theory lemmas DONE!"
                    << std::endl;
  }

  {
    CodeTimer finalProofTimer{
        ProofManager::currentPM()->getStats().d_finalProofTime};
    out << ";; Printing final unsat proof \n";
    if (options::bitblastMode() == options::BitblastMode::EAGER
        && ProofManager::getBitVectorProof())
    {
      ProofManager::getBitVectorProof()->printEmptyClauseProof(out, paren);
    }
    else
    {
      // print actual resolution proof
      proof::LFSCProofPrinter::printResolutions(d_satProof, out, paren);
      proof::LFSCProofPrinter::printResolutionEmptyClause(
          d_satProof, out, paren);
    }
  }

  out << paren.str();
  out << "\n;;\n";
}

void LFSCProof::printPreprocessedAssertions(const NodeSet& assertions,
                                            std::ostream& os,
                                            std::ostream& paren,
                                            ProofLetMap& globalLetMap) const
{
  os << "\n ;; In the preprocessor we trust \n";
  NodeSet::const_iterator it = assertions.begin();
  NodeSet::const_iterator end = assertions.end();

  Debug("pf::pm") << "LFSCProof::printPreprocessedAssertions starting" << std::endl;

  if (options::fewerPreprocessingHoles()) {
    // Check for assertions that did not get rewritten, and update the printing filter.
    checkUnrewrittenAssertion(assertions);

    // For the remaining assertions, bind them to input assertions.
    for (; it != end; ++it) {
      // Rewrite preprocessing step if it cannot be eliminated
      if (!ProofManager::currentPM()->have_input_assertion((*it).toExpr())) {
        os << "(th_let_pf _ (trust_f (iff ";

        Expr inputAssertion;

        if (((*it).isConst() && *it == NodeManager::currentNM()->mkConst<bool>(true)) ||
            ((*it).getKind() == kind::NOT && (*it)[0] == NodeManager::currentNM()->mkConst<bool>(false))) {
          inputAssertion = NodeManager::currentNM()->mkConst<bool>(true).toExpr();
        } else {
          // Figure out which input assertion led to this assertion
          ExprSet inputAssertions;
          ProofManager::currentPM()->traceDeps(*it, &inputAssertions);

          Debug("pf::pm") << "Original assertions for " << *it << " are: " << std::endl;

          ProofManager::assertions_iterator assertionIt;
          for (assertionIt = inputAssertions.begin(); assertionIt != inputAssertions.end(); ++assertionIt) {
            Debug("pf::pm") << "\t" << *assertionIt << std::endl;
          }

          if (inputAssertions.size() == 0) {
            Debug("pf::pm") << "LFSCProof::printPreprocessedAssertions: Count NOT find the assertion that caused this PA. Picking an arbitrary one..." << std::endl;
            // For now just use the first assertion...
            inputAssertion = *(ProofManager::currentPM()->begin_assertions());
          } else {
            if (inputAssertions.size() != 1) {
              Debug("pf::pm") << "LFSCProof::printPreprocessedAssertions: Attention: more than one original assertion was found. Picking just one." << std::endl;
            }
            inputAssertion = *inputAssertions.begin();
          }
        }

        if (!ProofManager::currentPM()->have_input_assertion(inputAssertion)) {
          // The thing returned by traceDeps does not appear in the input assertions...
          Debug("pf::pm") << "LFSCProof::printPreprocessedAssertions: Count NOT find the assertion that caused this PA. Picking an arbitrary one..." << std::endl;
          // For now just use the first assertion...
          inputAssertion = *(ProofManager::currentPM()->begin_assertions());
        }

        Debug("pf::pm") << "Original assertion for " << *it
                        << " is: "
                        << inputAssertion
                        << ", AKA "
                        << ProofManager::currentPM()->getInputFormulaName(inputAssertion)
                        << std::endl;

        ProofManager::currentPM()->getTheoryProofEngine()->printTheoryTerm(inputAssertion, os, globalLetMap);
        os << " ";
        ProofManager::currentPM()->printTrustedTerm(*it, os, globalLetMap);
        os << "))";
        os << "(\\ "<< ProofManager::getPreprocessedAssertionName(*it, "") << "\n";
        paren << "))";

        std::ostringstream rewritten;

        rewritten << "(or_elim_1 _ _ ";
        rewritten << "(not_not_intro _ ";
        rewritten << ProofManager::currentPM()->getInputFormulaName(inputAssertion);
        rewritten << ") (iff_elim_1 _ _ ";
        rewritten << ProofManager::getPreprocessedAssertionName(*it, "");
        rewritten << "))";

        ProofManager::currentPM()->addAssertionFilter(*it, rewritten.str());
      }
    }
  } else {
    for (; it != end; ++it) {
      os << "(th_let_pf _ ";

      //TODO
      os << "(trust_f ";
      ProofManager::currentPM()->printTrustedTerm(*it, os, globalLetMap);
      os << ") ";

      os << "(\\ "<< ProofManager::getPreprocessedAssertionName(*it, "") << "\n";
      paren << "))";
    }
  }

  os << "\n";
}

void LFSCProof::checkUnrewrittenAssertion(const NodeSet& rewrites) const
{
  Debug("pf::pm") << "LFSCProof::checkUnrewrittenAssertion starting" << std::endl;

  NodeSet::const_iterator rewrite;
  for (rewrite = rewrites.begin(); rewrite != rewrites.end(); ++rewrite) {
    Debug("pf::pm") << "LFSCProof::checkUnrewrittenAssertion: handling " << *rewrite << std::endl;
    if (ProofManager::currentPM()->have_input_assertion((*rewrite).toExpr())) {
      Assert(
          ProofManager::currentPM()->have_input_assertion((*rewrite).toExpr()));
      Debug("pf::pm") << "LFSCProof::checkUnrewrittenAssertion: this assertion was NOT rewritten!" << std::endl
                      << "\tAdding filter: "
                      << ProofManager::getPreprocessedAssertionName(*rewrite, "")
                      << " --> "
                      << ProofManager::currentPM()->getInputFormulaName((*rewrite).toExpr())
                      << std::endl;
      ProofManager::currentPM()->addAssertionFilter(*rewrite,
        ProofManager::currentPM()->getInputFormulaName((*rewrite).toExpr()));
    } else {
      Debug("pf::pm") << "LFSCProof::checkUnrewrittenAssertion: this assertion WAS rewritten! " << *rewrite << std::endl;
    }
  }
}

//---from Morgan---

bool ProofManager::hasOp(TNode n) const {
  return d_bops.find(n) != d_bops.end();
}

Node ProofManager::lookupOp(TNode n) const {
  std::map<Node, Node>::const_iterator i = d_bops.find(n);
  Assert(i != d_bops.end());
  return (*i).second;
}

Node ProofManager::mkOp(TNode n) {
  Trace("mgd-pm-mkop") << "MkOp : " << n << " " << n.getKind() << std::endl;
  if(n.getKind() != kind::BUILTIN) {
    return n;
  }

  Node& op = d_ops[n];
  if(op.isNull()) {
    Assert((n.getConst<Kind>() == kind::SELECT)
           || (n.getConst<Kind>() == kind::STORE));

    Debug("mgd-pm-mkop") << "making an op for " << n << "\n";

    std::stringstream ss;
    ss << n;
    std::string s = ss.str();
    Debug("mgd-pm-mkop") << " : " << s << std::endl;
    std::vector<TypeNode> v;
    v.push_back(NodeManager::currentNM()->integerType());
    if(n.getConst<Kind>() == kind::SELECT) {
      v.push_back(NodeManager::currentNM()->integerType());
      v.push_back(NodeManager::currentNM()->integerType());
    } else if(n.getConst<Kind>() == kind::STORE) {
      v.push_back(NodeManager::currentNM()->integerType());
      v.push_back(NodeManager::currentNM()->integerType());
      v.push_back(NodeManager::currentNM()->integerType());
    }
    TypeNode type = NodeManager::currentNM()->mkFunctionType(v);
    Debug("mgd-pm-mkop") << "typenode is: " << type << "\n";
    op = NodeManager::currentNM()->mkSkolem(s, type, " ignore", NodeManager::SKOLEM_NO_NOTIFY);
    d_bops[op] = n;
  }
  Debug("mgd-pm-mkop") << "returning the op: " << op << "\n";
  return op;
}
//---end from Morgan---

bool ProofManager::wasPrinted(const Type& type) const {
  return d_printedTypes.find(type) != d_printedTypes.end();
}

void ProofManager::markPrinted(const Type& type) {
  d_printedTypes.insert(type);
}

void ProofManager::addRewriteFilter(const std::string &original, const std::string &substitute) {
  d_rewriteFilters[original] = substitute;
}

bool ProofManager::haveRewriteFilter(TNode lit) {
  std::string litName = getLitName(currentPM()->d_cnfProof->getLiteral(lit));
  return d_rewriteFilters.find(litName) != d_rewriteFilters.end();
}

void ProofManager::clearRewriteFilters() {
  d_rewriteFilters.clear();
}

std::ostream& operator<<(std::ostream& out, CVC4::ProofRule k) {
  switch(k) {
  case RULE_GIVEN:
    out << "RULE_GIVEN";
    break;
  case RULE_DERIVED:
    out << "RULE_DERIVED";
    break;
  case RULE_RECONSTRUCT:
    out << "RULE_RECONSTRUCT";
    break;
  case RULE_TRUST:
    out << "RULE_TRUST";
    break;
  case RULE_INVALID:
    out << "RULE_INVALID";
    break;
  case RULE_CONFLICT:
    out << "RULE_CONFLICT";
    break;
  case RULE_TSEITIN:
    out << "RULE_TSEITIN";
    break;
  case RULE_SPLIT:
    out << "RULE_SPLIT";
    break;
  case RULE_ARRAYS_EXT:
    out << "RULE_ARRAYS";
    break;
  case RULE_ARRAYS_ROW:
    out << "RULE_ARRAYS";
    break;
  default:
    out << "ProofRule Unknown! [" << unsigned(k) << "]";
  }

  return out;
}

void ProofManager::registerRewrite(unsigned ruleId, Node original, Node result){
  Assert(currentPM()->d_theoryProof != NULL);
  currentPM()->d_rewriteLog.push_back(RewriteLogEntry(ruleId, original, result));
}

void ProofManager::clearRewriteLog() {
  Assert(currentPM()->d_theoryProof != NULL);
  currentPM()->d_rewriteLog.clear();
}

std::vector<RewriteLogEntry> ProofManager::getRewriteLog() {
  return currentPM()->d_rewriteLog;
}

void ProofManager::dumpRewriteLog() const {
  Debug("pf::rr") << "Dumpign rewrite log:" << std::endl;

  for (unsigned i = 0; i < d_rewriteLog.size(); ++i) {
    Debug("pf::rr") << "\tRule " << d_rewriteLog[i].getRuleId()
                    << ": "
                    << d_rewriteLog[i].getOriginal()
                    << " --> "
                    << d_rewriteLog[i].getResult() << std::endl;
  }
}

void bind(Expr term, ProofLetMap& map, Bindings& letOrder) {
  ProofLetMap::iterator it = map.find(term);
  if (it != map.end())
    return;

  for (unsigned i = 0; i < term.getNumChildren(); ++i)
    bind(term[i], map, letOrder);

  // Special case: chain operators. If we have and(a,b,c), it will be prineted as and(a,and(b,c)).
  // The subterm and(b,c) may repeat elsewhere, so we need to bind it, too.
  Kind k = term.getKind();
  if (((k == kind::OR) || (k == kind::AND)) && term.getNumChildren() > 2) {
    Node currentExpression = term[term.getNumChildren() - 1];
    for (int i = term.getNumChildren() - 2; i >= 0; --i) {
      NodeBuilder<> builder(k);
      builder << term[i];
      builder << currentExpression.toExpr();
      currentExpression = builder;
      bind(currentExpression.toExpr(), map, letOrder);
    }
  } else {
    unsigned newId = ProofLetCount::newId();
    ProofLetCount letCount(newId);
    map[term] = letCount;
    letOrder.push_back(LetOrderElement(term, newId));
  }
}

void ProofManager::printGlobalLetMap(std::set<Node>& atoms,
                                     ProofLetMap& letMap,
                                     std::ostream& out,
                                     std::ostringstream& paren) {
  Bindings letOrder;
  std::set<Node>::const_iterator atom;
  for (atom = atoms.begin(); atom != atoms.end(); ++atom) {
    bind(atom->toExpr(), letMap, letOrder);
  }

  // TODO: give each theory a chance to add atoms. For now, just query BV directly...
  const std::set<Node>* additionalAtoms = ProofManager::getBitVectorProof()->getAtomsInBitblastingProof();
  for (atom = additionalAtoms->begin(); atom != additionalAtoms->end(); ++atom) {
    bind(atom->toExpr(), letMap, letOrder);
  }

  for (unsigned i = 0; i < letOrder.size(); ++i) {
    Expr currentExpr = letOrder[i].expr;
    unsigned letId = letOrder[i].id;
    ProofLetMap::iterator it = letMap.find(currentExpr);
    Assert(it != letMap.end());
    out << "\n(@ let" << letId << " ";
    d_theoryProof->printBoundTerm(currentExpr, out, letMap);
    paren << ")";
    it->second.increment();
  }

  out << std::endl << std::endl;
}

void ProofManager::ensureLiteral(Node node) {
  d_cnfProof->ensureLiteral(node);
}
void ProofManager::printTrustedTerm(Node term,
                                    std::ostream& os,
                                    ProofLetMap& globalLetMap)
{
  TheoryProofEngine* tpe = ProofManager::currentPM()->getTheoryProofEngine();
  if (tpe->printsAsBool(term)) os << "(p_app ";
  tpe->printTheoryTerm(term.toExpr(), os, globalLetMap);
  if (tpe->printsAsBool(term)) os << ")";
}

ProofManager::ProofManagerStatistics::ProofManagerStatistics()
    : d_proofProductionTime("proof::ProofManager::proofProductionTime"),
      d_theoryLemmaTime(
          "proof::ProofManager::proofProduction::theoryLemmaTime"),
      d_skeletonProofTraceTime(
          "proof::ProofManager::proofProduction::skeletonProofTraceTime"),
      d_proofDeclarationsTime(
          "proof::ProofManager::proofProduction::proofDeclarationsTime"),
      d_cnfProofTime("proof::ProofManager::proofProduction::cnfProofTime"),
      d_finalProofTime("proof::ProofManager::proofProduction::finalProofTime")
{
  smtStatisticsRegistry()->registerStat(&d_proofProductionTime);
  smtStatisticsRegistry()->registerStat(&d_theoryLemmaTime);
  smtStatisticsRegistry()->registerStat(&d_skeletonProofTraceTime);
  smtStatisticsRegistry()->registerStat(&d_proofDeclarationsTime);
  smtStatisticsRegistry()->registerStat(&d_cnfProofTime);
  smtStatisticsRegistry()->registerStat(&d_finalProofTime);
}

ProofManager::ProofManagerStatistics::~ProofManagerStatistics()
{
  smtStatisticsRegistry()->unregisterStat(&d_proofProductionTime);
  smtStatisticsRegistry()->unregisterStat(&d_theoryLemmaTime);
  smtStatisticsRegistry()->unregisterStat(&d_skeletonProofTraceTime);
  smtStatisticsRegistry()->unregisterStat(&d_proofDeclarationsTime);
  smtStatisticsRegistry()->unregisterStat(&d_cnfProofTime);
  smtStatisticsRegistry()->unregisterStat(&d_finalProofTime);
}

} /* CVC4  namespace */<|MERGE_RESOLUTION|>--- conflicted
+++ resolved
@@ -575,31 +575,6 @@
   NodePairSet rewrites;
   NodeSet used_assertions;
 
-<<<<<<< HEAD
-  IdToSatClause::iterator it2;
-  Debug("pf::pm") << std::endl << "Used inputs: " << std::endl;
-  for (it2 = used_inputs.begin(); it2 != used_inputs.end(); ++it2) {
-    Debug("pf::pm") << "\t input = " << *(it2->second) << std::endl;
-  }
-  Debug("pf::pm") << std::endl;
-
-  // HB Since lemmas / inputs are in terms of the stuff in the SAT solver, need
-  // to go through the CNF proof to get the actual terms
-  Debug("pf::pm") << std::endl << "Used lemmas: " << std::endl;
-  for (it2 = used_lemmas.begin(); it2 != used_lemmas.end(); ++it2) {
-
-    std::vector<Expr> clause_expr;
-    for(unsigned i = 0; i < it2->second->size(); ++i) {
-      prop::SatLiteral lit = (*(it2->second))[i];
-      Expr atom = d_cnfProof->getAtom(lit.getSatVariable()).toExpr();
-      if (atom.isConst()) {
-        Assert (atom == utils::mkTrue());
-        continue;
-      }
-      Expr expr_lit = lit.isNegated() ? atom.notExpr(): atom;
-      clause_expr.push_back(expr_lit);
-    }
-=======
   {
     CodeTimer skeletonProofTimer{
         ProofManager::currentPM()->getStats().d_skeletonProofTraceTime};
@@ -612,7 +587,6 @@
     // We ask the SAT solver which clauses are used in that proof.
     // For a resolution proof, these are the leaves of the tree.
     d_satProof->collectClausesUsed(used_inputs, used_lemmas);
->>>>>>> b2fad75b
 
     IdToSatClause::iterator it2;
     Debug("pf::pm") << std::endl << "Used inputs: " << std::endl;
@@ -621,18 +595,6 @@
       Debug("pf::pm") << "\t input = " << *(it2->second) << std::endl;
     }
     Debug("pf::pm") << std::endl;
-<<<<<<< HEAD
-  }
-  Debug("pf::pm") << std::endl;
-
-  // collecting assertions that lead to the clauses being asserted
-  // HB similar to above, I guess, since used_inputs is in terms of stuff in SAT
-  // solver, need to retrieve original assertions
-  NodeSet used_assertions;
-  d_cnfProof->collectAssertionsForClauses(used_inputs, used_assertions);
-=======
->>>>>>> b2fad75b
-
     Debug("pf::pm") << std::endl << "Used lemmas: " << std::endl;
     for (it2 = used_lemmas.begin(); it2 != used_lemmas.end(); ++it2)
     {
