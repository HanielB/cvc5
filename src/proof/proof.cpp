--- conflicted
+++ resolved
@@ -320,14 +320,9 @@
       // checker than the one of the manager in this class, then it is double
       // checked here, so that this class maintains the invariant that all of
       // its nodes in d_nodes have been checked by the underlying checker.
-<<<<<<< HEAD
-      Assert(!d_manager || d_manager->getChecker() == nullptr
-             || d_manager->getChecker()->check(pn.get(), curFact) == curFact);
-=======
       Assert(getManager()->getChecker() == nullptr
              || getManager()->getChecker()->check(pn.get(), curFact)
                     == curFact);
->>>>>>> dad5fa36
       // just store the proof for fact
       d_nodes.insert(curFact, pn);
     }
