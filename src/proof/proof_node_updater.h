--- conflicted
+++ resolved
@@ -127,11 +127,7 @@
    *
    * (2) If doDebug=true, this enables checking when this is violated, which is
    * expensive in general. It is not recommended that this method is called
-<<<<<<< HEAD
-   * with by default.
-=======
    * with doDebug=true in production.
->>>>>>> ba284293
    */
   void setFreeAssumptions(const std::vector<Node>& freeAssumps, bool doDebug);
 
