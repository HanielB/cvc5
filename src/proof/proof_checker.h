/******************************************************************************
 * Top contributors (to current version):
 *   Andrew Reynolds, Gereon Kremer
 *
 * This file is part of the cvc5 project.
 *
 * Copyright (c) 2009-2023 by the authors listed in the file AUTHORS
 * in the top-level source directory and their institutional affiliations.
 * All rights reserved.  See the file COPYING in the top-level source
 * directory for licensing information.
 * ****************************************************************************
 *
 * Proof checker utility.
 */

#include "cvc5_private.h"

#ifndef CVC5__PROOF__PROOF_CHECKER_H
#define CVC5__PROOF__PROOF_CHECKER_H

#include <map>

#include "expr/node.h"
#include "options/proof_options.h"
#include "proof/proof_rule_checker.h"
#include "util/statistics_stats.h"

namespace cvc5::internal {

namespace rewriter {
class RewriteDb;
}
/** Statistics class */
class ProofCheckerStatistics
{
 public:
  ProofCheckerStatistics(StatisticsRegistry& sr);
  /** Counts the number of checks for each kind of proof rule */
  HistogramStat<ProofRule> d_ruleChecks;
  /** Total number of rule checks */
  IntStat d_totalRuleChecks;
};

/** A class for checking proofs */
class ProofChecker
{
 public:
  ProofChecker(StatisticsRegistry& sr,
               options::ProofCheckMode pcMode,
               uint32_t pclevel = 0,
               rewriter::RewriteDb* rdb = nullptr);
  ~ProofChecker() {}
  /** Reset, which clears the rule checkers */
  void reset();
  /**
   * Return the formula that is proven by proof node pn, or null if pn is not
   * well-formed. If expected is non-null, then we return null if pn does not
   * prove expected.
   *
   * @param pn The proof node to check
   * @param expected The (optional) formula that is the expected conclusion of
   * the proof node.
   * @return The conclusion of the proof node if successful or null if the
   * proof is malformed, or if no checker is available for id.
   */
  Node check(ProofNode* pn, Node expected = Node::null());
  /** Same as above, with explicit arguments
   *
   * @param id The id of the proof node to check
   * @param children The children of the proof node to check
   * @param args The arguments of the proof node to check
   * @param expected The (optional) formula that is the expected conclusion of
   * the proof node.
   * @return The conclusion of the proof node if successful or null if the
   * proof is malformed, or if no checker is available for id.
   */
  Node check(ProofRule id,
             const std::vector<std::shared_ptr<ProofNode>>& children,
             const std::vector<Node>& args,
             Node expected = Node::null());
  /**
   * Same as above, without conclusions instead of proof node children. This
   * is used for debugging. In particular, this function does not throw an
   * assertion failure when a proof step is malformed and can be used without
   * constructing proof nodes.
   *
   * @param id The id of the proof node to check
   * @param children The conclusions of the children of the proof node to check
   * @param args The arguments of the proof node to check
   * @param expected The (optional) formula that is the expected conclusion of
   * the proof node.
   * @param traceTag The trace tag to print debug information to
   * @return The conclusion of the proof node if successful or null if the
   * proof is malformed, or if no checker is available for id.
   */
  Node checkDebug(ProofRule id,
                  const std::vector<Node>& cchildren,
                  const std::vector<Node>& args,
                  Node expected = Node::null(),
                  const char* traceTag = "");
  /** Indicate that psc is the checker for proof rule id */
  void registerChecker(ProofRule id, ProofRuleChecker* psc);
  /**
   * Indicate that id is a trusted rule with the given pedantic level, e.g.:
   *  0: (mandatory) always a failure to use the given id
   *  1: (major) failure on all (non-zero) pedantic levels
   * 10: (minor) failure only on pedantic levels >= 10.
   */
  void registerTrustedChecker(ProofRule id,
                              ProofRuleChecker* psc,
                              uint32_t plevel = 10);
  /** get checker for */
  ProofRuleChecker* getCheckerFor(ProofRule id);
  /** get the rewrite database */
  rewriter::RewriteDb* getRewriteDatabase();
  /**
   * Get the pedantic level for id if it has been assigned a pedantic
   * level via registerTrustedChecker above, or zero otherwise.
   */
  uint32_t getPedanticLevel(ProofRule id) const;

  /**
   * Is pedantic failure? If so, we return true and write a debug message on the
   * output stream out if enableOutput is true.
   */
<<<<<<< HEAD
  bool isPedanticFailure(ProofRule id,
                         std::ostream* out) const;
=======
  bool isPedanticFailure(ProofRule id, std::ostream* out) const;
>>>>>>> c8feb5f7

 private:
  /** statistics class */
  ProofCheckerStatistics d_stats;
  /** Maps proof rules to their checker */
  std::map<ProofRule, ProofRuleChecker*> d_checker;
  /** Maps proof trusted rules to their pedantic level */
  std::map<ProofRule, uint32_t> d_plevel;
  /** The proof checking mode */
  options::ProofCheckMode d_pcMode;
  /** The pedantic level of this checker */
  uint32_t d_pclevel;
  /** Pointer to the rewrite database */
  rewriter::RewriteDb* d_rdb;
  /**
   * Check internal. This is used by check and checkDebug above. It writes
   * checking errors on out when enableOutput is true. We treat trusted checkers
   * (nullptr in the range of the map d_checker) as failures if
   * useTrustedChecker = false.
   */
  Node checkInternal(ProofRule id,
                     const std::vector<Node>& cchildren,
                     const std::vector<Node>& args,
                     Node expected,
                     std::stringstream* out,
                     bool useTrustedChecker);
};

}  // namespace cvc5::internal

#endif /* CVC5__PROOF__PROOF_CHECKER_H */<|MERGE_RESOLUTION|>--- conflicted
+++ resolved
@@ -123,12 +123,7 @@
    * Is pedantic failure? If so, we return true and write a debug message on the
    * output stream out if enableOutput is true.
    */
-<<<<<<< HEAD
-  bool isPedanticFailure(ProofRule id,
-                         std::ostream* out) const;
-=======
   bool isPedanticFailure(ProofRule id, std::ostream* out) const;
->>>>>>> c8feb5f7
 
  private:
   /** statistics class */
