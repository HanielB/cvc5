/******************************************************************************
 * Top contributors (to current version):
 *   Andrew Reynolds, Gereon Kremer, Mathias Preiner
 *
 * This file is part of the cvc5 project.
 *
 * Copyright (c) 2009-2023 by the authors listed in the file AUTHORS
 * in the top-level source directory and their institutional affiliations.
 * All rights reserved.  See the file COPYING in the top-level source
 * directory for licensing information.
 * ****************************************************************************
 *
 * Implementation of proof checker.
 */

#include "proof/proof_checker.h"

#include "expr/skolem_manager.h"
#include "proof/proof_node.h"
#include "util/rational.h"
#include "util/statistics_registry.h"

using namespace cvc5::internal::kind;

namespace cvc5::internal {

ProofCheckerStatistics::ProofCheckerStatistics(StatisticsRegistry& sr)
    : d_ruleChecks(
        sr.registerHistogram<ProofRule>("ProofCheckerStatistics::ruleChecks")),
      d_totalRuleChecks(
          sr.registerInt("ProofCheckerStatistics::totalRuleChecks"))
{
}

ProofChecker::ProofChecker(StatisticsRegistry& sr,
                           options::ProofCheckMode pcMode,
                           uint32_t pclevel,
                           rewriter::RewriteDb* rdb)
    : d_stats(sr), d_pcMode(pcMode), d_pclevel(pclevel), d_rdb(rdb)
{
}

void ProofChecker::reset()
{
  d_checker.clear();
  d_plevel.clear();
}

Node ProofChecker::check(ProofNode* pn, Node expected)
{
  return check(pn->getRule(), pn->getChildren(), pn->getArguments(), expected);
}

Node ProofChecker::check(
    ProofRule id,
    const std::vector<std::shared_ptr<ProofNode>>& children,
    const std::vector<Node>& args,
    Node expected)
{
  // optimization: immediately return for ASSUME
  if (id == ProofRule::ASSUME)
  {
    Assert(children.empty());
    Assert(args.size() == 1 && args[0].getType().isBoolean());
    Assert(expected.isNull() || expected == args[0]);
    return expected;
  }
  // record stat
  d_stats.d_ruleChecks << id;
  ++d_stats.d_totalRuleChecks;
  Trace("pfcheck") << "ProofChecker::check: " << id << std::endl;
  std::vector<Node> cchildren;
  for (const std::shared_ptr<ProofNode>& pc : children)
  {
    Assert(pc != nullptr);
    Node cres = pc->getResult();
    if (cres.isNull())
    {
      Trace("pfcheck") << "ProofChecker::check: failed child" << std::endl;
      Unreachable()
          << "ProofChecker::check: child proof was invalid (null conclusion)"
          << std::endl;
      // should not have been able to create such a proof node
      return Node::null();
    }
    cchildren.push_back(cres);
    if (TraceIsOn("pfcheck"))
    {
      std::stringstream ssc;
      pc->printDebug(ssc);
      Trace("pfcheck") << "     child: " << ssc.str() << " : " << cres
                       << std::endl;
    }
  }
  Trace("pfcheck") << "      args: " << args << std::endl;
  Trace("pfcheck") << "  expected: " << expected << std::endl;
  // we use trusted (null) checkers here, since we want the proof generation to
  // proceed without failing here. We always enable output since a failure
  // implies that we will exit with the error message below.
  Node res = checkInternal(id, cchildren, args, expected, nullptr, true);
  if (res.isNull())
  {
    std::stringstream out;
    checkInternal(id, cchildren, args, expected, &out, true);
    Trace("pfcheck") << "ProofChecker::check: failed" << std::endl;
    Unreachable() << "ProofChecker::check: failed, " << out.str() << std::endl;
    // it did not match the given expectation, fail
    return Node::null();
  }
  Trace("pfcheck") << "ProofChecker::check: success!" << std::endl;
  return res;
}

Node ProofChecker::checkDebug(ProofRule id,
                              const std::vector<Node>& cchildren,
                              const std::vector<Node>& args,
                              Node expected,
                              const char* traceTag)
{
  bool debugTrace = TraceIsOn(traceTag);
  if (!debugTrace)
  {
    // run without output stream
    return checkInternal(id, cchildren, args, expected, nullptr, false);
  }
  std::stringstream out;
  // Since we are debugging, we want to treat trusted (null) checkers as
  // a failure. We only enable output if the trace is enabled for efficiency.
<<<<<<< HEAD
  Node res =
      checkInternal(id, cchildren, args, expected, &out, false);
=======
  Node res = checkInternal(id, cchildren, args, expected, &out, false);
>>>>>>> c8feb5f7
  Trace(traceTag) << "ProofChecker::checkDebug: " << id;
  if (res.isNull())
  {
    Trace(traceTag) << " failed, " << out.str() << std::endl;
  }
  else
  {
    Trace(traceTag) << " success" << std::endl;
  }
  Trace(traceTag) << "cchildren: " << cchildren << std::endl;
  Trace(traceTag) << "     args: " << args << std::endl;
  return res;
}

Node ProofChecker::checkInternal(ProofRule id,
                                 const std::vector<Node>& cchildren,
                                 const std::vector<Node>& args,
                                 Node expected,
                                 std::stringstream* out,
                                 bool useTrustedChecker)
{
  std::map<ProofRule, ProofRuleChecker*>::iterator it = d_checker.find(id);
  if (it == d_checker.end())
  {
    // no checker for the rule
<<<<<<< HEAD
    if (out!=nullptr)
=======
    if (out != nullptr)
>>>>>>> c8feb5f7
    {
      (*out) << "no checker for rule " << id << std::endl;
    }
    return Node::null();
  }
  else if (it->second == nullptr)
  {
    if (useTrustedChecker)
    {
      (*out) << "ProofChecker::check: trusting ProofRule " << id << std::endl;
      // trusted checker
      return expected;
    }
    else
    {
<<<<<<< HEAD
      if (out!=nullptr)
=======
      if (out != nullptr)
>>>>>>> c8feb5f7
      {
        (*out) << "trusted checker for rule " << id << std::endl;
      }
      return Node::null();
    }
  }
  // if we aren't doing checking, trust the expected if it exists
  if (d_pcMode == options::ProofCheckMode::NONE && !expected.isNull())
  {
    return expected;
  }
  // check it with the corresponding checker
  Node res = it->second->check(id, cchildren, args);
  if (!expected.isNull())
  {
    Node expectedw = expected;
    if (res != expectedw)
    {
<<<<<<< HEAD
      if (out!=nullptr)
      {
        (*out) << "result does not match expected value." << std::endl
            << "    ProofRule: " << id << std::endl;
=======
      if (out != nullptr)
      {
        (*out) << "result does not match expected value." << std::endl
               << "    ProofRule: " << id << std::endl;
>>>>>>> c8feb5f7
        for (const Node& c : cchildren)
        {
          (*out) << "     child: " << c << std::endl;
        }
        for (const Node& a : args)
        {
          (*out) << "       arg: " << a << std::endl;
        }
        (*out) << "    result: " << res << std::endl
<<<<<<< HEAD
            << "  expected: " << expected << std::endl;
=======
               << "  expected: " << expected << std::endl;
>>>>>>> c8feb5f7
      }
      // it did not match the given expectation, fail
      return Node::null();
    }
  }
  // fails if pedantic level is not met
  if (d_pcMode == options::ProofCheckMode::EAGER)
  {
    if (isPedanticFailure(id, nullptr))
    {
<<<<<<< HEAD
      if (out!=nullptr)
=======
      if (out != nullptr)
>>>>>>> c8feb5f7
      {
        // recompute with output
        std::stringstream serr;
        isPedanticFailure(id, &serr);
        (*out) << serr.str() << std::endl;
        if (TraceIsOn("proof-pedantic"))
        {
          Trace("proof-pedantic")
              << "Failed pedantic check for " << id << std::endl;
          Trace("proof-pedantic") << "Expected: " << expected << std::endl;
          (*out) << "Expected: " << expected << std::endl;
        }
      }
      return Node::null();
    }
  }
  return res;
}

void ProofChecker::registerChecker(ProofRule id, ProofRuleChecker* psc)
{
  std::map<ProofRule, ProofRuleChecker*>::iterator it = d_checker.find(id);
  if (it != d_checker.end())
  {
    // checker is already provided
    Trace("pfcheck")
        << "ProofChecker::registerChecker: checker already exists for " << id
        << std::endl;
    return;
  }
  d_checker[id] = psc;
}

void ProofChecker::registerTrustedChecker(ProofRule id,
                                          ProofRuleChecker* psc,
                                          uint32_t plevel)
{
  AlwaysAssert(plevel <= 10) << "ProofChecker::registerTrustedChecker: "
                                "pedantic level must be 0-10, got "
                             << plevel << " for " << id;
  registerChecker(id, psc);
  // overwrites if already there
  if (d_plevel.find(id) != d_plevel.end())
  {
    Trace("proof-pedantic")
        << "ProofChecker::registerTrustedRule: already provided pedantic "
           "level for "
        << id << std::endl;
  }
  d_plevel[id] = plevel;
}

ProofRuleChecker* ProofChecker::getCheckerFor(ProofRule id)
{
  std::map<ProofRule, ProofRuleChecker*>::const_iterator it =
      d_checker.find(id);
  if (it == d_checker.end())
  {
    return nullptr;
  }
  return it->second;
}

rewriter::RewriteDb* ProofChecker::getRewriteDatabase() { return d_rdb; }

uint32_t ProofChecker::getPedanticLevel(ProofRule id) const
{
  std::map<ProofRule, uint32_t>::const_iterator itp = d_plevel.find(id);
  if (itp != d_plevel.end())
  {
    return itp->second;
  }
  return 0;
}

<<<<<<< HEAD
bool ProofChecker::isPedanticFailure(ProofRule id,
                                     std::ostream* out) const
=======
bool ProofChecker::isPedanticFailure(ProofRule id, std::ostream* out) const
>>>>>>> c8feb5f7
{
  if (d_pclevel == 0)
  {
    return false;
  }
  std::map<ProofRule, uint32_t>::const_iterator itp = d_plevel.find(id);
  if (itp != d_plevel.end())
  {
    if (itp->second <= d_pclevel)
    {
<<<<<<< HEAD
      if (out!=nullptr)
      {
        (*out) << "pedantic level for " << id << " not met (rule level is "
            << itp->second << " which is at or below the pedantic level "
            << d_pclevel << ")";
=======
      if (out != nullptr)
      {
        (*out) << "pedantic level for " << id << " not met (rule level is "
               << itp->second << " which is at or below the pedantic level "
               << d_pclevel << ")";
>>>>>>> c8feb5f7
        bool pedanticTraceEnabled = TraceIsOn("proof-pedantic");
        if (!pedanticTraceEnabled)
        {
          (*out) << ", use -t proof-pedantic for details";
        }
      }
      return true;
    }
  }
  return false;
}

}  // namespace cvc5::internal<|MERGE_RESOLUTION|>--- conflicted
+++ resolved
@@ -126,12 +126,7 @@
   std::stringstream out;
   // Since we are debugging, we want to treat trusted (null) checkers as
   // a failure. We only enable output if the trace is enabled for efficiency.
-<<<<<<< HEAD
-  Node res =
-      checkInternal(id, cchildren, args, expected, &out, false);
-=======
   Node res = checkInternal(id, cchildren, args, expected, &out, false);
->>>>>>> c8feb5f7
   Trace(traceTag) << "ProofChecker::checkDebug: " << id;
   if (res.isNull())
   {
@@ -157,11 +152,7 @@
   if (it == d_checker.end())
   {
     // no checker for the rule
-<<<<<<< HEAD
-    if (out!=nullptr)
-=======
     if (out != nullptr)
->>>>>>> c8feb5f7
     {
       (*out) << "no checker for rule " << id << std::endl;
     }
@@ -177,11 +168,7 @@
     }
     else
     {
-<<<<<<< HEAD
-      if (out!=nullptr)
-=======
       if (out != nullptr)
->>>>>>> c8feb5f7
       {
         (*out) << "trusted checker for rule " << id << std::endl;
       }
@@ -200,17 +187,10 @@
     Node expectedw = expected;
     if (res != expectedw)
     {
-<<<<<<< HEAD
-      if (out!=nullptr)
-      {
-        (*out) << "result does not match expected value." << std::endl
-            << "    ProofRule: " << id << std::endl;
-=======
       if (out != nullptr)
       {
         (*out) << "result does not match expected value." << std::endl
                << "    ProofRule: " << id << std::endl;
->>>>>>> c8feb5f7
         for (const Node& c : cchildren)
         {
           (*out) << "     child: " << c << std::endl;
@@ -220,11 +200,7 @@
           (*out) << "       arg: " << a << std::endl;
         }
         (*out) << "    result: " << res << std::endl
-<<<<<<< HEAD
-            << "  expected: " << expected << std::endl;
-=======
                << "  expected: " << expected << std::endl;
->>>>>>> c8feb5f7
       }
       // it did not match the given expectation, fail
       return Node::null();
@@ -235,11 +211,7 @@
   {
     if (isPedanticFailure(id, nullptr))
     {
-<<<<<<< HEAD
-      if (out!=nullptr)
-=======
       if (out != nullptr)
->>>>>>> c8feb5f7
       {
         // recompute with output
         std::stringstream serr;
@@ -315,12 +287,7 @@
   return 0;
 }
 
-<<<<<<< HEAD
-bool ProofChecker::isPedanticFailure(ProofRule id,
-                                     std::ostream* out) const
-=======
 bool ProofChecker::isPedanticFailure(ProofRule id, std::ostream* out) const
->>>>>>> c8feb5f7
 {
   if (d_pclevel == 0)
   {
@@ -331,19 +298,11 @@
   {
     if (itp->second <= d_pclevel)
     {
-<<<<<<< HEAD
-      if (out!=nullptr)
-      {
-        (*out) << "pedantic level for " << id << " not met (rule level is "
-            << itp->second << " which is at or below the pedantic level "
-            << d_pclevel << ")";
-=======
       if (out != nullptr)
       {
         (*out) << "pedantic level for " << id << " not met (rule level is "
                << itp->second << " which is at or below the pedantic level "
                << d_pclevel << ")";
->>>>>>> c8feb5f7
         bool pedanticTraceEnabled = TraceIsOn("proof-pedantic");
         if (!pedanticTraceEnabled)
         {
