--- conflicted
+++ resolved
@@ -26,12 +26,6 @@
 
 namespace proof {
 
-<<<<<<< HEAD
-class LetUpdaterPfCallback : public ProofNodeUpdaterCallback
-{
- public:
-  LetUpdaterPfCallback(LetBinding& lbind);
-=======
 class AletheLetBinding : public LetBinding
 {
  public:
@@ -56,7 +50,6 @@
 {
  public:
   LetUpdaterPfCallback(AletheLetBinding& lbind);
->>>>>>> 3609e052
   ~LetUpdaterPfCallback();
   /**
    * Initialize, called once for each new ProofNode to process. This
@@ -76,11 +69,7 @@
               bool& continueUpdate) override;
 
  protected:
-<<<<<<< HEAD
-  LetBinding& d_lbind;
-=======
   AletheLetBinding& d_lbind;
->>>>>>> 3609e052
 };
 
 /**
@@ -137,11 +126,7 @@
 
 
   /** The let binder for printing with sharing. */
-<<<<<<< HEAD
-  LetBinding d_lbind;
-=======
   AletheLetBinding d_lbind;
->>>>>>> 3609e052
 
   std::unique_ptr<LetUpdaterPfCallback> d_cb;
 };
