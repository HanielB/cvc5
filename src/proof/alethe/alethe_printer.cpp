--- conflicted
+++ resolved
@@ -173,7 +173,6 @@
   // In case the rule is an anchor it is printed before its children.
   if (arule == AletheRule::ANCHOR_SUBPROOF || arule == AletheRule::ANCHOR_BIND)
   {
-<<<<<<< HEAD
     Trace("alethe-printer") <<"steps " <<  steps << std::endl;
     // Look up if subproof has already been printed
     auto it = steps.find(args[2]);
@@ -185,10 +184,6 @@
       return it->second;
     }
 
-    // Otherwise, print anchor
-=======
-    // Print anchor
->>>>>>> be38b34f
     std::string current_t =
         current_prefix + "t" + std::to_string(current_step_id);
     Trace("alethe-printer")
