--- conflicted
+++ resolved
@@ -55,7 +55,6 @@
 std::string AletheProofPrinter::printInternal(std::ostream& out,
                                               std::shared_ptr<ProofNode> pfn)
 {
-<<<<<<< HEAD
   // Store current id in case a subproof overwrites step_id
   int current_step_id = step_id;
   // Special handling for the first scope
@@ -313,9 +312,6 @@
   }
   ++step_id;
   return prefix + current_t;
-=======
-  return d_prefix;
->>>>>>> 8df7b1d5
 }
 
 }  // namespace proof
