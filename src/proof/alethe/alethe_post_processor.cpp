/******************************************************************************
 * Top contributors (to current version):
 *   Hanna Lachnitt, Haniel Barbosa
 *
 * This file is part of the cvc5 project.
 *
 * Copyright (c) 2009-2021 by the authors listed in the file AUTHORS
 * in the top-level source directory and their institutional affiliations.
 * All rights reserved.  See the file COPYING in the top-level source
 * directory for licensing information.
 * ****************************************************************************
 *
 * The module for processing proof nodes into Alethe proof nodes
 */

#include "proof/alethe/alethe_post_processor.h"

#include "expr/node_algorithm.h"
#include "proof/proof.h"
#include "proof/proof_checker.h"
#include "theory/builtin/proof_checker.h"
#include "util/rational.h"

namespace cvc5 {

namespace proof {

AletheProofPostprocessCallback::AletheProofPostprocessCallback(
    ProofNodeManager* pnm, AletheNodeConverter& anc)
    : d_pnm(pnm), d_anc(anc)
{
  NodeManager* nm = NodeManager::currentNM();
  d_cl = nm->mkBoundVar("cl", nm->sExprType());
}

bool AletheProofPostprocessCallback::shouldUpdate(std::shared_ptr<ProofNode> pn,
                                                  const std::vector<Node>& fa,
                                                  bool& continueUpdate)
{
  return pn->getRule() != PfRule::ALETHE_RULE;
}

bool AletheProofPostprocessCallback::update(Node res,
                                            PfRule id,
                                            const std::vector<Node>& children,
                                            const std::vector<Node>& args,
                                            CDProof* cdp,
                                            bool& continueUpdate)
{
  Trace("alethe-proof") << "- Alethe post process callback " << res << " " << id
                        << " " << children << " / " << args << std::endl;

  NodeManager* nm = NodeManager::currentNM();
  std::vector<Node> new_args = std::vector<Node>();

  switch (id)
  {
    // To keep the original shape of the proof node it is necessary to rederive
    // the original conclusion. However, the term that should be printed might
    // be different from that conclusion. Thus, it is stored as an additional
    // argument in the proof node. Usually, the only difference is an additional
    // cl operator or the outmost or operator being replaced by a cl operator.
    //
    // When steps are added to the proof that have not been there previously,
    // it is unwise to add them in the same manner. To illustrate this the
    // following counterexample shows the pitfalls of this approach:
    //
    //  (or a (or b c))   (not a)
    // --------------------------- RESOLUTION
    //  (or b c)
    //
    //  is converted into an Alethe proof that should be printed as
    //
    //  (cl a (or b c))   (cl (not a))
    // -------------------------------- RESOLUTION
    //  (cl (or b c))
    // --------------- OR
    //  (cl b c)
    //
    // Here, (cl (or b c)) and (cl b c) cannot correspond to the same proof node
    // (or b c). Thus, we build a new proof node using the kind SEXPR
    // that is then printed as (cl (or b c)). We denote this wrapping of a proof
    // node by using an extra pair of parenthesis, i.e. ((or b c)) is the proof
    // node printed as (cl (or b c)).
    //
    //
    // Some proof rules have a close correspondence in Alethe. There are two
    // very frequent patterns that, to avoid repetition, are described here and
    // referred to in the comments on the specific proof rules below.
    //
    // The first pattern, which will be called singleton pattern in the
    // following, adds the original proof node F with the corresponding rule R'
    // of the Alethe calculus and uses the same premises as the original proof
    // node (P1:F1) ... (Pn:Fn). However, the conclusion is printed as (cl F).
    //
    // This means a cvc5 rule R that looks as follows:
    //
    //  (P1:F1) ... (Pn:Fn)
    // --------------------- R
    //  F
    //
    // is transformed into:
    //
    //  (P1:F1) ... (Pn:Fn)
    // --------------------- R'
    //  (cl F)*
    //
    // * the corresponding proof node is F
    //
    // The second pattern, which will be called clause pattern in the following,
    // has a disjunction (or G1 ... Gn) as conclusion. It also adds the orignal
    // proof node (or G1 ... Gn) with the corresponding rule R' of the Alethe
    // calculus and uses the same premises as the original proof node (P1:F1)
    // ... (Pn:Fn). However, the conclusion is printed as (cl G1 ... Gn), i.e.
    // the or is replaced by the cl operator.
    //
    // This means a cvc5 rule R that looks as follows:
    //
    //  (P1:F1) ... (Pn:Fn)
    // --------------------- R
    //  (or G1 ... Gn)
    //
    // Is transformed into:
    //
    //  (P1:F1) ... (Pn:Fn)
    // --------------------- R'
    //  (cl G1 ... Gn)*
    //
    // * the corresponding proof node is (or G1 ... Gn)
    //
    //================================================= Core rules
    //======================== Assume and Scope
    case PfRule::ASSUME:
    {
      return addAletheStep(AletheRule::ASSUME, res, res, children, {}, *cdp);
    }
    // See proof_rule.h for documentation on the SCOPE rule. This comment uses
    // variable names as introduced there. Since the SCOPE rule originally
    // concludes
    // (=> (and F1 ... Fn) F) or (not (and F1 ... Fn)) but the ANCHOR rule
    // concludes (cl (not F1) ... (not Fn) F), to keep the original shape of the
    // proof node it is necessary to rederive the original conclusion. The
    // transformation is described below, depending on the form of SCOPE's
    // conclusion.
    //
    // Note that after the original conclusion is rederived the new proof node
    // will actually have to be printed, respectively, (cl (=> (and F1 ... Fn)
    // F)) or (cl (not (and F1 ... Fn))).
    //
    // Let (not (and F1 ... Fn))^i denote the repetition of (not (and F1 ...
    // Fn)) for i times.
    //
    // T1:
    //
    //   P
    // ----- ANCHOR    ------- ... ------- AND_POS
    //  VP1             VP2_1  ...  VP2_n
    // ------------------------------------ RESOLUTION
    //               VP2a
    // ------------------------------------ REORDER
    //  VP2b
    // ------ DUPLICATED_LITERALS   ------- IMPLIES_NEG1
    //   VP3                          VP4
    // ------------------------------------  RESOLUTION    ------- IMPLIES_NEG2
    //    VP5                                                VP6
    // ----------------------------------------------------------- RESOLUTION
    //                               VP7
    //
    // VP1: (cl (not F1) ... (not Fn) F)
    // VP2_i: (cl (not (and F1 ... Fn)) Fi), for i = 1 to n
    // VP2a: (cl F (not (and F1 ... Fn))^n)
    // VP2b: (cl (not (and F1 ... Fn))^n F)
    // VP3: (cl (not (and F1 ... Fn)) F)
    // VP4: (cl (=> (and F1 ... Fn) F) (and F1 ... Fn)))
    // VP5: (cl (=> (and F1 ... Fn) F) F)
    // VP6: (cl (=> (and F1 ... Fn) F) (not F))
    // VP7: (cl (=> (and F1 ... Fn) F) (=> (and F1 ... Fn) F))
    //
    // Note that if n = 1, then the ANCHOR step yields (cl (not F1) F), which is
    // the same as VP3. Since VP1 = VP3, the steps for that transformation are
    // not generated.
    //
    //
    // If F = false:
    //
    //                                    --------- IMPLIES_SIMPLIFY
    //    T1                                 VP9
    // --------- DUPLICATED_LITERALS      --------- EQUIV_1
    //    VP8                                VP10
    // -------------------------------------------- RESOLUTION
    //          (cl (not (and F1 ... Fn)))*
    //
    // VP8: (cl (=> (and F1 ... Fn))) (cl (not (=> (and F1 ... Fn) false))
    //      (not (and F1 ... Fn)))
    // VP9: (cl (= (=> (and F1 ... Fn) false) (not (and F1 ... Fn))))
    //
    //
    // Otherwise,
    //                T1
    //  ------------------------------ DUPLICATED_LITERALS
    //   (cl (=> (and F1 ... Fn) F))**
    //
    //
    // *  the corresponding proof node is (not (and F1 ... Fn))
    // ** the corresponding proof node is (=> (and F1 ... Fn) F)
    case PfRule::SCOPE:
    {
      bool success = true;

      // Build vp1
      std::vector<Node> negNode{d_cl};
      std::vector<Node> sanitized_args;
      for (Node arg : args)
      {
        negNode.push_back(arg.notNode());  // (not F1) ... (not Fn)
        sanitized_args.push_back(d_anc.convert(arg));
      }
      negNode.push_back(children[0]);  // (cl (not F1) ... (not Fn) F)
      Node vp1 = nm->mkNode(kind::SEXPR, negNode);
      success &= addAletheStep(AletheRule::ANCHOR_SUBPROOF,
                               vp1,
                               vp1,
                               children,
                               sanitized_args,
                               *cdp);

      Node andNode, vp3;
      if (args.size() == 1)
      {
        vp3 = vp1;
        andNode = args[0];  // F1
      }
      else
      {
        // Build vp2i
        andNode = nm->mkNode(kind::AND, args);  // (and F1 ... Fn)
        std::vector<Node> premisesVP2 = {vp1};
        std::vector<Node> notAnd = {d_cl, children[0]};  // cl F
        Node vp2_i;
        for (size_t i = 0, size = args.size(); i < size; i++)
        {
          vp2_i = nm->mkNode(kind::SEXPR, d_cl, andNode.notNode(), args[i]);
          success &=
              addAletheStep(AletheRule::AND_POS, vp2_i, vp2_i, {}, {}, *cdp);
          premisesVP2.push_back(vp2_i);
          notAnd.push_back(andNode.notNode());  // cl F (not (and F1 ... Fn))^i
        }

        Node vp2a = nm->mkNode(kind::SEXPR, notAnd);
        success &= addAletheStep(
            AletheRule::RESOLUTION, vp2a, vp2a, premisesVP2, {}, *cdp);

        notAnd.erase(notAnd.begin() + 1);  //(cl (not (and F1 ... Fn))^n)
        notAnd.push_back(children[0]);     //(cl (not (and F1 ... Fn))^n F)
        Node vp2b = nm->mkNode(kind::SEXPR, notAnd);
        success &=
            addAletheStep(AletheRule::REORDER, vp2b, vp2b, {vp2a}, {}, *cdp);

        vp3 = nm->mkNode(kind::SEXPR, d_cl, andNode.notNode(), children[0]);
        success &= addAletheStep(
            AletheRule::DUPLICATED_LITERALS, vp3, vp3, {vp2b}, {}, *cdp);
      }

      Node vp8 = nm->mkNode(
          kind::SEXPR, d_cl, nm->mkNode(kind::IMPLIES, andNode, children[0]));

      Node vp4 = nm->mkNode(kind::SEXPR, d_cl, vp8[1], andNode);
      success &=
          addAletheStep(AletheRule::IMPLIES_NEG1, vp4, vp4, {}, {}, *cdp);

      Node vp5 = nm->mkNode(kind::SEXPR, d_cl, vp8[1], children[0]);
      success &=
          addAletheStep(AletheRule::RESOLUTION, vp5, vp5, {vp4, vp3}, {}, *cdp);

      Node vp6 = nm->mkNode(kind::SEXPR, d_cl, vp8[1], children[0].notNode());
      success &=
          addAletheStep(AletheRule::IMPLIES_NEG2, vp6, vp6, {}, {}, *cdp);

      Node vp7 = nm->mkNode(kind::SEXPR, d_cl, vp8[1], vp8[1]);
      success &=
          addAletheStep(AletheRule::RESOLUTION, vp7, vp7, {vp5, vp6}, {}, *cdp);

      if (children[0] != nm->mkConst(false))
      {
        success &= addAletheStep(
            AletheRule::DUPLICATED_LITERALS, res, vp8, {vp7}, {}, *cdp);
      }
      else
      {
        success &= addAletheStep(
            AletheRule::DUPLICATED_LITERALS, vp8, vp8, {vp7}, {}, *cdp);

        Node vp9 =
            nm->mkNode(kind::SEXPR,
                       d_cl,
                       nm->mkNode(kind::EQUAL, vp8[1], andNode.notNode()));

        success &=
            addAletheStep(AletheRule::IMPLIES_SIMPLIFY, vp9, vp9, {}, {}, *cdp);

        Node vp10 =
            nm->mkNode(kind::SEXPR, d_cl, vp8[1].notNode(), andNode.notNode());
        success &=
            addAletheStep(AletheRule::EQUIV1, vp10, vp10, {vp9}, {}, *cdp);

        success &= addAletheStep(AletheRule::RESOLUTION,
                                 res,
                                 nm->mkNode(kind::SEXPR, d_cl, res),
                                 {vp8, vp10},
                                 {},
                                 *cdp);
      }

      return success;
    }
    // The rule is translated according to the theory id tid and the outermost
    // connective of the first term in the conclusion F, since F always has the
    // form (= t1 t2) where t1 is the term being rewritten. This is not an exact
    // translation but should work in most cases.
    //
    // E.g. if F is (= (* 0 d) 0) and tid = THEORY_ARITH, then prod_simplify
    // is correctly guessed as the rule.
    case PfRule::THEORY_REWRITE:
    {
      AletheRule vrule = AletheRule::UNDEFINED;
      Node t = res[0];

      theory::TheoryId tid;
      if (!theory::builtin::BuiltinProofRuleChecker::getTheoryId(args[1], tid))
      {
        return addAletheStep(
            vrule, res, nm->mkNode(kind::SEXPR, d_cl, res), children, {}, *cdp);
      }
      switch (tid)
      {
        case theory::TheoryId::THEORY_BUILTIN:
        {
          switch (t.getKind())
          {
            case kind::ITE:
            {
              vrule = AletheRule::ITE_SIMPLIFY;
              break;
            }
            case kind::EQUAL:
            {
              vrule = AletheRule::EQ_SIMPLIFY;
              break;
            }
            case kind::AND:
            {
              vrule = AletheRule::AND_SIMPLIFY;
              break;
            }
            case kind::OR:
            {
              vrule = AletheRule::OR_SIMPLIFY;
              break;
            }
            case kind::NOT:
            {
              vrule = AletheRule::NOT_SIMPLIFY;
              break;
            }
            case kind::IMPLIES:
            {
              vrule = AletheRule::IMPLIES_SIMPLIFY;
              break;
            }
            case kind::WITNESS:
            {
              vrule = AletheRule::QNT_SIMPLIFY;
              break;
            }
            default:
            {
              // In this case the rule is undefined
            }
          }
          break;
        }
        case theory::TheoryId::THEORY_BOOL:
        {
          vrule = AletheRule::BOOL_SIMPLIFY;
          break;
        }
        case theory::TheoryId::THEORY_UF:
        {
          if (t.getKind() == kind::EQUAL)
          {
            // A lot of these seem to be symmetry rules but not all...
            vrule = AletheRule::EQUIV_SIMPLIFY;
          }
          break;
        }
        case theory::TheoryId::THEORY_ARITH:
        {
          switch (t.getKind())
          {
            case kind::DIVISION:
            {
              vrule = AletheRule::DIV_SIMPLIFY;
              break;
            }
            case kind::PRODUCT:
            {
              vrule = AletheRule::PROD_SIMPLIFY;
              break;
            }
            case kind::MINUS:
            {
              vrule = AletheRule::MINUS_SIMPLIFY;
              break;
            }
            case kind::UMINUS:
            {
              vrule = AletheRule::UNARY_MINUS_SIMPLIFY;
              break;
            }
            case kind::PLUS:
            {
              vrule = AletheRule::SUM_SIMPLIFY;
              break;
            }
            case kind::MULT:
            {
              vrule = AletheRule::PROD_SIMPLIFY;
              break;
            }
            case kind::EQUAL:
            {
              vrule = AletheRule::EQUIV_SIMPLIFY;
              break;
            }
            case kind::LT:
            {
              [[fallthrough]];
            }
            case kind::GT:
            {
              [[fallthrough]];
            }
            case kind::GEQ:
            {
              [[fallthrough]];
            }
            case kind::LEQ:
            {
              vrule = AletheRule::COMP_SIMPLIFY;
              break;
            }
            case kind::CAST_TO_REAL:
            {
              return addAletheStep(AletheRule::LA_GENERIC,
                                   res,
                                   nm->mkNode(kind::SEXPR, d_cl, res),
                                   children,
                                   {nm->mkConst(Rational(1))},
                                   *cdp);
            }
            default:
            {
              // In this case the rule is undefined
            }
          }
          break;
        }
        case theory::TheoryId::THEORY_QUANTIFIERS:
        {
          vrule = AletheRule::QUANTIFIER_SIMPLIFY;
          break;
        }
        default:
        {
          // In this case the rule is undefined
        };
      }
      return addAletheStep(
          vrule, res, nm->mkNode(kind::SEXPR, d_cl, res), children, {}, *cdp);
    }
    // ======== Resolution and N-ary Resolution
    // See proof_rule.h for documentation on the RESOLUTION and CHAIN_RESOLUTION
    // rule. This comment uses variable names as introduced there.
    //
    // Because the RESOLUTION rule is merely a special case of CHAIN_RESOLUTION,
    // the same translation can be used for both.
    //
    // The main complication for the translation is that in the case the
    // conclusion C is (or G1 ... Gn), the result is ambigous. E.g.,
    //
    // (cl F1 (or F2 F3))    (cl (not F1))
    // -------------------------------------- RESOLUTION
    // (cl (or F2 F3))
    //
    // (cl F1 F2 F3)         (cl (not F1))
    // -------------------------------------- RESOLUTION
    // (cl F2 F3)
    //
    // both (cl (or F2 F3)) and (cl F2 F3) correspond to the same proof node (or
    // F2 F3). One way to deal with this issue is for the translation to keep
    // track of the current clause generated after each resolution (the
    // resolvent) and then compare it to the result. E.g. in the first case
    // current_resolvent = {(or F2 F3)} indicates that the result is a singleton
    // clause, while in the second current_resolvent = {F2,F3}, indicating the
    // result is a non-singleton clause.
    //
    // It is always clear what clauses to add to current_resolvent, except for
    // when a child is an assumption or the result of an equality resolution
    // step. In these cases it might be necessary to add an additional or step.
    //
    // If for any Ci, rule(Ci) = ASSUME or rule(Ci) = EQ_RESOLVE and Ci = (or F1
    // ... Fn) and Ci != L_{i-1} (for C1, C1 != L_1) then:
    //
    //        (Pi:Ci)
    // ---------------------- OR
    //  (VPi:(cl F1 ... Fn))
    //
    // Otherwise VPi = Ci.
    //
    // However to determine whether C is a singleton clause or not it is not
    // necessary to calculate the complete current resolvent. Instead it
    // suffices to find the last introduction of the conclusion as a subterm of
    // a child and then check if it is eliminated by a later resolution step. If
    // the conclusion was not introduced as a subterm it has to be a
    // non-singleton clause. If it was introduced but not eliminated, it follows
    // that it is indeed not a singleton clause and should be printed as (cl F1
    // ... Fn) instead of (cl (or F1 ... Fn)).
    //
    // This procedure is possible since the proof is already structured in a
    // certain way. It can never contain a second occurrence of a literal when
    // the first occurrence we found was eliminated from the proof. E.g.,
    //
    // (cl (not (or a b)))   (cl (or a b) (or a b))
    // ---------------------------------------------
    //                 (cl (or a b))
    //
    // is not possible because of the semantics of CHAIN_RESOLUTION, which only
    // removes one occurence of the resolvent in the resolving clauses.
    //
    //
    // If C = (or F1 ... Fn) is a non-singleton clause, then:
    //
    //   VP1 ... VPn
    // ------------------ RESOLUTION
    //  (cl F1 ... Fn)*
    //
    // Else if, C = false:
    //
    //   VP1 ... VPn
    // ------------------ RESOLUTION
    //       (cl)*
    //
    // Otherwise:
    //
    //   VP1 ... VPn
    // ------------------ RESOLUTION
    //      (cl C)*
    //
    //  * the corresponding proof node is C
    case PfRule::RESOLUTION:
    case PfRule::CHAIN_RESOLUTION:
    {
      Node trueNode = nm->mkConst(true);
      Node falseNode = nm->mkConst(false);
      std::vector<Node> new_children = children;

      // If a child F = (or F1 ... Fn) is the result of ASSUME or
      // EQ_RESOLVE it might be necessary to add an additional step with the
      // Alethe or rule since otherwise it will be used as (cl (or F1 ... Fn)).

      // The first child is used as a non-singleton clause if it is not equal
      // to its pivot L_1. Since it's the first clause in the resolution it can
      // only be equal to the pivot in the case the polarity is true.
      if (children[0].getKind() == kind::OR
          && (args[0] != trueNode || children[0] != args[1]))
      {
        std::shared_ptr<ProofNode> childPf = cdp->getProofFor(children[0]);
        if (childPf->getRule() == PfRule::ASSUME
            || childPf->getRule() == PfRule::EQ_RESOLVE)
        {
          // Add or step
          std::vector<Node> subterms{d_cl};
          subterms.insert(
              subterms.end(), children[0].begin(), children[0].end());
          Node conclusion = nm->mkNode(kind::SEXPR, subterms);
          addAletheStep(
              AletheRule::OR, conclusion, conclusion, {children[0]}, {}, *cdp);
          new_children[0] = conclusion;
        }
      }

      // For all other children C_i the procedure is similar. There is however a
      // key difference in the choice of the pivot element which is now the
      // L_{i-1}, i.e. the pivot of the child with the result of the i-1
      // resolution steps between the children before it. Therefore, if the
      // policy id_{i-1} is true, the pivot has to appear negated in the child
      // in which case it should not be a (cl (or F1 ... Fn)) node. The same is
      // true if it isn't the pivot element.
      for (std::size_t i = 1, size = children.size(); i < size; ++i)
      {
        if (children[i].getKind() == kind::OR
            && (args[2 * (i - 1)] != falseNode
                || args[2 * (i - 1) + 1] != children[i]))
        {
          std::shared_ptr<ProofNode> childPf = cdp->getProofFor(children[i]);
          if (childPf->getRule() == PfRule::ASSUME
              || childPf->getRule() == PfRule::EQ_RESOLVE)
          {
            // Add or step
            std::vector<Node> lits{d_cl};
            lits.insert(lits.end(), children[i].begin(), children[i].end());
            Node conclusion = nm->mkNode(kind::SEXPR, lits);
            addAletheStep(AletheRule::OR,
                          conclusion,
                          conclusion,
                          {children[i]},
                          {},
                          *cdp);
            new_children[i] = conclusion;
          }
        }
      }

      // If res is not an or node, then it's necessarily a singleton clause.
      bool isSingletonClause = res.getKind() != kind::OR;
      // Otherwise, we need to determine if res, which is of the form (or t1 ...
      // tn), corresponds to the clause (cl t1 ... tn) or to (cl (OR t1 ...
      // tn)). The only way in which the latter can happen is if res occurs as a
      // child in one of the premises, and is not eliminated afterwards. So we
      // search for res as a subterm of some children, which would mark its last
      // insertion into the resolution result. If res does not occur as the
      // pivot to be eliminated in a subsequent premise, then, and only then, it
      // is a singleton clause.
      if (!isSingletonClause)
      {
        size_t i;
        // Find out the last child to introduced res, if any. We only need to
        // look at the last one because any previous introduction would have
        // been eliminated.
        //
        // After the loop finishes i is the index of the child C_i that
        // introduced res. If i=0 none of the children introduced res as a
        // subterm and therefore it cannot be a singleton clause.
        for (i = children.size(); i > 0; --i)
        {
          // only non-singleton clauses may be introducing
          // res, so we only care about non-singleton or nodes. We check then
          // against the kind and whether the whole or node occurs as a pivot of
          // the respective resolution
          if (children[i - 1].getKind() != kind::OR)
          {
            continue;
          }
          size_t pivotIndex = (i != 1) ? 2 * (i - 1) - 1 : 1;
          if (args[pivotIndex] == children[i - 1]
              || args[pivotIndex].notNode() == children[i - 1])
          {
            continue;
          }
          // if res occurs as a subterm of a non-singleton premise
          if (std::find(children[i - 1].begin(), children[i - 1].end(), res)
              != children[i - 1].end())
          {
            break;
          }
        }

        // If res is a subterm of one of the children we still need to check if
        // that subterm is eliminated
        if (i > 0)
        {
          bool posFirst = (i == 1) ? (args[0] == trueNode)
                                   : (args[(2 * (i - 1)) - 2] == trueNode);
          Node pivot = (i == 1) ? args[1] : args[(2 * (i - 1)) - 1];

          // Check if it is eliminated by the previous resolution step
          if ((res == pivot && !posFirst)
              || (res.notNode() == pivot && posFirst)
              || (pivot.notNode() == res && posFirst))
          {
            // We decrease i by one, since it could have been the case that i
            // was equal to children.size(), so that isSingletonClause is set to
            // false
            --i;
          }
          else
          {
            // Otherwise check if any subsequent premise eliminates it
            for (; i < children.size(); ++i)
            {
              posFirst = args[(2 * i) - 2] == trueNode;
              pivot = args[(2 * i) - 1];
              // To eliminate res, the clause must contain it with opposite
              // polarity. There are three successful cases, according to the
              // pivot and its sign
              //
              // - res is the same as the pivot and posFirst is true, which
              // means that the clause contains its negation and eliminates it
              //
              // - res is the negation of the pivot and posFirst is false, so
              // the clause contains the node whose negation is res. Note that
              // this case may either be res.notNode() == pivot or res ==
              // pivot.notNode().
              if ((res == pivot && posFirst)
                  || (res.notNode() == pivot && !posFirst)
                  || (pivot.notNode() == res && !posFirst))
              {
                break;
              }
            }
          }
        }
        // if not eliminated (loop went to the end), then it's a singleton
        // clause
        isSingletonClause = i == children.size();
      }
      if (!isSingletonClause)
      {
        return addAletheStepFromOr(
            AletheRule::RESOLUTION, res, new_children, {}, *cdp);
      }
      return addAletheStep(AletheRule::RESOLUTION,
                           res,
                           res == falseNode
                               ? nm->mkNode(kind::SEXPR, d_cl)
                               : nm->mkNode(kind::SEXPR, d_cl, res),
                           new_children,
                           {},
                           *cdp);
    }
    // ======== Factoring
    // See proof_rule.h for documentation on the FACTORING rule. This comment
    // uses variable names as introduced there.
    //
    // If C2 = (or F1 ... Fn) but C1 != (or C2 ... C2), then VC2 = (cl F1 ...
    // Fn) Otherwise, VC2 = (cl C2).
    //
    //    P
    // ------- DUPLICATED_LITERALS
    //   VC2*
    //
    // * the corresponding proof node is C2
    case PfRule::FACTORING:
    {
      if (res.getKind() == kind::OR)
      {
        for (const Node& child : children[0])
        {
          if (child != res)
          {
            return addAletheStepFromOr(
                AletheRule::DUPLICATED_LITERALS, res, children, {}, *cdp);
          }
        }
      }
      return addAletheStep(AletheRule::DUPLICATED_LITERALS,
                           res,
                           nm->mkNode(kind::SEXPR, d_cl, res),
                           children,
                           {},
                           *cdp);
    }
    // ======== Split
    // See proof_rule.h for documentation on the SPLIT rule. This comment
    // uses variable names as introduced there.
    //
    // --------- NOT_NOT      --------- NOT_NOT
    //    VP1                    VP2
    // -------------------------------- RESOLUTION
    //          (cl F (not F))*
    //
    // VP1: (cl (not (not (not F))) F)
    // VP2: (cl (not (not (not (not F)))) (not F))
    //
    // * the corresponding proof node is (or F (not F))
    case PfRule::SPLIT:
    {
      Node vp1 = nm->mkNode(
          kind::SEXPR, d_cl, args[0].notNode().notNode().notNode(), args[0]);
      Node vp2 = nm->mkNode(kind::SEXPR,
                              d_cl,
                              args[0].notNode().notNode().notNode().notNode(),
                              args[0].notNode());

      return addAletheStep(AletheRule::NOT_NOT, vp2, vp2, {}, {}, *cdp)
          && addAletheStep(AletheRule::NOT_NOT, vp1, vp1, {}, {}, *cdp)
          && addAletheStepFromOr(AletheRule::RESOLUTION, res, {vp1, vp2}, {}, *cdp);
    }
    // ======== Equality resolution
    // See proof_rule.h for documentation on the EQ_RESOLVE rule. This
    // comment uses variable names as introduced there.
    //
    // If F1 = (or G1 ... Gn), then P1 will be printed as (cl G1 ... Gn) but
    // needs to be printed as (cl (or G1 ... Gn)). The only exception to this
    // are ASSUME steps that are always printed as (cl (or G1 ... Gn)) and
    // EQ_RESOLVE steps itself.
    //
    //           ------  ...  ------ OR_NEG
    //   P1       VP21   ...   VP2n
    //  ---------------------------- RESOLUTION
    //              VP3
    //  ---------------------------- DUPLICATED_LITERALS
    //              VP4
    //
    //  for i=1 to n, VP2i: (cl (or G1 ... Gn) (not Gi))
    //  VP3: (cl (or G1 ... Gn)^n)
    //  VP4: (cl (or (G1 ... Gn))
    //
    //  Let child1 = VP4.
    //
    //
    // Otherwise, child1 = P1.
    //
    //
    // Then, if F2 = false:
    //
    //  ------ EQUIV_POS2
    //   VP1                P2    child1
    //  --------------------------------- RESOLUTION
    //                (cl)*
    //
    // Otherwise:
    //
    //  ------ EQUIV_POS2
    //   VP1                P2    child1
    //  --------------------------------- RESOLUTION
    //              (cl F2)*
    //
    // VP1: (cl (not (= F1 F2)) (not F1) F2)
    //
    // * the corresponding proof node is F2
    case PfRule::EQ_RESOLVE:
    {
      bool success = true;
      Node vp1 =
          nm->mkNode(kind::SEXPR,
                     {d_cl, children[1].notNode(), children[0].notNode(), res});
      Node child1 = children[0];

      // Transform (cl F1 ... Fn) into (cl (or F1 ... Fn))
      if (children[0].notNode() != children[1].notNode()
          && children[0].getKind() == kind::OR)
      {
        PfRule pr = cdp->getProofFor(child1)->getRule();
        if (pr != PfRule::ASSUME && pr != PfRule::EQ_RESOLVE)
        {
          std::vector<Node> clauses;
          clauses.push_back(d_cl);  // cl
          clauses.insert(clauses.end(),
                         children[0].begin(),
                         children[0].end());  //(cl G1 ... Gn)

          std::vector<Node> vp2Nodes = {children[0]};
          std::vector<Node> resNodes = {d_cl};
          for (int i = 0; i < children[0].end() - children[0].begin(); i++)
          {
            Node vp2i = nm->mkNode(
                kind::SEXPR,
                d_cl,
                children[0],
                children[0][i].notNode());  //(cl (or G1 ... Gn) (not Gi))
            success &=
                addAletheStep(AletheRule::OR_NEG, vp2i, vp2i, {}, {}, *cdp);
            vp2Nodes.push_back(vp2i);
            resNodes.push_back(children[0]);
          }
          Node vp3 = nm->mkNode(kind::SEXPR, resNodes);
          success &= addAletheStep(
              AletheRule::RESOLUTION, vp3, vp3, vp2Nodes, {}, *cdp);

          Node vp4 = nm->mkNode(kind::SEXPR, d_cl, children[0]);
          success &= addAletheStep(
              AletheRule::DUPLICATED_LITERALS, vp4, vp4, {vp3}, {}, *cdp);
          child1 = vp4;
        }
      }

      success &= addAletheStep(AletheRule::EQUIV_POS2, vp1, vp1, {}, {}, *cdp);

      return success &= addAletheStep(AletheRule::RESOLUTION,
                                      res,
                                      res == nm->mkConst(false)
                                          ? nm->mkNode(kind::SEXPR, d_cl)
                                          : nm->mkNode(kind::SEXPR, d_cl, res),
                                      {vp1, children[1], child1},
                                      {},
                                      *cdp);
    }
    // ======== Modus ponens
    // See proof_rule.h for documentation on the MODUS_PONENS rule. This comment
    // uses variable names as introduced there.
    //
    //     (P2:(=> F1 F2))
    // ------------------------ IMPLIES
    //  (VP1:(cl (not F1) F2))             (P1:F1)
    // -------------------------------------------- RESOLUTION
    //                   (cl F2)*
    //
    // * the corresponding proof node is F2
    case PfRule::MODUS_PONENS:
    {
      Node vp1 = nm->mkNode(kind::SEXPR, d_cl, children[0].notNode(), res);

      return addAletheStep(
                 AletheRule::IMPLIES, vp1, vp1, {children[1]}, {}, *cdp)
             && addAletheStep(AletheRule::RESOLUTION,
                              res,
                              nm->mkNode(kind::SEXPR, d_cl, res),
                              {vp1, children[0]},
                              {},
                              *cdp);
    }
    // ======== Double negation elimination
    // See proof_rule.h for documentation on the NOT_NOT_ELIM rule. This comment
    // uses variable names as introduced there.
    //
    // ---------------------------------- NOT_NOT
    //  (VP1:(cl (not (not (not F))) F))           (P:(not (not F)))
    // ------------------------------------------------------------- RESOLUTION
    //                            (cl F)*
    //
    // * the corresponding proof node is F
    case PfRule::NOT_NOT_ELIM:
    {
      Node vp1 = nm->mkNode(kind::SEXPR, d_cl, children[0].notNode(), res);

      return addAletheStep(AletheRule::NOT_NOT, vp1, vp1, {}, {}, *cdp)
             && addAletheStep(AletheRule::RESOLUTION,
                              res,
                              nm->mkNode(kind::SEXPR, d_cl, res),
                              {vp1, children[0]},
                              {},
                              *cdp);
    }
    // ======== Contradiction
<<<<<<< HEAD
    // See proof_rule.h for documentation on the CONTRADICTION rule. This
=======
    // See proof_rule.h for documentation on the CONTRA rule. This
>>>>>>> 4b9010bc
    // comment uses variable names as introduced there.
    //
    //  P1   P2
    // --------- RESOLUTION
<<<<<<< HEAD
    //  (cl)*
=======
    //   (cl)*
>>>>>>> 4b9010bc
    //
    // * the corresponding proof node is false
    case PfRule::CONTRA:
    {
      return addAletheStep(AletheRule::RESOLUTION,
                           res,
                           nm->mkNode(kind::SEXPR, d_cl),
                           children,
                           {},
                           *cdp);
    }
<<<<<<< HEAD
    // ======== And elimination
    // This rule is translated according to the singleton pattern.
    case PfRule::AND_ELIM:
    {
      return addAletheStep(AletheRule::AND,
                           res,
                           nm->mkNode(kind::SEXPR, d_cl, res),
                           children,
                           {},
                           *cdp);
    }
    // ======== And introduction
    // See proof_rule.h for documentation on the AND_INTRO rule. This
    // comment uses variable names as introduced there.
    //
    //
    // ----- AND_NEG
    //  VP1            P1 ... Pn
    // -------------------------- RESOLUTION
    //   (cl (and F1 ... Fn))*
    //
    // VP1:(cl (and F1 ... Fn) (not F1) ... (not Fn))
    //
    // * the corresponding proof node is (and F1 ... Fn)
    case PfRule::AND_INTRO:
    {
      std::vector<Node> neg_Nodes = {d_cl,res};
      for (size_t i = 0, size = children.size(); i < size; i++)
      {
        neg_Nodes.push_back(children[i].notNode());
      }
      Node vp1 = nm->mkNode(kind::SEXPR, neg_Nodes);

      std::vector<Node> new_children = {vp1};
      new_children.insert(new_children.end(), children.begin(), children.end());

      return addAletheStep(AletheRule::AND_NEG, vp1, vp1, {}, {}, *cdp)
             && addAletheStep(AletheRule::RESOLUTION,
                              res,
                              nm->mkNode(kind::SEXPR, d_cl, res),
                              new_children,
                              {},
                              *cdp);
    }
    // ======== Not Or elimination
    // This rule is translated according to the singleton pattern.
    case PfRule::NOT_OR_ELIM:
    {
      return addAletheStep(AletheRule::NOT_OR,
                           res,
                           nm->mkNode(kind::SEXPR, d_cl, res),
                           children,
                           {},
                           *cdp);
    }
    // ======== Implication elimination
    // This rule is translated according to the clause pattern.
    case PfRule::IMPLIES_ELIM:
    {
      return addAletheStepFromOr(AletheRule::IMPLIES, res, children, {}, *cdp);
    }
    // ======== Not Implication elimination version 1
    // This rule is translated according to the singleton pattern.
    case PfRule::NOT_IMPLIES_ELIM1:
    {
      return addAletheStep(AletheRule::NOT_IMPLIES1,
                           res,
                           nm->mkNode(kind::SEXPR, d_cl, res),
                           children,
                           {},
                           *cdp);
    }
    // ======== Not Implication elimination version 2
    // This rule is translated according to the singleton pattern.
    case PfRule::NOT_IMPLIES_ELIM2:
    {
      return addAletheStep(AletheRule::NOT_IMPLIES2,
                           res,
                           nm->mkNode(kind::SEXPR, d_cl, res),
                           children,
                           {},
                           *cdp);
    }
    // ======== Various elimination rules
    // The following rules are all translated according to the clause pattern.
    case PfRule::EQUIV_ELIM1:
    {
      return addAletheStepFromOr(AletheRule::EQUIV1, res, children, {}, *cdp);
    }
    case PfRule::EQUIV_ELIM2:
    {
      return addAletheStepFromOr(AletheRule::EQUIV2, res, children, {}, *cdp);
    }
    case PfRule::NOT_EQUIV_ELIM1:
    {
      return addAletheStepFromOr(
          AletheRule::NOT_EQUIV1, res, children, {}, *cdp);
    }
    case PfRule::NOT_EQUIV_ELIM2:
    {
      return addAletheStepFromOr(
          AletheRule::NOT_EQUIV2, res, children, {}, *cdp);
    }
    case PfRule::XOR_ELIM1:
    {
      return addAletheStepFromOr(AletheRule::XOR1, res, children, {}, *cdp);
    }
    case PfRule::XOR_ELIM2:
    {
      return addAletheStepFromOr(AletheRule::XOR2, res, children, {}, *cdp);
    }
    case PfRule::NOT_XOR_ELIM1:
    {
      return addAletheStepFromOr(AletheRule::NOT_XOR1, res, children, {}, *cdp);
    }
    case PfRule::NOT_XOR_ELIM2:
    {
      return addAletheStepFromOr(AletheRule::NOT_XOR2, res, children, {}, *cdp);
    }
    case PfRule::ITE_ELIM1:
    {
      return addAletheStepFromOr(AletheRule::ITE2, res, children, {}, *cdp);
    }
    case PfRule::ITE_ELIM2:
    {
      return addAletheStepFromOr(AletheRule::ITE1, res, children, {}, *cdp);
    }
    case PfRule::NOT_ITE_ELIM1:
    {
      return addAletheStepFromOr(AletheRule::NOT_ITE2, res, children, {}, *cdp);
    }
    case PfRule::NOT_ITE_ELIM2:
    {
      return addAletheStepFromOr(AletheRule::NOT_ITE1, res, children, {}, *cdp);
    }
    //================================================= De Morgan rules
    // ======== Not And
    // This rule is translated according to the clause pattern.
    case PfRule::NOT_AND:
    {
      return addAletheStepFromOr(AletheRule::NOT_AND, res, children, {}, *cdp);
    }

    //================================================= CNF rules
    // The following rules are all translated according to the clause pattern.
    case PfRule::CNF_AND_POS:
    {
      return addAletheStepFromOr(AletheRule::AND_POS, res, children, {}, *cdp);
    }
    case PfRule::CNF_AND_NEG:
    {
      return addAletheStepFromOr(AletheRule::AND_NEG, res, children, {}, *cdp);
    }
    case PfRule::CNF_OR_POS:
    {
      return addAletheStepFromOr(AletheRule::OR_POS, res, children, {}, *cdp);
    }
    case PfRule::CNF_OR_NEG:
    {
      return addAletheStepFromOr(AletheRule::OR_NEG, res, children, {}, *cdp);
    }
    case PfRule::CNF_IMPLIES_POS:
    {
      return addAletheStepFromOr(
          AletheRule::IMPLIES_POS, res, children, {}, *cdp);
    }
    case PfRule::CNF_IMPLIES_NEG1:
    {
      return addAletheStepFromOr(
          AletheRule::IMPLIES_NEG1, res, children, {}, *cdp);
    }
    case PfRule::CNF_IMPLIES_NEG2:
    {
      return addAletheStepFromOr(
          AletheRule::IMPLIES_NEG2, res, children, {}, *cdp);
    }
    case PfRule::CNF_EQUIV_POS1:
    {
      return addAletheStepFromOr(
          AletheRule::EQUIV_POS2, res, children, {}, *cdp);
    }
    case PfRule::CNF_EQUIV_POS2:
    {
      return addAletheStepFromOr(
          AletheRule::EQUIV_POS1, res, children, {}, *cdp);
    }
    case PfRule::CNF_EQUIV_NEG1:
    {
      return addAletheStepFromOr(
          AletheRule::EQUIV_NEG2, res, children, {}, *cdp);
    }
    case PfRule::CNF_EQUIV_NEG2:
    {
      return addAletheStepFromOr(
          AletheRule::EQUIV_NEG1, res, children, {}, *cdp);
    }
    case PfRule::CNF_XOR_POS1:
    {
      return addAletheStepFromOr(AletheRule::XOR_POS1, res, children, {}, *cdp);
    }
    case PfRule::CNF_XOR_POS2:
    {
      return addAletheStepFromOr(AletheRule::XOR_POS2, res, children, {}, *cdp);
    }
    case PfRule::CNF_XOR_NEG1:
    {
      return addAletheStepFromOr(AletheRule::XOR_NEG2, res, children, {}, *cdp);
    }
    case PfRule::CNF_XOR_NEG2:
    {
      return addAletheStepFromOr(AletheRule::XOR_NEG1, res, children, {}, *cdp);
    }
    case PfRule::CNF_ITE_POS1:
    {
      return addAletheStepFromOr(AletheRule::ITE_POS2, res, children, {}, *cdp);
    }
    case PfRule::CNF_ITE_POS2:
    {
      return addAletheStepFromOr(AletheRule::ITE_POS1, res, children, {}, *cdp);
    }
    // ======== CNF ITE Pos version 3
    //
    // ----- ITE_POS1            ----- ITE_POS2
    //  VP1                       VP2
    // ------------------------------- RESOLUTION
    //             VP3
    // ------------------------------- REORDER
    //             VP4
    // ------------------------------- DUPLICATED_LITERALS
    //  (cl (not (ite C F1 F2)) F1 F2)
    //
    // VP1: (cl (not (ite C F1 F2)) C F2)
    // VP2: (cl (not (ite C F1 F2)) (not C) F1)
    // VP3: (cl (not (ite C F1 F2)) F2 (not (ite C F1 F2)) F1)
    // VP4: (cl (not (ite C F1 F2)) (not (ite C F1 F2)) F1 F2)
    //
    // * the corresponding proof node is (or (not (ite C F1 F2)) F1 F2)
    case PfRule::CNF_ITE_POS3:
    {
      Node vp1 = nm->mkNode(kind::SEXPR, {d_cl, res[0], args[0][0], res[2]});
      Node vp2 =
          nm->mkNode(kind::SEXPR, {d_cl, res[0], args[0][0].notNode(), res[1]});
      Node vp3 =
          nm->mkNode(kind::SEXPR, {d_cl, res[0], res[2], res[0], res[1]});
      Node vp4 =
          nm->mkNode(kind::SEXPR, {d_cl, res[0], res[0], res[1], res[2]});

      return addAletheStep(AletheRule::ITE_POS1, vp1, vp1, {}, {}, *cdp)
             && addAletheStep(AletheRule::ITE_POS2, vp2, vp2, {}, {}, *cdp)
             && addAletheStep(
                 AletheRule::RESOLUTION, vp3, vp3, {vp1, vp2}, {}, *cdp)
             && addAletheStep(AletheRule::REORDER, vp4, vp4, {vp3}, {}, *cdp)
             && addAletheStepFromOr(
                 AletheRule::DUPLICATED_LITERALS, res, {vp4}, {}, *cdp);
    }
    // The following rules are all translated according to the clause pattern.
    case PfRule::CNF_ITE_NEG1:
    {
      return addAletheStepFromOr(AletheRule::ITE_NEG2, res, children, {}, *cdp);
    }
    case PfRule::CNF_ITE_NEG2:
    {
      return addAletheStepFromOr(AletheRule::ITE_NEG1, res, children, {}, *cdp);
    }
    // ======== CNF ITE Neg version 3
    //
    // ----- ITE_NEG1            ----- ITE_NEG2
    //  VP1                       VP2
    // ------------------------------- RESOLUTION
    //             VP3
    // ------------------------------- REORDER
    //             VP4
    // ------------------------------- DUPLICATED_LITERALS
    //  (cl (ite C F1 F2) C (not F2))
    //
    // VP1: (cl (ite C F1 F2) C (not F2))
    // VP2: (cl (ite C F1 F2) (not C) (not F1))
    // VP3: (cl (ite C F1 F2) (not F2) (ite C F1 F2) (not F1))
    // VP4: (cl (ite C F1 F2) (ite C F1 F2) (not F1) (not F2))
    //
    // * the corresponding proof node is (or (ite C F1 F2) C (not F2))
    case PfRule::CNF_ITE_NEG3:
    {
      Node vp1 = nm->mkNode(kind::SEXPR, {d_cl, res[0], args[0][0], res[2]});
      Node vp2 =
          nm->mkNode(kind::SEXPR, {d_cl, res[0], args[0][0].notNode(), res[1]});
      Node vp3 =
          nm->mkNode(kind::SEXPR, {d_cl, res[0], res[2], res[0], res[1]});
      Node vp4 =
          nm->mkNode(kind::SEXPR, {d_cl, res[0], res[0], res[1], res[2]});

      return addAletheStep(AletheRule::ITE_NEG1, vp1, vp1, {}, {}, *cdp)
             && addAletheStep(AletheRule::ITE_NEG2, vp2, vp2, {}, {}, *cdp)
             && addAletheStep(
                 AletheRule::RESOLUTION, vp3, vp3, {vp1, vp2}, {}, *cdp)
             && addAletheStep(AletheRule::REORDER, vp4, vp4, {vp3}, {}, *cdp)
             && addAletheStepFromOr(
                 AletheRule::DUPLICATED_LITERALS, res, {vp4}, {}, *cdp);
    }
    //================================================= Equality rules
    // The following rules are all translated according to the singleton
    // pattern.
    case PfRule::REFL:
    {
      return addAletheStep(AletheRule::REFL,
                           res,
                           nm->mkNode(kind::SEXPR, d_cl, res),
                           children,
                           {},
                           *cdp);
    }
    case PfRule::TRANS:
    {
      return addAletheStep(AletheRule::TRANS,
                           res,
                           nm->mkNode(kind::SEXPR, d_cl, res),
                           children,
                           {},
                           *cdp);
    }
    // ======== Congruence
    // In the case that the kind of the function symbol ?f is forall, the cong
    // rule needs to be converted into a bind rule.
    //
    //  Let t1 = (BOUND_VARIABLE LIST (v1 A1) ... (vn An)) and s1 =
    //  (BOUND_VARIABLE LIST (w1 B1) ... (wn Bn)).
    //
    //    P2
    //  ----------------------------------- bind, ((:= v1 w1) ... (:= vn wn))
    //  (cl (= (forall ((v1 A1)...(vn An)) t2)
    //  (forall ((w1 B1)...(wn Bn)) s2)))*
    //
    // Otherwise, the rule follows the singleton pattern, i.e.:
    //
    //    P1 ... Pn
    //  ------------------------------------------------------ cong
    //   (cl (= (<kind> f? t1 ... tn) (<kind> f? s1 ... sn)))*
    //
    // * the corresponding proof node is (= (<kind> f? t1 ... tn) (<kind> f? s1
    // ... sn))
    case PfRule::CONG:
    {
      if (args[0] == ProofRuleChecker::mkKindNode(kind::FORALL))
      {
        std::vector<Node> sanitized_args;
        for (size_t i = 0,
                    size = (children[0][0].end() - children[0][0].begin());
             i < size;
             i++)
        {
          sanitized_args.push_back(d_anc.convert(
              nm->mkNode(kind::EQUAL, children[0][0][i], children[0][1][i])));
        }
        return addAletheStep(AletheRule::ANCHOR_BIND,
                             res,
                             nm->mkNode(kind::SEXPR, d_cl, res),
                             {children[1]},
                             sanitized_args,
                             *cdp);
      }
      return addAletheStep(AletheRule::CONG,
                           res,
                           nm->mkNode(kind::SEXPR, d_cl, res),
                           children,
                           {},
                           *cdp);
    }
    // ======== True intro
    //
    // ------------------------------- EQUIV_SIMPLIFY
    //  (VP1:(cl (= (= F true) F)))
    // ------------------------------- EQUIV2
    //  (VP2:(cl (= F true) (not F)))           P
    // -------------------------------------------- RESOLUTION
    //  (cl (= F true))*
    //
    // * the corresponding proof node is (= F true)
    case PfRule::TRUE_INTRO:
    {
      Node vp1 = nm->mkNode(
          kind::SEXPR, d_cl, nm->mkNode(kind::EQUAL, res, children[0]));
      Node vp2 = nm->mkNode(kind::SEXPR, d_cl, res, children[0].notNode());
      return addAletheStep(AletheRule::EQUIV_SIMPLIFY, vp1, vp1, {}, {}, *cdp)
             && addAletheStep(AletheRule::EQUIV2, vp2, vp2, {vp1}, {}, *cdp)
             && addAletheStep(AletheRule::RESOLUTION,
                              res,
                              nm->mkNode(kind::SEXPR, d_cl, res),
                              {vp2, children[0]},
                              {},
                              *cdp);
    }
    // ======== True elim
    //
    // ------------------------------- EQUIV_SIMPLIFY
    //  (VP1:(cl (= (= F true) F)))
    // ------------------------------- EQUIV1
    //  (VP2:(cl (not (= F true)) F))           P
    // -------------------------------------------- RESOLUTION
    //  (cl F)*
    //
    // * the corresponding proof node is F
    case PfRule::TRUE_ELIM:
    {
      bool success = true;
      Node vp1 = nm->mkNode(
          kind::SEXPR, d_cl, nm->mkNode(kind::EQUAL, children[0], res));
      Node vp2 = nm->mkNode(kind::SEXPR, d_cl, children[0].notNode(), res);
      success &=
          addAletheStep(AletheRule::EQUIV_SIMPLIFY, vp1, vp1, {}, {}, *cdp)
          && addAletheStep(AletheRule::EQUIV1, vp2, vp2, {vp1}, {}, *cdp);
      return success
             && addAletheStep(AletheRule::RESOLUTION,
                              res,
                              nm->mkNode(kind::SEXPR, d_cl, res),
                              {vp2, children[0]},
                              {},
                              *cdp);
    }
    // ======== False intro
    //
    // ----- EQUIV_SIMPLIFY
    //  VP1
    // ----- EQUIV2     ----- NOT_NOT
    //  VP2              VP3
    // ---------------------- RESOLUTION
    //          VP4                        P
    // -------------------------------------- RESOLUTION
    //          (cl (= F false))*
    //
    // VP1: (cl (= (= F false) (not F)))
    // VP2: (cl (= F false) (not (not F)))
    // VP3: (cl (not (not (not F))) F)
    // VP4: (cl (= F false) F)
    //
    // * the corresponding proof node is (= F false)
    case PfRule::FALSE_INTRO:
    {
      Node vp1 = nm->mkNode(
          kind::SEXPR, d_cl, nm->mkNode(kind::EQUAL, res, children[0]));
      Node vp2 = nm->mkNode(kind::SEXPR, d_cl, res, children[0].notNode());
      Node vp3 = nm->mkNode(
          kind::SEXPR, d_cl, children[0].notNode().notNode(), children[0][0]);
      Node vp4 = nm->mkNode(kind::SEXPR, d_cl, res, children[0][0]);

      return addAletheStep(AletheRule::EQUIV_SIMPLIFY, vp1, vp1, {}, {}, *cdp)
             && addAletheStep(AletheRule::EQUIV2, vp2, vp2, {vp1}, {}, *cdp)
             && addAletheStep(AletheRule::NOT_NOT, vp3, vp3, {}, {}, *cdp)
             && addAletheStep(
                 AletheRule::RESOLUTION, vp4, vp4, {vp2, vp3}, {}, *cdp)
             && addAletheStep(AletheRule::RESOLUTION,
                              res,
                              nm->mkNode(kind::SEXPR, d_cl, res),
                              {vp4, children[0]},
                              {},
                              *cdp);
    }
    // ======== False elim
    //
    // ----- EQUIV_SIMPLIFY
    //  VP1
    // ----- EQUIV1
    //  VP2                P
    // ---------------------- RESOLUTION
    //     (cl (not F))*
    //
    // VP1: (cl (= (= F false) (not F)))
    // VP2: (cl (not (= F false)) (not F))
    // VP3: (cl (not (not (not F))) F)
    // VP4: (cl (= F false) F)
    //
    // * the corresponding proof node is (not F)
    case PfRule::FALSE_ELIM:
    {
      Node vp1 = nm->mkNode(
          kind::SEXPR, d_cl, nm->mkNode(kind::EQUAL, children[0], res));
      Node vp2 = nm->mkNode(kind::SEXPR, d_cl, children[0].notNode(), res);

      return addAletheStep(AletheRule::EQUIV_SIMPLIFY, vp1, vp1, {}, {}, *cdp)
             && addAletheStep(AletheRule::EQUIV1, vp2, vp2, {vp1}, {}, *cdp)
             && addAletheStep(AletheRule::RESOLUTION,
                              res,
                              nm->mkNode(kind::SEXPR, d_cl, res),
                              {vp2, children[0]},
                              {},
                              *cdp);
    }
    //================================================= Quantifiers rules
    // ======== Instantiate
    // See proof_rule.h for documentation on the INSTANTIATE rule. This
    // comment uses variable names as introduced there.
    //
    // ----- FORALL_INST, (= x1 t1) ... (= xn tn)
    //  VP1
    // ----- OR
    //  VP2              P
    // -------------------- RESOLUTION
    //     (cl F*sigma)^
    //
    // VP1: (cl (or (not (forall ((x1 T1) ... (xn Tn)) F)
    // VP2: (cl (not (forall ((x1 T1) ... (xn Tn)) F)) F*sigma)
    //
    // ^ the corresponding proof node is F*sigma
    case PfRule::INSTANTIATE:
    {
      for (size_t i = 0, size = args.size(); i < size - 1; i++)
      {
        new_args.push_back(nm->mkNode(kind::EQUAL, args[i], children[0][0][i]));
      }
      Node vp1 = nm->mkNode(
          kind::SEXPR, d_cl, nm->mkNode(kind::OR, children[0].notNode(), res));
      Node vp2 = nm->mkNode(kind::SEXPR, d_cl, children[0].notNode(), res);
      return addAletheStep(AletheRule::FORALL_INST, vp1, vp1, {}, new_args, *cdp)
             && addAletheStep(AletheRule::OR, vp2, vp2, {vp1}, {}, *cdp)
             && addAletheStep(AletheRule::RESOLUTION,
                              res,
                              nm->mkNode(kind::SEXPR, d_cl, res),
                              {vp2, children[0]},
                              {},
                              *cdp);
    }
    // ======== Trichotomy of the reals
    // See proof_rule.h for documentation on the ARITH_TRICHOTOMY rule. This
    // comment uses variable names as introduced there.
    //
    // If C = (= x c) or C = (> x c) pre-processing has to transform (>= x c)
    // into (<= c x)
    //
    // ------------------------------------------------------ LA_DISEQUALITY
    //  (VP1: (cl (or (= x c) (not (<= x c)) (not (<= c x)))))
    // -------------------------------------------------------- OR
    //  (VP2: (cl (= x c) (not (<= x c)) (not (<= c x))))
    //
    // If C = (> x c) or C = (< x c) post-processing has to be added. In these
    // cases resolution on VP2 A B yields (not (<=x c)) or (not (<= c x)) and
    // comp_simplify is used to transform it into C. Otherwise,
    //
    //  VP2   A   B 
    // ---------------- RESOLUTION
    //  (cl C)*
    //
    // * the corresponding proof node is C
    case PfRule::ARITH_TRICHOTOMY:
    {
      bool success = true;
      Node equal;
      Node lesser;
      Node greater;

      if (res.getKind() == kind::EQUAL)
      {
        equal = res;
      }
      else if (children[0].getKind() == kind::NOT)
      {
        equal = children[0];
      }
      else if (children[1].getKind() == kind::NOT)
      {
        equal = children[1];
      }

      if (res.getKind() == kind::GT)
      {
        greater = res;
      }
      else if (children[0].getKind() == kind::LEQ)
      {
        greater = children[0];
      }
      else if (children[1].getKind() == kind::LEQ)
      {
        greater = children[1];
      }

      if (res.getKind() == kind::LT)
      {
        lesser = res;
      }
      else if (children[0].getKind() == kind::GEQ)
      {
        lesser = children[0];
      }
      else if (children[1].getKind() == kind::GEQ)
      {
        lesser = children[1];
      }

      Node x = equal[0][0];
      Node c = equal[0][1];
      Node vp_child1 = children[0];
      Node vp_child2 = children[1];

      // Preprocessing
      if (res == equal || res == greater)
      {  // C = (= x c) or C = (> x c)
        // lesser = (>= x c)
        Node vpc2 = nm->mkNode(kind::SEXPR,
                               d_cl,
                               nm->mkNode(kind::EQUAL,
                                          nm->mkNode(kind::GEQ, x, c),
                                          nm->mkNode(kind::LEQ, c, x)));
        // (cl (= (>= x c) (<= c x)))
        Node vpc1 = nm->mkNode(kind::SEXPR,
                               {d_cl,
                                vpc2[1].notNode(),
                                nm->mkNode(kind::GEQ, x, c).notNode(),
                                nm->mkNode(kind::LEQ, c, x)});
        // (cl (not(= (>= x c) (<= c x))) (not (>= x c)) (<= c x))
        vp_child1 = nm->mkNode(
            kind::SEXPR, d_cl, nm->mkNode(kind::LEQ, c, x));  // (cl (<= c x))

        success &=
            addAletheStep(AletheRule::EQUIV_POS2, vpc1, vpc1, {}, {}, *cdp)
            && addAletheStep(
                AletheRule::COMP_SIMPLIFY, vpc2, vpc2, {}, {}, *cdp)
            && addAletheStep(AletheRule::RESOLUTION,
                             vp_child1,
                             vp_child1,
                             {vpc1, vpc2, lesser},
                             {},
                             *cdp);
        // greater = (<= x c) or greater = (not (= x c)) -> no preprocessing
        // necessary
        if (res == equal)
        {
          vp_child2 = greater;
        }
        else
        {
          vp_child2 = equal;
        }
      }

      // Process
      Node vp1 = nm->mkNode(kind::SEXPR,
                            d_cl,
                            nm->mkNode(kind::OR,
                                       nm->mkNode(kind::EQUAL, x, c),
                                       nm->mkNode(kind::LEQ, x, c).notNode(),
                                       nm->mkNode(kind::LEQ, c, x).notNode()));
      // (cl (or (= x c) (not (<= x c)) (not (<= c x))))
      Node vp2 = nm->mkNode(kind::SEXPR,
                            {d_cl,
                             nm->mkNode(kind::EQUAL, x, c),
                             nm->mkNode(kind::LEQ, x, c).notNode(),
                             nm->mkNode(kind::LEQ, c, x).notNode()});
      // (cl (= x c) (not (<= x c)) (not (<= c x)))
      success &=
          addAletheStep(AletheRule::LA_DISEQUALITY, vp1, vp1, {}, {}, *cdp)
          && addAletheStep(AletheRule::OR, vp2, vp2, {vp1}, {}, *cdp);

      // Postprocessing
      if (res == equal)
      {  // no postprocessing necessary
        return success
               && addAletheStep(AletheRule::RESOLUTION,
                                res,
                                nm->mkNode(kind::SEXPR, d_cl, res),
                                {vp2, vp_child1, vp_child2},
                                {},
                                *cdp);
      }
      else if (res == greater)
      {  // have (not (<= x c)) but result should be (> x c)
        Node vp3 = nm->mkNode(
            kind::SEXPR,
            d_cl,
            nm->mkNode(kind::LEQ, x, c).notNode());  // (cl (not (<= x c)))
        Node vp4 = nm->mkNode(
            kind::SEXPR,
            {d_cl,
             nm->mkNode(kind::EQUAL,
                        nm->mkNode(kind::GT, x, c),
                        nm->mkNode(kind::LEQ, x, c).notNode())
                 .notNode(),
             nm->mkNode(kind::GT, x, c),
             nm->mkNode(kind::LEQ, x, c)
                 .notNode()
                 .notNode()});  // (cl (not(= (> x c) (not (<= x c)))) (> x c)
                                // (not (not (<= x c))))
        Node vp5 =
            nm->mkNode(kind::SEXPR,
                       d_cl,
                       nm->mkNode(kind::EQUAL,
                                  nm->mkNode(kind::GT, x, c),
                                  nm->mkNode(kind::LEQ, x, c).notNode()));
        // (cl (= (> x c) (not (<= x c))))

        return success
               && addAletheStep(AletheRule::RESOLUTION,
                                vp3,
                                vp3,
                                {vp2, vp_child1, vp_child2},
                                {},
                                *cdp)
               && addAletheStep(AletheRule::EQUIV_POS1, vp4, vp4, {}, {}, *cdp)
               && addAletheStep(
                   AletheRule::COMP_SIMPLIFY, vp5, vp5, {}, {}, *cdp)
               && addAletheStep(AletheRule::RESOLUTION,
                                res,
                                nm->mkNode(kind::SEXPR, d_cl, res),
                                {vp3, vp4, vp5},
                                {},
                                *cdp);
      }
      else
      {  // have (not (<= c x)) but result should be (< x c)
        Node vp3 = nm->mkNode(
            kind::SEXPR,
            d_cl,
            nm->mkNode(kind::LEQ, c, x).notNode());  // (cl (not (<= c x)))
        Node vp4 = nm->mkNode(
            kind::SEXPR,
            {d_cl,
             nm->mkNode(kind::EQUAL,
                        nm->mkNode(kind::LT, x, c),
                        nm->mkNode(kind::LEQ, c, x).notNode())
                 .notNode(),
             nm->mkNode(kind::LT, x, c),
             nm->mkNode(kind::LEQ, c, x)
                 .notNode()
                 .notNode()});  // (cl (not(= (< x c) (not (<= c x)))) (< x c)
                                // (not (not (<= c x))))
        Node vp5 = nm->mkNode(
            kind::SEXPR,
            d_cl,
            nm->mkNode(kind::EQUAL,
                       nm->mkNode(kind::LT, x, c),
                       nm->mkNode(kind::LEQ, c, x)
                           .notNode()));  // (cl (= (< x c) (not (<= c x))))

        return success
               && addAletheStep(AletheRule::RESOLUTION,
                                vp3,
                                vp3,
                                {vp2, vp_child1, vp_child2},
                                {},
                                *cdp)
               && addAletheStep(AletheRule::EQUIV_POS1, vp4, vp4, {}, {}, *cdp)
               && addAletheStep(
                   AletheRule::COMP_SIMPLIFY, vp5, vp5, {}, {}, *cdp)
               && addAletheStep(AletheRule::RESOLUTION,
                                res,
                                nm->mkNode(kind::SEXPR, d_cl, res),
                                {vp3, vp4, vp5},
                                {},
                                *cdp);
      }
    }
    //================================================= Extended rules
    // ======== Symmetric
    // This rule is translated according to the singleton pattern.
    case PfRule::SYMM:
    {
      if (res.getKind() == kind::NOT)
      {
        return addAletheStep(AletheRule::NOT_SYMM,
                             res,
                             nm->mkNode(kind::SEXPR, d_cl, res),
                             children,
                             {},
                             *cdp);
      }
      return addAletheStep(AletheRule::SYMM,
                           res,
                           nm->mkNode(kind::SEXPR, d_cl, res),
                           children,
                           {},
                           *cdp);
    }
    // ======== Reordering
    // This rule is translated according to the clauses pattern.
    case PfRule::REORDERING:
    {
      return addAletheStepFromOr(AletheRule::REORDER, res, children, {}, *cdp);
    }
    //================================================= Arithmetic rules
=======
>>>>>>> 4b9010bc
    default:
    {
      Trace("alethe-proof")
          << "... rule not translated yet " << id << " / " << res << " "
          << children << " " << args << std::endl;
      std::cout << "UNTRANSLATED rule: " << id << std::endl;
      return addAletheStep(AletheRule::UNDEFINED,
                           res,
                           nm->mkNode(kind::SEXPR, d_cl, res),
                           children,
                           args,
                           *cdp);
    }
      Trace("alethe-proof")
          << "... error translating rule " << id << " / " << res << " "
          << children << " " << args << std::endl;
      return false;
  }
}

bool AletheProofPostprocessCallback::addAletheStep(
    AletheRule rule,
    Node res,
    Node conclusion,
    const std::vector<Node>& children,
    const std::vector<Node>& args,
    CDProof& cdp)
{
  // delete attributes
  Node sanitized_conclusion = conclusion;
  if (expr::hasClosure(conclusion))
  {
    sanitized_conclusion = d_anc.convert(conclusion);
  }

  std::vector<Node> new_args = std::vector<Node>();
  new_args.push_back(
      NodeManager::currentNM()->mkConst<Rational>(static_cast<unsigned>(rule)));
  new_args.push_back(res);
  new_args.push_back(sanitized_conclusion);
  new_args.insert(new_args.end(), args.begin(), args.end());
  Trace("alethe-proof") << "... add Alethe step " << res << " / " << conclusion
                        << " " << rule << " " << children << " / " << new_args
                        << std::endl;
  return cdp.addStep(res, PfRule::ALETHE_RULE, children, new_args);
}

bool AletheProofPostprocessCallback::addAletheStepFromOr(
    AletheRule rule,
    Node res,
    const std::vector<Node>& children,
    const std::vector<Node>& args,
    CDProof& cdp)
{
  std::vector<Node> subterms = {d_cl};
  subterms.insert(subterms.end(), res.begin(), res.end());
  Node conclusion = NodeManager::currentNM()->mkNode(kind::SEXPR, subterms);
  return addAletheStep(rule, res, conclusion, children, args, cdp);
}

AletheProofPostprocessFinalCallback::AletheProofPostprocessFinalCallback(
    ProofNodeManager* pnm, AletheNodeConverter& anc)
    : d_pnm(pnm), d_anc(anc)
{
  NodeManager* nm = NodeManager::currentNM();
  d_cl = nm->mkBoundVar("cl", nm->sExprType());
}

bool AletheProofPostprocessFinalCallback::shouldUpdate(
    std::shared_ptr<ProofNode> pn,
    const std::vector<Node>& fa,
    bool& continueUpdate)
{
  // The proof node should not be traversed further
  continueUpdate = false;

  // If the last proof rule was not translated yet
  if (pn->getRule() != PfRule::ALETHE_RULE)
  {
    return true;
  }
  // This case can only occur if the last step is an assumption
  if ((pn->getArguments()[2].end() - pn->getArguments()[2].begin()) <= 1)
  {
    return true;
  }
  // If the proof node has result (false) additional steps have to be added.
  if (pn->getArguments()[2][1].toString()
           == NodeManager::currentNM()->mkConst(false).toString())
  {
    return true;
  }
  return false;
}

// The last step of the proof was:
//
// Children:  (P1:C1) ... (Pn:Cn)
// Arguments: (AletheRule::VRULE,false,(cl false))
// ---------------------
// Conclusion: (false)
//
// In Alethe:
//
//  P1 ... Pn
// ------------------- VRULE   ---------------------- FALSE
//  (VP1:(cl false))*           (VP2:(cl (not true)))
// -------------------------------------------------- RESOLUTION
//                       (cl)**
//
// *  the corresponding proof node is ((false))
// ** the corresponding proof node is (false)
bool AletheProofPostprocessFinalCallback::update(
    Node res,
    PfRule id,
    const std::vector<Node>& children,
    const std::vector<Node>& args,
    CDProof* cdp,
    bool& continueUpdate)
{
  NodeManager* nm = NodeManager::currentNM();
  // remove attribute for outermost scope
  if (id != PfRule::ALETHE_RULE)
  {
    std::vector<Node> sanitized_args{
        res,
        res,
        nm->mkConst<Rational>(static_cast<unsigned>(AletheRule::ASSUME))};
    for (auto arg : args)
    {
      sanitized_args.push_back(d_anc.convert(arg));
    }
    return cdp->addStep(res,
                        PfRule::ALETHE_RULE,
                        children,
                        sanitized_args,
                        true,
                        CDPOverwrite::ALWAYS);
  }

  bool success = true;
  std::vector<Node> new_args = std::vector<Node>();

  Node vp1 = nm->mkNode(kind::SEXPR, res);    // ((false))
  Node vp2 = nm->mkConst(false).notNode();    // (not true)
  Node res2 = nm->mkNode(kind::SEXPR, d_cl);  // (cl)

  AletheRule vrule = static_cast<AletheRule>(std::stoul(args[0].toString()));
  new_args.push_back(nm->mkConst<Rational>(static_cast<unsigned>(vrule)));
  new_args.push_back(vp1);
  // In the special case that false is an assumption, we print false instead of
  // (cl false)
  if (vrule == AletheRule::ASSUME)
  {
    new_args.push_back(res);  // (false)
  }
  else
  {
    new_args.push_back(nm->mkNode(kind::SEXPR, d_cl, res));  // (cl false)
  }
  Trace("alethe-proof") << "... add Alethe step " << vp1 << " / "
                        << nm->mkNode(kind::SEXPR, d_cl, res) << " " << vrule
                        << " " << children << " / {}" << std::endl;
  success &= cdp->addStep(
      vp1, PfRule::ALETHE_RULE, children, new_args, true, CDPOverwrite::ALWAYS);

  new_args.clear();
  new_args.push_back(
      nm->mkConst<Rational>(static_cast<unsigned>(AletheRule::FALSE)));
  new_args.push_back(vp2);
  new_args.push_back(nm->mkNode(kind::SEXPR, d_cl, vp2));  // (cl (not false))
  Trace("alethe-proof") << "... add Alethe step " << vp2 << " / "
                        << nm->mkNode(kind::SEXPR, d_cl, vp2) << " "
                        << AletheRule::FALSE << " {} / {}" << std::endl;
  success &= cdp->addStep(
      vp2, PfRule::ALETHE_RULE, {}, new_args, true, CDPOverwrite::ALWAYS);

  new_args.clear();
  new_args.push_back(
      nm->mkConst<Rational>(static_cast<unsigned>(AletheRule::RESOLUTION)));
  new_args.push_back(res);
  new_args.push_back(res2);
  Trace("alethe-proof") << "... add Alethe step " << res << " / " << res2 << " "
                        << AletheRule::RESOLUTION << " {" << vp2 << ", " << vp1
                        << " / {}" << std::endl;
  success &= cdp->addStep(res,
                          PfRule::ALETHE_RULE,
                          {vp2, vp1},
                          new_args,
                          true,
                          CDPOverwrite::ALWAYS);
  return success;
}

AletheProofPostprocess::AletheProofPostprocess(ProofNodeManager* pnm,
                                               AletheNodeConverter& anc)
    : d_pnm(pnm), d_cb(d_pnm, anc), d_fcb(d_pnm, anc)
{
}

AletheProofPostprocess::~AletheProofPostprocess() {}

void AletheProofPostprocess::process(std::shared_ptr<ProofNode> pf) {
  // Translate proof node
  ProofNodeUpdater updater(d_pnm, d_cb, false, false);
  updater.process(pf->getChildren()[0]);

  // In the Alethe proof format the final step has to be (cl). However, after
  // the translation it might be (cl false). In that case additional steps are
  // required.
  // The function has the additional purpose of sanitizing the attributes of the
  // first SCOPE
  ProofNodeUpdater finalize(d_pnm, d_fcb, false, false);
  finalize.process(pf);
}

}  // namespace proof

}  // namespace cvc5<|MERGE_RESOLUTION|>--- conflicted
+++ resolved
@@ -933,20 +933,12 @@
                               *cdp);
     }
     // ======== Contradiction
-<<<<<<< HEAD
-    // See proof_rule.h for documentation on the CONTRADICTION rule. This
-=======
     // See proof_rule.h for documentation on the CONTRA rule. This
->>>>>>> 4b9010bc
     // comment uses variable names as introduced there.
     //
     //  P1   P2
     // --------- RESOLUTION
-<<<<<<< HEAD
-    //  (cl)*
-=======
     //   (cl)*
->>>>>>> 4b9010bc
     //
     // * the corresponding proof node is false
     case PfRule::CONTRA:
@@ -958,7 +950,6 @@
                            {},
                            *cdp);
     }
-<<<<<<< HEAD
     // ======== And elimination
     // This rule is translated according to the singleton pattern.
     case PfRule::AND_ELIM:
@@ -1736,8 +1727,6 @@
       return addAletheStepFromOr(AletheRule::REORDER, res, children, {}, *cdp);
     }
     //================================================= Arithmetic rules
-=======
->>>>>>> 4b9010bc
     default:
     {
       Trace("alethe-proof")
