/******************************************************************************
 * Top contributors (to current version):
 *   Hanna Lachnitt, Haniel Barbosa, Aina Niemetz
 *
 * This file is part of the cvc5 project.
 *
 * Copyright (c) 2009-2024 by the authors listed in the file AUTHORS
 * in the top-level source directory and their institutional affiliations.
 * All rights reserved.  See the file COPYING in the top-level source
 * directory for licensing information.
 * ****************************************************************************
 *
 * The module for processing proof nodes into Alethe proof nodes
 */

#include "proof/alethe/alethe_post_processor.h"

#include <sstream>

#include "expr/node_algorithm.h"
#include "expr/skolem_manager.h"
#include "proof/alethe/alethe_proof_rule.h"
#include "proof/proof.h"
#include "proof/proof_checker.h"
#include "proof/proof_node_algorithm.h"
#include "proof/proof_node_manager.h"
#include "proof/resolution_proofs_util.h"
#include "rewriter/rewrite_proof_rule.h"
#include "smt/env.h"
#include "theory/builtin/proof_checker.h"
#include "util/rational.h"

using namespace cvc5::internal::kind;

namespace cvc5::internal {

namespace proof {

std::unordered_map<Kind, AletheRule> s_bvKindToAletheRule = {
  {Kind::BITVECTOR_COMP, AletheRule::BV_BITBLAST_STEP_BVCOMP},
  {Kind::BITVECTOR_ULT, AletheRule::BV_BITBLAST_STEP_BVULT},
  {Kind::BITVECTOR_ULE, AletheRule::BV_BITBLAST_STEP_BVULE},
  {Kind::BITVECTOR_SLT, AletheRule::BV_BITBLAST_STEP_BVSLT},
  {Kind::BITVECTOR_AND, AletheRule::BV_BITBLAST_STEP_BVAND},
  {Kind::BITVECTOR_OR, AletheRule::BV_BITBLAST_STEP_BVOR},
  {Kind::BITVECTOR_XOR, AletheRule::BV_BITBLAST_STEP_BVXOR},
  {Kind::BITVECTOR_XNOR, AletheRule::BV_BITBLAST_STEP_BVXNOR},
  {Kind::BITVECTOR_NOT, AletheRule::BV_BITBLAST_STEP_BVNOT},
  {Kind::BITVECTOR_ADD, AletheRule::BV_BITBLAST_STEP_BVADD},
  {Kind::BITVECTOR_NEG, AletheRule::BV_BITBLAST_STEP_BVNEG},
  {Kind::BITVECTOR_MULT, AletheRule::BV_BITBLAST_STEP_BVMULT},
  {Kind::BITVECTOR_CONCAT, AletheRule::BV_BITBLAST_STEP_CONCAT},
  {Kind::CONST_BITVECTOR, AletheRule::BV_BITBLAST_STEP_CONST},
  {Kind::BITVECTOR_EXTRACT, AletheRule::BV_BITBLAST_STEP_EXTRACT},
  {Kind::BITVECTOR_SIGN_EXTEND, AletheRule::BV_BITBLAST_STEP_SIGN_EXTEND},
  {Kind::EQUAL, AletheRule::BV_BITBLAST_STEP_BVEQUAL},
  // TODO add support
  {Kind::BITVECTOR_UDIV, AletheRule::HOLE},
};

AletheProofPostprocessCallback::AletheProofPostprocessCallback(
    Env& env,
    AletheNodeConverter& anc,
    bool resPivots,
    std::string* reasonForConversionFailure)
    : EnvObj(env),
      d_anc(anc),
      d_resPivots(resPivots),
      d_reasonForConversionFailure(reasonForConversionFailure)
{
  NodeManager* nm = nodeManager();
  d_cl = nm->mkBoundVar("cl", nm->sExprType());
  d_becomes = nm->mkRawSymbol(":=", nm->sExprType());
  d_true = nm->mkConst(true);
  d_false = nm->mkConst(false);
}

bool AletheProofPostprocessCallback::shouldUpdate(std::shared_ptr<ProofNode> pn,
                                                  const std::vector<Node>& fa,
                                                  bool& continueUpdate)
{
  return d_reasonForConversionFailure->empty()
         && pn->getRule() != ProofRule::ALETHE_RULE;
}

bool AletheProofPostprocessCallback::shouldUpdatePost(
    std::shared_ptr<ProofNode> pn, const std::vector<Node>& fa)
{
  if (!d_reasonForConversionFailure->empty() || pn->getArguments().empty())
  {
    return false;
  }
  AletheRule rule = getAletheRule(pn->getArguments()[0]);
  return rule == AletheRule::RESOLUTION_OR || rule == AletheRule::REORDERING
         || rule == AletheRule::CONTRACTION;
}

bool AletheProofPostprocessCallback::update(Node res,
                                            ProofRule id,
                                            const std::vector<Node>& children,
                                            const std::vector<Node>& args,
                                            CDProof* cdp,
                                            bool& continueUpdate)
{
  Trace("alethe-proof") << "...Alethe pre-update " << res << " " << id << " "
                        << children << " / " << args << std::endl;

  NodeManager* nm = nodeManager();
  std::vector<Node> new_args = std::vector<Node>();

  switch (id)
  {
    // To keep the original shape of the proof node it is necessary to rederive
    // the original conclusion. However, the term that should be printed might
    // be different from that conclusion. Thus, it is stored as an additional
    // argument in the proof node. Usually, the only difference is an additional
    // cl operator or the outmost or operator being replaced by a cl operator.
    //
    // When steps are added to the proof that have not been there previously,
    // it is unwise to add them in the same manner. To illustrate this the
    // following counterexample shows the pitfalls of this approach:
    //
    //  (or a (or b c))   (not a)
    // --------------------------- RESOLUTION
    //  (or b c)
    //
    //  is converted into an Alethe proof that should be printed as
    //
    //  (cl a (or b c))   (cl (not a))
    // -------------------------------- RESOLUTION
    //  (cl (or b c))
    // --------------- OR
    //  (cl b c)
    //
    // Here, (cl (or b c)) and (cl b c) cannot correspond to the same proof node
    // (or b c). Thus, we build a new proof node using the kind SEXPR
    // that is then printed as (cl (or b c)). We denote this wrapping of a proof
    // node by using an extra pair of parenthesis, i.e. ((or b c)) is the proof
    // node printed as (cl (or b c)).
    //
    // Adding an OR node to a premises will take place in the finalize function
    // where in the case that a step is printed as (cl (or F1 ... Fn)) but used
    // as (cl F1 ... Fn) an OR step is added to transform it to this very thing.
    // This is necessary for rules that work on clauses, i.e. RESOLUTION,
    // CHAIN_RESOLUTION, REORDERING and FACTORING.
    //
    //
    // Some proof rules have a close correspondence in Alethe. There are two
    // very frequent patterns that, to avoid repetition, are described here and
    // referred to in the comments on the specific proof rules below.
    //
    // The first pattern, which will be called singleton pattern in the
    // following, adds the original proof node F with the corresponding rule R'
    // of the Alethe calculus and uses the same premises as the original proof
    // node (P1:F1) ... (Pn:Fn). However, the conclusion is printed as (cl F).
    //
    // This means a cvc5 rule R that looks as follows:
    //
    //  (P1:F1) ... (Pn:Fn)
    // --------------------- R
    //  F
    //
    // is transformed into:
    //
    //  (P1:F1) ... (Pn:Fn)
    // --------------------- R'
    //  (cl F)*
    //
    // * the corresponding proof node is F
    //
    // The second pattern, which will be called clause pattern in the following,
    // has a disjunction (or G1 ... Gn) as conclusion. It also adds the orignal
    // proof node (or G1 ... Gn) with the corresponding rule R' of the Alethe
    // calculus and uses the same premises as the original proof node (P1:F1)
    // ... (Pn:Fn). However, the conclusion is printed as (cl G1 ... Gn), i.e.
    // the or is replaced by the cl operator.
    //
    // This means a cvc5 rule R that looks as follows:
    //
    //  (P1:F1) ... (Pn:Fn)
    // --------------------- R
    //  (or G1 ... Gn)
    //
    // Is transformed into:
    //
    //  (P1:F1) ... (Pn:Fn)
    // --------------------- R'
    //  (cl G1 ... Gn)*
    //
    // * the corresponding proof node is (or G1 ... Gn)
    //
    //================================================= Core rules
    //======================== Assume and Scope
    // nothing happens
    case ProofRule::ASSUME:
    {
      return false;
    }
    // See proof_rule.h for documentation on the SCOPE rule. This comment uses
    // variable names as introduced there. Since the SCOPE rule originally
    // concludes
    // (=> (and F1 ... Fn) F) or (not (and F1 ... Fn)) but the ANCHOR rule
    // concludes (cl (not F1) ... (not Fn) F), to keep the original shape of the
    // proof node it is necessary to rederive the original conclusion. The
    // transformation is described below, depending on the form of SCOPE's
    // conclusion.
    //
    // Note that after the original conclusion is rederived the new proof node
    // will actually have to be printed, respectively, (cl (=> (and F1 ... Fn)
    // F)) or (cl (not (and F1 ... Fn))).
    //
    // Let (not (and F1 ... Fn))^i denote the repetition of (not (and F1 ...
    // Fn)) for i times.
    //
    // T1:
    //
    //   P
    // ----- ANCHOR    ------- ... ------- AND_POS
    //  VP1             VP2_1  ...  VP2_n
    // ------------------------------------ RESOLUTION
    //               VP2a
    // ------------------------------------ REORDERING
    //  VP2b
    // ------ CONTRACTION           ------- IMPLIES_NEG1
    //   VP3                          VP4
    // ------------------------------------  RESOLUTION    ------- IMPLIES_NEG2
    //    VP5                                                VP6
    // ----------------------------------------------------------- RESOLUTION
    //                               VP7
    //
    // VP1: (cl (not F1) ... (not Fn) F)
    // VP2_i: (cl (not (and F1 ... Fn)) Fi), for i = 1 to n
    // VP2a: (cl F (not (and F1 ... Fn))^n)
    // VP2b: (cl (not (and F1 ... Fn))^n F)
    // VP3: (cl (not (and F1 ... Fn)) F)
    // VP4: (cl (=> (and F1 ... Fn) F) (and F1 ... Fn)))
    // VP5: (cl (=> (and F1 ... Fn) F) F)
    // VP6: (cl (=> (and F1 ... Fn) F) (not F))
    // VP7: (cl (=> (and F1 ... Fn) F) (=> (and F1 ... Fn) F))
    //
    // Note that if n = 1, then the ANCHOR step yields (cl (not F1) F), which is
    // the same as VP3. Since VP1 = VP3, the steps for that transformation are
    // not generated.
    //
    //
    // If F = false:
    //
    //                                    --------- IMPLIES_SIMPLIFY
    //    T1                                 VP9
    // --------- CONTRACTION              --------- EQUIV_1
    //    VP8                                VP10
    // -------------------------------------------- RESOLUTION
    //          (cl (not (and F1 ... Fn)))*
    //
    // VP8: (cl (=> (and F1 ... Fn) false))
    // VP9: (cl (= (=> (and F1 ... Fn) false) (not (and F1 ... Fn))))
    // VP10: (cl (not (=> (and F1 ... Fn) false)) (not (and F1 ... Fn)))
    //
    // Otherwise,
    //                T1
    //  ------------------------------ CONTRACTION
    //   (cl (=> (and F1 ... Fn) F))**
    //
    //
    // *  the corresponding proof node is (not (and F1 ... Fn))
    // ** the corresponding proof node is (=> (and F1 ... Fn) F)
    case ProofRule::SCOPE:
    {
      bool success = true;

      // Build vp1
      std::vector<Node> negNode{d_cl};
      for (const Node& arg : args)
      {
        negNode.push_back(arg.notNode());  // (not F1) ... (not Fn)
      }
      negNode.push_back(children[0]);  // (cl (not F1) ... (not Fn) F)
      Node vp1 = nm->mkNode(Kind::SEXPR, negNode);
      success &= addAletheStep(
          AletheRule::ANCHOR_SUBPROOF, vp1, vp1, children, args, *cdp);

      Node andNode, vp3;
      if (args.size() == 1)
      {
        vp3 = vp1;
        andNode = args[0];  // F1
      }
      else
      {
        // Build vp2i
        andNode = nm->mkNode(Kind::AND, args);  // (and F1 ... Fn)
        std::vector<Node> premisesVP2 = {vp1};
        std::vector<Node> notAnd = {d_cl, children[0]};  // cl F
        Node vp2_i;
        for (size_t i = 0, size = args.size(); i < size; i++)
        {
          vp2_i = nm->mkNode(Kind::SEXPR, d_cl, andNode.notNode(), args[i]);
          success &=
              addAletheStep(AletheRule::AND_POS, vp2_i, vp2_i, {}, {}, *cdp);
          premisesVP2.push_back(vp2_i);
          notAnd.push_back(andNode.notNode());  // cl F (not (and F1 ... Fn))^i
        }

        Node vp2a = nm->mkNode(Kind::SEXPR, notAnd);
        if (d_resPivots)
        {
          std::vector<Node> newArgs;
          for (const Node& arg : args)
          {
            newArgs.push_back(arg);
            newArgs.push_back(d_false);
          }
          success &= addAletheStep(
              AletheRule::RESOLUTION, vp2a, vp2a, premisesVP2, newArgs, *cdp);
        }
        else
        {
          success &= addAletheStep(AletheRule::RESOLUTION,
                                   vp2a,
                                   vp2a,
                                   premisesVP2,
                                   std::vector<Node>(),
                                   *cdp);
        }

        notAnd.erase(notAnd.begin() + 1);  //(cl (not (and F1 ... Fn))^n)
        notAnd.push_back(children[0]);     //(cl (not (and F1 ... Fn))^n F)
        Node vp2b = nm->mkNode(Kind::SEXPR, notAnd);
        success &=
            addAletheStep(AletheRule::REORDERING, vp2b, vp2b, {vp2a}, {}, *cdp);

        vp3 = nm->mkNode(Kind::SEXPR, d_cl, andNode.notNode(), children[0]);
        success &=
            addAletheStep(AletheRule::CONTRACTION, vp3, vp3, {vp2b}, {}, *cdp);
      }

      Node vp8 = nm->mkNode(
          Kind::SEXPR, d_cl, nm->mkNode(Kind::IMPLIES, andNode, children[0]));

      Node vp4 = nm->mkNode(Kind::SEXPR, d_cl, vp8[1], andNode);
      success &=
          addAletheStep(AletheRule::IMPLIES_NEG1, vp4, vp4, {}, {}, *cdp);

      Node vp5 = nm->mkNode(Kind::SEXPR, d_cl, vp8[1], children[0]);
      success &= addAletheStep(AletheRule::RESOLUTION,
                               vp5,
                               vp5,
                               {vp4, vp3},
                               d_resPivots ? std::vector<Node>{andNode, d_true}
                                           : std::vector<Node>(),
                               *cdp);

      Node vp6 = nm->mkNode(Kind::SEXPR, d_cl, vp8[1], children[0].notNode());
      success &=
          addAletheStep(AletheRule::IMPLIES_NEG2, vp6, vp6, {}, {}, *cdp);

      Node vp7 = nm->mkNode(Kind::SEXPR, d_cl, vp8[1], vp8[1]);
      success &=
          addAletheStep(AletheRule::RESOLUTION,
                        vp7,
                        vp7,
                        {vp5, vp6},
                        d_resPivots ? std::vector<Node>{children[0], d_true}
                                    : std::vector<Node>(),
                        *cdp);

      if (children[0] != d_false)
      {
        success &=
            addAletheStep(AletheRule::CONTRACTION, res, vp8, {vp7}, {}, *cdp);
      }
      else
      {
        success &=
            addAletheStep(AletheRule::CONTRACTION, vp8, vp8, {vp7}, {}, *cdp);

        Node vp9 =
            nm->mkNode(Kind::SEXPR,
                       d_cl,
                       nm->mkNode(Kind::EQUAL, vp8[1], andNode.notNode()));
        success &=
            addAletheStep(AletheRule::IMPLIES_SIMPLIFY, vp9, vp9, {}, {}, *cdp);

        Node vp10 =
            nm->mkNode(Kind::SEXPR, d_cl, vp8[1].notNode(), andNode.notNode());
        success &=
            addAletheStep(AletheRule::EQUIV1, vp10, vp10, {vp9}, {}, *cdp);

        success &= addAletheStep(AletheRule::RESOLUTION,
                                 res,
                                 nm->mkNode(Kind::SEXPR, d_cl, res),
                                 {vp8, vp10},
                                 d_resPivots ? std::vector<Node>{vp8[1], d_true}
                                             : std::vector<Node>(),
                                 *cdp);
      }

      return success;
    }

    case ProofRule::DSL_REWRITE:
    {
      // get the name
      rewriter::DslProofRule di;
      Node rule;
      if (rewriter::getDslProofRule(args[0], di))
      {
        std::stringstream ss;
        ss << "\"" << di << "\"";
        rule = nm->mkRawSymbol(ss.str(), nm->sExprType());
      }
      else
      {
        Unreachable();
      }
      new_args.push_back(rule);
      for (int i = 1, size = args.size(); i < size; i++)
      {
        if (!args[i].isNull())
        {
          if (args[i].toString() == "")
          {  // TODO: better way
            new_args.push_back(nm->mkBoundVar("rare-list", nm->sExprType()));
          }
          else if (args[i].getKind() == Kind::SEXPR)
          {
            std::vector<Node> list_arg{nm->mkBoundVar("rare-list", nm->sExprType())};
            list_arg.insert(list_arg.end(),args[i].begin(), args[i].end());
            new_args.push_back(nm->mkNode(Kind::SEXPR, list_arg));
          }
          else
          {
            new_args.push_back(args[i]);
          }
        }
      }
      return addAletheStep(AletheRule::RARE_REWRITE,
                           res,
                           nm->mkNode(Kind::SEXPR, d_cl, res),
                           children,
                           new_args,
                           *cdp);
    }
    case ProofRule::ARITH_POLY_NORM:
    {
      return addAletheStep(AletheRule::RARE_REWRITE,
                           res,
                           nm->mkNode(Kind::SEXPR, d_cl, res),
                           children,
                           {nm->mkRawSymbol("\"arith-poly-norm\"", nm->sExprType())},
                           *cdp);
    }
    case ProofRule::EVALUATE:
    {
      return addAletheStep(AletheRule::RARE_REWRITE,
                           res,
                           nm->mkNode(Kind::SEXPR, d_cl, res),
                           children,
                           {nm->mkRawSymbol("\"evaluate\"", nm->sExprType())},
                           *cdp);
    }
    case ProofRule::TRUST_THEORY_REWRITE:
    {
      return addAletheStep(AletheRule::ALL_SIMPLIFY,
                           res,
                           nm->mkNode(Kind::SEXPR, d_cl, res),
                           children,
                           {},
                           *cdp);
    }
    case ProofRule::TRUST:
    {

      TrustId tid;
      if (getTrustId(args[0], tid) && tid==TrustId::THEORY_LEMMA)
      {
        // if we are in the arithmetic case, we rather add a LIA_GENERIC step
        if (res.getKind() == Kind::NOT && res[0].getKind() == Kind::AND)
        {
          Trace("alethe-proof") << "... test each arg if ineq\n";
          bool allIneqs = true;
          for (const Node& arg : res[0])
          {
            Node toTest = arg.getKind() == Kind::NOT ? arg[0] : arg;
            Kind k = toTest.getKind();
            if (k != Kind::LT && k != Kind::LEQ && k != Kind::GT && k != Kind::GEQ
                && k != Kind::EQUAL)
            {
              Trace("alethe-proof") << "... arg " << arg << " not ineq\n";
              allIneqs = false;
              break;
            }
          }
          if (allIneqs)
          {
            return addAletheStep(AletheRule::LIA_GENERIC,
                                res,
                                nm->mkNode(Kind::SEXPR, d_cl, res),
                                children,
                                {},
                                *cdp);
          }
        }
      }
      return addAletheStep(AletheRule::HOLE,
                           res,
                           nm->mkNode(Kind::SEXPR, d_cl, res),
                           children,
                           {},
                           *cdp);
    }
    // ======== Resolution and N-ary Resolution
    // See proof_rule.h for documentation on the RESOLUTION and CHAIN_RESOLUTION
    // rule. This comment uses variable names as introduced there.
    //
    // Because the RESOLUTION rule is merely a special case of CHAIN_RESOLUTION,
    // the same translation can be used for both.
    //
    // The main complication for the translation of the rule is that in the case
    // that the conclusion C is (or G1 ... Gn), the result is ambigous. E.g.,
    //
    // (cl F1 (or F2 F3))    (cl (not F1))
    // -------------------------------------- RESOLUTION
    // (cl (or F2 F3))
    //
    // (cl F1 F2 F3)         (cl (not F1))
    // -------------------------------------- RESOLUTION
    // (cl F2 F3)
    //
    // both (cl (or F2 F3)) and (cl F2 F3) correspond to the same proof node (or
    // F2 F3). Thus, it has to be checked if C is a singleton clause or not.
    //
    // If C = (or F1 ... Fn) is a non-singleton clause, then:
    //
    //   VP1 ... VPn
    // ------------------ RESOLUTION
    //  (cl F1 ... Fn)*
    //
    // Else if, C = false:
    //
    //   VP1 ... VPn
    // ------------------ RESOLUTION
    //       (cl)*
    //
    // Otherwise:
    //
    //   VP1 ... VPn
    // ------------------ RESOLUTION
    //      (cl C)*
    //
    //  * the corresponding proof node is C
    case ProofRule::RESOLUTION:
    case ProofRule::CHAIN_RESOLUTION:
    {
      std::vector<Node> cargs;
      if (id == ProofRule::CHAIN_RESOLUTION)
      {
        for (size_t i = 0, nargs = args[0].getNumChildren(); i < nargs; i++)
        {
          cargs.push_back(args[0][i]);
          cargs.push_back(args[1][i]);
        }
      }
      else
      {
        cargs = args;
      }
      // The arguments for the actual step will include the id of the rule,
      // original conclusion and the one to print and so on.
      std::vector<Node> newArgs{nm->mkConstInt(Rational(static_cast<uint32_t>(
                                    AletheRule::RESOLUTION_OR))),
                                res};
      Node conclusion;
      if (!isSingletonClause(res, children, cargs))
      {
        std::vector<Node> concChildren{d_cl};
        concChildren.insert(concChildren.end(), res.begin(), res.end());
        conclusion = nm->mkNode(Kind::SEXPR, concChildren);
      }
      else if (res == d_false)
      {
        conclusion = nm->mkNode(Kind::SEXPR, d_cl);
      }
      else
      {
        conclusion = nm->mkNode(Kind::SEXPR, d_cl, res);
      }
      newArgs.push_back(conclusion);
      // checker expects opposite order. We always keep the pivots because we
      // need them to compute in updatePost whether we will add OR steps. If
      // d_resPivots is off we will remove the pivots after that.
      for (size_t i = 0, size = cargs.size(); i < size; i = i + 2)
      {
        newArgs.push_back(cargs[i + 1]);
        newArgs.push_back(cargs[i]);
      }
      Trace("alethe-proof")
          << "... add alethe step " << res << " / " << d_anc.convert(conclusion)
          << " " << id << " " << children << " / " << newArgs << std::endl;
      return cdp->addStep(res, ProofRule::ALETHE_RULE, children, newArgs);
    }
    // ======== Factoring
    // See proof_rule.h for documentation on the FACTORING rule. This comment
    // uses variable names as introduced there.
    //
    // If C2 = (or F1 ... Fn) but C1 != (or C2 ... C2), then VC2 = (cl F1 ...
    // Fn) Otherwise, VC2 = (cl C2).
    //
    //    P
    // ------- CONTRACTION
    //   VC2*
    //
    // * the corresponding proof node is C2
    case ProofRule::FACTORING:
    {
      if (res.getKind() == Kind::OR)
      {
        for (const Node& child : children[0])
        {
          if (child != res)
          {
            return addAletheStepFromOr(
                AletheRule::CONTRACTION, res, children, {}, *cdp);
          }
        }
      }
      return addAletheStep(AletheRule::CONTRACTION,
                           res,
                           nm->mkNode(Kind::SEXPR, d_cl, res),
                           children,
                           {},
                           *cdp);
    }
    // ======== Reordering
    // This rule is translated according to the clauses pattern.
    case ProofRule::REORDERING:
    {
      return addAletheStepFromOr(
          AletheRule::REORDERING, res, children, {}, *cdp);
    }
    // ======== Split
    // See proof_rule.h for documentation on the SPLIT rule. This comment
    // uses variable names as introduced there.
    //
    // --------- NOT_NOT      --------- NOT_NOT
    //    VP1                    VP2
    // -------------------------------- RESOLUTION
    //          (cl F (not F))*
    //
    // VP1: (cl (not (not (not F))) F)
    // VP2: (cl (not (not (not (not F)))) (not F))
    //
    // * the corresponding proof node is (or F (not F))
    case ProofRule::SPLIT:
    {
      Node vp1 = nm->mkNode(
          Kind::SEXPR, d_cl, args[0].notNode().notNode().notNode(), args[0]);
      Node vp2 = nm->mkNode(Kind::SEXPR,
                            d_cl,
                            args[0].notNode().notNode().notNode().notNode(),
                            args[0].notNode());
      return addAletheStep(AletheRule::NOT_NOT, vp2, vp2, {}, {}, *cdp)
             && addAletheStep(AletheRule::NOT_NOT, vp1, vp1, {}, {}, *cdp)
             && addAletheStepFromOr(
                 AletheRule::RESOLUTION,
                 res,
                 {vp1, vp2},
                 d_resPivots
                     ? std::vector<Node>{args[0].notNode().notNode().notNode(),
                                         d_true}
                     : std::vector<Node>(),
                 *cdp);
    }
    // ======== Equality resolution
    // See proof_rule.h for documentation on the EQ_RESOLVE rule. This
    // comment uses variable names as introduced there.
    //
    //  ------ EQUIV_POS2
    //   VP1                P2    P1
    //  --------------------------------- RESOLUTION
    //              (cl F2)*
    //
    // VP1: (cl (not (= F1 F2)) (not F1) F2)
    //
    // * the corresponding proof node is F2
    case ProofRule::EQ_RESOLVE:
    {
      Node equivPos2Cl =
          nm->mkNode(Kind::SEXPR,
                     {d_cl, children[1].notNode(), children[0].notNode(), res});
      bool success = addAletheStep(
          AletheRule::EQUIV_POS2, equivPos2Cl, equivPos2Cl, {}, {}, *cdp);
      // we will use an RESOLUTION_OR step for the resolution because the proof
      // of children[0], if it is for (or t1 ... tn), may actually conclude  (cl
      // t1 ... tn). Using RESOLUTION_OR will guarantee that in post-visit time
      // the resolution step is fixed if need be
      return success &= addAletheStep(
                 AletheRule::RESOLUTION_OR,
                 res,
                 nm->mkNode(Kind::SEXPR, d_cl, res),
                 {equivPos2Cl, children[1], children[0]},
                 std::vector<Node>{children[1], d_false, children[0], d_false},
                 *cdp);
    }
    // ======== Modus ponens
    // See proof_rule.h for documentation on the MODUS_PONENS rule. This comment
    // uses variable names as introduced there.
    //
    //     (P2:(=> F1 F2))
    // ------------------------ IMPLIES
    //  (VP1:(cl (not F1) F2))             (P1:F1)
    // -------------------------------------------- RESOLUTION
    //                   (cl F2)*
    //
    // * the corresponding proof node is F2
    case ProofRule::MODUS_PONENS:
    {
      Node vp1 = nm->mkNode(Kind::SEXPR, d_cl, children[0].notNode(), res);

      return addAletheStep(
                 AletheRule::IMPLIES, vp1, vp1, {children[1]}, {}, *cdp)
             && addAletheStep(AletheRule::RESOLUTION,
                              res,
                              nm->mkNode(Kind::SEXPR, d_cl, res),
                              {vp1, children[0]},
                              d_resPivots
                                  ? std::vector<Node>{children[0], d_false}
                                  : std::vector<Node>(),
                              *cdp);
    }
    // ======== Double negation elimination
    // See proof_rule.h for documentation on the NOT_NOT_ELIM rule. This comment
    // uses variable names as introduced there.
    //
    // ---------------------------------- NOT_NOT
    //  (VP1:(cl (not (not (not F))) F))           (P:(not (not F)))
    // ------------------------------------------------------------- RESOLUTION
    //                            (cl F)*
    //
    // * the corresponding proof node is F
    case ProofRule::NOT_NOT_ELIM:
    {
      Node vp1 = nm->mkNode(Kind::SEXPR, d_cl, children[0].notNode(), res);

      return addAletheStep(AletheRule::NOT_NOT, vp1, vp1, {}, {}, *cdp)
             && addAletheStep(AletheRule::RESOLUTION,
                              res,
                              nm->mkNode(Kind::SEXPR, d_cl, res),
                              {vp1, children[0]},
                              d_resPivots
                                  ? std::vector<Node>{children[0], d_false}
                                  : std::vector<Node>(),
                              *cdp);
    }
    // ======== Contradiction
    // See proof_rule.h for documentation on the CONTRA rule. This
    // comment uses variable names as introduced there.
    //
    //  P1   P2
    // --------- RESOLUTION
    //   (cl)*
    //
    // * the corresponding proof node is false
    case ProofRule::CONTRA:
    {
      return addAletheStep(AletheRule::RESOLUTION,
                           res,
                           nm->mkNode(Kind::SEXPR, d_cl),
                           children,
                           d_resPivots ? std::vector<Node>{children[0], d_true}
                                       : std::vector<Node>(),
                           *cdp);
    }
    // ======== And elimination
    // This rule is translated according to the singleton pattern.
    case ProofRule::AND_ELIM:
    {
      return addAletheStep(AletheRule::AND,
                           res,
                           nm->mkNode(Kind::SEXPR, d_cl, res),
                           children,
                           {},
                           *cdp);
    }
    // ======== And introduction
    // See proof_rule.h for documentation on the AND_INTRO rule. This
    // comment uses variable names as introduced there.
    //
    //
    // ----- AND_NEG
    //  VP1            P1 ... Pn
    // -------------------------- RESOLUTION
    //   (cl (and F1 ... Fn))*
    //
    // VP1:(cl (and F1 ... Fn) (not F1) ... (not Fn))
    //
    // * the corresponding proof node is (and F1 ... Fn)
    case ProofRule::AND_INTRO:
    {
      std::vector<Node> neg_Nodes = {d_cl, res};
      for (size_t i = 0, size = children.size(); i < size; i++)
      {
        neg_Nodes.push_back(children[i].notNode());
      }
      Node vp1 = nm->mkNode(Kind::SEXPR, neg_Nodes);

      std::vector<Node> new_children = {vp1};
      new_children.insert(new_children.end(), children.begin(), children.end());
      std::vector<Node> newArgs;
      if (d_resPivots)
      {
        for (const Node& child : children)
        {
          newArgs.push_back(child);
          newArgs.push_back(d_false);
        }
      }
      return addAletheStep(AletheRule::AND_NEG, vp1, vp1, {}, {}, *cdp)
             && addAletheStep(AletheRule::RESOLUTION,
                              res,
                              nm->mkNode(Kind::SEXPR, d_cl, res),
                              new_children,
                              newArgs,
                              *cdp);
    }
    // ======== Not Or elimination
    // This rule is translated according to the singleton pattern.
    case ProofRule::NOT_OR_ELIM:
    {
      return addAletheStep(AletheRule::NOT_OR,
                           res,
                           nm->mkNode(Kind::SEXPR, d_cl, res),
                           children,
                           {},
                           *cdp);
    }
    // ======== Implication elimination
    // This rule is translated according to the clause pattern.
    case ProofRule::IMPLIES_ELIM:
    {
      return addAletheStepFromOr(AletheRule::IMPLIES, res, children, {}, *cdp);
    }
    // ======== Not Implication elimination version 1
    // This rule is translated according to the singleton pattern.
    case ProofRule::NOT_IMPLIES_ELIM1:
    {
      return addAletheStep(AletheRule::NOT_IMPLIES1,
                           res,
                           nm->mkNode(Kind::SEXPR, d_cl, res),
                           children,
                           {},
                           *cdp);
    }
    // ======== Not Implication elimination version 2
    // This rule is translated according to the singleton pattern.
    case ProofRule::NOT_IMPLIES_ELIM2:
    {
      return addAletheStep(AletheRule::NOT_IMPLIES2,
                           res,
                           nm->mkNode(Kind::SEXPR, d_cl, res),
                           children,
                           {},
                           *cdp);
    }
    // ======== Various elimination rules
    // The following rules are all translated according to the clause pattern.
    case ProofRule::EQUIV_ELIM1:
    {
      return addAletheStepFromOr(AletheRule::EQUIV1, res, children, {}, *cdp);
    }
    case ProofRule::EQUIV_ELIM2:
    {
      return addAletheStepFromOr(AletheRule::EQUIV2, res, children, {}, *cdp);
    }
    case ProofRule::NOT_EQUIV_ELIM1:
    {
      return addAletheStepFromOr(
          AletheRule::NOT_EQUIV1, res, children, {}, *cdp);
    }
    case ProofRule::NOT_EQUIV_ELIM2:
    {
      return addAletheStepFromOr(
          AletheRule::NOT_EQUIV2, res, children, {}, *cdp);
    }
    case ProofRule::XOR_ELIM1:
    {
      return addAletheStepFromOr(AletheRule::XOR1, res, children, {}, *cdp);
    }
    case ProofRule::XOR_ELIM2:
    {
      return addAletheStepFromOr(AletheRule::XOR2, res, children, {}, *cdp);
    }
    case ProofRule::NOT_XOR_ELIM1:
    {
      return addAletheStepFromOr(AletheRule::NOT_XOR1, res, children, {}, *cdp);
    }
    case ProofRule::NOT_XOR_ELIM2:
    {
      return addAletheStepFromOr(AletheRule::NOT_XOR2, res, children, {}, *cdp);
    }
    case ProofRule::ITE_ELIM1:
    {
      return addAletheStepFromOr(AletheRule::ITE2, res, children, {}, *cdp);
    }
    case ProofRule::ITE_ELIM2:
    {
      return addAletheStepFromOr(AletheRule::ITE1, res, children, {}, *cdp);
    }
    case ProofRule::NOT_ITE_ELIM1:
    {
      return addAletheStepFromOr(AletheRule::NOT_ITE2, res, children, {}, *cdp);
    }
    case ProofRule::NOT_ITE_ELIM2:
    {
      return addAletheStepFromOr(AletheRule::NOT_ITE1, res, children, {}, *cdp);
    }
    //================================================= De Morgan rules
    // ======== Not And
    // This rule is translated according to the clause pattern.
    case ProofRule::NOT_AND:
    {
      return addAletheStepFromOr(AletheRule::NOT_AND, res, children, {}, *cdp);
    }

    //================================================= CNF rules
    // The following rules are all translated according to the clause pattern.
    case ProofRule::CNF_AND_POS:
    {
      return addAletheStepFromOr(AletheRule::AND_POS, res, children, {}, *cdp);
    }
    case ProofRule::CNF_AND_NEG:
    {
      return addAletheStepFromOr(AletheRule::AND_NEG, res, children, {}, *cdp);
    }
    case ProofRule::CNF_OR_POS:
    {
      return addAletheStepFromOr(AletheRule::OR_POS, res, children, {}, *cdp);
    }
    case ProofRule::CNF_OR_NEG:
    {
      return addAletheStepFromOr(AletheRule::OR_NEG, res, children, {}, *cdp);
    }
    case ProofRule::CNF_IMPLIES_POS:
    {
      return addAletheStepFromOr(
          AletheRule::IMPLIES_POS, res, children, {}, *cdp);
    }
    case ProofRule::CNF_IMPLIES_NEG1:
    {
      return addAletheStepFromOr(
          AletheRule::IMPLIES_NEG1, res, children, {}, *cdp);
    }
    case ProofRule::CNF_IMPLIES_NEG2:
    {
      return addAletheStepFromOr(
          AletheRule::IMPLIES_NEG2, res, children, {}, *cdp);
    }
    case ProofRule::CNF_EQUIV_POS1:
    {
      return addAletheStepFromOr(
          AletheRule::EQUIV_POS2, res, children, {}, *cdp);
    }
    case ProofRule::CNF_EQUIV_POS2:
    {
      return addAletheStepFromOr(
          AletheRule::EQUIV_POS1, res, children, {}, *cdp);
    }
    case ProofRule::CNF_EQUIV_NEG1:
    {
      return addAletheStepFromOr(
          AletheRule::EQUIV_NEG2, res, children, {}, *cdp);
    }
    case ProofRule::CNF_EQUIV_NEG2:
    {
      return addAletheStepFromOr(
          AletheRule::EQUIV_NEG1, res, children, {}, *cdp);
    }
    case ProofRule::CNF_XOR_POS1:
    {
      return addAletheStepFromOr(AletheRule::XOR_POS1, res, children, {}, *cdp);
    }
    case ProofRule::CNF_XOR_POS2:
    {
      return addAletheStepFromOr(AletheRule::XOR_POS2, res, children, {}, *cdp);
    }
    case ProofRule::CNF_XOR_NEG1:
    {
      return addAletheStepFromOr(AletheRule::XOR_NEG2, res, children, {}, *cdp);
    }
    case ProofRule::CNF_XOR_NEG2:
    {
      return addAletheStepFromOr(AletheRule::XOR_NEG1, res, children, {}, *cdp);
    }
    case ProofRule::CNF_ITE_POS1:
    {
      return addAletheStepFromOr(AletheRule::ITE_POS2, res, children, {}, *cdp);
    }
    case ProofRule::CNF_ITE_POS2:
    {
      return addAletheStepFromOr(AletheRule::ITE_POS1, res, children, {}, *cdp);
    }
    case ProofRule::CNF_ITE_NEG1:
    {
      return addAletheStepFromOr(AletheRule::ITE_NEG2, res, children, {}, *cdp);
    }
    case ProofRule::CNF_ITE_NEG2:
    {
      return addAletheStepFromOr(AletheRule::ITE_NEG1, res, children, {}, *cdp);
    }
    // ======== CNF ITE Pos version 3
    //
    // ----- ITE_POS1            ----- ITE_POS2
    //  VP1                       VP2
    // ------------------------------- RESOLUTION
    //             VP3
    // ------------------------------- REORDERING
    //             VP4
    // ------------------------------- CONTRACTION
    //  (cl (not (ite C F1 F2)) F1 F2)
    //
    // VP1: (cl (not (ite C F1 F2)) C F2)
    // VP2: (cl (not (ite C F1 F2)) (not C) F1)
    // VP3: (cl (not (ite C F1 F2)) F2 (not (ite C F1 F2)) F1)
    // VP4: (cl (not (ite C F1 F2)) (not (ite C F1 F2)) F1 F2)
    //
    // * the corresponding proof node is (or (not (ite C F1 F2)) F1 F2)
    case ProofRule::CNF_ITE_POS3:
    {
      Node vp1 = nm->mkNode(Kind::SEXPR, {d_cl, res[0], args[0][0], res[2]});
      Node vp2 =
          nm->mkNode(Kind::SEXPR, {d_cl, res[0], args[0][0].notNode(), res[1]});
      Node vp3 =
          nm->mkNode(Kind::SEXPR, {d_cl, res[0], res[2], res[0], res[1]});
      Node vp4 =
          nm->mkNode(Kind::SEXPR, {d_cl, res[0], res[0], res[1], res[2]});

      return addAletheStep(AletheRule::ITE_POS1, vp1, vp1, {}, {}, *cdp)
             && addAletheStep(AletheRule::ITE_POS2, vp2, vp2, {}, {}, *cdp)
             && addAletheStep(AletheRule::RESOLUTION,
                              vp3,
                              vp3,
                              {vp1, vp2},
                              d_resPivots
                                  ? std::vector<Node>{args[0][0], d_true}
                                  : std::vector<Node>(),
                              *cdp)
             && addAletheStep(AletheRule::REORDERING, vp4, vp4, {vp3}, {}, *cdp)
             && addAletheStepFromOr(
                 AletheRule::CONTRACTION, res, {vp4}, {}, *cdp);
    }
    // ======== CNF ITE Neg version 3
    //
    // ----- ITE_NEG1            ----- ITE_NEG2
    //  VP1                       VP2
    // ------------------------------- RESOLUTION
    //             VP3
    // ------------------------------- REORDERING
    //             VP4
    // ------------------------------- CONTRACTION
    //  (cl (ite C F1 F2) C (not F2))
    //
    // VP1: (cl (ite C F1 F2) C (not F2))
    // VP2: (cl (ite C F1 F2) (not C) (not F1))
    // VP3: (cl (ite C F1 F2) (not F2) (ite C F1 F2) (not F1))
    // VP4: (cl (ite C F1 F2) (ite C F1 F2) (not F1) (not F2))
    //
    // * the corresponding proof node is (or (ite C F1 F2) C (not F2))
    case ProofRule::CNF_ITE_NEG3:
    {
      Node vp1 = nm->mkNode(Kind::SEXPR, {d_cl, res[0], args[0][0], res[2]});
      Node vp2 =
          nm->mkNode(Kind::SEXPR, {d_cl, res[0], args[0][0].notNode(), res[1]});
      Node vp3 =
          nm->mkNode(Kind::SEXPR, {d_cl, res[0], res[2], res[0], res[1]});
      Node vp4 =
          nm->mkNode(Kind::SEXPR, {d_cl, res[0], res[0], res[1], res[2]});

      return addAletheStep(AletheRule::ITE_NEG1, vp1, vp1, {}, {}, *cdp)
             && addAletheStep(AletheRule::ITE_NEG2, vp2, vp2, {}, {}, *cdp)
             && addAletheStep(AletheRule::RESOLUTION,
                              vp3,
                              vp3,
                              {vp1, vp2},
                              d_resPivots
                                  ? std::vector<Node>{args[0][0], d_true}
                                  : std::vector<Node>(),
                              *cdp)
             && addAletheStep(AletheRule::REORDERING, vp4, vp4, {vp3}, {}, *cdp)
             && addAletheStepFromOr(
                 AletheRule::CONTRACTION, res, {vp4}, {}, *cdp);
    }
    //================================================= Equality rules
    // The following rules are all translated according to the singleton
    // pattern.
    case ProofRule::REFL:
    {
      return addAletheStep(AletheRule::REFL,
                           res,
                           nm->mkNode(Kind::SEXPR, d_cl, res),
                           children,
                           {},
                           *cdp);
    }
    case ProofRule::SYMM:
    {
      return addAletheStep(
          res.getKind() == Kind::NOT ? AletheRule::NOT_SYMM : AletheRule::SYMM,
          res,
          nm->mkNode(Kind::SEXPR, d_cl, res),
          children,
          {},
          *cdp);
    }
    case ProofRule::TRANS:
    {
      return addAletheStep(AletheRule::TRANS,
                           res,
                           nm->mkNode(Kind::SEXPR, d_cl, res),
                           children,
                           {},
                           *cdp);
    }
    // ======== Congruence
    // In the case that the kind of the function symbol f? is FORALL or
    // EXISTS, the cong rule needs to be converted into a bind rule. The first
    // n children will be refl rules, e.g. (= (v0 Int) (v0 Int)).
    //
    //  Let t1 = (BOUND_VARIABLE LIST (v1 A1) ... (vn An)) and s1 =
    //  (BOUND_VARIABLE LIST (v1 A1) ... (vn vn)).
    //
    //  ----- REFL ... ----- REFL
    //   VP1            VPn             P2
    //  --------------------------------------- bind,
    //                                          ((:= (v1 A1) v1) ...
    //                                          (:= (vn An) vn))
    //   (cl (= (forall ((v1 A1)...(vn An)) t2)
    //   (forall ((v1 B1)...(vn Bn)) s2)))**
    //
    //  VPi: (cl (= vi vi))*
    //
    //  * the corresponding proof node is (or (= vi vi))
    //
    // Otherwise, the rule follows the singleton pattern, i.e.:
    //
    //    P1 ... Pn
    //  -------------------------------------------------------- cong
    //   (cl (= (<kind> f? t1 ... tn) (<kind> f? s1 ... sn)))**
    //
    // ** the corresponding proof node is (= (<kind> f? t1 ... tn) (<kind> f?
    // s1 ... sn))
    case ProofRule::CONG:
    case ProofRule::NARY_CONG:
    {
      if (res[0].isClosure())
      {
        // collect rhs variables
        new_args.insert(new_args.end(), res[1][0].begin(), res[1][0].end());
        for (size_t i = 0, size = res[0][0].getNumChildren(); i < size; ++i)
        {
          new_args.push_back(res[0][0][i].eqNode(res[1][0][i]));
        }
        Kind k = res[0].getKind();
        return addAletheStep(AletheRule::ANCHOR_BIND,
                             res,
                             nm->mkNode(Kind::SEXPR, d_cl, res),
                             // be sure to ignore premise for pattern
                             (k == Kind::FORALL || k == Kind::EXISTS)
                                 ? std::vector<Node>{children[0]}
                                 : children,
                             new_args,
                             *cdp);
      }
      return addAletheStep(AletheRule::CONG,
                           res,
                           nm->mkNode(Kind::SEXPR, d_cl, res),
                           children,
                           {},
                           *cdp);
    }
    case ProofRule::HO_CONG:
    {
      return addAletheStep(AletheRule::HO_CONG,
                           res,
                           nm->mkNode(Kind::SEXPR, d_cl, res),
                           children,
                           {},
                           *cdp);
    }
    // ======== True intro
    //
    // ------------------------------- EQUIV_SIMPLIFY
    //  (VP1:(cl (= (= F true) F)))
    // ------------------------------- EQUIV2
    //  (VP2:(cl (= F true) (not F)))           P
    // -------------------------------------------- RESOLUTION
    //  (cl (= F true))*
    //
    // * the corresponding proof node is (= F true)
    case ProofRule::TRUE_INTRO:
    {
      Node vp1 = nm->mkNode(Kind::SEXPR, d_cl, res.eqNode(children[0]));
      Node vp2 = nm->mkNode(Kind::SEXPR, d_cl, res, children[0].notNode());
      return addAletheStep(AletheRule::EQUIV_SIMPLIFY, vp1, vp1, {}, {}, *cdp)
             && addAletheStep(AletheRule::EQUIV2, vp2, vp2, {vp1}, {}, *cdp)
             && addAletheStep(AletheRule::RESOLUTION,
                              res,
                              nm->mkNode(Kind::SEXPR, d_cl, res),
                              {vp2, children[0]},
                              d_resPivots
                                  ? std::vector<Node>{children[0], d_false}
                                  : std::vector<Node>(),
                              *cdp);
    }
    // ======== True elim
    //
    // ------------------------------- EQUIV_SIMPLIFY
    //  (VP1:(cl (= (= F true) F)))
    // ------------------------------- EQUIV1
    //  (VP2:(cl (not (= F true)) F))           P
    // -------------------------------------------- RESOLUTION
    //  (cl F)*
    //
    // * the corresponding proof node is F
    case ProofRule::TRUE_ELIM:
    {
      Node vp1 = nm->mkNode(Kind::SEXPR, d_cl, children[0].eqNode(res));
      Node vp2 = nm->mkNode(Kind::SEXPR, d_cl, children[0].notNode(), res);
      return addAletheStep(AletheRule::EQUIV_SIMPLIFY, vp1, vp1, {}, {}, *cdp)
             && addAletheStep(AletheRule::EQUIV1, vp2, vp2, {vp1}, {}, *cdp)
             && addAletheStep(AletheRule::RESOLUTION,
                              res,
                              nm->mkNode(Kind::SEXPR, d_cl, res),
                              {vp2, children[0]},
                              d_resPivots
                                  ? std::vector<Node>{children[0], d_false}
                                  : std::vector<Node>(),
                              *cdp);
    }
    // ======== False intro
    //
    // ----- EQUIV_SIMPLIFY
    //  VP1
    // ----- EQUIV2     ----- NOT_NOT
    //  VP2              VP3
    // ---------------------- RESOLUTION
    //          VP4                        P
    // -------------------------------------- RESOLUTION
    //          (cl (= F false))*
    //
    // VP1: (cl (= (= F false) (not F)))
    // VP2: (cl (= F false) (not (not F)))
    // VP3: (cl (not (not (not F))) F)
    // VP4: (cl (= F false) F)
    //
    // * the corresponding proof node is (= F false)
    case ProofRule::FALSE_INTRO:
    {
      Node vp1 = nm->mkNode(Kind::SEXPR, d_cl, res.eqNode(children[0]));
      Node vp2 = nm->mkNode(Kind::SEXPR, d_cl, res, children[0].notNode());
      Node vp3 = nm->mkNode(
          Kind::SEXPR, d_cl, children[0].notNode().notNode(), children[0][0]);
      Node vp4 = nm->mkNode(Kind::SEXPR, d_cl, res, children[0][0]);

      return addAletheStep(AletheRule::EQUIV_SIMPLIFY, vp1, vp1, {}, {}, *cdp)
             && addAletheStep(AletheRule::EQUIV2, vp2, vp2, {vp1}, {}, *cdp)
             && addAletheStep(AletheRule::NOT_NOT, vp3, vp3, {}, {}, *cdp)
             && addAletheStep(
                 AletheRule::RESOLUTION,
                 vp4,
                 vp4,
                 {vp2, vp3},
                 d_resPivots ? std::vector<Node>{children[0].notNode(), d_true}
                             : std::vector<Node>(),
                 *cdp)
             && addAletheStep(AletheRule::RESOLUTION,
                              res,
                              nm->mkNode(Kind::SEXPR, d_cl, res),
                              {vp4, children[0]},
                              d_resPivots
                                  ? std::vector<Node>{children[0][0], d_true}
                                  : std::vector<Node>(),
                              *cdp);
    }
    // ======== False elim
    //
    // ----- EQUIV_SIMPLIFY
    //  VP1
    // ----- EQUIV1
    //  VP2                P
    // ---------------------- RESOLUTION
    //     (cl (not F))*
    //
    // VP1: (cl (= (= F false) (not F)))
    // VP2: (cl (not (= F false)) (not F))
    // VP3: (cl (not (not (not F))) F)
    // VP4: (cl (= F false) F)
    //
    // * the corresponding proof node is (not F)
    case ProofRule::FALSE_ELIM:
    {
      Node vp1 = nm->mkNode(Kind::SEXPR, d_cl, children[0].eqNode(res));
      Node vp2 = nm->mkNode(Kind::SEXPR, d_cl, children[0].notNode(), res);

      return addAletheStep(AletheRule::EQUIV_SIMPLIFY, vp1, vp1, {}, {}, *cdp)
             && addAletheStep(AletheRule::EQUIV1, vp2, vp2, {vp1}, {}, *cdp)
             && addAletheStep(AletheRule::RESOLUTION,
                              res,
                              nm->mkNode(Kind::SEXPR, d_cl, res),
                              {vp2, children[0]},
                              d_resPivots
                                  ? std::vector<Node>{children[0], d_false}
                                  : std::vector<Node>(),
                              *cdp);
    }
    //================================================= Skolems rules
    // ======== Skolem intro
    // Since this rule just equates a term to its purification skolem, whose
    // conversion is the term itself, the converted conclusion is an equality
    // between the same terms.
    case ProofRule::SKOLEM_INTRO:
    {
      return addAletheStep(AletheRule::REFL,
                           res,
                           nm->mkNode(Kind::SEXPR, d_cl, res),
                           {},
                           {},
                           *cdp);
    }
    // ======== Replace term by its axiom definition
    // For now this introduces a hole. The processing in the future should
    // generate corresponding Alethe steps for each particular axiom for term
    // removal (for example for the ITE case).
    case ProofRule::REMOVE_TERM_FORMULA_AXIOM:
    {
      return addAletheStep(AletheRule::HOLE,
                           res,
                           nm->mkNode(Kind::SEXPR, d_cl, res),
                           {},
                           {},
                           *cdp);
    }
    // ======== Skolemize
    // See proof_rule.h for documentation on the SKOLEMIZE rule. This
    // comment uses variable names as introduced there.
    //
    // Either a positive existential or a negative forall is skolemized. First
    // step is to build the Alethe skolemization step which introduces a valid
    // equality:
    //
    //                      ---------------- REFL
    //                       (= F F*sigma')
    //  ----------------------------------------------- ANCHOR_SKO_EX, sigma_1, sigma_2, ..., sigma_n
    //   (= (exists ((x1 T1) ... (xn Tn)) F) F*sigma')
    //
    // where sigma' is the cumulative substitution built from sigma1...sigma_n,
    // and each sigma_i replaces xi by the choice term (epsilon ((xi Ti))
    // (exists ((xi+1 Ti+1) ... (xn+1 Tn+1)) F)).
    //
    // Then, we apply the equivalence elimination reasoning to obtain F*sigma
    // from the premise:
    //
    //  ---------------- EQUIV_POS2
    //     VP1              (= (exists (...) F) F*sigma')       (exists (...) F)
    //  ------------------------------------------------------------- RESOLUTION
    //                           F*sigma'
    //
    // VP1 :
    //  (cl (not (= (exists (...) F) F*sigma')) (not (exists (...) F)) F*sigma')
    //
    // Note that F*sigma' is equivalent to F*sigma once its skolem terms are
    // lifted to choice terms by the node converter.
    //
    // The case for negative forall is analagous except the rules are
    // ANCHOR_SKO_FORALL and the one concluding the desired equivalence is
    // followed by a congruence step to wrap the equality terms under a
    // negation, i.e., (not ...).
    case ProofRule::SKOLEMIZE:
    {
      bool success = true;
      AletheRule skoRule;
      bool isExists;
      Node quant, skolemized;
      if (children[0].getKind() == Kind::EXISTS)
      {
        isExists = true;
        skoRule = AletheRule::ANCHOR_SKO_EX;
        quant = children[0];
        skolemized = res;
      }
      else
      {
        isExists = false;
        skoRule = AletheRule::ANCHOR_SKO_FORALL;
        quant = children[0][0];
        skolemized = res[0];
      }
      // add rfl step for final replacement
      Node conv = d_anc.maybeConvert(quant[1].eqNode(skolemized));
      if (conv.isNull())
      {
        *d_reasonForConversionFailure = d_anc.d_error;
        return false;
      }
      Node premise = nm->mkNode(
          Kind::SEXPR, d_cl, conv);
      success &= addAletheStep(AletheRule::REFL, premise, premise, {}, {}, *cdp);
      std::vector<Node> bVars{quant[0].begin(), quant[0].end()};
      std::vector<Node> skoSubstitutions;
      SkolemManager* sm = nm->getSkolemManager();
      for (size_t i = 0, size = quant[0].getNumChildren(); i < size; ++i)
      {
        // mk the skolem corresponding for this variable and retrieve its
        // conversion from the node converter
        Node r = nm->mkConstInt(Rational(i));
        Node q = nm->mkNode(
            Kind::EXISTS, quant[0], isExists ? quant[1] : quant[1].notNode());
        std::vector<Node> cacheVals{q, r};
        Node sk = sm->mkSkolemFunction(SkolemFunId::QUANTIFIERS_SKOLEMIZE, cacheVals);
        Assert(!sk.isNull());
        Assert(d_anc.d_skolems.find(sk) != d_anc.d_skolems.end())
            << sk << " " << d_anc.d_skolems;
        skoSubstitutions.push_back(quant[0][i].eqNode(
            options().proof.proofDefineSkolems ? sk : d_anc.d_skolems[sk]));
      }
      Assert(!d_anc.convert(quant.eqNode(skolemized)).isNull());
      Node conclusion = nm->mkNode(
          Kind::SEXPR, d_cl, d_anc.convert(quant.eqNode(skolemized)));
      // add the sko step
      success &= addAletheStep(
          skoRule, conclusion, conclusion, {premise}, skoSubstitutions, *cdp);
      // add congruence step with NOT for the forall case
      if (!isExists)
      {
        Node newConclusion = nm->mkNode(
            Kind::SEXPR, d_cl, (quant.notNode()).eqNode(skolemized.notNode()));
        success &= addAletheStep(AletheRule::CONG,
                      newConclusion,
                      newConclusion,
                      {conclusion},
                      {},
                      *cdp);
        conclusion = newConclusion;
      }
      // now equality resolution reasoning
      Node vp1 = nm->mkNode(
          Kind::SEXPR,
          {d_cl, conclusion[1].notNode(), children[0].notNode(), res});
      success &= addAletheStep(AletheRule::EQUIV_POS2, vp1, vp1, {}, {}, *cdp);
      return success
             && addAletheStep(AletheRule::RESOLUTION,
                              res,
                              nm->mkNode(Kind::SEXPR, d_cl, res),
                              {vp1, conclusion, children[0]},
                              d_resPivots ? std::vector<Node>{conclusion[1],
                                                              d_false,
                                                              children[0],
                                                              d_false}
                                          : std::vector<Node>(),
                              *cdp);
    }
    // ======== Bitvector
    //
    // ------------------------ BV_BITBLAST_STEP_BV<KIND>
    //  (cl (= t bitblast(t)))
    case ProofRule::BV_BITBLAST_STEP:
    {
      Kind k = res[0].getKind();
      Node conv = d_anc.maybeConvert(res);
      if (conv.isNull())
      {
        *d_reasonForConversionFailure = d_anc.d_error;
        return false;
      }
      // no checking for those yet in Carcara or Isabelle, so we produce holes
      if (k == Kind::BITVECTOR_UDIV || k == Kind::BITVECTOR_UREM
          || k == Kind::BITVECTOR_SHL || k == Kind::BITVECTOR_LSHR
          || k == Kind::BITVECTOR_ASHR)
      {
        return addAletheStep(AletheRule::HOLE,
                             res,
                             nm->mkNode(Kind::SEXPR, d_cl, conv),
                             children,
                             {},
                             *cdp);
      }
      // if the term being bitblasted is a variable or a nonbv term, then this
      // is a "bitblast var" step
      auto it = s_bvKindToAletheRule.find(k);
      return addAletheStep(it == s_bvKindToAletheRule.end()
                               ? AletheRule::BV_BITBLAST_STEP_VAR
                               : it->second,
                           res,
                           nm->mkNode(Kind::SEXPR, d_cl, conv),
                           children,
                           {},
                           *cdp);
    }
    //================================================= Quantifiers rules
    // ======== Instantiate
    // See proof_rule.h for documentation on the INSTANTIATE rule. This
    // comment uses variable names as introduced there.
    //
    // ----- FORALL_INST, (= x1 t1) ... (= xn tn)
    //  VP1
    // ----- OR
    //  VP2              P
    // -------------------- RESOLUTION
    //     (cl F*sigma)^
    //
    // VP1: (cl (or (not (forall ((x1 T1) ... (xn Tn)) F*sigma)
    // VP2: (cl (not (forall ((x1 T1) ... (xn Tn)) F)) F*sigma)
    //
    // ^ the corresponding proof node is F*sigma
    case ProofRule::INSTANTIATE:
    {
      for (size_t i = 0, size = children[0][0].getNumChildren(); i < size; i++)
      {
        new_args.push_back(
            nm->mkNode(Kind::SEXPR, d_becomes, children[0][0][i], args[0][i]));
      }
      Node vp1 = nm->mkNode(
          Kind::SEXPR, d_cl, nm->mkNode(Kind::OR, children[0].notNode(), res));
      Node vp2 = nm->mkNode(Kind::SEXPR, d_cl, children[0].notNode(), res);
      return addAletheStep(
                 AletheRule::FORALL_INST, vp1, vp1, {}, new_args, *cdp)
             && addAletheStep(AletheRule::OR, vp2, vp2, {vp1}, {}, *cdp)
             && addAletheStep(AletheRule::RESOLUTION,
                              res,
                              nm->mkNode(Kind::SEXPR, d_cl, res),
                              {vp2, children[0]},
                              d_resPivots
                                  ? std::vector<Node>{children[0], d_false}
                                  : std::vector<Node>(),
                              *cdp);
    }
    // ======== Alpha Equivalence
    // See proof_rule.h for documentation on the ALPHA_EQUIV rule. This
    // comment uses variable names as introduced there.
    //
    // Let F = (forall ((y1 A1) ... (yn An)) G) and F*sigma = (forall ((z1 A1)
    // ... (zn An)) G*sigma)
    //
    //
    //  ------------------ REFL
    //  (cl (= G G*sigma))
    // -------------------- BIND, ((= y1 z1) ... (= yn zn))
    //  (= F F*sigma)
    //
    // ^ the corresponding proof node is F*sigma
    case ProofRule::ALPHA_EQUIV:
    {
      std::vector<Node> varEqs;
      // performance optimization
      // If y1 ... yn are mapped to y1 ... yn it suffices to use a refl step
      bool allSame = true;
      for (size_t i = 0, size = res[0][0].getNumChildren(); i < size; ++i)
      {
        Node v0 = res[0][0][i], v1 = res[1][0][i];
        allSame = allSame && v0.getName() == v1.getName();
        varEqs.push_back(v0.eqNode(v1));
      }
      if (allSame)
      {
        return addAletheStep(AletheRule::REFL,
                             res,
                             nm->mkNode(Kind::SEXPR, d_cl, res),
                             {},
                             {},
                             *cdp);
      }
      // Reflexivity over the quantified bodies
      Node vp = nm->mkNode(
          Kind::SEXPR, d_cl, nm->mkNode(Kind::EQUAL, res[0][1], res[1][1]));
      addAletheStep(AletheRule::REFL, vp, vp, {}, {}, *cdp);
      // collect variables first
      new_args.insert(new_args.end(), res[1][0].begin(), res[1][0].end());
      new_args.insert(new_args.end(), varEqs.begin(), varEqs.end());
      return addAletheStep(AletheRule::ANCHOR_BIND,
                           res,
                           nm->mkNode(Kind::SEXPR, d_cl, res),
                           {vp},
                           new_args,
                           *cdp);
    }
    //================================================= Arithmetic rules
    // ======== Adding Scaled Inequalities
    //
    // -------------------------------------- LA_GENERIC
    // (cl (not P1) ... (not Pn) (>< t1 t2))              P1 ... Pn
    // ------------------------------------------------------------- RESOLUTION
    //  (cl (>< t1 t2))*
    //
    // * the corresponding proof node is (>< t1 t2)
    case ProofRule::ARITH_SUM_UB:
    {
      // if the conclusion were an equality we'd need to phrase LA_GENERIC in
      // terms of disequalities, but ARITH_SUM_UB does not have equalities as
      // conclusions
      Assert(res.getKind() != Kind::EQUAL);
      Node one = nm->mkConstInt(Rational(1));
      Node minusOne = nm->mkConstInt(Rational(-1));
      std::vector<Node> resArgs;
      std::vector<Node> resChildren;
      std::vector<Node> lits{d_cl};
      for (const Node& child : children)
      {
        lits.push_back(child.notNode());
        // equalities are multiplied by minus 1 rather than 1
        new_args.push_back(child.getKind() == Kind::EQUAL ? minusOne : one);
        resArgs.push_back(child);
        resArgs.push_back(d_false);
      }
      lits.push_back(res);
      new_args.push_back(one);
      Node laGen = nm->mkNode(Kind::SEXPR, lits);
      addAletheStep(AletheRule::LA_GENERIC, laGen, laGen, {}, new_args, *cdp);
      resChildren.push_back(laGen);
      resChildren.insert(resChildren.end(), children.begin(), children.end());
      return addAletheStep(AletheRule::RESOLUTION,
                           res,
                           nm->mkNode(Kind::SEXPR, d_cl, res),
                           resChildren,
                           d_resPivots ? resArgs : std::vector<Node>(),
                           *cdp);
    }
    // Direct translation
    case ProofRule::ARITH_MULT_POS:
    case ProofRule::ARITH_MULT_NEG:
    {
      return addAletheStep(id == ProofRule::ARITH_MULT_POS
                               ? AletheRule::LA_MULT_POS
                               : AletheRule::LA_MULT_NEG,
                           res,
                           nm->mkNode(Kind::SEXPR, d_cl, res),
                           children,
                           {},
                           *cdp);
    }
    // ======== Tightening Strict Integer Upper Bounds
    //
    // ----- LA_GENERIC, 1
    //  VP1                      P
    // ------------------------------------- RESOLUTION
    //  (cl (<= i greatestIntLessThan(c)))*
    //
    // VP1: (cl (not (< i c)) (<= i greatestIntLessThan(c)))
    //
    // * the corresponding proof node is (<= i greatestIntLessThan(c))
    case ProofRule::INT_TIGHT_UB:
    {
      Node vp1 = nm->mkNode(Kind::SEXPR, d_cl, children[0].notNode(), res);
      std::vector<Node> new_children = {vp1, children[0]};
      new_args.push_back(nm->mkConstInt(Rational(1)));
      new_args.push_back(nm->mkConstInt(Rational(1)));
      return addAletheStep(AletheRule::LA_GENERIC, vp1, vp1, {}, new_args, *cdp)
             && addAletheStep(AletheRule::RESOLUTION,
                              res,
                              nm->mkNode(Kind::SEXPR, d_cl, res),
                              new_children,
                              d_resPivots
                                  ? std::vector<Node>{children[0], d_false}
                                  : std::vector<Node>(),
                              *cdp);
    }
    // ======== Tightening Strict Integer Lower Bounds
    //
    // ----- LA_GENERIC, 1
    //  VP1                      P
    // ------------------------------------- RESOLUTION
    //  (cl (>= i leastIntGreaterThan(c)))*
    //
    // VP1: (cl (not (> i c)) (>= i leastIntGreaterThan(c)))
    //
    // * the corresponding proof node is (>= i leastIntGreaterThan(c))
    case ProofRule::INT_TIGHT_LB:
    {
      Node vp1 = nm->mkNode(Kind::SEXPR, d_cl, children[0].notNode(), res);
      std::vector<Node> new_children = {vp1, children[0]};
      new_args.push_back(nm->mkConstInt(Rational(1)));
      new_args.push_back(nm->mkConstInt(Rational(1)));
      return addAletheStep(AletheRule::LA_GENERIC, vp1, vp1, {}, new_args, *cdp)
             && addAletheStep(AletheRule::RESOLUTION,
                              res,
                              nm->mkNode(Kind::SEXPR, d_cl, res),
                              new_children,
                              d_resPivots
                                  ? std::vector<Node>{children[0], d_false}
                                  : std::vector<Node>(),
                              *cdp);
    }
      // ======== Trichotomy of the reals
      // See proof_rule.h for documentation on the ARITH_TRICHOTOMY rule. This
      // comment uses variable names as introduced there.
      //
      // C is always of the format (= x c), (> x c) or (< x c). It has to be
      // concluded from A, B, which are (=> x c), (<= x c), or (not (= x
      // c)).
      //
      // The convertion into Alethe is based on LA_DISEQUALITY, which has much
      // the same semantics as ARITH_TRICHOTOMY. The following subproof is
      // common to all the cases (we will refer to it as PI_0):
      //
      // ------------------------------------------------------ LA_DISEQUALITY
      //  (cl (or (= x c) (not (<= x c)) (not (<= c x))))
      // -------------------------------------------------------- OR
      //  (cl (= x c) (not (<= x c)) (not (<= c x)))
      //
      // The transformations also use the COMP_SIMPLIFY rule in Alethe, which
      // connects strict and non-strict inequalities. The details for each
      // conversion are given for each case.
      case ProofRule::ARITH_TRICHOTOMY:
      {
        bool success = true;
        Node equal, lesser, greater;
        Kind k = res.getKind();
        Assert(k == Kind::EQUAL || k == Kind::GT || k == Kind::LT)
            << "kind is " << k << "\n";
        Node x = res[0], c = res[1];
        switch (k)
        {
          case Kind::EQUAL:
          {
            Trace("alethe-proof") << "..case EQUAL\n";
            Node leq, geq;
            if (children[0].getKind() == Kind::LEQ)
            {
              leq = children[0];
              geq = children[1];
            }
            else
            {
              leq = children[1];
              geq = children[0];
            }
            Node leqInverted = nm->mkNode(Kind::LEQ, geq[1], geq[0]);
            // The subproof built is (where @p1 is the premise for "geq", @p2 is
            // "leqInverted")
            //
            // PI_1:
            //   with @p0: (= (=> x c) (<= c x))
            //   with @p1: (=> x c)
            //   with @p2: (<= c x)
            //
            // ----- COMP_SIMP  -------------------EQUIV_POS2   --- geq
            //  @p0             (cl (not @p0) (not @p1) @p2)    @p1
            // ---------------------------------------------------- RES
            //                     @p2
            //
            // Then we combine with the proof PI_0 and use the other premise
            // (for "leq")
            //
            //        --------- leq
            // PI_0    (<= x c)      PI_1
            // --------------------------- RES
            //        (= x c)
            //
            // where (= x c) is the expected result

            // We first build PI_0:
            Node laDiseqOr = nm->mkNode(
                Kind::SEXPR,
                d_cl,
                nm->mkNode(
                    Kind::OR, res, leq.notNode(), leqInverted.notNode()));
            Node laDiseqCl = nm->mkNode(
                Kind::SEXPR, {d_cl, res, leq.notNode(), leqInverted.notNode()});
            success &= addAletheStep(AletheRule::LA_DISEQUALITY,
                                     laDiseqOr,
                                     laDiseqOr,
                                     {},
                                     {},
                                     *cdp)
                       && addAletheStep(AletheRule::OR,
                                        laDiseqCl,
                                        laDiseqCl,
                                        {laDiseqOr},
                                        {},
                                        *cdp);
            // Now we build PI_1:
            Node compSimp = geq.eqNode(leqInverted);
            Node compSimpCl = nm->mkNode(Kind::SEXPR, d_cl, compSimp);
            success &= addAletheStep(AletheRule::COMP_SIMPLIFY,
                                     compSimpCl,
                                     compSimpCl,
                                     {},
                                     {},
                                     *cdp);
            Node equivPos2Cl = nm->mkNode(
                Kind::SEXPR,
                {d_cl, compSimp.notNode(), geq.notNode(), leqInverted});
            success &= addAletheStep(
                AletheRule::EQUIV_POS2, equivPos2Cl, equivPos2Cl, {}, {}, *cdp);
            Node resPi1Conc = nm->mkNode(Kind::SEXPR, d_cl, leqInverted);
            success &= addAletheStep(
                AletheRule::RESOLUTION,
                resPi1Conc,
                resPi1Conc,
                {compSimpCl, equivPos2Cl, geq},
                d_resPivots ? std::vector<Node>{compSimp, d_true, geq, d_false}
                            : std::vector<Node>(),
                *cdp);
            // Now we build the final resultion
            success &= addAletheStep(
                AletheRule::RESOLUTION,
                res,
                nm->mkNode(Kind::SEXPR, d_cl, res),
                {leq, laDiseqCl, resPi1Conc},
                d_resPivots
                    ? std::vector<Node>{leq, d_true, leqInverted, d_false}
                    : std::vector<Node>(),
                *cdp);
            break;
          }
          case Kind::GT:
          {
            Trace("alethe-proof") << "..case GT\n";
            Node geq, notEq;
            Kind kc0 = children[0].getKind();
            if (kc0 == Kind::GEQ
                || (kc0 == Kind::NOT && children[0][0].getKind() == Kind::LT))
            {
              geq = children[0];
              notEq = children[1];
            }
            else
            {
              geq = children[1];
              notEq = children[0];
            }
            Assert(notEq.getKind() == Kind::NOT
                   && notEq[0].getKind() == Kind::EQUAL);
            // it may be that the premise supposed to be (>= x c) is actually
            // (not
            // (< x c)). In this case we use that premise to deriv (>= x c), so
            // that the reconstruction below remains the same
            if (geq.getKind() != Kind::GEQ)
            {
              Assert(geq.getKind() == Kind::NOT
                     && geq[0].getKind() == Kind::LT);
              Node notLt = geq;
              geq = nm->mkNode(Kind::GEQ, x, c);
              //  @pa: (= (< x c) (not (<= c x)))
              //  @pb: (< x c)
              //  @pc: (<= c x)
              //  notLT : (not @pb)
              //
              // PI_a:
              //
              // ----- COMP_SIMP  --------------------- EQUIV_POS1     ----
              // notLT
              //  @pa             (cl (not @pa) @pb (not (not @pc)))   (not @pb)
              // -------------------------------------------------------------
              // RES
              //              (cl (not (not @pc)))
              //
              //
              // PI_b:
              //
              //  ------------------------------ NOT_NOT --------------------
              //  PI_a (cl (not (not (not @pc))) @pc)         (cl (not (not
              //  @pc)))
              // ------------------------------------------------------------
              // RES
              //                             @pc
              //
              // PI_c:
              //
              //  @pd: (= (>= x c) (<= c x))
              //
              // ----- COMP_SIMP  -------------------------- EQUIV_POS1  ---
              // PI_b
              //  @pd             (cl (not @pd) (>= x c) (not @pc))      @pc
              // -------------------------------------------------------------
              // RES
              //              (cl (>= x c))
              success &= addAletheStep(AletheRule::HOLE,
                                       geq,
                                       nm->mkNode(Kind::SEXPR, d_cl, geq),
                                       {notLt},
                                       {},
                                       *cdp);
            }
            Node leq = nm->mkNode(Kind::LEQ, x, c);
            Node leqInverted = nm->mkNode(Kind::LEQ, c, x);
            // The subproof built here uses the PI_1 defined in the case above,
            // where the premise for "geq" is used to conclude leqInverted. Here
            // @p4 is "res", @p5 is "leq". The goal of PI_2 is to conclude (not
            // (not @p5)), which can remove the element from the conclusion of
            // PI_0 that is (not @p5). The conclusion of PI_1 and notEq exclude
            // the other elements, such that only @p4 will remain, the expected
            // conclusion.
            //
            // PI_2:
            //   with @p3: (= (> x c) (not (<= x c)))
            //   with @p4: (> x c)
            //   with @p5: (<= x c)
            //
            // ----- COMP_SIMP  ----------------------------------- EQUIV_POS1
            //  @p3             (cl (not @p3) @p4 (not (not @p5)))
            // --------------------------------------------------- RES
            //              (cl @p4 (not (not @p5)))
            //
            // Then we combine the proofs PI_0, the premise for "notEq", and
            // PI_1 and PI_2:
            //
            //        --------- notEq
            // PI_0   (not (= x c))    PI_1    PI_2
            // ------------------------------------- RES
            //        (> x c)
            //
            // where (= x c) is the expected result

            // We first build PI_0:
            Node laDiseqOr = nm->mkNode(
                Kind::SEXPR,
                d_cl,
                nm->mkNode(
                    Kind::OR, notEq[0], leq.notNode(), leqInverted.notNode()));
            Node laDiseqCl = nm->mkNode(
                Kind::SEXPR,
                {d_cl, notEq[0], leq.notNode(), leqInverted.notNode()});
            success &= addAletheStep(AletheRule::LA_DISEQUALITY,
                                     laDiseqOr,
                                     laDiseqOr,
                                     {},
                                     {},
                                     *cdp)
                       && addAletheStep(AletheRule::OR,
                                        laDiseqCl,
                                        laDiseqCl,
                                        {laDiseqOr},
                                        {},
                                        *cdp);
            // Now we build PI_1:
            Node compSimp = geq.eqNode(leqInverted);
            Node compSimpCl = nm->mkNode(Kind::SEXPR, d_cl, compSimp);
            success &= addAletheStep(AletheRule::COMP_SIMPLIFY,
                                     compSimpCl,
                                     compSimpCl,
                                     {},
                                     {},
                                     *cdp);
            Node equivPos2Cl = nm->mkNode(
                Kind::SEXPR,
                {d_cl, compSimp.notNode(), geq.notNode(), leqInverted});
            success &= addAletheStep(
                AletheRule::EQUIV_POS2, equivPos2Cl, equivPos2Cl, {}, {}, *cdp);
            Node resPi1Conc = nm->mkNode(Kind::SEXPR, d_cl, leqInverted);
            success &= addAletheStep(
                AletheRule::RESOLUTION,
                resPi1Conc,
                resPi1Conc,
                {compSimpCl, equivPos2Cl, geq},
                d_resPivots ? std::vector<Node>{compSimp, d_true, geq, d_false}
                            : std::vector<Node>(),
                *cdp);
            // Now we build PI_2
            Node compSimp2 = res.eqNode(leq.notNode());
            Node compSimp2Cl = nm->mkNode(Kind::SEXPR, d_cl, compSimp2);
            success &= addAletheStep(AletheRule::COMP_SIMPLIFY,
                                     compSimp2Cl,
                                     compSimp2Cl,
                                     {},
                                     {},
                                     *cdp);
            Node equivPos1Cl = nm->mkNode(
                Kind::SEXPR,
                {d_cl, compSimp2.notNode(), res, leq.notNode().notNode()});
            success &= addAletheStep(
                AletheRule::EQUIV_POS1, equivPos1Cl, equivPos1Cl, {}, {}, *cdp);
            Node resPi2Conc =
                nm->mkNode(Kind::SEXPR, d_cl, res, leq.notNode().notNode());
            success &=
                addAletheStep(AletheRule::RESOLUTION,
                              resPi2Conc,
                              resPi2Conc,
                              {compSimp2Cl, equivPos1Cl},
                              d_resPivots ? std::vector<Node>{compSimp2, d_true}
                                          : std::vector<Node>(),
                              *cdp);
            // Now we build the final resolution
            success &=
                addAletheStep(AletheRule::RESOLUTION,
                              res,
                              nm->mkNode(Kind::SEXPR, d_cl, res),
                              {notEq, laDiseqCl, resPi1Conc, resPi2Conc},
                              d_resPivots ? std::vector<Node>{notEq[0],
                                                              d_false,
                                                              leqInverted,
                                                              d_false,
                                                              leq.notNode(),
                                                              d_true}
                                          : std::vector<Node>(),
                              *cdp);
            break;
          }
          case Kind::LT:
          {
            Trace("alethe-proof") << "..case LT\n";
            Node leq, notEq;
            Kind kc0 = children[0].getKind();
            if (kc0 == Kind::LEQ
                || (kc0 == Kind::NOT && children[0][0].getKind() == Kind::LT))
            {
              leq = children[0];
              notEq = children[1];
            }
            else
            {
              leq = children[1];
              notEq = children[0];
            }
            Assert(notEq.getKind() == Kind::NOT
                   && notEq[0].getKind() == Kind::EQUAL);
            Assert(leq.getKind() == Kind::LEQ);
            Node leqInverted = nm->mkNode(Kind::LEQ, c, x);
            // The subproof built here uses the PI_0 defined in the case
            // above. Note that @p7 is res and @p8 is leqInverted.
            //
            // PI_3:
            //   with @p6: (= (< x c) (not (<= c x)))
            //   with @p7: (< x c)
            //   with @p8: (<= c x)
            //
            // ----- COMP_SIMP  ----------------------------------- EQUIV_POS1
            //  @p6             (cl (not @p6) @p7 (not (not @p8)))
            // --------------------------------------------------- RES
            //              (cl @p7 (not (not @p8)))
            //
            // Then we combine the proofs PI_0, the premise for "notEq", the
            // premise for "leq", and PI_3 above:
            //
            //        ------- notEq  -----leq  ---------------------------- PI_3
            // PI_0   (not (= x c))  (<= x c)  (cl (< x c) (not (not (<= c x))))
            // ------------------------------------------------------------- RES
            //                      (< x c)
            //
            // where (< x c) is the expected result

            // We first build PI_0:
            Node laDiseqOr = nm->mkNode(
                Kind::SEXPR,
                d_cl,
                nm->mkNode(
                    Kind::OR, notEq[0], leq.notNode(), leqInverted.notNode()));
            Node laDiseqCl = nm->mkNode(
                Kind::SEXPR,
                {d_cl, notEq[0], leq.notNode(), leqInverted.notNode()});
            success &= addAletheStep(AletheRule::LA_DISEQUALITY,
                                     laDiseqOr,
                                     laDiseqOr,
                                     {},
                                     {},
                                     *cdp)
                       && addAletheStep(AletheRule::OR,
                                        laDiseqCl,
                                        laDiseqCl,
                                        {laDiseqOr},
                                        {},
                                        *cdp);
            // Now we build PI_3:
            Node compSimp = res.eqNode(leqInverted.notNode());
            Node compSimpCl = nm->mkNode(Kind::SEXPR, d_cl, compSimp);
            success &= addAletheStep(AletheRule::COMP_SIMPLIFY,
                                     compSimpCl,
                                     compSimpCl,
                                     {},
                                     {},
                                     *cdp);
            Node equivPos1Cl = nm->mkNode(
                Kind::SEXPR,
                {d_cl, compSimp.notNode(), res, leqInverted.notNode().notNode()});
            success &= addAletheStep(
                AletheRule::EQUIV_POS1, equivPos1Cl, equivPos1Cl, {}, {}, *cdp);
            // We do a single resolution step , inlining the one finishing PI_3
            // above, to build the final resolution
            success &= addAletheStep(
                AletheRule::RESOLUTION,
                res,
                nm->mkNode(Kind::SEXPR, d_cl, res),
                {laDiseqCl, notEq, leq, equivPos1Cl, compSimpCl},
                d_resPivots ? std::vector<Node>{notEq[0],
                                                d_true,
                                                leq,
                                                d_false,
                                                leqInverted.notNode(),
                                                d_true,
                                                compSimp,
                                                d_false}
                            : std::vector<Node>(),
                *cdp);
            break;
          }
          default:
          {
            Unreachable() << "should not have gotten here";
          }
        }
        return success;
      }
    default:
    {
      Trace("alethe-proof")
          << "... rule not translated yet " << id << " / " << res << " "
          << children << " " << args << std::endl;
      std::stringstream ss;
      ss << id;
      Node newVar = nm->mkBoundVar(ss.str(), nm->sExprType());
      std::vector<Node> newArgs{newVar};
      newArgs.insert(newArgs.end(), args.begin(), args.end());
      return addAletheStep(AletheRule::HOLE,
                           res,
                           nm->mkNode(Kind::SEXPR, d_cl, res),
                           children,
                           newArgs,
                           *cdp);
    }
      Trace("alethe-proof")
          << "... error translating rule " << id << " / " << res << " "
          << children << " " << args << std::endl;
      return false;
  }

  Trace("alethe-proof") << "... error translating rule " << id << " / " << res
                        << " " << children << " " << args << std::endl;
  return false;
}

bool AletheProofPostprocessCallback::maybeReplacePremiseProof(Node premise,
                                                              CDProof* cdp)
{
  // This method is called only when the premise is used as a singleton
  // clause. If its proof however concludes a non-singleton clause it'll fail
  // the test below and we must change its proof. Assumptions are ignored.
  std::shared_ptr<ProofNode> premisePf = cdp->getProofFor(premise);
  if (premisePf->getRule() == ProofRule::ASSUME)
  {
    return false;
  }
  Node premisePfConclusion = premisePf->getArguments()[2];
  if (premisePfConclusion.getNumChildren() <= 2
      || premisePfConclusion[0] != d_cl)
  {
    return false;
  }
  // If this resolution child is used as a singleton OR but the rule
  // justifying it concludes a clause, then we are often in this scenario:
  //
  // (or t1 ... tn)
  // -------------- OR
  // (cl t1 ... tn)
  // ---------------- FACTORING/REORDERING
  // (cl t1' ... tn')
  //
  // where what is used in the resolution is actually (or t1' ... tn').
  //
  // This happens when (or t1' ... tn') has been added to the SAT solver as
  // a literal as well, and its node clashed with the conclusion of the
  // FACTORING/REORDERING step.
  //
<<<<<<< HEAD
  // When this is happening at one level, as in the example above, a solution is
  // to *not* use FACTORING/REORDERING (which in Alethe operate on clauses) but
  // generate a proof to obtain (via rewriting) the expected node (or t1' ...
  // tn') from the original node (or t1 ... tn).
  //
  // However, this may have happened in a complex proof in which we'd have no
  // easy way to get access to (or t1 ... tn), in which case we delive (cl (or
  // t1' ... tn')) by introducing n or_neg steps, similarly to the translation
  // of EQ_RESOLVE.
  NodeManager* nm = NodeManager::currentNM();
=======
  // The solution is to *not* use FACTORING/REORDERING (which in Alethe
  // operate on clauses) but generate a proof to obtain (via rewriting) the
  // expected node (or t1' ... tn') from the original node (or t1 ... tn).
  NodeManager* nm = nodeManager();
>>>>>>> 5b16cf51
  Trace("alethe-proof") << "\n";
  AletheRule premiseProofRule = getAletheRule(premisePf->getArguments()[0]);
  if ((premiseProofRule == AletheRule::CONTRACTION
       || premiseProofRule == AletheRule::REORDERING)
      && getAletheRule(premisePf->getChildren()[0]->getArguments()[0])
             == AletheRule::OR)
  {
    // get great grand child
    std::shared_ptr<ProofNode> premiseChildPf =
        premisePf->getChildren()[0]->getChildren()[0];
    Node premiseChildConclusion = premiseChildPf->getResult();
    // Note that we need to add this proof node explicitly to cdp because it
    // does not have a step for premiseChildConclusion. Rather it is only
    // present in cdp as a descendant of premisePf (which is in cdp), so if
    // premisePf is to be lost, then so will premiseChildPf. By adding
    // premiseChildPf explicitly, it can be retrieved to justify
    // premiseChildConclusion when requested.
    cdp->addProof(premiseChildPf);
    // equate it to what we expect, use equiv elim and resolution to
    // obtain a proof the expected
    Node equiv = premiseChildConclusion.eqNode(premise);
    bool success = addAletheStep(AletheRule::ALL_SIMPLIFY,
                                 equiv,
                                 nm->mkNode(Kind::SEXPR, d_cl, equiv),
                                 {},
                                 {},
                                 *cdp);
    Node equivElim = nm->mkNode(
        Kind::SEXPR,
        {d_cl, equiv.notNode(), premiseChildConclusion.notNode(), premise});
    success &= addAletheStep(
        AletheRule::EQUIV_POS2, equivElim, equivElim, {}, {}, *cdp);
    Node newPremise = nm->mkNode(Kind::SEXPR, d_cl, premise);
    Trace("alethe-proof") << "Reverted handling as a clause for converting "
                          << premiseChildConclusion << " into " << premise
                          << std::endl;
    return success
           && addAletheStep(AletheRule::RESOLUTION,
                            newPremise,
                            newPremise,
                            {equivElim, equiv, premiseChildConclusion},
                            d_resPivots
                                ? std::vector<Node>{equiv,
                                                    d_false,
                                                    premiseChildConclusion,
                                                    d_false}
                                : std::vector<Node>(),
                            *cdp);
  }
  // Derive (cl (or t1' ... tn')) from (cl t1' ... tn') (i.e., the premise) with a subproof
  //
  //             -----------------------  ...  --------------------- OR_NEG
  //   premise   (cl premise, (not t1'))  ...  (cl premise, (not tn'))
  //  ---------------------------- RESOLUTION
  //  (cl premise ... premise)
  //  ---------------------------- CONTRACTION
  //         (cl premise)
  std::vector<Node> resPremises{premise};
  std::vector<Node> resArgs;
  std::vector<Node> contractionPremiseChildren{d_cl};
  bool success = true;
  for (const Node& n : premise)
  {
    Node nNeg = n.notNode();
    resPremises.push_back(nm->mkNode(Kind::SEXPR, d_cl, premise, nNeg));
    success &= addAletheStep(AletheRule::OR_NEG,
                             resPremises.back(),
                             resPremises.back(),
                             {},
                             {},
                             *cdp);
    resArgs.push_back(nNeg[0]);
    resArgs.push_back(d_true);
    contractionPremiseChildren.push_back(premise);
  }
  Node contractionPremise = nm->mkNode(Kind::SEXPR, contractionPremiseChildren);
  success &= addAletheStep(AletheRule::RESOLUTION,
                           contractionPremise,
                           contractionPremise,
                           resPremises,
                           d_resPivots ? resArgs : std::vector<Node>(),
                           *cdp);
  Node newPremise = nm->mkNode(Kind::SEXPR, d_cl, premise);
  return success
         && addAletheStep(AletheRule::CONTRACTION,
                          newPremise,
                          newPremise,
                          {contractionPremise},
                          {},
                          *cdp);
}

// Adds an OR rule to the premises of a step if the premise is not a clause and
// should not be a singleton. Since CONTRACTION and REORDERING always take
// non-singletons, this function adds an OR step to their premise if it was
// formerly printed as (cl (or F1 ... Fn)). For resolution, it is necessary to
// check all children to find out whether they're singleton before determining
// if they are already printed correctly.
bool AletheProofPostprocessCallback::updatePost(
    Node res,
    ProofRule id,
    const std::vector<Node>& children,
    const std::vector<Node>& args,
    CDProof* cdp)
{
  NodeManager* nm = nodeManager();
  AletheRule rule = getAletheRule(args[0]);
  Trace("alethe-proof") << "...Alethe post-update " << rule << " / " << res
                        << " / args: " << args << std::endl;
  bool success = true;
  switch (rule)
  {
    // In the case of a resolution rule the rule might originally have been a
    // cvc5 RESOLUTION or CHAIN_RESOLUTION rule, it is possible
    // that one of the children was printed as (cl (or F1 ... Fn)) but used as
    // (cl F1 ... Fn). However, from the pivot of the
    // resolution step for the child we can determine an additional OR step is
    // necessary to convert (cl (or ...)) to (cl ...).
    case AletheRule::RESOLUTION_OR:
    {
      // We need pivots to more easily to the computations here, so we require
      // them.
      Assert(args.size() >= 4);
      std::vector<Node> newChildren = children;
      bool hasUpdated = false;

      // Note that we will have inverted the order of polarity/pivot.
      size_t polIdx, pivIdx;
      polIdx = 4;
      pivIdx = 3;
      // we will test if any of the arguments has a skolem, in which case the
      // conclusion of the original form of the clause may differ from the
      // original one. If the difference is only a matter of order, we add a
      // reordering step.  Otherwise we fail
      bool hasSkolems = expr::hasSubtermKind(Kind::SKOLEM, args[pivIdx]);
      // The first child is used as a non-singleton clause if it is not equal
      // to its pivot L_1. Since it's the first clause in the resolution it can
      // only be equal to the pivot in the case the polarity is true.
      if (children[0].getKind() == Kind::OR
          && (args[polIdx] != d_true || args[pivIdx] != children[0]))
      {
        std::shared_ptr<ProofNode> childPf = cdp->getProofFor(children[0]);
        bool childPfIsAssume = childPf->getRule() == ProofRule::ASSUME;
        Node childConclusion = childPfIsAssume? childPf->getResult() : childPf->getArguments()[2];
        // if child conclusion is of the form (sexpr cl (or ...)), then we need
        // to add an OR step, since this child must not be a singleton
        if ((childPfIsAssume && childConclusion.getKind() == Kind::OR)
            || (childConclusion.getNumChildren() == 2
                && childConclusion[0] == d_cl
                && childConclusion[1].getKind() == Kind::OR))
        {
          hasUpdated = true;
          // Add or step
          std::vector<Node> subterms{d_cl};
          if (childPfIsAssume)
          {
            subterms.insert(
                subterms.end(), childConclusion.begin(), childConclusion.end());
          }
          else
          {
            subterms.insert(subterms.end(),
                            childConclusion[1].begin(),
                            childConclusion[1].end());
          }
          Node newConclusion = nm->mkNode(Kind::SEXPR, subterms);
          success &= addAletheStep(AletheRule::OR,
                        newConclusion,
                        newConclusion,
                        {children[0]},
                        {},
                        *cdp);
          newChildren[0] = newConclusion;
          Trace("alethe-proof") << "Added OR step for " << childConclusion
                                << " / " << newConclusion << std::endl;
        }
      }
      // The premise is used a singleton clause. We must guarantee that its
      // proof indeed concludes a singleton clause.
      else if (children[0].getKind() == Kind::OR)
      {
        Assert(args[polIdx] == d_true && args[pivIdx] == children[0]);
        if (maybeReplacePremiseProof(children[0], cdp))
        {
          hasUpdated = true;
          newChildren[0] = nm->mkNode(Kind::SEXPR, d_cl, children[0]);
        }
      }
      // For all other children C_i the procedure is similar. There is however a
      // key difference in the choice of the pivot element which is now the
      // L_{i-1}, i.e. the pivot of the child with the result of the i-1
      // resolution steps between the children before it. Therefore, if the
      // policy id_{i-1} is true, the pivot has to appear negated in the child
      // in which case it should not be a (cl (or F1 ... Fn)) node. The same is
      // true if it isn't the pivot element.
      for (std::size_t i = 1, size = children.size(); i < size; ++i)
      {
        polIdx = 2 * (i - 1) + 3 + 1;
        pivIdx = 2 * (i - 1) + 3;
        hasSkolems |= expr::hasSubtermKind(Kind::SKOLEM, args[pivIdx]);
        if (children[i].getKind() == Kind::OR
            && (args[polIdx] != d_false || d_anc.convert(args[pivIdx]) != d_anc.convert(children[i])))
        {
          if (args[polIdx] == d_false
              && d_anc.convert(args[pivIdx]) == d_anc.convert(children[i]))
          {
            continue;
          }
          std::shared_ptr<ProofNode> childPf = cdp->getProofFor(children[i]);
          bool childPfIsAssume = childPf->getRule() == ProofRule::ASSUME;
          Node childConclusion = childPfIsAssume? childPf->getResult() : childPf->getArguments()[2];
          // Add or step
          if ((childPfIsAssume && childConclusion.getKind() == Kind::OR)
              || (childConclusion.getNumChildren() == 2
                  && childConclusion[0] == d_cl
                  && childConclusion[1].getKind() == Kind::OR))
          {
            hasUpdated = true;
            std::vector<Node> lits{d_cl};
            if (childPfIsAssume)
            {
              lits.insert(
                  lits.end(), childConclusion.begin(), childConclusion.end());
            }
            else
            {
              lits.insert(lits.end(),
                          childConclusion[1].begin(),
                          childConclusion[1].end());
            }
            Node conclusion = nm->mkNode(Kind::SEXPR, lits);
            success &= addAletheStep(AletheRule::OR,
                          conclusion,
                          conclusion,
                          {children[i]},
                          {},
                          *cdp);
            newChildren[i] = conclusion;
            Trace("alethe-proof") << "Added OR step for " << childConclusion
                                  << " / " << conclusion << std::endl;
          }
        }
        // As for the first premise, we need to handle the case in which the
        // premise is a singleton but the rule concluding it yields a clause.
        else if (children[i].getKind() == Kind::OR)
        {
          Assert(args[polIdx] == d_false && d_anc.convert(args[pivIdx]) == d_anc.convert(children[i]));
          if (maybeReplacePremiseProof(children[i], cdp))
          {
            hasUpdated = true;
            newChildren[i] = nm->mkNode(Kind::SEXPR, d_cl, children[i]);
          }
        }
      }
      if (hasSkolems)
      {
        // compute conclusion of a CHAIN_RESOLUTION from the converted pivots
        // and the converted newChildren, and see if that is different from the
        // converted res
        ProofChecker* pc = d_env.getProofNodeManager()->getChecker();
        std::vector<Node> convChildren;
        std::transform(newChildren.begin(),
                       newChildren.end(),
                       std::back_inserter(convChildren),
                       [this, nm](Node n) {
                         Node conv = d_anc.convert(n);
                         // note that the new child may have been introduced
                         // above and is a cl node
                         return conv.getKind() == Kind::SEXPR
                                    ? nm->mkOr(std::vector<Node>{
                                        conv.begin() + 1, conv.end()})
                                    : conv;
                       });
        std::vector<Node> argsPol;
        std::vector<Node> convPivots;
        for (size_t i = 3, size = args.size(); i < size; i = i + 2)
        {
          convPivots.push_back(d_anc.convert(args[i]));
          argsPol.push_back(args[i + 1]);
        }
        Node newChainConclusion =
            pc->checkDebug(ProofRule::CHAIN_RESOLUTION,
                           convChildren,
                           {nm->mkNode(Kind::SEXPR, argsPol),
                            nm->mkNode(Kind::SEXPR, convPivots)},
                           Node::null(),
                           "");
        Node convRes = d_anc.convert(res);
        if (convRes != newChainConclusion)
        {
          // we will try to conclude res via REORDERING
          Node reorderedConc =
            pc->checkDebug(ProofRule::REORDERING,
                           {newChainConclusion},
                           {convRes},
                           Node::null(),
                           "");
          // we failed to derive the original conclusion. We give-up.
          if (reorderedConc.isNull())
          {
            std::stringstream ss;
            ss << "Proof uses resolution and Skolems in a currently "
                  "unsupported way in Alethe proofs.";
            *d_reasonForConversionFailure = ss.str();
            return false;
          }
          Trace("alethe-proof")
              << "... update alethe step in finalizer to reorder\n";
          // do the resolution as normal but have a reordering step to be the
          // Alethe conclusion of the original result. Note that
          // newChainConclusion cannot be a singleton, otherwise we'd not have a
          // difference from convRes
          std::vector<Node> newChainConclusionLits{d_cl};
          newChainConclusionLits.insert(newChainConclusionLits.end(),
                                        newChainConclusion.begin(),
                                        newChainConclusion.end());
          success &=
              addAletheStep(
                  AletheRule::RESOLUTION,
                  newChainConclusion,
                  nm->mkNode(Kind::SEXPR, newChainConclusionLits),
                  newChildren,
                  d_resPivots ? std::vector<Node>{args.begin() + 3, args.end()}
                              : std::vector<Node>{},
                  *cdp)
              && addAletheStep(AletheRule::REORDERING,
                               res,
                               args[2],
                               {newChainConclusion},
                               {},
                               *cdp);
          return success;
        }
      }
      if (hasUpdated)
      {
        Trace("alethe-proof")
            << "... update alethe step in finalizer " << res << " "
            << newChildren << " / " << args << std::endl;
      }
      else
      {
        Trace("alethe-proof") << "... no update\n";
      }
      success &=
        addAletheStep(
                  AletheRule::RESOLUTION,
                  res,
                  args[2],
                  newChildren,
                  d_resPivots ? std::vector<Node>{args.begin() + 3, args.end()}
                              : std::vector<Node>{},
                  *cdp);
      return success;
    }
    // A application of the FACTORING rule:
    //
    // (or a a b)
    // ---------- FACTORING
    //  (or a b)
    //
    // might be translated during pre-visit (update) to:
    //
    // (or (cl a a b))*
    // ---------------- CONTRACTION
    //  (cl a b)**
    //
    // In this post-visit an additional OR step is added in that case:
    //
    // (cl (or a a b))*
    // ---------------- OR
    // (cl a a b)
    // ---------------- CONTRACTION
    // (cl a b)**
    //
    // * the corresponding proof node is (or a a b)
    // ** the corresponding proof node is (or a b)
    //
    // The process is analogous for REORDERING.
    case AletheRule::REORDERING:
    case AletheRule::CONTRACTION:
    {
      std::shared_ptr<ProofNode> childPf = cdp->getProofFor(children[0]);
      bool childPfIsAssume = childPf->getRule() == ProofRule::ASSUME;
      Node childConclusion =
          childPfIsAssume ? childPf->getResult() : childPf->getArguments()[2];
      if ((childPfIsAssume && childConclusion.getKind() == Kind::OR)
          || (childConclusion.getNumChildren() == 2
              && childConclusion[0] == d_cl
              && childConclusion[1].getKind() == Kind::OR))
      {
        // Add or step for child
        std::vector<Node> subterms{d_cl};
        if (childPfIsAssume)
        {
          subterms.insert(
              subterms.end(), childConclusion.begin(), childConclusion.end());
        }
        else
        {
          subterms.insert(subterms.end(),
                          childConclusion[1].begin(),
                          childConclusion[1].end());
        }
        Node newChild = nm->mkNode(Kind::SEXPR, subterms);
        success &= addAletheStep(
            AletheRule::OR, newChild, newChild, {children[0]}, {}, *cdp);
        Trace("alethe-proof")
            << "Added OR step in finalizer to child " << childConclusion
            << " / " << newChild << std::endl;
        // update res step
        cdp->addStep(res, ProofRule::ALETHE_RULE, {newChild}, args);
        return success;
      }
      Trace("alethe-proof") << "... no update\n";
      return false;
    }
    default:
    {
      Trace("alethe-proof") << "... no update\n";
      return false;
    }
  }
  Trace("alethe-proof") << "... no update\n";
  return false;
}

// If the second-last step of the proof was:
//
// Children:  (P1:C1) ... (Pn:Cn)
// Arguments: (AletheRule::VRULE,false,(cl false))
// ---------------------
// Conclusion: (false)
//
// In Alethe:
//
//  P1 ... Pn
// ------------------- VRULE   ---------------------- FALSE
//  (VP1:(cl false))*           (VP2:(cl (not true)))
// -------------------------------------------------- RESOLUTION
//                       (cl)**
//
// *  the corresponding proof node is ((false))
// ** the corresponding proof node is (false)

//
// This method also handles the case where the internal proof is "empty", i.e.,
// it consists only of "false" as an assumption.
bool AletheProofPostprocessCallback::finalStep(Node res,
                                               ProofRule id,
                                               std::vector<Node>& children,
                                               const std::vector<Node>& args,
                                               CDProof* cdp)
{
<<<<<<< HEAD
  bool success = true;
  NodeManager* nm = NodeManager::currentNM();
=======
  NodeManager* nm = nodeManager();
>>>>>>> 5b16cf51
  std::shared_ptr<ProofNode> childPf = cdp->getProofFor(children[0]);

  // convert inner proof, i.e., children[0], if its conclusion is (cl false) or
  // if it's a false assumption
  if ((childPf->getRule() == ProofRule::ALETHE_RULE
       && childPf->getArguments()[2].getNumChildren() == 2
       && childPf->getArguments()[2][1] == d_false)
      || (childPf->getRule() == ProofRule::ASSUME
          && childPf->getResult() == d_false))
  {
    Node notFalse =
        nm->mkNode(Kind::SEXPR, d_cl, d_false.notNode());  // (cl (not false))
    Node newChild = nm->mkNode(Kind::SEXPR, d_cl);         // (cl)

    success &= addAletheStep(AletheRule::FALSE, notFalse, notFalse, {}, {}, *cdp);
    success &= addAletheStep(
        AletheRule::RESOLUTION,
        newChild,
        newChild,
        {children[0], notFalse},
        d_resPivots ? std::vector<Node>{d_false, d_true} : std::vector<Node>(),
        *cdp);
    children[0] = newChild;
  }

  // Sanitize original assumptions and create a double scope to hold them, where
  // the first scope is empty. This is needed because of the expected form a
  // proof node to be printed. Note that this
  std::vector<Node> sanitizedArgs;
  for (const Node& a : args)
  {
    Node conv = d_anc.maybeConvert(a);
    if (conv.isNull())
    {
      *d_reasonForConversionFailure = d_anc.d_error;
      success = false;
      break;
    }
    // avoid repeated assumptions
    if (std::find(sanitizedArgs.begin(), sanitizedArgs.end(), conv) == sanitizedArgs.end())
    {
      d_anc.d_convToOriginalAssumption[conv] = a;
      sanitizedArgs.push_back(conv);
    }
  }
  Node placeHolder = nm->mkNode(Kind::SEXPR, res);
  cdp->addStep(placeHolder, ProofRule::SCOPE, children, sanitizedArgs);
  return success && cdp->addStep(res, ProofRule::SCOPE, {placeHolder}, {});
}

bool AletheProofPostprocessCallback::addAletheStep(
    AletheRule rule,
    Node res,
    Node conclusion,
    const std::vector<Node>& children,
    const std::vector<Node>& args,
    CDProof& cdp)
{
  std::vector<Node> newArgs{
      nodeManager()->mkConstInt(Rational(static_cast<uint32_t>(rule)))};
  newArgs.push_back(res);
  conclusion = d_anc.maybeConvert(conclusion);
  if (conclusion.isNull())
  {
    *d_reasonForConversionFailure = d_anc.d_error;
    return false;
  }
  newArgs.push_back(conclusion);
  for (const Node& arg : args)
  {
    Node conv = d_anc.maybeConvert(arg);
    if (conv.isNull())
    {
      *d_reasonForConversionFailure = d_anc.d_error;
      return false;
    }
    newArgs.push_back(conv);
  }
  Trace("alethe-proof") << "... add alethe step " << res << " / " << conclusion << " "
                        << rule << " " << children << " / " << newArgs
                        << std::endl;
  return cdp.addStep(res, ProofRule::ALETHE_RULE, children, newArgs);
}

bool AletheProofPostprocessCallback::addAletheStepFromOr(
    AletheRule rule,
    Node res,
    const std::vector<Node>& children,
    const std::vector<Node>& args,
    CDProof& cdp)
{
  std::vector<Node> subterms = {d_cl};
  subterms.insert(subterms.end(), res.begin(), res.end());
  Node conclusion = nodeManager()->mkNode(Kind::SEXPR, subterms);
  return addAletheStep(rule, res, conclusion, children, args, cdp);
}

AletheProofPostprocess::AletheProofPostprocess(Env& env,
                                               AletheNodeConverter& anc,
                                               bool resPivots)
    : EnvObj(env), d_cb(env, anc, resPivots, &d_reasonForConversionFailure)
{
}

AletheProofPostprocess::~AletheProofPostprocess() {}

bool AletheProofPostprocess::process(std::shared_ptr<ProofNode> pf,
                                     std::string& reasonForConversionFailure)
{
  // first two nodes are scopes for definitions and other assumptions. We
  // process only the internal proof node. And we merge these two scopes
  Assert(pf->getRule() == ProofRule::SCOPE
         && pf->getChildren()[0]->getRule() == ProofRule::SCOPE);
  std::shared_ptr<ProofNode> definitionsScope = pf;
  std::shared_ptr<ProofNode> assumptionsScope = pf->getChildren()[0];
  std::shared_ptr<ProofNode> internalProof = assumptionsScope->getChildren()[0];
  // Translate proof node
  ProofNodeUpdater updater(d_env, d_cb, false, false);
  updater.process(internalProof);
  if (d_reasonForConversionFailure.empty())
  {
    // In the Alethe proof format the final step has to be (cl). However, after
    // the translation it might be (cl false). In that case additional steps are
    // required.
    // The function has the additional purpose of sanitizing the attributes of
    // the outer SCOPEs
    CDProof cpf(
        d_env, nullptr, "AletheProofPostProcess::finalStep::CDProof", true);
    std::vector<Node> ccn{internalProof->getResult()};
    cpf.addProof(internalProof);
    std::vector<Node> args{definitionsScope->getArguments().begin(),
                           definitionsScope->getArguments().end()};
    args.insert(args.end(),
                assumptionsScope->getArguments().begin(),
                assumptionsScope->getArguments().end());
    if (d_cb.finalStep(
            definitionsScope->getResult(), ProofRule::SCOPE, ccn, args, &cpf))
    {
      std::shared_ptr<ProofNode> npn =
          cpf.getProofFor(definitionsScope->getResult());

      // then, update the original proof node based on this one
      Trace("pf-process-debug") << "Update node..." << std::endl;
      d_env.getProofNodeManager()->updateNode(pf.get(), npn.get());
      Trace("pf-process-debug") << "...update node finished." << std::endl;
    }
  }
  // Since the final step may also lead to issues, need to test here again
  if (!d_reasonForConversionFailure.empty())
  {
    reasonForConversionFailure = d_reasonForConversionFailure;
    return false;
  }
  return true;
}

}  // namespace proof
}  // namespace cvc5::internal<|MERGE_RESOLUTION|>--- conflicted
+++ resolved
@@ -1415,7 +1415,7 @@
         Node q = nm->mkNode(
             Kind::EXISTS, quant[0], isExists ? quant[1] : quant[1].notNode());
         std::vector<Node> cacheVals{q, r};
-        Node sk = sm->mkSkolemFunction(SkolemFunId::QUANTIFIERS_SKOLEMIZE, cacheVals);
+        Node sk = sm->mkSkolemFunction(SkolemId::QUANTIFIERS_SKOLEMIZE, cacheVals);
         Assert(!sk.isNull());
         Assert(d_anc.d_skolems.find(sk) != d_anc.d_skolems.end())
             << sk << " " << d_anc.d_skolems;
@@ -2158,7 +2158,6 @@
   // a literal as well, and its node clashed with the conclusion of the
   // FACTORING/REORDERING step.
   //
-<<<<<<< HEAD
   // When this is happening at one level, as in the example above, a solution is
   // to *not* use FACTORING/REORDERING (which in Alethe operate on clauses) but
   // generate a proof to obtain (via rewriting) the expected node (or t1' ...
@@ -2168,13 +2167,7 @@
   // easy way to get access to (or t1 ... tn), in which case we delive (cl (or
   // t1' ... tn')) by introducing n or_neg steps, similarly to the translation
   // of EQ_RESOLVE.
-  NodeManager* nm = NodeManager::currentNM();
-=======
-  // The solution is to *not* use FACTORING/REORDERING (which in Alethe
-  // operate on clauses) but generate a proof to obtain (via rewriting) the
-  // expected node (or t1' ... tn') from the original node (or t1 ... tn).
   NodeManager* nm = nodeManager();
->>>>>>> 5b16cf51
   Trace("alethe-proof") << "\n";
   AletheRule premiseProofRule = getAletheRule(premisePf->getArguments()[0]);
   if ((premiseProofRule == AletheRule::CONTRACTION
@@ -2629,12 +2622,8 @@
                                                const std::vector<Node>& args,
                                                CDProof* cdp)
 {
-<<<<<<< HEAD
   bool success = true;
-  NodeManager* nm = NodeManager::currentNM();
-=======
   NodeManager* nm = nodeManager();
->>>>>>> 5b16cf51
   std::shared_ptr<ProofNode> childPf = cdp->getProofFor(children[0]);
 
   // convert inner proof, i.e., children[0], if its conclusion is (cl false) or
