--- conflicted
+++ resolved
@@ -402,9 +402,9 @@
     case ProofRule::DSL_REWRITE:
     {
       // get the name
-      rewriter::DslProofRule di;
+      ProofRewriteRule di;
       Node rule;
-      if (rewriter::getDslProofRule(args[0], di))
+      if (rewriter::getRewriteRule(args[0], di))
       {
         std::stringstream ss;
         ss << "\"" << di << "\"";
@@ -2166,7 +2166,6 @@
   // a literal as well, and its node clashed with the conclusion of the
   // FACTORING/REORDERING step.
   //
-<<<<<<< HEAD
   // When this is happening at one level, as in the example above, a solution is
   // to *not* use FACTORING/REORDERING (which in Alethe operate on clauses) but
   // generate a proof to obtain (via rewriting) the expected node (or t1' ...
@@ -2176,11 +2175,6 @@
   // easy way to get access to (or t1 ... tn), in which case we delive (cl (or
   // t1' ... tn')) by introducing n or_neg steps, similarly to the translation
   // of EQ_RESOLVE.
-=======
-  // The solution is to *not* use FACTORING/REORDERING (which in Alethe
-  // operate on clauses) but generate a proof to obtain (via rewriting) the
-  // expected node (or t1' ... tn') from the original node (or t1 ... tn).
->>>>>>> 231c5329
   NodeManager* nm = nodeManager();
   Trace("alethe-proof") << "\n";
   AletheRule premiseProofRule = getAletheRule(premisePf->getArguments()[0]);
@@ -2636,10 +2630,7 @@
                                                const std::vector<Node>& args,
                                                CDProof* cdp)
 {
-<<<<<<< HEAD
   bool success = true;
-=======
->>>>>>> 231c5329
   NodeManager* nm = nodeManager();
   std::shared_ptr<ProofNode> childPf = cdp->getProofFor(children[0]);
 
