--- conflicted
+++ resolved
@@ -466,16 +466,11 @@
     // it with "lia_generic".
     case ProofRule::TRUST:
     {
-<<<<<<< HEAD
-=======
-      // check for cause where the trust step is introducing an equality between
+      // check for case where the trust step is introducing an equality between
       // a term and another whose Alethe conversion is itself, in which case we
-      // justify thisg as a REFL step
+      // justify this as a REFL step. This happens with trusted purification
+      // steps, for example.
       Node resConv = d_anc.maybeConvert(res);
-      // Trace("alethe-proof") << "..conversion of res: " << resConv << ", kind
-      // is equal? " << (resConv.getKind() == Kind::EQUAL) << "; n[0]: " <<
-      // resConv[0].getId() << resConv[0] << ", n[1]: " << resConv[1].getId() <<
-      // resConv[1] << "\n";
       if (!resConv.isNull() && resConv.getKind() == Kind::EQUAL && resConv[0] == resConv[1])
       {
         return addAletheStep(AletheRule::REFL,
@@ -485,7 +480,6 @@
                              {},
                              *cdp);
       }
->>>>>>> 71fe4da9
       TrustId tid;
       if (getTrustId(args[0], tid) && tid == TrustId::THEORY_LEMMA)
       {
@@ -2118,30 +2112,8 @@
           Unreachable() << "should not have gotten here";
         }
       }
-<<<<<<< HEAD
       return success;
     }
-=======
-
-      case ProofRule::SAT_EXTERNAL_PROVE:
-      {
-        return addAletheStep(AletheRule::SAT_EXTERNAL_PROVE,
-                             res,
-                             nm->mkNode(Kind::SEXPR, d_cl),
-                             children,
-                             args,
-                             *cdp);
-      }
-      case ProofRule::SAT_EXTERNAL_PROVE_LEMMAS:
-      {
-        return addAletheStep(AletheRule::SAT_EXTERNAL_PROVE_LEMMAS,
-                             res,
-                             nm->mkNode(Kind::SEXPR, d_cl),
-                             children,
-                             std::vector<Node>{args[0], args[2]},
-                             *cdp);
-      }
->>>>>>> 71fe4da9
     default:
     {
       Trace("alethe-proof")
@@ -2343,11 +2315,6 @@
       // their starting positions in the arguments
       polIdx = 4;
       pivIdx = 3;
-      // we will test if any of the arguments has a skolem, in which case the
-      // conclusion of the original form of the clause may differ from the
-      // original one. If the difference is only a matter of order, we add a
-      // reordering step. Otherwise we fail.
-      bool hasSkolems = expr::hasSubtermKind(Kind::SKOLEM, args[pivIdx]);
       // The first child is used as a non-singleton clause if it is not equal
       // to its pivot L_1. Since it's the first clause in the resolution it can
       // only be equal to the pivot in the case the polarity is true.
@@ -2413,7 +2380,6 @@
       {
         polIdx = 2 * (i - 1) + 3 + 1;
         pivIdx = 2 * (i - 1) + 3;
-        hasSkolems |= expr::hasSubtermKind(Kind::SKOLEM, args[pivIdx]);
         if (children[i].getKind() == Kind::OR
             && (args[polIdx] != d_false
                 || d_anc.convert(args[pivIdx]) != d_anc.convert(children[i])))
@@ -2471,67 +2437,6 @@
           }
         }
       }
-      if (hasSkolems)
-      {
-        // compute conclusion of MACRO_RESOLUTION from the converted pivots
-        // and the converted newChildren, and see if that is different from the
-        // converted res
-        ProofChecker* pc = d_env.getProofNodeManager()->getChecker();
-        std::vector<Node> convChildren;
-        std::transform(newChildren.begin(),
-                       newChildren.end(),
-                       std::back_inserter(convChildren),
-                       [this, nm](Node n) {
-                         Node conv = d_anc.convert(n);
-                         // note that the new child may have been introduced
-                         // above and is a cl node
-                         return conv.getKind() == Kind::SEXPR
-                                    ? nm->mkOr(std::vector<Node>{
-                                        conv.begin() + 1, conv.end()})
-                                    : conv;
-                       });
-        Node convRes = d_anc.convert(res);
-        std::vector<Node> macroResArgs{convRes};
-        for (size_t i = 3, size = args.size(); i < size; i = i + 2)
-        {
-          macroResArgs.push_back(args[i + 1]);
-          macroResArgs.push_back(d_anc.convert(args[i]));
-        }
-        Node newChainConclusion =
-            pc->checkDebug(ProofRule::MACRO_RESOLUTION,
-                           convChildren,
-                           macroResArgs,
-                           Node::null(),
-                           "");
-
-        if (newChainConclusion.isNull())
-        {
-          // we failed to derive the original conclusion. We give-up.
-          Unreachable() << "Macro_res null result from:\nchildren: "
-                        << convChildren << "\nargs: " << macroResArgs
-                        << "\nexpected conclusion: " << convRes << "\n";
-        }
-        if (convRes != newChainConclusion)
-        {
-<<<<<<< HEAD
-          // we will try to conclude res via REORDERING
-          Node reorderedConc = pc->checkDebug(ProofRule::REORDERING,
-                                              {newChainConclusion},
-                                              {convRes},
-                                              Node::null(),
-                                              "");
-=======
->>>>>>> 71fe4da9
-          // we failed to derive the original conclusion. We give-up.
-          Unreachable() << "Macro_res result: " << newChainConclusion
-                        << "\nNeeded: " << convRes << "\n";
-          std::stringstream ss;
-          ss << "Proof uses resolution and Skolems in a currently "
-                "unsupported way in Alethe proofs.";
-          *d_reasonForConversionFailure = ss.str();
-          return false;
-        }
-      }
       if (hasUpdated)
       {
         Trace("alethe-proof")
