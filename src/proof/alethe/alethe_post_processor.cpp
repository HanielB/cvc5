--- conflicted
+++ resolved
@@ -795,30 +795,6 @@
                            *cdp);
     }
     // ======== Split
-<<<<<<< HEAD
-    // Children: none
-    // Arguments: (F)
-    // ---------------------
-    // Conclusion: (or F (not F))
-    //
-    // proof rule: not_not
-    // proof node: (VP1:(cl (not (not (not F))) F))
-    // proof term: (cl (not (not (not F))) F)
-    // premises: ()
-    // args: ()
-    //
-    // proof rule: not_not
-    // proof node: (VP2:(cl (not (not (not (not F)))) (not F))
-    // proof term: (cl (not (not (not (not F)))) (not F)
-    // premises: ()
-    // args: ()
-    //
-    // proof rule: resolution
-    // proof node: (or F (not F))
-    // proof term: (cl F (not F))
-    // premises: VP1 VP2
-    // args: ()
-=======
     // See proof_rule.h for documentation on the SPLIT rule. This comment
     // uses variable names as introduced there.
     //
@@ -831,21 +807,18 @@
     // VP2: (cl (not (not (not (not F)))) (not F))
     //
     // * the corresponding proof node is (or F (not F))
->>>>>>> 0e28a3a8
     case PfRule::SPLIT:
     {
       Node vp1 = nm->mkNode(
           kind::SEXPR, d_cl, args[0].notNode().notNode().notNode(), args[0]);
       Node vp2 = nm->mkNode(kind::SEXPR,
-<<<<<<< HEAD
-                            d_cl,
-                            args[0].notNode().notNode().notNode().notNode(),
-                            args[0].notNode());
+                              d_cl,
+                              args[0].notNode().notNode().notNode().notNode(),
+                              args[0].notNode());
 
       return addAletheStep(AletheRule::NOT_NOT, vp2, vp2, {}, {}, *cdp)
-             && addAletheStep(AletheRule::NOT_NOT, vp1, vp1, {}, {}, *cdp)
-             && addAletheStepFromOr(
-                 AletheRule::RESOLUTION, res, {vp1, vp2}, {}, *cdp);
+          && addAletheStep(AletheRule::NOT_NOT, vp1, vp1, {}, {}, *cdp)
+          && addAletheStepFromOr(AletheRule::RESOLUTION, res, {vp1, vp2}, {}, *cdp);
     }
     // ======== Equality resolution
     // Children: (P1:F1, P2:(= F1 F2))
@@ -1630,17 +1603,6 @@
     // premises: ()
     // args: ()
     case PfRule::CNF_ITE_POS1:
-=======
-                              d_cl,
-                              args[0].notNode().notNode().notNode().notNode(),
-                              args[0].notNode());
-
-      return addAletheStep(AletheRule::NOT_NOT, vp2, vp2, {}, {}, *cdp)
-          && addAletheStep(AletheRule::NOT_NOT, vp1, vp1, {}, {}, *cdp)
-          && addAletheStepFromOr(AletheRule::RESOLUTION, res, {vp1, vp2}, {}, *cdp);
-    }
-    default:
->>>>>>> 0e28a3a8
     {
       return addAletheStepFromOr(AletheRule::ITE_POS2, res, children, {}, *cdp);
     }
