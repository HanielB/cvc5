--- conflicted
+++ resolved
@@ -1981,7 +1981,6 @@
     }
     default:
     {
-<<<<<<< HEAD
       Trace("alethe-proof")
           << "... rule not translated yet " << id << " / " << res << " "
           << children << " " << args << std::endl;
@@ -1990,10 +1989,7 @@
       Node newVar = nm->mkBoundVar(ss.str(), nm->sExprType());
       std::vector<Node> newArgs{newVar};
       newArgs.insert(newArgs.end(), args.begin(), args.end());
-      return addAletheStep(AletheRule::UNDEFINED,
-=======
       return addAletheStep(AletheRule::HOLE,
->>>>>>> 1850116a
                            res,
                            nm->mkNode(kind::SEXPR, d_cl, res),
                            children,
