--- conflicted
+++ resolved
@@ -21,13 +21,9 @@
 
 #include "base/configuration.h"
 #include "expr/node_algorithm.h"
-<<<<<<< HEAD
 #include "expr/skolem_manager.h"
 #include "options/proof_options.h"
 #include "proof/alethe/alethe_proof_rule.h"
-=======
-#include "options/proof_options.h"
->>>>>>> 2c3322f4
 #include "proof/proof.h"
 #include "proof/proof_checker.h"
 #include "proof/proof_node_algorithm.h"
@@ -2389,7 +2385,6 @@
   return addAletheStep(rule, res, conclusion, children, args, cdp);
 }
 
-<<<<<<< HEAD
 AletheProofPostprocessNoSubtypeCallback::
     AletheProofPostprocessNoSubtypeCallback(ProofNodeManager* pnm)
     : d_pnm(pnm)
@@ -2789,11 +2784,6 @@
 AletheProofPostprocess::AletheProofPostprocess(ProofNodeManager* pnm,
                                                AletheNodeConverter& anc)
     : d_pnm(pnm), d_cb(d_pnm, anc), d_nst(d_pnm)
-=======
-AletheProofPostprocess::AletheProofPostprocess(ProofNodeManager* pnm,
-                                               AletheNodeConverter& anc)
-    : d_pnm(pnm), d_cb(d_pnm, anc)
->>>>>>> 2c3322f4
 {
 }
 
