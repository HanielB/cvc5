/******************************************************************************
 * Top contributors (to current version):
 *   Hanna Lachnitt, Haniel Barbosa, Andrew Reynolds
 *
 * This file is part of the cvc5 project.
 *
 * Copyright (c) 2009-2022 by the authors listed in the file AUTHORS
 * in the top-level source directory and their institutional affiliations.
 * All rights reserved.  See the file COPYING in the top-level source
 * directory for licensing information.
 * ****************************************************************************
 *
 * The module for processing proof nodes into Alethe proof nodes
 */

#include "proof/alethe/alethe_post_processor.h"

#include <sstream>

#include "expr/node_algorithm.h"
#include "expr/skolem_manager.h"
#include "proof/alethe/alethe_proof_rule.h"
#include "proof/proof.h"
#include "proof/proof_checker.h"
#include "proof/proof_node_algorithm.h"
#include "proof/proof_node_manager.h"
#include "proof/resolution_proofs_util.h"
#include "rewriter/rewrite_proof_rule.h"
#include "smt/env.h"
#include "theory/builtin/proof_checker.h"
#include "util/rational.h"

using namespace cvc5::internal::kind;

namespace cvc5::internal {

namespace proof {

std::unordered_map<Kind, AletheRule> s_bvKindToAletheRule = {
  {kind::BITVECTOR_ULT, AletheRule::BV_BITBLAST_STEP_BVULT},
  {kind::BITVECTOR_AND, AletheRule::BV_BITBLAST_STEP_BVAND},
  {kind::BITVECTOR_OR, AletheRule::BV_BITBLAST_STEP_BVOR},
  {kind::BITVECTOR_XOR, AletheRule::BV_BITBLAST_STEP_BVXOR},
  {kind::BITVECTOR_XNOR, AletheRule::BV_BITBLAST_STEP_BVXNOR},
  {kind::BITVECTOR_NOT, AletheRule::BV_BITBLAST_STEP_BVNOT},
  {kind::BITVECTOR_ADD, AletheRule::BV_BITBLAST_STEP_BVADD},
  {kind::BITVECTOR_NEG, AletheRule::BV_BITBLAST_STEP_BVNEG},
  {kind::BITVECTOR_MULT, AletheRule::BV_BITBLAST_STEP_BVMULT},
  {kind::BITVECTOR_CONCAT, AletheRule::BV_BITBLAST_STEP_CONCAT},
  {kind::CONST_BITVECTOR, AletheRule::BV_BITBLAST_STEP_CONST},
  {kind::BITVECTOR_EXTRACT, AletheRule::BV_BITBLAST_STEP_EXTRACT},
  {kind::EQUAL, AletheRule::BV_BITBLAST_STEP_BVEQUAL},
};

AletheProofPostprocessCallback::AletheProofPostprocessCallback(
    Env& env,
    AletheNodeConverter& anc,
    rewriter::RewriteDb* rdb,
    bool resPivots)
    : EnvObj(env), d_anc(anc), d_rdb(rdb), d_resPivots(resPivots)
{
  NodeManager* nm = NodeManager::currentNM();
  d_cl = nm->mkBoundVar("cl", nm->sExprType());
<<<<<<< HEAD
  d_defineRule = nm->mkBoundVar("define-rule", nm->sExprType());
=======
  d_defineRule = nm->mkRawSymbol("define :rule", nm->sExprType());
  d_defineRuleVars = nm->mkRawSymbol(":vars", nm->sExprType());
  d_defineRuleConclusion = nm->mkRawSymbol(":conclusion", nm->sExprType());
>>>>>>> f8880925
  d_true = nm->mkConst(true);
  d_false = nm->mkConst(false);
}

bool AletheProofPostprocessCallback::shouldUpdate(std::shared_ptr<ProofNode> pn,
                                                  const std::vector<Node>& fa,
                                                  bool& continueUpdate)
{
  return pn->getRule() != PfRule::ALETHE_RULE;
}

bool AletheProofPostprocessCallback::shouldUpdatePost(
    std::shared_ptr<ProofNode> pn, const std::vector<Node>& fa)
{
  Assert(!pn->getArguments().empty());
  AletheRule rule = getAletheRule(pn->getArguments()[0]);
  return rule == AletheRule::RESOLUTION_OR || rule == AletheRule::REORDERING
         || rule == AletheRule::CONTRACTION;
}

bool AletheProofPostprocessCallback::update(Node res,
                                            PfRule id,
                                            const std::vector<Node>& children,
                                            const std::vector<Node>& args,
                                            CDProof* cdp,
                                            bool& continueUpdate)
{
  Trace("alethe-proof") << "...Alethe pre-update " << res << " " << id << " "
                        << children << " / " << args << std::endl;

  NodeManager* nm = NodeManager::currentNM();
  std::vector<Node> new_args = std::vector<Node>();

  switch (id)
  {
    // To keep the original shape of the proof node it is necessary to rederive
    // the original conclusion. However, the term that should be printed might
    // be different from that conclusion. Thus, it is stored as an additional
    // argument in the proof node. Usually, the only difference is an additional
    // cl operator or the outmost or operator being replaced by a cl operator.
    //
    // When steps are added to the proof that have not been there previously,
    // it is unwise to add them in the same manner. To illustrate this the
    // following counterexample shows the pitfalls of this approach:
    //
    //  (or a (or b c))   (not a)
    // --------------------------- RESOLUTION
    //  (or b c)
    //
    //  is converted into an Alethe proof that should be printed as
    //
    //  (cl a (or b c))   (cl (not a))
    // -------------------------------- RESOLUTION
    //  (cl (or b c))
    // --------------- OR
    //  (cl b c)
    //
    // Here, (cl (or b c)) and (cl b c) cannot correspond to the same proof node
    // (or b c). Thus, we build a new proof node using the kind SEXPR
    // that is then printed as (cl (or b c)). We denote this wrapping of a proof
    // node by using an extra pair of parenthesis, i.e. ((or b c)) is the proof
    // node printed as (cl (or b c)).
    //
    // Adding an OR node to a premises will take place in the finalize function
    // where in the case that a step is printed as (cl (or F1 ... Fn)) but used
    // as (cl F1 ... Fn) an OR step is added to transform it to this very thing.
    // This is necessary for rules that work on clauses, i.e. RESOLUTION,
    // CHAIN_RESOLUTION, REORDERING and FACTORING.
    //
    //
    // Some proof rules have a close correspondence in Alethe. There are two
    // very frequent patterns that, to avoid repetition, are described here and
    // referred to in the comments on the specific proof rules below.
    //
    // The first pattern, which will be called singleton pattern in the
    // following, adds the original proof node F with the corresponding rule R'
    // of the Alethe calculus and uses the same premises as the original proof
    // node (P1:F1) ... (Pn:Fn). However, the conclusion is printed as (cl F).
    //
    // This means a cvc5 rule R that looks as follows:
    //
    //  (P1:F1) ... (Pn:Fn)
    // --------------------- R
    //  F
    //
    // is transformed into:
    //
    //  (P1:F1) ... (Pn:Fn)
    // --------------------- R'
    //  (cl F)*
    //
    // * the corresponding proof node is F
    //
    // The second pattern, which will be called clause pattern in the following,
    // has a disjunction (or G1 ... Gn) as conclusion. It also adds the orignal
    // proof node (or G1 ... Gn) with the corresponding rule R' of the Alethe
    // calculus and uses the same premises as the original proof node (P1:F1)
    // ... (Pn:Fn). However, the conclusion is printed as (cl G1 ... Gn), i.e.
    // the or is replaced by the cl operator.
    //
    // This means a cvc5 rule R that looks as follows:
    //
    //  (P1:F1) ... (Pn:Fn)
    // --------------------- R
    //  (or G1 ... Gn)
    //
    // Is transformed into:
    //
    //  (P1:F1) ... (Pn:Fn)
    // --------------------- R'
    //  (cl G1 ... Gn)*
    //
    // * the corresponding proof node is (or G1 ... Gn)
    //
    //================================================= Core rules
    //======================== Assume and Scope
    case PfRule::ASSUME:
    {
      return addAletheStep(AletheRule::ASSUME, res, res, children, {}, *cdp);
    }
    // See proof_rule.h for documentation on the SCOPE rule. This comment uses
    // variable names as introduced there. Since the SCOPE rule originally
    // concludes
    // (=> (and F1 ... Fn) F) or (not (and F1 ... Fn)) but the ANCHOR rule
    // concludes (cl (not F1) ... (not Fn) F), to keep the original shape of the
    // proof node it is necessary to rederive the original conclusion. The
    // transformation is described below, depending on the form of SCOPE's
    // conclusion.
    //
    // Note that after the original conclusion is rederived the new proof node
    // will actually have to be printed, respectively, (cl (=> (and F1 ... Fn)
    // F)) or (cl (not (and F1 ... Fn))).
    //
    // Let (not (and F1 ... Fn))^i denote the repetition of (not (and F1 ...
    // Fn)) for i times.
    //
    // T1:
    //
    //   P
    // ----- ANCHOR    ------- ... ------- AND_POS
    //  VP1             VP2_1  ...  VP2_n
    // ------------------------------------ RESOLUTION
    //               VP2a
    // ------------------------------------ REORDERING
    //  VP2b
    // ------ CONTRACTION           ------- IMPLIES_NEG1
    //   VP3                          VP4
    // ------------------------------------  RESOLUTION    ------- IMPLIES_NEG2
    //    VP5                                                VP6
    // ----------------------------------------------------------- RESOLUTION
    //                               VP7
    //
    // VP1: (cl (not F1) ... (not Fn) F)
    // VP2_i: (cl (not (and F1 ... Fn)) Fi), for i = 1 to n
    // VP2a: (cl F (not (and F1 ... Fn))^n)
    // VP2b: (cl (not (and F1 ... Fn))^n F)
    // VP3: (cl (not (and F1 ... Fn)) F)
    // VP4: (cl (=> (and F1 ... Fn) F) (and F1 ... Fn)))
    // VP5: (cl (=> (and F1 ... Fn) F) F)
    // VP6: (cl (=> (and F1 ... Fn) F) (not F))
    // VP7: (cl (=> (and F1 ... Fn) F) (=> (and F1 ... Fn) F))
    //
    // Note that if n = 1, then the ANCHOR step yields (cl (not F1) F), which is
    // the same as VP3. Since VP1 = VP3, the steps for that transformation are
    // not generated.
    //
    //
    // If F = false:
    //
    //                                    --------- IMPLIES_SIMPLIFY
    //    T1                                 VP9
    // --------- CONTRACTION              --------- EQUIV_1
    //    VP8                                VP10
    // -------------------------------------------- RESOLUTION
    //          (cl (not (and F1 ... Fn)))*
    //
    // VP8: (cl (=> (and F1 ... Fn) false))
    // VP9: (cl (= (=> (and F1 ... Fn) false) (not (and F1 ... Fn))))
    // VP10: (cl (not (=> (and F1 ... Fn) false)) (not (and F1 ... Fn)))
    //
    // Otherwise,
    //                T1
    //  ------------------------------ CONTRACTION
    //   (cl (=> (and F1 ... Fn) F))**
    //
    //
    // *  the corresponding proof node is (not (and F1 ... Fn))
    // ** the corresponding proof node is (=> (and F1 ... Fn) F)
    case PfRule::SCOPE:
    {
      bool success = true;

      // Build vp1
      std::vector<Node> negNode{d_cl};
      std::vector<Node> sanitized_args;
      for (const Node& arg : args)
      {
        negNode.push_back(arg.notNode());  // (not F1) ... (not Fn)
        sanitized_args.push_back(d_anc.convert(arg));
      }
      negNode.push_back(children[0]);  // (cl (not F1) ... (not Fn) F)
      Node vp1 = nm->mkNode(kind::SEXPR, negNode);
      success &= addAletheStep(AletheRule::ANCHOR_SUBPROOF,
                               vp1,
                               vp1,
                               children,
                               sanitized_args,
                               *cdp);

      Node andNode, vp3;
      if (args.size() == 1)
      {
        vp3 = vp1;
        andNode = args[0];  // F1
      }
      else
      {
        // Build vp2i
        andNode = nm->mkNode(kind::AND, args);  // (and F1 ... Fn)
        std::vector<Node> premisesVP2 = {vp1};
        std::vector<Node> notAnd = {d_cl, children[0]};  // cl F
        Node vp2_i;
        for (size_t i = 0, size = args.size(); i < size; i++)
        {
          vp2_i = nm->mkNode(kind::SEXPR, d_cl, andNode.notNode(), args[i]);
          success &=
              addAletheStep(AletheRule::AND_POS, vp2_i, vp2_i, {}, {}, *cdp);
          premisesVP2.push_back(vp2_i);
          notAnd.push_back(andNode.notNode());  // cl F (not (and F1 ... Fn))^i
        }

        Node vp2a = nm->mkNode(kind::SEXPR, notAnd);
        if (d_resPivots)
        {
          std::vector<Node> newArgs;
          for (const Node& arg : args)
          {
            newArgs.push_back(arg);
            newArgs.push_back(d_false);
          }
          success &= addAletheStep(
              AletheRule::RESOLUTION, vp2a, vp2a, premisesVP2, newArgs, *cdp);
        }
        else
        {
          success &= addAletheStep(AletheRule::RESOLUTION,
                                   vp2a,
                                   vp2a,
                                   premisesVP2,
                                   std::vector<Node>(),
                                   *cdp);
        }

        notAnd.erase(notAnd.begin() + 1);  //(cl (not (and F1 ... Fn))^n)
        notAnd.push_back(children[0]);     //(cl (not (and F1 ... Fn))^n F)
        Node vp2b = nm->mkNode(kind::SEXPR, notAnd);
        success &=
            addAletheStep(AletheRule::REORDERING, vp2b, vp2b, {vp2a}, {}, *cdp);

        vp3 = nm->mkNode(kind::SEXPR, d_cl, andNode.notNode(), children[0]);
        success &=
            addAletheStep(AletheRule::CONTRACTION, vp3, vp3, {vp2b}, {}, *cdp);
      }

      Node vp8 = nm->mkNode(
          kind::SEXPR, d_cl, nm->mkNode(kind::IMPLIES, andNode, children[0]));

      Node vp4 = nm->mkNode(kind::SEXPR, d_cl, vp8[1], andNode);
      success &=
          addAletheStep(AletheRule::IMPLIES_NEG1, vp4, vp4, {}, {}, *cdp);

      Node vp5 = nm->mkNode(kind::SEXPR, d_cl, vp8[1], children[0]);
      success &= addAletheStep(AletheRule::RESOLUTION,
                               vp5,
                               vp5,
                               {vp4, vp3},
                               d_resPivots ? std::vector<Node>{andNode, d_true}
                                           : std::vector<Node>(),
                               *cdp);

      Node vp6 = nm->mkNode(kind::SEXPR, d_cl, vp8[1], children[0].notNode());
      success &=
          addAletheStep(AletheRule::IMPLIES_NEG2, vp6, vp6, {}, {}, *cdp);

      Node vp7 = nm->mkNode(kind::SEXPR, d_cl, vp8[1], vp8[1]);
      success &=
          addAletheStep(AletheRule::RESOLUTION,
                        vp7,
                        vp7,
                        {vp5, vp6},
                        d_resPivots ? std::vector<Node>{children[0], d_true}
                                    : std::vector<Node>(),
                        *cdp);

      if (children[0] != d_false)
      {
        success &=
            addAletheStep(AletheRule::CONTRACTION, res, vp8, {vp7}, {}, *cdp);
      }
      else
      {
        success &=
            addAletheStep(AletheRule::CONTRACTION, vp8, vp8, {vp7}, {}, *cdp);

        Node vp9 =
            nm->mkNode(kind::SEXPR,
                       d_cl,
                       nm->mkNode(kind::EQUAL, vp8[1], andNode.notNode()));
        success &=
            addAletheStep(AletheRule::IMPLIES_SIMPLIFY, vp9, vp9, {}, {}, *cdp);

        Node vp10 =
            nm->mkNode(kind::SEXPR, d_cl, vp8[1].notNode(), andNode.notNode());
        success &=
            addAletheStep(AletheRule::EQUIV1, vp10, vp10, {vp9}, {}, *cdp);

        success &= addAletheStep(AletheRule::RESOLUTION,
                                 res,
                                 nm->mkNode(kind::SEXPR, d_cl, res),
                                 {vp8, vp10},
                                 d_resPivots ? std::vector<Node>{vp8[1], d_true}
                                             : std::vector<Node>(),
                                 *cdp);
      }

      return success;
    }
    case PfRule::DSL_REWRITE:
    {
      // get the name
      rewriter::DslPfRule di;
      Node rule;
      if (rewriter::getDslPfRule(args[0], di))
      {
        std::stringstream ss;
        ss << di;
        rule = nm->mkBoundVar(ss.str(), nm->sExprType());
      }
      else
      {
        Unreachable();
      }
      new_args.push_back(rule);
      for (int i = 1, size = args.size(); i < size; i++)
      {
        if (!args[i].isNull())
        {
          if (args[i].toString() == "")
          {  // TODO: better way
            new_args.push_back(nm->mkNode(
                kind::SEXPR, nm->mkBoundVar("cvc5_nary_op", nm->sExprType())));
          }
          else if (args[i].getKind() == kind::SEXPR)
          {
            new_args.push_back(
                nm->mkNode(kind::SEXPR,
                           nm->mkBoundVar("cvc5_nary_op", nm->sExprType()),
                           args[i][0]));
          }
          else
          {
            new_args.push_back(args[i]);
          }
        }
      }
      const rewriter::RewriteProofRule& rpr = d_rdb->getRule(di);
      const std::vector<Node>& varList = rpr.getVarList();
      const std::vector<Node>& uvarList = rpr.getUserVarList();
      const std::vector<Node>& conds = rpr.getConditions();
      Node conc = rpr.getConclusion();
      Trace("test") << "DSL instance: " << res << ", args: " << new_args << "\n";
      Trace("test") << "DSL rule " << rule << ": " << varList << ", "
                    << uvarList << ", " << conds << ", " << conc << "\n";
<<<<<<< HEAD
=======
      std::vector<Node> vars;
      for (size_t i = 0, size = varList.size(); i < size; ++i)
      {
        Node var = varList[i];
        TypeNode tn = var.getType();
        if (expr::isListVar(var))
        {
          // create a new variable with the same name as var but with an
          // attribute :list
          std::stringstream varName;
          varName << "(! " << var << " :list)";
          var = nm->mkRawSymbol(varName.str(), var.getType());
        }
        vars.push_back(var);
        if (tn.isAbstract())
        {
          Trace("test") << "var " << i << " has abstract type. Arg " << i + 1
                        << " has type " << args[i + 1].getType() << "\n";
          std::stringstream varName;
          varName << var;
          vars[i] = nm->mkRawSymbol(varName.str(), args[i + 1].getType());
        }
      }
>>>>>>> f8880925
      conc = conds.empty() ? conc
                           : nm->mkNode(kind::IMPLIES, nm->mkAnd(conds), conc);
      Node ruleDef = nm->mkNode(kind::SEXPR,
                                {d_defineRule,
                                 rule,
<<<<<<< HEAD
                                 nm->mkNode(kind::BOUND_VAR_LIST, varList),
                                 conc});

      d_rareRulesUsed.insert(ruleDef);
      Trace("test") << ".. rule def: " << ruleDef << "\n\n";
=======
                                 d_defineRuleVars,
                                 nm->mkNode(kind::BOUND_VAR_LIST, vars),
                                 d_defineRuleConclusion,
                                 conc});
      bool fresh = true;
      for (const auto& r : d_definedRules)
      {
        // if conclusion matches, it's only fresh if types of the vars
        // differ. Note that this can only happen when there are variables with
        // abstract types
        if (r[5] != ruleDef[5])
        {
          continue;
        }
        // go through the vars and test each type. If
        size_t i = 0, size = vars.size();
        for (; i < size; ++i)
        {
          if (vars[i].getType() != r[3][i].getType())
          {
            break;
          }
        }
        if (i != size)
        {
          continue;
        }
        fresh = false;
        break;
      }
      if (fresh)
      {
        d_definedRules.insert(ruleDef);
        Trace("test") << ".. rule def: " << ruleDef << "\n\n";
      }
>>>>>>> f8880925

      return addAletheStep(AletheRule::ALL_SIMPLIFY,
                           res,
                           nm->mkNode(kind::SEXPR, d_cl, res),
                           children,
                           new_args,
                           *cdp);
    }
    case PfRule::ARITH_POLY_NORM:
    {
      return addAletheStep(AletheRule::ALL_SIMPLIFY,
                           res,
                           nm->mkNode(kind::SEXPR, d_cl, res),
                           children,
                           {nm->mkBoundVar("arith-poly-norm", nm->sExprType())},
                           *cdp);
    }
    case PfRule::EVALUATE:
    {
      return addAletheStep(AletheRule::ALL_SIMPLIFY,
                           res,
                           nm->mkNode(kind::SEXPR, d_cl, res),
                           children,
                           {nm->mkBoundVar("evaluate", nm->sExprType())},
                           *cdp);
    }
    case PfRule::THEORY_REWRITE:
    {
      return addAletheStep(AletheRule::ALL_SIMPLIFY,
                           res,
                           nm->mkNode(kind::SEXPR, d_cl, res),
                           children,
                           {},
                           *cdp);
    }
    case PfRule::PREPROCESS:
    case PfRule::THEORY_PREPROCESS:
    {
      return addAletheStep(AletheRule::ALL_SIMPLIFY,
                           res,
                           nm->mkNode(kind::SEXPR, d_cl, res),
                           children,
                           {},
                           *cdp);
    }
    case PfRule::THEORY_LEMMA:
    {
      // if we are in the arithmetic case, we rather add a LIA_GENERIC step
      if (res.getKind() == kind::NOT && res[0].getKind() == kind::AND)
      {
        Trace("alethe-proof") << "... test each arg if ineq\n";
        bool allIneqs = true;
        for (const Node& arg : res[0])
        {
          Node toTest = arg.getKind() == kind::NOT ? arg[0] : arg;
          Kind k = toTest.getKind();
          if (k != kind::LT && k != kind::LEQ && k != kind::GT && k != kind::GEQ
              && k != kind::EQUAL)
          {
            Trace("alethe-proof") << "... arg " << arg << " not ineq\n";
            allIneqs = false;
            break;
          }
        }
        if (allIneqs)
        {
          return addAletheStep(AletheRule::LIA_GENERIC,
                               res,
                               nm->mkNode(kind::SEXPR, d_cl, res),
                               children,
                               {},
                               *cdp);
        }
      }
      return addAletheStep(AletheRule::HOLE,
                           res,
                           nm->mkNode(kind::SEXPR, d_cl, res),
                           children,
                           {},
                           *cdp);
    }
    // ======== Resolution and N-ary Resolution
    // See proof_rule.h for documentation on the RESOLUTION and CHAIN_RESOLUTION
    // rule. This comment uses variable names as introduced there.
    //
    // Because the RESOLUTION rule is merely a special case of CHAIN_RESOLUTION,
    // the same translation can be used for both.
    //
    // The main complication for the translation of the rule is that in the case
    // that the conclusion C is (or G1 ... Gn), the result is ambigous. E.g.,
    //
    // (cl F1 (or F2 F3))    (cl (not F1))
    // -------------------------------------- RESOLUTION
    // (cl (or F2 F3))
    //
    // (cl F1 F2 F3)         (cl (not F1))
    // -------------------------------------- RESOLUTION
    // (cl F2 F3)
    //
    // both (cl (or F2 F3)) and (cl F2 F3) correspond to the same proof node (or
    // F2 F3). Thus, it has to be checked if C is a singleton clause or not.
    //
    // If C = (or F1 ... Fn) is a non-singleton clause, then:
    //
    //   VP1 ... VPn
    // ------------------ RESOLUTION
    //  (cl F1 ... Fn)*
    //
    // Else if, C = false:
    //
    //   VP1 ... VPn
    // ------------------ RESOLUTION
    //       (cl)*
    //
    // Otherwise:
    //
    //   VP1 ... VPn
    // ------------------ RESOLUTION
    //      (cl C)*
    //
    //  * the corresponding proof node is C
    case PfRule::RESOLUTION:
    case PfRule::CHAIN_RESOLUTION:
    {
      std::vector<Node> newArgs;
      // checker expects opposite order. We always keep the pivots because we
      // need them to compute in updatePost whether we will add OR steps. If
      // d_resPivots is off we will remove the pivots after that.
      for (size_t i = 0, size = args.size(); i < size; i = i + 2)
      {
        newArgs.push_back(args[i + 1]);
        newArgs.push_back(args[i]);
      }
      if (!isSingletonClause(res, children, args))
      {
        return addAletheStepFromOr(
            AletheRule::RESOLUTION_OR, res, children, newArgs, *cdp);
      }
      return addAletheStep(AletheRule::RESOLUTION_OR,
                           res,
                           res == d_false ? nm->mkNode(kind::SEXPR, d_cl)
                                          : nm->mkNode(kind::SEXPR, d_cl, res),
                           children,
                           newArgs,
                           *cdp);
    }
    // ======== Factoring
    // See proof_rule.h for documentation on the FACTORING rule. This comment
    // uses variable names as introduced there.
    //
    // If C2 = (or F1 ... Fn) but C1 != (or C2 ... C2), then VC2 = (cl F1 ...
    // Fn) Otherwise, VC2 = (cl C2).
    //
    //    P
    // ------- CONTRACTION
    //   VC2*
    //
    // * the corresponding proof node is C2
    case PfRule::FACTORING:
    {
      if (res.getKind() == kind::OR)
      {
        for (const Node& child : children[0])
        {
          if (child != res)
          {
            return addAletheStepFromOr(
                AletheRule::CONTRACTION, res, children, {}, *cdp);
          }
        }
      }
      return addAletheStep(AletheRule::CONTRACTION,
                           res,
                           nm->mkNode(kind::SEXPR, d_cl, res),
                           children,
                           {},
                           *cdp);
    }
    // ======== Reordering
    // This rule is translated according to the clauses pattern.
    case PfRule::REORDERING:
    {
      return addAletheStepFromOr(
          AletheRule::REORDERING, res, children, {}, *cdp);
    }
    // ======== Split
    // See proof_rule.h for documentation on the SPLIT rule. This comment
    // uses variable names as introduced there.
    //
    // --------- NOT_NOT      --------- NOT_NOT
    //    VP1                    VP2
    // -------------------------------- RESOLUTION
    //          (cl F (not F))*
    //
    // VP1: (cl (not (not (not F))) F)
    // VP2: (cl (not (not (not (not F)))) (not F))
    //
    // * the corresponding proof node is (or F (not F))
    case PfRule::SPLIT:
    {
      Node vp1 = nm->mkNode(
          kind::SEXPR, d_cl, args[0].notNode().notNode().notNode(), args[0]);
      Node vp2 = nm->mkNode(kind::SEXPR,
                            d_cl,
                            args[0].notNode().notNode().notNode().notNode(),
                            args[0].notNode());
      return addAletheStep(AletheRule::NOT_NOT, vp2, vp2, {}, {}, *cdp)
             && addAletheStep(AletheRule::NOT_NOT, vp1, vp1, {}, {}, *cdp)
             && addAletheStepFromOr(
                 AletheRule::RESOLUTION,
                 res,
                 {vp1, vp2},
                 d_resPivots
                     ? std::vector<Node>{args[0].notNode().notNode().notNode(),
                                         d_true}
                     : std::vector<Node>(),
                 *cdp);
    }
    // ======== Equality resolution
    // See proof_rule.h for documentation on the EQ_RESOLVE rule. This
    // comment uses variable names as introduced there.
    //
    // If F1 = (or G1 ... Gn), then P1 will be printed as (cl G1 ... Gn) but
    // needs to be printed as (cl (or G1 ... Gn)). The only exception to this
    // are ASSUME steps that are always printed as (cl (or G1 ... Gn)) and
    // EQ_RESOLVE steps themselves.
    //
    //           ------  ...  ------ OR_NEG
    //   P1       VP21   ...   VP2n
    //  ---------------------------- RESOLUTION
    //              VP3
    //  ---------------------------- CONTRACTION
    //              VP4
    //
    //  for i=1 to n, VP2i: (cl (or G1 ... Gn) (not Gi))
    //  VP3: (cl (or G1 ... Gn)^n)
    //  VP4: (cl (or (G1 ... Gn))
    //
    //  Let child1 = VP4.
    //
    //
    // Otherwise, child1 = P1.
    //
    //
    // Then, if F2 = false:
    //
    //  ------ EQUIV_POS2
    //   VP1                P2    child1
    //  --------------------------------- RESOLUTION
    //                (cl)*
    //
    // Otherwise:
    //
    //  ------ EQUIV_POS2
    //   VP1                P2    child1
    //  --------------------------------- RESOLUTION
    //              (cl F2)*
    //
    // VP1: (cl (not (= F1 F2)) (not F1) F2)
    //
    // * the corresponding proof node is F2
    case PfRule::EQ_RESOLVE:
    {
      bool success = true;
      Node vp1 =
          nm->mkNode(kind::SEXPR,
                     {d_cl, children[1].notNode(), children[0].notNode(), res});
      Node child1 = children[0];

      // Transform (cl F1 ... Fn) into (cl (or F1 ... Fn))
      if (children[0].notNode() != children[1].notNode()
          && children[0].getKind() == kind::OR)
      {
        PfRule pr = cdp->getProofFor(child1)->getRule();
        if (pr != PfRule::ASSUME && pr != PfRule::EQ_RESOLVE)
        {
          std::vector<Node> clauses{d_cl};
          clauses.insert(clauses.end(),
                         children[0].begin(),
                         children[0].end());  //(cl G1 ... Gn)

          std::vector<Node> vp2Nodes{children[0]};
          std::vector<Node> resNodes{d_cl};
          std::vector<Node> newArgs;
          for (size_t i = 0, size = children[0].getNumChildren(); i < size; i++)
          {
            Node vp2i = nm->mkNode(
                kind::SEXPR,
                d_cl,
                children[0],
                children[0][i].notNode());  //(cl (or G1 ... Gn) (not Gi))
            success &=
                addAletheStep(AletheRule::OR_NEG, vp2i, vp2i, {}, {}, *cdp);
            vp2Nodes.push_back(vp2i);
            resNodes.push_back(children[0]);
            if (d_resPivots)
            {
              newArgs.push_back(children[0][i]);
              newArgs.push_back(d_true);
            }
          }
          Node vp3 = nm->mkNode(kind::SEXPR, resNodes);
          success &= addAletheStep(
              AletheRule::RESOLUTION, vp3, vp3, vp2Nodes, newArgs, *cdp);

          Node vp4 = nm->mkNode(kind::SEXPR, d_cl, children[0]);
          success &=
              addAletheStep(AletheRule::CONTRACTION, vp4, vp4, {vp3}, {}, *cdp);
          child1 = vp4;
        }
      }

      success &= addAletheStep(AletheRule::EQUIV_POS2, vp1, vp1, {}, {}, *cdp);

      return success &=
             addAletheStep(AletheRule::RESOLUTION,
                           res,
                           nm->mkNode(kind::SEXPR, d_cl, res),
                           {vp1, children[1], child1},
                           d_resPivots ? std::vector<Node>{children[1],
                                                           d_false,
                                                           children[0],
                                                           d_false}
                                       : std::vector<Node>(),
                           *cdp);
    }
    // ======== Modus ponens
    // See proof_rule.h for documentation on the MODUS_PONENS rule. This comment
    // uses variable names as introduced there.
    //
    //     (P2:(=> F1 F2))
    // ------------------------ IMPLIES
    //  (VP1:(cl (not F1) F2))             (P1:F1)
    // -------------------------------------------- RESOLUTION
    //                   (cl F2)*
    //
    // * the corresponding proof node is F2
    case PfRule::MODUS_PONENS:
    {
      Node vp1 = nm->mkNode(kind::SEXPR, d_cl, children[0].notNode(), res);

      return addAletheStep(
                 AletheRule::IMPLIES, vp1, vp1, {children[1]}, {}, *cdp)
             && addAletheStep(AletheRule::RESOLUTION,
                              res,
                              nm->mkNode(kind::SEXPR, d_cl, res),
                              {vp1, children[0]},
                              d_resPivots
                                  ? std::vector<Node>{children[0], d_false}
                                  : std::vector<Node>(),
                              *cdp);
    }
    // ======== Double negation elimination
    // See proof_rule.h for documentation on the NOT_NOT_ELIM rule. This comment
    // uses variable names as introduced there.
    //
    // ---------------------------------- NOT_NOT
    //  (VP1:(cl (not (not (not F))) F))           (P:(not (not F)))
    // ------------------------------------------------------------- RESOLUTION
    //                            (cl F)*
    //
    // * the corresponding proof node is F
    case PfRule::NOT_NOT_ELIM:
    {
      Node vp1 = nm->mkNode(kind::SEXPR, d_cl, children[0].notNode(), res);

      return addAletheStep(AletheRule::NOT_NOT, vp1, vp1, {}, {}, *cdp)
             && addAletheStep(AletheRule::RESOLUTION,
                              res,
                              nm->mkNode(kind::SEXPR, d_cl, res),
                              {vp1, children[0]},
                              d_resPivots
                                  ? std::vector<Node>{children[0], d_false}
                                  : std::vector<Node>(),
                              *cdp);
    }
    // ======== Contradiction
    // See proof_rule.h for documentation on the CONTRA rule. This
    // comment uses variable names as introduced there.
    //
    //  P1   P2
    // --------- RESOLUTION
    //   (cl)*
    //
    // * the corresponding proof node is false
    case PfRule::CONTRA:
    {
      return addAletheStep(AletheRule::RESOLUTION,
                           res,
                           nm->mkNode(kind::SEXPR, d_cl),
                           children,
                           d_resPivots ? std::vector<Node>{children[0], d_true}
                                       : std::vector<Node>(),
                           *cdp);
    }
    // ======== And elimination
    // This rule is translated according to the singleton pattern.
    case PfRule::AND_ELIM:
    {
      return addAletheStep(AletheRule::AND,
                           res,
                           nm->mkNode(kind::SEXPR, d_cl, res),
                           children,
                           {},
                           *cdp);
    }
    // ======== And introduction
    // See proof_rule.h for documentation on the AND_INTRO rule. This
    // comment uses variable names as introduced there.
    //
    //
    // ----- AND_NEG
    //  VP1            P1 ... Pn
    // -------------------------- RESOLUTION
    //   (cl (and F1 ... Fn))*
    //
    // VP1:(cl (and F1 ... Fn) (not F1) ... (not Fn))
    //
    // * the corresponding proof node is (and F1 ... Fn)
    case PfRule::AND_INTRO:
    {
      std::vector<Node> neg_Nodes = {d_cl, res};
      for (size_t i = 0, size = children.size(); i < size; i++)
      {
        neg_Nodes.push_back(children[i].notNode());
      }
      Node vp1 = nm->mkNode(kind::SEXPR, neg_Nodes);

      std::vector<Node> new_children = {vp1};
      new_children.insert(new_children.end(), children.begin(), children.end());
      std::vector<Node> newArgs;
      if (d_resPivots)
      {
        for (const Node& child : children)
        {
          newArgs.push_back(child);
          newArgs.push_back(d_false);
        }
      }
      return addAletheStep(AletheRule::AND_NEG, vp1, vp1, {}, {}, *cdp)
             && addAletheStep(AletheRule::RESOLUTION,
                              res,
                              nm->mkNode(kind::SEXPR, d_cl, res),
                              new_children,
                              newArgs,
                              *cdp);
    }
    // ======== Not Or elimination
    // This rule is translated according to the singleton pattern.
    case PfRule::NOT_OR_ELIM:
    {
      return addAletheStep(AletheRule::NOT_OR,
                           res,
                           nm->mkNode(kind::SEXPR, d_cl, res),
                           children,
                           {},
                           *cdp);
    }
    // ======== Implication elimination
    // This rule is translated according to the clause pattern.
    case PfRule::IMPLIES_ELIM:
    {
      return addAletheStepFromOr(AletheRule::IMPLIES, res, children, {}, *cdp);
    }
    // ======== Not Implication elimination version 1
    // This rule is translated according to the singleton pattern.
    case PfRule::NOT_IMPLIES_ELIM1:
    {
      return addAletheStep(AletheRule::NOT_IMPLIES1,
                           res,
                           nm->mkNode(kind::SEXPR, d_cl, res),
                           children,
                           {},
                           *cdp);
    }
    // ======== Not Implication elimination version 2
    // This rule is translated according to the singleton pattern.
    case PfRule::NOT_IMPLIES_ELIM2:
    {
      return addAletheStep(AletheRule::NOT_IMPLIES2,
                           res,
                           nm->mkNode(kind::SEXPR, d_cl, res),
                           children,
                           {},
                           *cdp);
    }
    // ======== Various elimination rules
    // The following rules are all translated according to the clause pattern.
    case PfRule::EQUIV_ELIM1:
    {
      return addAletheStepFromOr(AletheRule::EQUIV1, res, children, {}, *cdp);
    }
    case PfRule::EQUIV_ELIM2:
    {
      return addAletheStepFromOr(AletheRule::EQUIV2, res, children, {}, *cdp);
    }
    case PfRule::NOT_EQUIV_ELIM1:
    {
      return addAletheStepFromOr(
          AletheRule::NOT_EQUIV1, res, children, {}, *cdp);
    }
    case PfRule::NOT_EQUIV_ELIM2:
    {
      return addAletheStepFromOr(
          AletheRule::NOT_EQUIV2, res, children, {}, *cdp);
    }
    case PfRule::XOR_ELIM1:
    {
      return addAletheStepFromOr(AletheRule::XOR1, res, children, {}, *cdp);
    }
    case PfRule::XOR_ELIM2:
    {
      return addAletheStepFromOr(AletheRule::XOR2, res, children, {}, *cdp);
    }
    case PfRule::NOT_XOR_ELIM1:
    {
      return addAletheStepFromOr(AletheRule::NOT_XOR1, res, children, {}, *cdp);
    }
    case PfRule::NOT_XOR_ELIM2:
    {
      return addAletheStepFromOr(AletheRule::NOT_XOR2, res, children, {}, *cdp);
    }
    case PfRule::ITE_ELIM1:
    {
      return addAletheStepFromOr(AletheRule::ITE2, res, children, {}, *cdp);
    }
    case PfRule::ITE_ELIM2:
    {
      return addAletheStepFromOr(AletheRule::ITE1, res, children, {}, *cdp);
    }
    case PfRule::NOT_ITE_ELIM1:
    {
      return addAletheStepFromOr(AletheRule::NOT_ITE2, res, children, {}, *cdp);
    }
    case PfRule::NOT_ITE_ELIM2:
    {
      return addAletheStepFromOr(AletheRule::NOT_ITE1, res, children, {}, *cdp);
    }
    //================================================= De Morgan rules
    // ======== Not And
    // This rule is translated according to the clause pattern.
    case PfRule::NOT_AND:
    {
      return addAletheStepFromOr(AletheRule::NOT_AND, res, children, {}, *cdp);
    }

    //================================================= CNF rules
    // The following rules are all translated according to the clause pattern.
    case PfRule::CNF_AND_POS:
    {
      return addAletheStepFromOr(AletheRule::AND_POS, res, children, {}, *cdp);
    }
    case PfRule::CNF_AND_NEG:
    {
      return addAletheStepFromOr(AletheRule::AND_NEG, res, children, {}, *cdp);
    }
    case PfRule::CNF_OR_POS:
    {
      return addAletheStepFromOr(AletheRule::OR_POS, res, children, {}, *cdp);
    }
    case PfRule::CNF_OR_NEG:
    {
      return addAletheStepFromOr(AletheRule::OR_NEG, res, children, {}, *cdp);
    }
    case PfRule::CNF_IMPLIES_POS:
    {
      return addAletheStepFromOr(
          AletheRule::IMPLIES_POS, res, children, {}, *cdp);
    }
    case PfRule::CNF_IMPLIES_NEG1:
    {
      return addAletheStepFromOr(
          AletheRule::IMPLIES_NEG1, res, children, {}, *cdp);
    }
    case PfRule::CNF_IMPLIES_NEG2:
    {
      return addAletheStepFromOr(
          AletheRule::IMPLIES_NEG2, res, children, {}, *cdp);
    }
    case PfRule::CNF_EQUIV_POS1:
    {
      return addAletheStepFromOr(
          AletheRule::EQUIV_POS2, res, children, {}, *cdp);
    }
    case PfRule::CNF_EQUIV_POS2:
    {
      return addAletheStepFromOr(
          AletheRule::EQUIV_POS1, res, children, {}, *cdp);
    }
    case PfRule::CNF_EQUIV_NEG1:
    {
      return addAletheStepFromOr(
          AletheRule::EQUIV_NEG2, res, children, {}, *cdp);
    }
    case PfRule::CNF_EQUIV_NEG2:
    {
      return addAletheStepFromOr(
          AletheRule::EQUIV_NEG1, res, children, {}, *cdp);
    }
    case PfRule::CNF_XOR_POS1:
    {
      return addAletheStepFromOr(AletheRule::XOR_POS1, res, children, {}, *cdp);
    }
    case PfRule::CNF_XOR_POS2:
    {
      return addAletheStepFromOr(AletheRule::XOR_POS2, res, children, {}, *cdp);
    }
    case PfRule::CNF_XOR_NEG1:
    {
      return addAletheStepFromOr(AletheRule::XOR_NEG2, res, children, {}, *cdp);
    }
    case PfRule::CNF_XOR_NEG2:
    {
      return addAletheStepFromOr(AletheRule::XOR_NEG1, res, children, {}, *cdp);
    }
    case PfRule::CNF_ITE_POS1:
    {
      return addAletheStepFromOr(AletheRule::ITE_POS2, res, children, {}, *cdp);
    }
    case PfRule::CNF_ITE_POS2:
    {
      return addAletheStepFromOr(AletheRule::ITE_POS1, res, children, {}, *cdp);
    }
    case PfRule::CNF_ITE_NEG1:
    {
      return addAletheStepFromOr(AletheRule::ITE_NEG2, res, children, {}, *cdp);
    }
    case PfRule::CNF_ITE_NEG2:
    {
      return addAletheStepFromOr(AletheRule::ITE_NEG1, res, children, {}, *cdp);
    }
    // ======== CNF ITE Pos version 3
    //
    // ----- ITE_POS1            ----- ITE_POS2
    //  VP1                       VP2
    // ------------------------------- RESOLUTION
    //             VP3
    // ------------------------------- REORDERING
    //             VP4
    // ------------------------------- CONTRACTION
    //  (cl (not (ite C F1 F2)) F1 F2)
    //
    // VP1: (cl (not (ite C F1 F2)) C F2)
    // VP2: (cl (not (ite C F1 F2)) (not C) F1)
    // VP3: (cl (not (ite C F1 F2)) F2 (not (ite C F1 F2)) F1)
    // VP4: (cl (not (ite C F1 F2)) (not (ite C F1 F2)) F1 F2)
    //
    // * the corresponding proof node is (or (not (ite C F1 F2)) F1 F2)
    case PfRule::CNF_ITE_POS3:
    {
      Node vp1 = nm->mkNode(kind::SEXPR, {d_cl, res[0], args[0][0], res[2]});
      Node vp2 =
          nm->mkNode(kind::SEXPR, {d_cl, res[0], args[0][0].notNode(), res[1]});
      Node vp3 =
          nm->mkNode(kind::SEXPR, {d_cl, res[0], res[2], res[0], res[1]});
      Node vp4 =
          nm->mkNode(kind::SEXPR, {d_cl, res[0], res[0], res[1], res[2]});

      return addAletheStep(AletheRule::ITE_POS1, vp1, vp1, {}, {}, *cdp)
             && addAletheStep(AletheRule::ITE_POS2, vp2, vp2, {}, {}, *cdp)
             && addAletheStep(AletheRule::RESOLUTION,
                              vp3,
                              vp3,
                              {vp1, vp2},
                              d_resPivots
                                  ? std::vector<Node>{args[0][0], d_true}
                                  : std::vector<Node>(),
                              *cdp)
             && addAletheStep(AletheRule::REORDERING, vp4, vp4, {vp3}, {}, *cdp)
             && addAletheStepFromOr(
                 AletheRule::CONTRACTION, res, {vp4}, {}, *cdp);
    }
    // ======== CNF ITE Neg version 3
    //
    // ----- ITE_NEG1            ----- ITE_NEG2
    //  VP1                       VP2
    // ------------------------------- RESOLUTION
    //             VP3
    // ------------------------------- REORDERING
    //             VP4
    // ------------------------------- CONTRACTION
    //  (cl (ite C F1 F2) C (not F2))
    //
    // VP1: (cl (ite C F1 F2) C (not F2))
    // VP2: (cl (ite C F1 F2) (not C) (not F1))
    // VP3: (cl (ite C F1 F2) (not F2) (ite C F1 F2) (not F1))
    // VP4: (cl (ite C F1 F2) (ite C F1 F2) (not F1) (not F2))
    //
    // * the corresponding proof node is (or (ite C F1 F2) C (not F2))
    case PfRule::CNF_ITE_NEG3:
    {
      Node vp1 = nm->mkNode(kind::SEXPR, {d_cl, res[0], args[0][0], res[2]});
      Node vp2 =
          nm->mkNode(kind::SEXPR, {d_cl, res[0], args[0][0].notNode(), res[1]});
      Node vp3 =
          nm->mkNode(kind::SEXPR, {d_cl, res[0], res[2], res[0], res[1]});
      Node vp4 =
          nm->mkNode(kind::SEXPR, {d_cl, res[0], res[0], res[1], res[2]});

      return addAletheStep(AletheRule::ITE_NEG1, vp1, vp1, {}, {}, *cdp)
             && addAletheStep(AletheRule::ITE_NEG2, vp2, vp2, {}, {}, *cdp)
             && addAletheStep(AletheRule::RESOLUTION,
                              vp3,
                              vp3,
                              {vp1, vp2},
                              d_resPivots
                                  ? std::vector<Node>{args[0][0], d_true}
                                  : std::vector<Node>(),
                              *cdp)
             && addAletheStep(AletheRule::REORDERING, vp4, vp4, {vp3}, {}, *cdp)
             && addAletheStepFromOr(
                 AletheRule::CONTRACTION, res, {vp4}, {}, *cdp);
    }
    //================================================= Equality rules
    // The following rules are all translated according to the singleton
    // pattern.
    case PfRule::REFL:
    {
      return addAletheStep(AletheRule::REFL,
                           res,
                           nm->mkNode(kind::SEXPR, d_cl, res),
                           children,
                           {},
                           *cdp);
    }
    case PfRule::SYMM:
    {
      return addAletheStep(
          res.getKind() == kind::NOT ? AletheRule::NOT_SYMM : AletheRule::SYMM,
          res,
          nm->mkNode(kind::SEXPR, d_cl, res),
          children,
          {},
          *cdp);
    }
    case PfRule::TRANS:
    {
      return addAletheStep(AletheRule::TRANS,
                           res,
                           nm->mkNode(kind::SEXPR, d_cl, res),
                           children,
                           {},
                           *cdp);
    }
    // ======== Congruence
    // In the case that the kind of the function symbol f? is FORALL or
    // EXISTS, the cong rule needs to be converted into a bind rule. The first
    // n children will be refl rules, e.g. (= (v0 Int) (v0 Int)).
    //
    //  Let t1 = (BOUND_VARIABLE LIST (v1 A1) ... (vn An)) and s1 =
    //  (BOUND_VARIABLE LIST (v1 A1) ... (vn vn)).
    //
    //  ----- REFL ... ----- REFL
    //   VP1            VPn             P2
    //  --------------------------------------- bind,
    //                                          ((:= (v1 A1) v1) ...
    //                                          (:= (vn An) vn))
    //   (cl (= (forall ((v1 A1)...(vn An)) t2)
    //   (forall ((v1 B1)...(vn Bn)) s2)))**
    //
    //  VPi: (cl (= vi vi))*
    //
    //  * the corresponding proof node is (or (= vi vi))
    //
    // Otherwise, the rule follows the singleton pattern, i.e.:
    //
    //    P1 ... Pn
    //  -------------------------------------------------------- cong
    //   (cl (= (<kind> f? t1 ... tn) (<kind> f? s1 ... sn)))**
    //
    // ** the corresponding proof node is (= (<kind> f? t1 ... tn) (<kind> f?
    // s1 ... sn))
    case PfRule::CONG:
    {
      if (res[0].isClosure())
      {
        std::vector<Node> vpis;
        bool success = true;
        for (size_t i = 0, size = children[0][0].getNumChildren(); i < size;
             i++)
        {
          Node vpi = children[0][0][i].eqNode(children[0][1][i]);
          new_args.push_back(vpi);
          vpi = nm->mkNode(kind::SEXPR, d_cl, vpi);
          vpis.push_back(vpi);
          success &= addAletheStep(AletheRule::REFL, vpi, vpi, {}, {}, *cdp);
        }
        vpis.push_back(children[1]);
        return success
               && addAletheStep(AletheRule::ANCHOR_BIND,
                                res,
                                nm->mkNode(kind::SEXPR, d_cl, res),
                                vpis,
                                new_args,
                                *cdp);
      }
      return addAletheStep(AletheRule::CONG,
                           res,
                           nm->mkNode(kind::SEXPR, d_cl, res),
                           children,
                           {},
                           *cdp);
    }
    case PfRule::HO_CONG:
    {
      return addAletheStep(AletheRule::HO_CONG,
                           res,
                           nm->mkNode(kind::SEXPR, d_cl, res),
                           children,
                           {},
                           *cdp);
    }
    // ======== True intro
    //
    // ------------------------------- EQUIV_SIMPLIFY
    //  (VP1:(cl (= (= F true) F)))
    // ------------------------------- EQUIV2
    //  (VP2:(cl (= F true) (not F)))           P
    // -------------------------------------------- RESOLUTION
    //  (cl (= F true))*
    //
    // * the corresponding proof node is (= F true)
    case PfRule::TRUE_INTRO:
    {
      Node vp1 = nm->mkNode(kind::SEXPR, d_cl, res.eqNode(children[0]));
      Node vp2 = nm->mkNode(kind::SEXPR, d_cl, res, children[0].notNode());
      return addAletheStep(AletheRule::EQUIV_SIMPLIFY, vp1, vp1, {}, {}, *cdp)
             && addAletheStep(AletheRule::EQUIV2, vp2, vp2, {vp1}, {}, *cdp)
             && addAletheStep(AletheRule::RESOLUTION,
                              res,
                              nm->mkNode(kind::SEXPR, d_cl, res),
                              {vp2, children[0]},
                              d_resPivots
                                  ? std::vector<Node>{children[0], d_false}
                                  : std::vector<Node>(),
                              *cdp);
    }
    // ======== True elim
    //
    // ------------------------------- EQUIV_SIMPLIFY
    //  (VP1:(cl (= (= F true) F)))
    // ------------------------------- EQUIV1
    //  (VP2:(cl (not (= F true)) F))           P
    // -------------------------------------------- RESOLUTION
    //  (cl F)*
    //
    // * the corresponding proof node is F
    case PfRule::TRUE_ELIM:
    {
      Node vp1 = nm->mkNode(kind::SEXPR, d_cl, children[0].eqNode(res));
      Node vp2 = nm->mkNode(kind::SEXPR, d_cl, children[0].notNode(), res);
      return addAletheStep(AletheRule::EQUIV_SIMPLIFY, vp1, vp1, {}, {}, *cdp)
             && addAletheStep(AletheRule::EQUIV1, vp2, vp2, {vp1}, {}, *cdp)
             && addAletheStep(AletheRule::RESOLUTION,
                              res,
                              nm->mkNode(kind::SEXPR, d_cl, res),
                              {vp2, children[0]},
                              d_resPivots
                                  ? std::vector<Node>{children[0], d_false}
                                  : std::vector<Node>(),
                              *cdp);
    }
    // ======== False intro
    //
    // ----- EQUIV_SIMPLIFY
    //  VP1
    // ----- EQUIV2     ----- NOT_NOT
    //  VP2              VP3
    // ---------------------- RESOLUTION
    //          VP4                        P
    // -------------------------------------- RESOLUTION
    //          (cl (= F false))*
    //
    // VP1: (cl (= (= F false) (not F)))
    // VP2: (cl (= F false) (not (not F)))
    // VP3: (cl (not (not (not F))) F)
    // VP4: (cl (= F false) F)
    //
    // * the corresponding proof node is (= F false)
    case PfRule::FALSE_INTRO:
    {
      Node vp1 = nm->mkNode(kind::SEXPR, d_cl, res.eqNode(children[0]));
      Node vp2 = nm->mkNode(kind::SEXPR, d_cl, res, children[0].notNode());
      Node vp3 = nm->mkNode(
          kind::SEXPR, d_cl, children[0].notNode().notNode(), children[0][0]);
      Node vp4 = nm->mkNode(kind::SEXPR, d_cl, res, children[0][0]);

      return addAletheStep(AletheRule::EQUIV_SIMPLIFY, vp1, vp1, {}, {}, *cdp)
             && addAletheStep(AletheRule::EQUIV2, vp2, vp2, {vp1}, {}, *cdp)
             && addAletheStep(AletheRule::NOT_NOT, vp3, vp3, {}, {}, *cdp)
             && addAletheStep(
                 AletheRule::RESOLUTION,
                 vp4,
                 vp4,
                 {vp2, vp3},
                 d_resPivots ? std::vector<Node>{children[0].notNode(), d_true}
                             : std::vector<Node>(),
                 *cdp)
             && addAletheStep(AletheRule::RESOLUTION,
                              res,
                              nm->mkNode(kind::SEXPR, d_cl, res),
                              {vp4, children[0]},
                              d_resPivots
                                  ? std::vector<Node>{children[0][0], d_true}
                                  : std::vector<Node>(),
                              *cdp);
    }
    // ======== False elim
    //
    // ----- EQUIV_SIMPLIFY
    //  VP1
    // ----- EQUIV1
    //  VP2                P
    // ---------------------- RESOLUTION
    //     (cl (not F))*
    //
    // VP1: (cl (= (= F false) (not F)))
    // VP2: (cl (not (= F false)) (not F))
    // VP3: (cl (not (not (not F))) F)
    // VP4: (cl (= F false) F)
    //
    // * the corresponding proof node is (not F)
    case PfRule::FALSE_ELIM:
    {
      Node vp1 = nm->mkNode(kind::SEXPR, d_cl, children[0].eqNode(res));
      Node vp2 = nm->mkNode(kind::SEXPR, d_cl, children[0].notNode(), res);

      return addAletheStep(AletheRule::EQUIV_SIMPLIFY, vp1, vp1, {}, {}, *cdp)
             && addAletheStep(AletheRule::EQUIV1, vp2, vp2, {vp1}, {}, *cdp)
             && addAletheStep(AletheRule::RESOLUTION,
                              res,
                              nm->mkNode(kind::SEXPR, d_cl, res),
                              {vp2, children[0]},
                              d_resPivots
                                  ? std::vector<Node>{children[0], d_false}
                                  : std::vector<Node>(),
                              *cdp);
    }
    //================================================= Skolems rules
    // ======== Skolem intro
    // Since this rule just equates a term to its purification skolem, whose
    // conversion is the term itself, the converted conclusion is an equality
    // between the same terms.
    case PfRule::SKOLEM_INTRO:
    {
      return addAletheStep(AletheRule::REFL,
                           res,
                           nm->mkNode(kind::SEXPR, d_cl, res),
                           {},
                           {},
                           *cdp);
    }
    // ======== Replace term by its axiom definition
    // For now this introduces a hole. The processing in the future should
    // generate corresponding Alethe steps for each particular axiom for term
    // removal (for example for the ITE case).
    case PfRule::REMOVE_TERM_FORMULA_AXIOM:
    {
      return addAletheStep(AletheRule::HOLE,
                           res,
                           nm->mkNode(kind::SEXPR, d_cl, res),
                           {},
                           {},
                           *cdp);
    }
    // ======== Skolemize
    // See proof_rule.h for documentation on the SKOLEMIZE rule. This
    // comment uses variable names as introduced there.
    //
    // Either a positive existential or a negative forall is skolemized. First
    // step is to build the Alethe skolemization step which introduces a valid
    // equality:
    //
    //                      ---------------- REFL
    //                       (= F F*sigma')
    //  ----------------------------------------------- ANCHOR_SKO_EX, sigma_n
    //          (= (exists ((xn Tn)) F) F*sigma')
    // -----------------------------------------------
    //                       ...
    //  ----------------------------------------------- ANCHOR_SKO_EX, sigma_2
    //   (= (exists ((x2 T1) ... (xn Tn)) F) F*sigma')
    //  ----------------------------------------------- ANCHOR_SKO_EX, sigma_1
    //   (= (exists ((x1 T1) ... (xn Tn)) F) F*sigma')
    //
    // where sigma' is the cumulative substitution built from sigma1...sigma_n,
    // and each sigma_i replaces xi by the choice term (epsilon ((xi Ti))
    // (exists ((xi+1 Ti+1) ... (xn+1 Tn+1)) F)).
    //
    // Then, we apply the equivalence elimination reasoning to obtain F*sigma
    // from the premise:
    //
    //  ---------------- EQUIV_POS2
    //     VP1              (= (exists (...) F) F*sigma')       (exists (...) F)
    //  ------------------------------------------------------------- RESOLUTION
    //                           F*sigma'
    //
    // VP1 :
    //  (cl (not (= (exists (...) F) F*sigma')) (not (exists (...) F)) F*sigma')
    //
    // Note that F*sigma' is equivalent to F*sigma once its skolem terms are
    // lifted to choice terms by the node converter.
    //
    // The case for negative forall is analagous except the rules are
    // ANCHOR_SKO_FORALL and the one concluding the desired equivalence is
    // followed by a congruence step to wrap the equality terms under a
    // negation, i.e., (not ...).
    case PfRule::SKOLEMIZE:
    {
      AletheRule skoRule;
      bool isExists;
      Node quant, skolemized;
      Kind quantKind;
      if (children[0].getKind() == kind::EXISTS)
      {
        isExists = true;
        skoRule = AletheRule::ANCHOR_SKO_EX;
        quant = children[0];
        skolemized = res;
        quantKind = kind::EXISTS;
      }
      else
      {
        isExists = false;
        skoRule = AletheRule::ANCHOR_SKO_FORALL;
        quant = children[0][0];
        skolemized = res[0];
        quantKind = kind::FORALL;
      }
      // add rfl step for final replacement
      Node curPremise = nm->mkNode(
          kind::SEXPR, d_cl, d_anc.convert(quant[1].eqNode(skolemized)));
      addAletheStep(AletheRule::REFL, curPremise, curPremise, {}, {}, *cdp);
      std::vector<Node> bVars{quant[0].begin(), quant[0].end()};
      for (size_t size = quant[0].getNumChildren(), i = size; i > 0; --i)
      {
        // build i-th anchor step, whose argument will be the i-th variable
        // mapped to a choice term for that variable over the quantifier over
        // i+1-th to n-th variable over the quant body.
        Node ithBVars = nm->mkNode(
            kind::BOUND_VAR_LIST,
            std::vector<Node>{bVars.begin() + (size - i), bVars.end()});
        // What we are currently skolemizing is the quantifier (i-1)-th
        // variable. So we must take the suffix of variables from that one (note
        // that when i == 1 the suffix is all the variables)
        Node curSkolemizing =
            i == 1 ? quant
                   : nm->mkNode(quantKind,
                                nm->mkNode(kind::BOUND_VAR_LIST, ithBVars),
                                quant[1]);
        // The choice term is for the (i-1)-th variable defined as the
        // quantifier with the suffix from the i-th variable. This is the same
        // as the term we skolemized in the previous iteration. Note that for
        // the last variable in the suffix this is what was used in the REFL
        // step. In either case, this is always the lhs of the equality in
        // curPremise (under the cl). Remember that when doing SKO_FORALL the
        // body of the choice is negated.
        Node ithChoice = nm->mkNode(
            kind::WITNESS,
            nm->mkNode(kind::BOUND_VAR_LIST, quant[0][i - 1]),
            isExists ? curPremise[1][0] : curPremise[1][0].notNode());
        Node conclusion =
            nm->mkNode(kind::SEXPR,
                       d_cl,
                       d_anc.convert(curSkolemizing.eqNode(skolemized)));
        addAletheStep(skoRule,
                      conclusion,
                      conclusion,
                      {curPremise},
                      {d_anc.convert(quant[0][i - 1].eqNode(ithChoice))},
                      *cdp);
        // update premise
        curPremise = conclusion;
      }
      // add congruence step with NOT for the forall case
      if (!isExists)
      {
        Node conclusion = nm->mkNode(
            kind::SEXPR,
            d_cl,
            (curPremise[1][0].notNode()).eqNode(curPremise[1][1].notNode()));
        addAletheStep(
            AletheRule::CONG, conclusion, conclusion, {curPremise}, {}, *cdp);
        curPremise = conclusion;
      }
      // now equality resolution reasoning
      Node vp1 = nm->mkNode(
          kind::SEXPR,
          {d_cl, curPremise[1].notNode(), children[0].notNode(), res});
      addAletheStep(AletheRule::EQUIV_POS2, vp1, vp1, {}, {}, *cdp);
      addAletheStep(
          AletheRule::RESOLUTION,
          res,
          nm->mkNode(kind::SEXPR, d_cl, res),
          {vp1, curPremise, children[0]},
          d_resPivots
              ? std::vector<Node>{curPremise[1], d_false, children[0], d_false}
              : std::vector<Node>(),
          *cdp);
      return true;
    }
    // ======== Bitvector
    //
    // ------------------------ BV_BITBLAST_STEP_BV<KIND>
    //  (cl (= t bitblast(t)))
    case PfRule::BV_BITBLAST_STEP:
    {
      // if the term being bitblasted is a variable or a nonbv term, then this
      // is a "bitblast var" step
      auto it = s_bvKindToAletheRule.find(res[0].getKind());
      return addAletheStep(it == s_bvKindToAletheRule.end()
                               ? AletheRule::BV_BITBLAST_STEP_VAR
                               : it->second,
                           res,
                           nm->mkNode(kind::SEXPR, d_cl, d_anc.convert(res)),
                           children,
                           {},
                           *cdp);
    }
    //================================================= Quantifiers rules
    // ======== Instantiate
    // See proof_rule.h for documentation on the INSTANTIATE rule. This
    // comment uses variable names as introduced there.
    //
    // ----- FORALL_INST, (= x1 t1) ... (= xn tn)
    //  VP1
    // ----- OR
    //  VP2              P
    // -------------------- RESOLUTION
    //     (cl F*sigma)^
    //
    // VP1: (cl (or (not (forall ((x1 T1) ... (xn Tn)) F*sigma)
    // VP2: (cl (not (forall ((x1 T1) ... (xn Tn)) F)) F*sigma)
    //
    // ^ the corresponding proof node is F*sigma
    case PfRule::INSTANTIATE:
    {
      for (size_t i = 0, size = children[0][0].getNumChildren(); i < size; i++)
      {
        new_args.push_back(children[0][0][i].eqNode(args[i]));
      }
      Node vp1 = nm->mkNode(
          kind::SEXPR, d_cl, nm->mkNode(kind::OR, children[0].notNode(), res));
      Node vp2 = nm->mkNode(kind::SEXPR, d_cl, children[0].notNode(), res);
      return addAletheStep(
                 AletheRule::FORALL_INST, vp1, vp1, {}, new_args, *cdp)
             && addAletheStep(AletheRule::OR, vp2, vp2, {vp1}, {}, *cdp)
             && addAletheStep(AletheRule::RESOLUTION,
                              res,
                              nm->mkNode(kind::SEXPR, d_cl, res),
                              {vp2, children[0]},
                              d_resPivots
                                  ? std::vector<Node>{children[0], d_false}
                                  : std::vector<Node>(),
                              *cdp);
    }
    // ======== Alpha Equivalence
    // See proof_rule.h for documentation on the ALPHA_EQUIV rule. This
    // comment uses variable names as introduced there.
    //
    // Let F = (forall ((y1 A1) ... (yn An)) G) and F*sigma = (forall ((z1 A1)
    // ... (zn An)) G*sigma)
    //
    //
    // -----    ----- REFL  ----- REFL
    //  VP1 .... VPn         VP
    // -------------------------- BIND, ((:= (y1 A1) z1) ... (:= (yn An) zn))
    //         (= F F*sigma)
    //
    // VPi: (cl (= yi zi))^
    // VP: (cl (= G G*sigma))
    //
    // ^ the corresponding proof node is F*sigma
    case PfRule::ALPHA_EQUIV:
    {
      // performance optimization
      // If y1 ... yn are mapped to y1 ... yn it suffices to use a refl step
      if (res[0].toString() == res[1].toString())
      {
        return addAletheStep(AletheRule::REFL,
                             res,
                             nm->mkNode(kind::SEXPR, d_cl, res),
                             {},
                             {},
                             *cdp);
      }

      std::vector<Node> new_children;
      bool success = true;
      for (size_t i = 1, size = args.size(); i < size; i++)
      {
        Node vpi = nm->mkNode(kind::SEXPR, d_cl, args[i]);
        new_children.push_back(vpi);
        success&& addAletheStep(AletheRule::REFL, vpi, vpi, {}, {}, *cdp);
      }
      Node vp = nm->mkNode(
          kind::SEXPR, d_cl, nm->mkNode(kind::EQUAL, res[0][1], res[1][1]));
      success&& addAletheStep(AletheRule::REFL, vp, vp, {}, {}, *cdp);
      new_children.push_back(vp);
      new_args.insert(new_args.begin(), args.begin() + 1, args.end());
      return success
             && addAletheStep(AletheRule::ANCHOR_BIND,
                              res,
                              nm->mkNode(kind::SEXPR, d_cl, res),
                              new_children,
                              new_args,
                              *cdp);
    }
    //================================================= Arithmetic rules
    // ======== Adding Scaled Inequalities
    //
    // -------------------------------------- LA_GENERIC
    // (cl (not P1) ... (not Pn) (>< t1 t2))              P1 ... Pn
    // ------------------------------------------------------------- RESOLUTION
    //  (cl (>< t1 t2))*
    //
    // * the corresponding proof node is (>< t1 t2)
    case PfRule::ARITH_SUM_UB:
    {
      // if the conclusion were an equality we'd need to phrase LA_GENERIC in
      // terms of disequalities, but ARITH_SUM_UB does not have equalities as
      // conclusions
      Assert(res.getKind() != kind::EQUAL);
      Node one = nm->mkConstInt(Rational(1));
      Node minusOne = nm->mkConstInt(Rational(-1));
      std::vector<Node> resArgs;
      std::vector<Node> resChildren;
      std::vector<Node> lits{d_cl};
      for (const Node& child : children)
      {
        lits.push_back(child.notNode());
        // equalities are multiplied by minus 1 rather than 1
        new_args.push_back(child.getKind() == kind::EQUAL ? minusOne : one);
        resArgs.push_back(child);
        resArgs.push_back(d_false);
      }
      lits.push_back(res);
      new_args.push_back(one);
      Node laGen = nm->mkNode(kind::SEXPR, lits);
      addAletheStep(AletheRule::LA_GENERIC, laGen, laGen, {}, new_args, *cdp);
      resChildren.push_back(laGen);
      resChildren.insert(resChildren.end(), children.begin(), children.end());
      return addAletheStep(AletheRule::RESOLUTION,
                           res,
                           nm->mkNode(kind::SEXPR, d_cl, res),
                           resChildren,
                           d_resPivots ? resArgs : std::vector<Node>(),
                           *cdp);
    }
    // Direct translation
    case PfRule::ARITH_MULT_POS:
    case PfRule::ARITH_MULT_NEG:
    {
      // We require the multiplicative factor to be a value
      Assert(args[0].isConst());
      return addAletheStep(id == PfRule::ARITH_MULT_POS
                               ? AletheRule::LA_MULT_POS
                               : AletheRule::LA_MULT_NEG,
                           res,
                           nm->mkNode(kind::SEXPR, d_cl, res),
                           children,
                           {},
                           *cdp);
    }
    // ======== Tightening Strict Integer Upper Bounds
    //
    // ----- LA_GENERIC, 1
    //  VP1                      P
    // ------------------------------------- RESOLUTION
    //  (cl (<= i greatestIntLessThan(c)))*
    //
    // VP1: (cl (not (< i c)) (<= i greatestIntLessThan(c)))
    //
    // * the corresponding proof node is (<= i greatestIntLessThan(c))
    case PfRule::INT_TIGHT_UB:
    {
      Node vp1 = nm->mkNode(kind::SEXPR, d_cl, children[0].notNode(), res);
      std::vector<Node> new_children = {vp1, children[0]};
      new_args.push_back(nm->mkConstInt(Rational(1)));
      new_args.push_back(nm->mkConstInt(Rational(1)));
      return addAletheStep(AletheRule::LA_GENERIC, vp1, vp1, {}, new_args, *cdp)
             && addAletheStep(AletheRule::RESOLUTION,
                              res,
                              nm->mkNode(kind::SEXPR, d_cl, res),
                              new_children,
                              d_resPivots
                                  ? std::vector<Node>{children[0], d_false}
                                  : std::vector<Node>(),
                              *cdp);
    }
    // ======== Tightening Strict Integer Lower Bounds
    //
    // ----- LA_GENERIC, 1
    //  VP1                      P
    // ------------------------------------- RESOLUTION
    //  (cl (>= i leastIntGreaterThan(c)))*
    //
    // VP1: (cl (not (> i c)) (>= i leastIntGreaterThan(c)))
    //
    // * the corresponding proof node is (>= i leastIntGreaterThan(c))
    case PfRule::INT_TIGHT_LB:
    {
      Node vp1 = nm->mkNode(kind::SEXPR, d_cl, children[0].notNode(), res);
      std::vector<Node> new_children = {vp1, children[0]};
      new_args.push_back(nm->mkConstInt(Rational(1)));
      new_args.push_back(nm->mkConstInt(Rational(1)));
      return addAletheStep(AletheRule::LA_GENERIC, vp1, vp1, {}, new_args, *cdp)
             && addAletheStep(AletheRule::RESOLUTION,
                              res,
                              nm->mkNode(kind::SEXPR, d_cl, res),
                              new_children,
                              d_resPivots
                                  ? std::vector<Node>{children[0], d_false}
                                  : std::vector<Node>(),
                              *cdp);
    }
    // ======== Trichotomy of the reals
    // See proof_rule.h for documentation on the ARITH_TRICHOTOMY rule. This
    // comment uses variable names as introduced there.
    //
    // If C = (= x c) or C = (> x c) pre-processing has to transform (>= x c)
    // into (<= c x)
    //
    // ------------------------------------------------------ LA_DISEQUALITY
    //  (VP1: (cl (or (= x c) (not (<= x c)) (not (<= c x)))))
    // -------------------------------------------------------- OR
    //  (VP2: (cl (= x c) (not (<= x c)) (not (<= c x))))
    //
    // If C = (> x c) or C = (< x c) post-processing has to be added. In these
    // cases resolution on VP2 A B yields (not (<=x c)) or (not (<= c x)) and
    // comp_simplify is used to transform it into C. Otherwise,
    //
    //  VP2   A   B
    // ---------------- RESOLUTION
    //  (cl C)*
    //
    // * the corresponding proof node is C
    case PfRule::ARITH_TRICHOTOMY:
    {
      bool success = true;
      Node equal, lesser, greater;

      Kind k = res.getKind();
      if (k == kind::EQUAL)
      {
        equal = res;
        if (children[0].getKind() == kind::LEQ)
        {
          greater = children[0];
          lesser = children[1];
        }
        else
        {
          greater = children[1];
          lesser = children[0];
        }
      }
      // Add case where res is not =
      else if (res.getKind() == kind::GT)
      {
        greater = res;
        if (children[0].getKind() == kind::NOT)
        {
          equal = children[0];
          lesser = children[1];
        }
        else
        {
          equal = children[1];
          lesser = children[0];
        }
      }
      else
      {
        lesser = res;
        if (children[0].getKind() == kind::NOT)
        {
          equal = children[0];
          greater = children[1];
        }
        else
        {
          equal = children[1];
          greater = children[0];
        }
      }

      Node x, c;
      if (equal.getKind() == kind::NOT)
      {
        x = equal[0][0];
        c = equal[0][1];
      }
      else
      {
        x = equal[0];
        c = equal[1];
      }
      Node vp_child1 = children[0], vp_child2 = children[1];

      // Preprocessing
      if (res == equal || res == greater)
      {  // C = (= x c) or C = (> x c)
        // lesser = (>= x c)
        Node vpc2 = nm->mkNode(
            kind::SEXPR,
            d_cl,
            nm->mkNode(kind::GEQ, x, c).eqNode(nm->mkNode(kind::LEQ, c, x)));
        // (cl (= (>= x c) (<= c x)))
        Node vpc1 = nm->mkNode(kind::SEXPR,
                               {d_cl,
                                vpc2[1].notNode(),
                                nm->mkNode(kind::GEQ, x, c).notNode(),
                                nm->mkNode(kind::LEQ, c, x)});
        // (cl (not(= (>= x c) (<= c x))) (not (>= x c)) (<= c x))
        vp_child1 = nm->mkNode(
            kind::SEXPR, d_cl, nm->mkNode(kind::LEQ, c, x));  // (cl (<= c x))

        success &=
            addAletheStep(AletheRule::EQUIV_POS2, vpc1, vpc1, {}, {}, *cdp)
            && addAletheStep(
                AletheRule::COMP_SIMPLIFY, vpc2, vpc2, {}, {}, *cdp)
            && addAletheStep(
                AletheRule::RESOLUTION,
                vp_child1,
                vp_child1,
                {vpc1, vpc2, lesser},
                d_resPivots
                    ? std::vector<Node>{vpc2[1], d_false, lesser, d_false}
                    : std::vector<Node>(),
                *cdp);
        // greater = (<= x c) or greater = (not (= x c)) -> no preprocessing
        // necessary
        vp_child2 = res == equal ? greater : equal;
      }

      // Process
      Node vp1 = nm->mkNode(kind::SEXPR,
                            d_cl,
                            nm->mkNode(kind::OR,
                                       nm->mkNode(kind::EQUAL, x, c),
                                       nm->mkNode(kind::LEQ, x, c).notNode(),
                                       nm->mkNode(kind::LEQ, c, x).notNode()));
      // (cl (or (= x c) (not (<= x c)) (not (<= c x))))
      Node vp2 = nm->mkNode(kind::SEXPR,
                            {d_cl,
                             nm->mkNode(kind::EQUAL, x, c),
                             nm->mkNode(kind::LEQ, x, c).notNode(),
                             nm->mkNode(kind::LEQ, c, x).notNode()});
      // (cl (= x c) (not (<= x c)) (not (<= c x)))
      success &=
          addAletheStep(AletheRule::LA_DISEQUALITY, vp1, vp1, {}, {}, *cdp)
          && addAletheStep(AletheRule::OR, vp2, vp2, {vp1}, {}, *cdp);

      // Postprocessing
      if (res == equal)
      {  // no postprocessing necessary
        return success
               && addAletheStep(
                   AletheRule::RESOLUTION,
                   res,
                   nm->mkNode(kind::SEXPR, d_cl, res),
                   {vp2, vp_child1, vp_child2},
                   d_resPivots
                       ? std::vector<Node>{vp_child1[1],
                                           d_false,
                                           // note that vp_child2 is not a
                                           // clause, so it is itself the pivot
                                           vp_child2,
                                           d_false}
                       : std::vector<Node>(),
                   *cdp);
      }
      if (res == greater)
      {  // have (not (<= x c)) but result should be (> x c)
        Node vp3 = nm->mkNode(
            kind::SEXPR,
            d_cl,
            nm->mkNode(kind::LEQ, x, c).notNode());  // (cl (not (<= x c)))
        Node vp4 = nm->mkNode(
            kind::SEXPR,
            {d_cl,
             nm->mkNode(kind::EQUAL,
                        nm->mkNode(kind::GT, x, c),
                        nm->mkNode(kind::LEQ, x, c).notNode())
                 .notNode(),
             nm->mkNode(kind::GT, x, c),
             nm->mkNode(kind::LEQ, x, c)
                 .notNode()
                 .notNode()});  // (cl (not(= (> x c) (not (<= x c)))) (> x c)
                                // (not (not (<= x c))))
        Node vp5 =
            nm->mkNode(kind::SEXPR,
                       d_cl,
                       nm->mkNode(kind::GT, x, c)
                           .eqNode(nm->mkNode(kind::LEQ, x, c).notNode()));
        // (cl (= (> x c) (not (<= x c))))

        return success
               && addAletheStep(AletheRule::RESOLUTION,
                                vp3,
                                vp3,
                                {vp2, vp_child1, vp_child2},
                                d_resPivots ? std::vector<Node>{vp_child1[1],
                                                                d_false,
                                                                vp_child2[0],
                                                                d_true}
                                            : std::vector<Node>(),
                                *cdp)
               && addAletheStep(AletheRule::EQUIV_POS1, vp4, vp4, {}, {}, *cdp)
               && addAletheStep(
                   AletheRule::COMP_SIMPLIFY, vp5, vp5, {}, {}, *cdp)
               && addAletheStep(
                   AletheRule::RESOLUTION,
                   res,
                   nm->mkNode(kind::SEXPR, d_cl, res),
                   {vp3, vp4, vp5},
                   d_resPivots
                       ? std::vector<Node>{vp3[1], d_true, vp5[1], d_false}
                       : std::vector<Node>(),
                   *cdp);
      }
      // have (not (<= c x)) but result should be (< x c)
      Node vp3 = nm->mkNode(
          kind::SEXPR,
          d_cl,
          nm->mkNode(kind::LEQ, c, x).notNode());  // (cl (not (<= c x)))
      Node vp4 =
          nm->mkNode(kind::SEXPR,
                     {d_cl,
                      nm->mkNode(kind::LT, x, c)
                          .eqNode(nm->mkNode(kind::LEQ, c, x).notNode())
                          .notNode(),
                      nm->mkNode(kind::LT, x, c),
                      nm->mkNode(kind::LEQ, c, x)
                          .notNode()
                          .notNode()});  // (cl (not(= (< x c) (not (<= c x))))
                                         // (< x c) (not (not (<= c x))))
      Node vp5 = nm->mkNode(
          kind::SEXPR,
          d_cl,
          nm->mkNode(kind::LT, x, c)
              .eqNode(nm->mkNode(kind::LEQ, c, x)
                          .notNode()));  // (cl (= (< x c) (not (<= c x))))
      return success
             && addAletheStep(AletheRule::RESOLUTION,
                              vp3,
                              vp3,
                              {vp2, vp_child1, vp_child2},
                              d_resPivots ? std::vector<Node>{vp_child1,
                                                              d_false,
                                                              vp_child2[0],
                                                              d_true}
                                          : std::vector<Node>(),
                              *cdp)
             && addAletheStep(AletheRule::EQUIV_POS1, vp4, vp4, {}, {}, *cdp)
             && addAletheStep(AletheRule::COMP_SIMPLIFY, vp5, vp5, {}, {}, *cdp)
             && addAletheStep(
                 AletheRule::RESOLUTION,
                 res,
                 nm->mkNode(kind::SEXPR, d_cl, res),
                 {vp3, vp4, vp5},
                 d_resPivots
                     ? std::vector<Node>{vp3[1], d_true, vp5[1], d_false}
                     : std::vector<Node>(),
                 *cdp);
    }
    default:
    {
      Trace("alethe-proof")
          << "... rule not translated yet " << id << " / " << res << " "
          << children << " " << args << std::endl;
      std::stringstream ss;
      ss << id;
      Node newVar = nm->mkBoundVar(ss.str(), nm->sExprType());
      std::vector<Node> newArgs{newVar};
      newArgs.insert(newArgs.end(), args.begin(), args.end());
      return addAletheStep(AletheRule::UNDEFINED,
                           res,
                           nm->mkNode(kind::SEXPR, d_cl, res),
                           children,
                           newArgs,
                           *cdp);
    }
      Trace("alethe-proof")
          << "... error translating rule " << id << " / " << res << " "
          << children << " " << args << std::endl;
      return false;
  }

  Trace("alethe-proof") << "... error translating rule " << id << " / " << res
                        << " " << children << " " << args << std::endl;
  return false;
}

bool AletheProofPostprocessCallback::maybeReplacePremiseProof(Node premise,
                                                              CDProof* cdp)
{
  // This method is called only when the premise is used as a singleton
  // clause. If its proof however concludes a non-singleton clause it'll fail
  // the test below and we must change its proof.
  std::shared_ptr<ProofNode> premisePf = cdp->getProofFor(premise);
  Node premisePfConclusion = premisePf->getArguments()[2];
  if (premisePfConclusion.getNumChildren() <= 2
      || premisePfConclusion[0] != d_cl)
  {
    return false;
  }
  // If this resolution child is used as a singleton OR but the rule
  // justifying it concludes a clause, then we are necessarily in this
  // scenario:
  //
  // (or t1 ... tn)
  // -------------- OR
  // (cl t1 ... tn)
  // ---------------- FACTORING/REORDERING
  // (cl t1' ... tn')
  //
  // where what is used in the resolution is actually (or t1' ... tn').
  //
  // This happens when (or t1' ... tn') has been added to the SAT solver as
  // a literal as well, and its node clashed with the conclusion of the
  // FACTORING/REORDERING step.
  //
  // The solution is to *not* use FACTORING/REORDERING (which in Alethe
  // operate on clauses) but generate a proof to obtain (via rewriting) the
  // expected node (or t1' ... tn') from the original node (or t1 ... tn).
  NodeManager* nm = NodeManager::currentNM();
  Trace("alethe-proof") << "\n";
  CVC5_UNUSED AletheRule premisePfRule =
      getAletheRule(premisePf->getArguments()[0]);
  CVC5_UNUSED AletheRule premiseChildPfRule =
      getAletheRule(premisePf->getChildren()[0]->getArguments()[0]);
  Assert((premisePfRule == AletheRule::CONTRACTION
          || premisePfRule == AletheRule::REORDERING)
         && premiseChildPfRule == AletheRule::OR);
  // get great grand child
  std::shared_ptr<ProofNode> premiseChildPf =
      premisePf->getChildren()[0]->getChildren()[0];
  Node premiseChildConclusion = premiseChildPf->getResult();
  // Note that we need to add this proof node explicitly (i.e., as an ASSUME
  // step) to cdp because cdp does not have a step for
  // premiseChildConclusion. Rather it is only present in cdp as a descendant of
  // premisePf (which is in cdp), so if premisePf is to be lost, then so will
  // premiseChildPf. By adding the ASSUME step for premiseChildConclusion, a
  // step will be present in cdp connecting premiseChildConclusion to
  // premiseChildPf (since by default adding an ASSUME step will not rewrite an
  // existing proof for a node).
  addAletheStep(AletheRule::ASSUME,
                premiseChildConclusion,
                premiseChildConclusion,
                {},
                {},
                *cdp);
  // equate it to what we expect, use equiv elim and resolution to
  // obtain a proof the expected
  Node equiv = premiseChildConclusion.eqNode(premise);
  addAletheStep(AletheRule::ALL_SIMPLIFY,
                equiv,
                nm->mkNode(kind::SEXPR, d_cl, equiv),
                {},
                {},
                *cdp);
  Node equivElim = nm->mkNode(
      kind::SEXPR,
      {d_cl, equiv.notNode(), premiseChildConclusion.notNode(), premise});
  addAletheStep(AletheRule::EQUIV_POS2, equivElim, equivElim, {}, {}, *cdp);
  Node newPremise = nm->mkNode(kind::SEXPR, d_cl, premise);
  addAletheStep(
      AletheRule::RESOLUTION,
      newPremise,
      newPremise,
      {equivElim, equiv, premiseChildConclusion},
      d_resPivots
          ? std::vector<Node>{equiv, d_false, premiseChildConclusion, d_false}
          : std::vector<Node>(),
      *cdp);
  Trace("alethe-proof") << "Reverted handling as a clause for converting "
                        << premiseChildConclusion << " into " << premise
                        << std::endl;
  return true;
}

// Adds an OR rule to the premises of a step if the premise is not a clause and
// should not be a singleton. Since CONTRACTION and REORDERING always take
// non-singletons, this function adds an OR step to their premise if it was
// formerly printed as (cl (or F1 ... Fn)). For resolution, it is necessary to
// check all children to find out whether they're singleton before determining
// if they are already printed correctly.
bool AletheProofPostprocessCallback::updatePost(
    Node res,
    PfRule id,
    const std::vector<Node>& children,
    const std::vector<Node>& args,
    CDProof* cdp)
{
  NodeManager* nm = NodeManager::currentNM();
  AletheRule rule = getAletheRule(args[0]);
  Trace("alethe-proof") << "...Alethe post-update " << rule << " / " << res
                        << " / args: " << args << std::endl;
  switch (rule)
  {
    // In the case of a resolution rule the rule might originally have been a
    // cvc5 RESOLUTION or CHAIN_RESOLUTION rule, it is possible
    // that one of the children was printed as (cl (or F1 ... Fn)) but used as
    // (cl F1 ... Fn). However, from the pivot of the
    // resolution step for the child we can determine an additional OR step is
    // necessary to convert (cl (or ...)) to (cl ...).
    case AletheRule::RESOLUTION_OR:
    {
      // if we do not have pivots, we can't compute easily, so we do not try.
      // This should only be the case if this proof node was previously updated
      // and we are not printing pivots.
      if (args.size() < 4)
      {
        return false;
      }
      std::vector<Node> newChildren = children;
      bool hasUpdated = false;

      // Note that we will have inverted the order of polarity/pivot.
      size_t polIdx, pivIdx;
      polIdx = 4;
      pivIdx = 3;
      // The first child is used as a non-singleton clause if it is not equal
      // to its pivot L_1. Since it's the first clause in the resolution it can
      // only be equal to the pivot in the case the polarity is true.
      if (children[0].getKind() == kind::OR
          && (args[polIdx] != d_true || args[pivIdx] != children[0]))
      {
        std::shared_ptr<ProofNode> childPf = cdp->getProofFor(children[0]);
        Node childConclusion = childPf->getArguments()[2];
        AletheRule childRule = getAletheRule(childPf->getArguments()[0]);
        // if child conclusion is of the form (sexpr cl (or ...)), then we need
        // to add an OR step, since this child must not be a singleton
        if ((childConclusion.getNumChildren() == 2 && childConclusion[0] == d_cl
             && childConclusion[1].getKind() == kind::OR)
            || (childRule == AletheRule::ASSUME
                && childConclusion.getKind() == kind::OR))
        {
          hasUpdated = true;
          // Add or step
          std::vector<Node> subterms{d_cl};
          if (childRule == AletheRule::ASSUME)
          {
            subterms.insert(
                subterms.end(), childConclusion.begin(), childConclusion.end());
          }
          else
          {
            subterms.insert(subterms.end(),
                            childConclusion[1].begin(),
                            childConclusion[1].end());
          }
          Node newConclusion = nm->mkNode(kind::SEXPR, subterms);
          addAletheStep(AletheRule::OR,
                        newConclusion,
                        newConclusion,
                        {children[0]},
                        {},
                        *cdp);
          newChildren[0] = newConclusion;
          Trace("alethe-proof") << "Added OR step for " << childConclusion
                                << " / " << newConclusion << std::endl;
        }
      }
      // The premise is used a singleton clause. We must guarantee that its
      // proof indeed concludes a singleton clause.
      else if (children[0].getKind() == kind::OR)
      {
        Assert(args[polIdx] == d_true && args[pivIdx] == children[0]);
        if (maybeReplacePremiseProof(children[0], cdp))
        {
          hasUpdated = true;
          newChildren[0] = nm->mkNode(kind::SEXPR, d_cl, children[0]);
        }
      }
      // For all other children C_i the procedure is similar. There is however a
      // key difference in the choice of the pivot element which is now the
      // L_{i-1}, i.e. the pivot of the child with the result of the i-1
      // resolution steps between the children before it. Therefore, if the
      // policy id_{i-1} is true, the pivot has to appear negated in the child
      // in which case it should not be a (cl (or F1 ... Fn)) node. The same is
      // true if it isn't the pivot element.
      for (std::size_t i = 1, size = children.size(); i < size; ++i)
      {
        polIdx = 2 * (i - 1) + 3 + 1;
        pivIdx = 2 * (i - 1) + 3;
        if (children[i].getKind() == kind::OR
            && (args[polIdx] != d_false || args[pivIdx] != children[i]))
        {
          // the arguments will have been converted to witness form already, so
          // we also check whether after conversion the child is still not the
          // same (in the case where we'd need to have them different)
          if (args[polIdx] == d_false
              && args[pivIdx] == d_anc.convert(children[i]))
          {
            continue;
          }
          std::shared_ptr<ProofNode> childPf = cdp->getProofFor(children[i]);
          Node childConclusion = childPf->getArguments()[2];
          AletheRule childRule = getAletheRule(childPf->getArguments()[0]);
          // Add or step
          if ((childConclusion.getNumChildren() == 2
               && childConclusion[0] == d_cl
               && childConclusion[1].getKind() == kind::OR)
              || (childRule == AletheRule::ASSUME
                  && childConclusion.getKind() == kind::OR))
          {
            hasUpdated = true;
            std::vector<Node> lits{d_cl};
            if (childRule == AletheRule::ASSUME)
            {
              lits.insert(
                  lits.end(), childConclusion.begin(), childConclusion.end());
            }
            else
            {
              lits.insert(lits.end(),
                          childConclusion[1].begin(),
                          childConclusion[1].end());
            }
            Node conclusion = nm->mkNode(kind::SEXPR, lits);
            addAletheStep(AletheRule::OR,
                          conclusion,
                          conclusion,
                          {children[i]},
                          {},
                          *cdp);
            newChildren[i] = conclusion;
            Trace("alethe-proof") << "Added OR step for " << childConclusion
                                  << " / " << conclusion << std::endl;
          }
        }
        // As for the first premise, we need to handle the case in which the
        // premise is a singleton but the rule concluding it yields a clause.
        else if (children[i].getKind() == kind::OR)
        {
          Assert(args[polIdx] == d_false && args[pivIdx] == children[i]);
          if (maybeReplacePremiseProof(children[i], cdp))
          {
            hasUpdated = true;
            newChildren[i] = nm->mkNode(kind::SEXPR, d_cl, children[i]);
          }
        }
      }
      if (hasUpdated || !d_resPivots)
      {
        Trace("alethe-proof")
            << "... update alethe step in finalizer " << res << " "
            << newChildren << " / " << args << std::endl;
        cdp->addStep(res,
                     PfRule::ALETHE_RULE,
                     newChildren,
                     d_resPivots
                         ? args
                         : std::vector<Node>{args.begin(), args.begin() + 3});
        return true;
      }
      Trace("alethe-proof") << "... no update\n";
      return false;
    }
    // A application of the FACTORING rule:
    //
    // (or a a b)
    // ---------- FACTORING
    //  (or a b)
    //
    // might be translated during pre-visit (update) to:
    //
    // (or (cl a a b))*
    // ---------------- CONTRACTION
    //  (cl a b)**
    //
    // In this post-visit an additional OR step is added in that case:
    //
    // (cl (or a a b))*
    // ---------------- OR
    // (cl a a b)
    // ---------------- CONTRACTION
    // (cl a b)**
    //
    // * the corresponding proof node is (or a a b)
    // ** the corresponding proof node is (or a b)
    //
    // The process is analogous for REORDERING.
    case AletheRule::REORDERING:
    case AletheRule::CONTRACTION:
    {
      std::shared_ptr<ProofNode> childPf = cdp->getProofFor(children[0]);
      Node childConclusion = childPf->getArguments()[2];
      AletheRule childRule = getAletheRule(childPf->getArguments()[0]);
      if ((childConclusion.getNumChildren() == 2 && childConclusion[0] == d_cl
           && childConclusion[1].getKind() == kind::OR)
          || (childRule == AletheRule::ASSUME
              && childConclusion.getKind() == kind::OR))
      {
        // Add or step for child
        std::vector<Node> subterms{d_cl};
        if (getAletheRule(childPf->getArguments()[0]) == AletheRule::ASSUME)
        {
          subterms.insert(
              subterms.end(), childConclusion.begin(), childConclusion.end());
        }
        else
        {
          subterms.insert(subterms.end(),
                          childConclusion[1].begin(),
                          childConclusion[1].end());
        }
        Node newChild = nm->mkNode(kind::SEXPR, subterms);
        addAletheStep(
            AletheRule::OR, newChild, newChild, {children[0]}, {}, *cdp);
        Trace("alethe-proof")
            << "Added OR step in finalizer to child " << childConclusion
            << " / " << newChild << std::endl;
        // update res step
        cdp->addStep(res, PfRule::ALETHE_RULE, {newChild}, args);
        return true;
      }
      Trace("alethe-proof") << "... no update\n";
      return false;
    }
    default:
    {
      Trace("alethe-proof") << "... no update\n";
      return false;
    }
  }
  Trace("alethe-proof") << "... no update\n";
  return false;
}

// If the second-last step of the proof was:
//
// Children:  (P1:C1) ... (Pn:Cn)
// Arguments: (AletheRule::VRULE,false,(cl false))
// ---------------------
// Conclusion: (false)
//
// In Alethe:
//
//  P1 ... Pn
// ------------------- VRULE   ---------------------- FALSE
//  (VP1:(cl false))*           (VP2:(cl (not true)))
// -------------------------------------------------- RESOLUTION
//                       (cl)**
//
// *  the corresponding proof node is ((false))
// ** the corresponding proof node is (false)

//
// This method also handles the case where the internal proof is "empty", i.e.,
// it consists only of "false" as an assumption.
bool AletheProofPostprocessCallback::finalStep(Node res,
                                               PfRule id,
                                               std::vector<Node>& children,
                                               const std::vector<Node>& args,
                                               CDProof* cdp)
{
  NodeManager* nm = NodeManager::currentNM();
  std::shared_ptr<ProofNode> childPf = cdp->getProofFor(children[0]);

  // convert inner proof, i.e., children[0], if its conclusion is (cl false) or
  // if it's a false assumption
  if (childPf->getRule() == PfRule::ALETHE_RULE
      && ((childPf->getArguments()[2].getNumChildren() == 2
           && childPf->getArguments()[2][1] == d_false)
          || childPf->getArguments()[2] == d_false))
  {
    Node notFalse =
        nm->mkNode(kind::SEXPR, d_cl, d_false.notNode());  // (cl (not false))
    Node newChild = nm->mkNode(kind::SEXPR, d_cl);  // (cl)

    addAletheStep(AletheRule::FALSE, notFalse, notFalse, {}, {}, *cdp);
    addAletheStep(
        AletheRule::RESOLUTION,
        newChild,
        newChild,
        {children[0], notFalse},
        d_resPivots ? std::vector<Node>{d_false, d_true} : std::vector<Node>(),
        *cdp);
    children[0] = newChild;
  }

  // Sanitize original assumptions and create a placeholder proof step to hold
  // them.
  Assert(id == PfRule::SCOPE);
  std::vector<Node> sanitizedArgs{
      nm->mkConstInt(static_cast<uint32_t>(AletheRule::UNDEFINED)), res, res};
  for (const Node& arg : args)
  {
    sanitizedArgs.push_back(d_anc.convert(arg, false));
  }
  return cdp->addStep(res, PfRule::ALETHE_RULE, children, sanitizedArgs);
}

bool AletheProofPostprocessCallback::addAletheStep(
    AletheRule rule,
    Node res,
    Node conclusion,
    const std::vector<Node>& children,
    const std::vector<Node>& args,
    CDProof& cdp)
{
  std::vector<Node> newArgs{NodeManager::currentNM()->mkConstInt(
      Rational(static_cast<uint32_t>(rule)))};
  newArgs.push_back(res);
  newArgs.push_back(d_anc.convert(conclusion));
  for (const Node& arg : args)
  {
    newArgs.push_back(d_anc.convert(arg));
  }
  Trace("alethe-proof") << "... add alethe step " << res << " / " << conclusion
                        << " " << rule << " " << children << " / " << newArgs
                        << std::endl;
  return cdp.addStep(res, PfRule::ALETHE_RULE, children, newArgs);
}

bool AletheProofPostprocessCallback::addAletheStepFromOr(
    AletheRule rule,
    Node res,
    const std::vector<Node>& children,
    const std::vector<Node>& args,
    CDProof& cdp)
{
  std::vector<Node> subterms = {d_cl};
  subterms.insert(subterms.end(), res.begin(), res.end());
  Node conclusion = NodeManager::currentNM()->mkNode(kind::SEXPR, subterms);
  return addAletheStep(rule, res, conclusion, children, args, cdp);
}

AletheProofPostprocess::AletheProofPostprocess(Env& env,
                                               AletheNodeConverter& anc,
                                               rewriter::RewriteDb* rdb,
                                               bool resPivots)
    : EnvObj(env), d_cb(env, anc, rdb, resPivots)
{
}

AletheProofPostprocess::~AletheProofPostprocess() {}

void AletheProofPostprocess::process(std::shared_ptr<ProofNode> pf)
{
  // first two nodes are scopes for definitions and other assumptions. We
  // process only the internal proof node. And we merge these two scopes
  Assert(pf->getRule() == PfRule::SCOPE
         && pf->getChildren()[0]->getRule() == PfRule::SCOPE);
  std::shared_ptr<ProofNode> definitionsScope = pf;
  std::shared_ptr<ProofNode> assumptionsScope = pf->getChildren()[0];
  std::shared_ptr<ProofNode> internalProof = assumptionsScope->getChildren()[0];
  // Translate proof node
  ProofNodeUpdater updater(d_env, d_cb, false, false);
  updater.process(internalProof);

  // In the Alethe proof format the final step has to be (cl). However, after
  // the translation it might be (cl false). In that case additional steps are
  // required.
  // The function has the additional purpose of sanitizing the attributes of the
  // outer SCOPEs
  CDProof cpf(
      d_env, nullptr, "AletheProofPostProcess::finalStep::CDProof", true);
  std::vector<Node> ccn{internalProof->getResult()};
  cpf.addProof(internalProof);
  std::vector<Node> args{definitionsScope->getArguments().begin(),
                         definitionsScope->getArguments().end()};
  args.insert(args.end(),
              assumptionsScope->getArguments().begin(),
              assumptionsScope->getArguments().end());
  if (d_cb.finalStep(
          definitionsScope->getResult(), PfRule::SCOPE, ccn, args, &cpf))
  {
    std::shared_ptr<ProofNode> npn =
        cpf.getProofFor(definitionsScope->getResult());

    // then, update the original proof node based on this one
    Trace("pf-process-debug") << "Update node..." << std::endl;
    d_env.getProofNodeManager()->updateNode(pf.get(), npn.get());
    Trace("pf-process-debug") << "...update node finished." << std::endl;
  }
  // if there have been new rules defined, we wrap the proof in an Alethe DEFINE
  // step, which has as arguments the defined rules.
  if (!d_cb.d_definedRules.empty())
  {
    NodeManager* nm = NodeManager::currentNM();
    CDProof cpfDefs(d_env, nullptr, "AletheProofPostProcess::process");
    cpfDefs.addProof(pf->getChildren()[0]);
    args.clear();
    args.push_back(NodeManager::currentNM()->mkConstInt(
        Rational(static_cast<uint32_t>(AletheRule::DEFINE))));
    args.insert(
        args.end(), d_cb.d_definedRules.begin(), d_cb.d_definedRules.end());
    // Trace("test") << "rules: " << args << "\n";
    Node conclusionStandIn = nm->mkNode(kind::SEXPR, pf->getResult());
    cpfDefs.addStep(conclusionStandIn,
                    PfRule::ALETHE_RULE,
                    {pf->getChildren()[0]->getResult()},
                    pf->getArguments());
    cpfDefs.addStep(pf->getResult(), PfRule::ALETHE_RULE, {conclusionStandIn}, args);
    std::shared_ptr<ProofNode> npn = cpfDefs.getProofFor(pf->getResult());
    // Trace("test") << "npn: " << *npn.get() << "\n";

    d_env.getProofNodeManager()->updateNode(pf.get(), npn.get());
  }
}

}  // namespace proof

}  // namespace cvc5::internal<|MERGE_RESOLUTION|>--- conflicted
+++ resolved
@@ -61,13 +61,9 @@
 {
   NodeManager* nm = NodeManager::currentNM();
   d_cl = nm->mkBoundVar("cl", nm->sExprType());
-<<<<<<< HEAD
-  d_defineRule = nm->mkBoundVar("define-rule", nm->sExprType());
-=======
   d_defineRule = nm->mkRawSymbol("define :rule", nm->sExprType());
   d_defineRuleVars = nm->mkRawSymbol(":vars", nm->sExprType());
   d_defineRuleConclusion = nm->mkRawSymbol(":conclusion", nm->sExprType());
->>>>>>> f8880925
   d_true = nm->mkConst(true);
   d_false = nm->mkConst(false);
 }
@@ -441,8 +437,6 @@
       Trace("test") << "DSL instance: " << res << ", args: " << new_args << "\n";
       Trace("test") << "DSL rule " << rule << ": " << varList << ", "
                     << uvarList << ", " << conds << ", " << conc << "\n";
-<<<<<<< HEAD
-=======
       std::vector<Node> vars;
       for (size_t i = 0, size = varList.size(); i < size; ++i)
       {
@@ -466,19 +460,11 @@
           vars[i] = nm->mkRawSymbol(varName.str(), args[i + 1].getType());
         }
       }
->>>>>>> f8880925
       conc = conds.empty() ? conc
                            : nm->mkNode(kind::IMPLIES, nm->mkAnd(conds), conc);
       Node ruleDef = nm->mkNode(kind::SEXPR,
                                 {d_defineRule,
                                  rule,
-<<<<<<< HEAD
-                                 nm->mkNode(kind::BOUND_VAR_LIST, varList),
-                                 conc});
-
-      d_rareRulesUsed.insert(ruleDef);
-      Trace("test") << ".. rule def: " << ruleDef << "\n\n";
-=======
                                  d_defineRuleVars,
                                  nm->mkNode(kind::BOUND_VAR_LIST, vars),
                                  d_defineRuleConclusion,
@@ -514,7 +500,6 @@
         d_definedRules.insert(ruleDef);
         Trace("test") << ".. rule def: " << ruleDef << "\n\n";
       }
->>>>>>> f8880925
 
       return addAletheStep(AletheRule::ALL_SIMPLIFY,
                            res,
