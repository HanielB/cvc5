/******************************************************************************
 * Top contributors (to current version):
 *   Hanna Lachnitt, Haniel Barbosa, Andrew Reynolds
 *
 * This file is part of the cvc5 project.
 *
 * Copyright (c) 2009-2023 by the authors listed in the file AUTHORS
 * in the top-level source directory and their institutional affiliations.
 * All rights reserved.  See the file COPYING in the top-level source
 * directory for licensing information.
 * ****************************************************************************
 *
 * The module for processing proof nodes into Alethe proof nodes
 */

#include "proof/alethe/alethe_post_processor.h"

#include <sstream>

#include "expr/node_algorithm.h"
#include "expr/skolem_manager.h"
#include "proof/alethe/alethe_proof_rule.h"
#include "proof/proof.h"
#include "proof/proof_checker.h"
#include "proof/proof_node_algorithm.h"
#include "proof/proof_node_manager.h"
#include "proof/resolution_proofs_util.h"
#include "rewriter/rewrite_proof_rule.h"
#include "smt/env.h"
#include "theory/builtin/proof_checker.h"
#include "util/rational.h"

using namespace cvc5::internal::kind;

namespace cvc5::internal {

namespace proof {

std::unordered_map<Kind, AletheRule> s_bvKindToAletheRule = {
  {Kind::BITVECTOR_COMP, AletheRule::BV_BITBLAST_STEP_BVCOMP},
  {Kind::BITVECTOR_ULT, AletheRule::BV_BITBLAST_STEP_BVULT},
  {Kind::BITVECTOR_ULE, AletheRule::BV_BITBLAST_STEP_BVULE},
  {Kind::BITVECTOR_SLT, AletheRule::BV_BITBLAST_STEP_BVSLT},
  {Kind::BITVECTOR_AND, AletheRule::BV_BITBLAST_STEP_BVAND},
  {Kind::BITVECTOR_OR, AletheRule::BV_BITBLAST_STEP_BVOR},
  {Kind::BITVECTOR_XOR, AletheRule::BV_BITBLAST_STEP_BVXOR},
  {Kind::BITVECTOR_XNOR, AletheRule::BV_BITBLAST_STEP_BVXNOR},
  {Kind::BITVECTOR_NOT, AletheRule::BV_BITBLAST_STEP_BVNOT},
  {Kind::BITVECTOR_ADD, AletheRule::BV_BITBLAST_STEP_BVADD},
  {Kind::BITVECTOR_NEG, AletheRule::BV_BITBLAST_STEP_BVNEG},
  {Kind::BITVECTOR_MULT, AletheRule::BV_BITBLAST_STEP_BVMULT},
  {Kind::BITVECTOR_CONCAT, AletheRule::BV_BITBLAST_STEP_CONCAT},
  {Kind::CONST_BITVECTOR, AletheRule::BV_BITBLAST_STEP_CONST},
  {Kind::BITVECTOR_EXTRACT, AletheRule::BV_BITBLAST_STEP_EXTRACT},
  {Kind::BITVECTOR_SIGN_EXTEND, AletheRule::BV_BITBLAST_STEP_SIGN_EXTEND},
  {Kind::EQUAL, AletheRule::BV_BITBLAST_STEP_BVEQUAL},
  // TODO add support
  {Kind::BITVECTOR_UDIV, AletheRule::HOLE},
};

AletheProofPostprocessCallback::AletheProofPostprocessCallback(
    Env& env,
    AletheNodeConverter& anc,
    bool resPivots,
    std::string* reasonForConversionFailure)
    : EnvObj(env),
      d_anc(anc),
      d_resPivots(resPivots),
      d_reasonForConversionFailure(reasonForConversionFailure)
{
  NodeManager* nm = NodeManager::currentNM();
  d_cl = nm->mkBoundVar("cl", nm->sExprType());
  d_becomes = nm->mkRawSymbol(":=", nm->sExprType());
  d_true = nm->mkConst(true);
  d_false = nm->mkConst(false);
}

bool AletheProofPostprocessCallback::shouldUpdate(std::shared_ptr<ProofNode> pn,
                                                  const std::vector<Node>& fa,
                                                  bool& continueUpdate)
{
  return d_reasonForConversionFailure->empty()
         && pn->getRule() != ProofRule::ALETHE_RULE;
}

bool AletheProofPostprocessCallback::shouldUpdatePost(
    std::shared_ptr<ProofNode> pn, const std::vector<Node>& fa)
{
  if (!d_reasonForConversionFailure->empty() || pn->getArguments().empty())
  {
    return false;
  }
  AletheRule rule = getAletheRule(pn->getArguments()[0]);
  return rule == AletheRule::RESOLUTION_OR || rule == AletheRule::REORDERING
         || rule == AletheRule::CONTRACTION;
}

bool AletheProofPostprocessCallback::update(Node res,
                                            ProofRule id,
                                            const std::vector<Node>& children,
                                            const std::vector<Node>& args,
                                            CDProof* cdp,
                                            bool& continueUpdate)
{
  Trace("alethe-proof") << "...Alethe pre-update " << res << " " << id << " "
                        << children << " / " << args << std::endl;

  NodeManager* nm = NodeManager::currentNM();
  std::vector<Node> new_args = std::vector<Node>();

  switch (id)
  {
    // To keep the original shape of the proof node it is necessary to rederive
    // the original conclusion. However, the term that should be printed might
    // be different from that conclusion. Thus, it is stored as an additional
    // argument in the proof node. Usually, the only difference is an additional
    // cl operator or the outmost or operator being replaced by a cl operator.
    //
    // When steps are added to the proof that have not been there previously,
    // it is unwise to add them in the same manner. To illustrate this the
    // following counterexample shows the pitfalls of this approach:
    //
    //  (or a (or b c))   (not a)
    // --------------------------- RESOLUTION
    //  (or b c)
    //
    //  is converted into an Alethe proof that should be printed as
    //
    //  (cl a (or b c))   (cl (not a))
    // -------------------------------- RESOLUTION
    //  (cl (or b c))
    // --------------- OR
    //  (cl b c)
    //
    // Here, (cl (or b c)) and (cl b c) cannot correspond to the same proof node
    // (or b c). Thus, we build a new proof node using the kind SEXPR
    // that is then printed as (cl (or b c)). We denote this wrapping of a proof
    // node by using an extra pair of parenthesis, i.e. ((or b c)) is the proof
    // node printed as (cl (or b c)).
    //
    // Adding an OR node to a premises will take place in the finalize function
    // where in the case that a step is printed as (cl (or F1 ... Fn)) but used
    // as (cl F1 ... Fn) an OR step is added to transform it to this very thing.
    // This is necessary for rules that work on clauses, i.e. RESOLUTION,
    // CHAIN_RESOLUTION, REORDERING and FACTORING.
    //
    //
    // Some proof rules have a close correspondence in Alethe. There are two
    // very frequent patterns that, to avoid repetition, are described here and
    // referred to in the comments on the specific proof rules below.
    //
    // The first pattern, which will be called singleton pattern in the
    // following, adds the original proof node F with the corresponding rule R'
    // of the Alethe calculus and uses the same premises as the original proof
    // node (P1:F1) ... (Pn:Fn). However, the conclusion is printed as (cl F).
    //
    // This means a cvc5 rule R that looks as follows:
    //
    //  (P1:F1) ... (Pn:Fn)
    // --------------------- R
    //  F
    //
    // is transformed into:
    //
    //  (P1:F1) ... (Pn:Fn)
    // --------------------- R'
    //  (cl F)*
    //
    // * the corresponding proof node is F
    //
    // The second pattern, which will be called clause pattern in the following,
    // has a disjunction (or G1 ... Gn) as conclusion. It also adds the orignal
    // proof node (or G1 ... Gn) with the corresponding rule R' of the Alethe
    // calculus and uses the same premises as the original proof node (P1:F1)
    // ... (Pn:Fn). However, the conclusion is printed as (cl G1 ... Gn), i.e.
    // the or is replaced by the cl operator.
    //
    // This means a cvc5 rule R that looks as follows:
    //
    //  (P1:F1) ... (Pn:Fn)
    // --------------------- R
    //  (or G1 ... Gn)
    //
    // Is transformed into:
    //
    //  (P1:F1) ... (Pn:Fn)
    // --------------------- R'
    //  (cl G1 ... Gn)*
    //
    // * the corresponding proof node is (or G1 ... Gn)
    //
    //================================================= Core rules
    //======================== Assume and Scope
    // nothing happens
    case ProofRule::ASSUME:
    {
      return false;
    }
    // See proof_rule.h for documentation on the SCOPE rule. This comment uses
    // variable names as introduced there. Since the SCOPE rule originally
    // concludes
    // (=> (and F1 ... Fn) F) or (not (and F1 ... Fn)) but the ANCHOR rule
    // concludes (cl (not F1) ... (not Fn) F), to keep the original shape of the
    // proof node it is necessary to rederive the original conclusion. The
    // transformation is described below, depending on the form of SCOPE's
    // conclusion.
    //
    // Note that after the original conclusion is rederived the new proof node
    // will actually have to be printed, respectively, (cl (=> (and F1 ... Fn)
    // F)) or (cl (not (and F1 ... Fn))).
    //
    // Let (not (and F1 ... Fn))^i denote the repetition of (not (and F1 ...
    // Fn)) for i times.
    //
    // T1:
    //
    //   P
    // ----- ANCHOR    ------- ... ------- AND_POS
    //  VP1             VP2_1  ...  VP2_n
    // ------------------------------------ RESOLUTION
    //               VP2a
    // ------------------------------------ REORDERING
    //  VP2b
    // ------ CONTRACTION           ------- IMPLIES_NEG1
    //   VP3                          VP4
    // ------------------------------------  RESOLUTION    ------- IMPLIES_NEG2
    //    VP5                                                VP6
    // ----------------------------------------------------------- RESOLUTION
    //                               VP7
    //
    // VP1: (cl (not F1) ... (not Fn) F)
    // VP2_i: (cl (not (and F1 ... Fn)) Fi), for i = 1 to n
    // VP2a: (cl F (not (and F1 ... Fn))^n)
    // VP2b: (cl (not (and F1 ... Fn))^n F)
    // VP3: (cl (not (and F1 ... Fn)) F)
    // VP4: (cl (=> (and F1 ... Fn) F) (and F1 ... Fn)))
    // VP5: (cl (=> (and F1 ... Fn) F) F)
    // VP6: (cl (=> (and F1 ... Fn) F) (not F))
    // VP7: (cl (=> (and F1 ... Fn) F) (=> (and F1 ... Fn) F))
    //
    // Note that if n = 1, then the ANCHOR step yields (cl (not F1) F), which is
    // the same as VP3. Since VP1 = VP3, the steps for that transformation are
    // not generated.
    //
    //
    // If F = false:
    //
    //                                    --------- IMPLIES_SIMPLIFY
    //    T1                                 VP9
    // --------- CONTRACTION              --------- EQUIV_1
    //    VP8                                VP10
    // -------------------------------------------- RESOLUTION
    //          (cl (not (and F1 ... Fn)))*
    //
    // VP8: (cl (=> (and F1 ... Fn) false))
    // VP9: (cl (= (=> (and F1 ... Fn) false) (not (and F1 ... Fn))))
    // VP10: (cl (not (=> (and F1 ... Fn) false)) (not (and F1 ... Fn)))
    //
    // Otherwise,
    //                T1
    //  ------------------------------ CONTRACTION
    //   (cl (=> (and F1 ... Fn) F))**
    //
    //
    // *  the corresponding proof node is (not (and F1 ... Fn))
    // ** the corresponding proof node is (=> (and F1 ... Fn) F)
    case ProofRule::SCOPE:
    {
      bool success = true;

      // Build vp1
      std::vector<Node> negNode{d_cl};
      for (const Node& arg : args)
      {
        negNode.push_back(arg.notNode());  // (not F1) ... (not Fn)
      }
      negNode.push_back(children[0]);  // (cl (not F1) ... (not Fn) F)
      Node vp1 = nm->mkNode(Kind::SEXPR, negNode);
      success &= addAletheStep(
          AletheRule::ANCHOR_SUBPROOF, vp1, vp1, children, args, *cdp);

      Node andNode, vp3;
      if (args.size() == 1)
      {
        vp3 = vp1;
        andNode = args[0];  // F1
      }
      else
      {
        // Build vp2i
        andNode = nm->mkNode(Kind::AND, args);  // (and F1 ... Fn)
        std::vector<Node> premisesVP2 = {vp1};
        std::vector<Node> notAnd = {d_cl, children[0]};  // cl F
        Node vp2_i;
        for (size_t i = 0, size = args.size(); i < size; i++)
        {
          vp2_i = nm->mkNode(Kind::SEXPR, d_cl, andNode.notNode(), args[i]);
          success &=
              addAletheStep(AletheRule::AND_POS, vp2_i, vp2_i, {}, {}, *cdp);
          premisesVP2.push_back(vp2_i);
          notAnd.push_back(andNode.notNode());  // cl F (not (and F1 ... Fn))^i
        }

        Node vp2a = nm->mkNode(Kind::SEXPR, notAnd);
        if (d_resPivots)
        {
          std::vector<Node> newArgs;
          for (const Node& arg : args)
          {
            newArgs.push_back(arg);
            newArgs.push_back(d_false);
          }
          success &= addAletheStep(
              AletheRule::RESOLUTION, vp2a, vp2a, premisesVP2, newArgs, *cdp);
        }
        else
        {
          success &= addAletheStep(AletheRule::RESOLUTION,
                                   vp2a,
                                   vp2a,
                                   premisesVP2,
                                   std::vector<Node>(),
                                   *cdp);
        }

        notAnd.erase(notAnd.begin() + 1);  //(cl (not (and F1 ... Fn))^n)
        notAnd.push_back(children[0]);     //(cl (not (and F1 ... Fn))^n F)
        Node vp2b = nm->mkNode(Kind::SEXPR, notAnd);
        success &=
            addAletheStep(AletheRule::REORDERING, vp2b, vp2b, {vp2a}, {}, *cdp);

        vp3 = nm->mkNode(Kind::SEXPR, d_cl, andNode.notNode(), children[0]);
        success &=
            addAletheStep(AletheRule::CONTRACTION, vp3, vp3, {vp2b}, {}, *cdp);
      }

      Node vp8 = nm->mkNode(
          Kind::SEXPR, d_cl, nm->mkNode(Kind::IMPLIES, andNode, children[0]));

      Node vp4 = nm->mkNode(Kind::SEXPR, d_cl, vp8[1], andNode);
      success &=
          addAletheStep(AletheRule::IMPLIES_NEG1, vp4, vp4, {}, {}, *cdp);

      Node vp5 = nm->mkNode(Kind::SEXPR, d_cl, vp8[1], children[0]);
      success &= addAletheStep(AletheRule::RESOLUTION,
                               vp5,
                               vp5,
                               {vp4, vp3},
                               d_resPivots ? std::vector<Node>{andNode, d_true}
                                           : std::vector<Node>(),
                               *cdp);

      Node vp6 = nm->mkNode(Kind::SEXPR, d_cl, vp8[1], children[0].notNode());
      success &=
          addAletheStep(AletheRule::IMPLIES_NEG2, vp6, vp6, {}, {}, *cdp);

      Node vp7 = nm->mkNode(Kind::SEXPR, d_cl, vp8[1], vp8[1]);
      success &=
          addAletheStep(AletheRule::RESOLUTION,
                        vp7,
                        vp7,
                        {vp5, vp6},
                        d_resPivots ? std::vector<Node>{children[0], d_true}
                                    : std::vector<Node>(),
                        *cdp);

      if (children[0] != d_false)
      {
        success &=
            addAletheStep(AletheRule::CONTRACTION, res, vp8, {vp7}, {}, *cdp);
      }
      else
      {
        success &=
            addAletheStep(AletheRule::CONTRACTION, vp8, vp8, {vp7}, {}, *cdp);

        Node vp9 =
            nm->mkNode(Kind::SEXPR,
                       d_cl,
                       nm->mkNode(Kind::EQUAL, vp8[1], andNode.notNode()));
        success &=
            addAletheStep(AletheRule::IMPLIES_SIMPLIFY, vp9, vp9, {}, {}, *cdp);

        Node vp10 =
            nm->mkNode(Kind::SEXPR, d_cl, vp8[1].notNode(), andNode.notNode());
        success &=
            addAletheStep(AletheRule::EQUIV1, vp10, vp10, {vp9}, {}, *cdp);

        success &= addAletheStep(AletheRule::RESOLUTION,
                                 res,
                                 nm->mkNode(Kind::SEXPR, d_cl, res),
                                 {vp8, vp10},
                                 d_resPivots ? std::vector<Node>{vp8[1], d_true}
                                             : std::vector<Node>(),
                                 *cdp);
      }

      return success;
    }

    case ProofRule::DSL_REWRITE:
    {
      // get the name
      rewriter::DslProofRule di;
      Node rule;
      if (rewriter::getDslProofRule(args[0], di))
      {
        std::stringstream ss;
        ss << "\"" << di << "\"";
        rule = nm->mkRawSymbol(ss.str(), nm->sExprType());
      }
      else
      {
        Unreachable();
      }
      new_args.push_back(rule);
      for (int i = 1, size = args.size(); i < size; i++)
      {
        if (!args[i].isNull())
        {
          if (args[i].toString() == "")
          {  // TODO: better way
            new_args.push_back(nm->mkBoundVar("rare-list", nm->sExprType()));
          }
          else if (args[i].getKind() == Kind::SEXPR)
          {
            std::vector<Node> list_arg{nm->mkBoundVar("rare-list", nm->sExprType())};
            list_arg.insert(list_arg.end(),args[i].begin(), args[i].end());
            new_args.push_back(nm->mkNode(Kind::SEXPR, list_arg));
          }
          else
          {
            new_args.push_back(args[i]);
          }
        }
      }
      return addAletheStep(AletheRule::RARE_REWRITE,
                           res,
                           nm->mkNode(Kind::SEXPR, d_cl, res),
                           children,
                           new_args,
                           *cdp);
    }
    case ProofRule::ARITH_POLY_NORM:
    {
      return addAletheStep(AletheRule::RARE_REWRITE,
                           res,
                           nm->mkNode(Kind::SEXPR, d_cl, res),
                           children,
                           {nm->mkRawSymbol("\"arith-poly-norm\"", nm->sExprType())},
                           *cdp);
    }
    case ProofRule::EVALUATE:
    {
      return addAletheStep(AletheRule::RARE_REWRITE,
                           res,
                           nm->mkNode(Kind::SEXPR, d_cl, res),
                           children,
                           {nm->mkRawSymbol("\"evaluate\"", nm->sExprType())},
                           *cdp);
    }
    case ProofRule::TRUST_THEORY_REWRITE:
    {
      return addAletheStep(AletheRule::ALL_SIMPLIFY,
                           res,
                           nm->mkNode(Kind::SEXPR, d_cl, res),
                           children,
                           {},
                           *cdp);
    }
    case ProofRule::TRUST:
    {

      TrustId tid;
      if (getTrustId(args[0], tid) && tid==TrustId::THEORY_LEMMA)
      {
        // if we are in the arithmetic case, we rather add a LIA_GENERIC step
        if (res.getKind() == Kind::NOT && res[0].getKind() == Kind::AND)
        {
          Trace("alethe-proof") << "... test each arg if ineq\n";
          bool allIneqs = true;
          for (const Node& arg : res[0])
          {
            Node toTest = arg.getKind() == Kind::NOT ? arg[0] : arg;
            Kind k = toTest.getKind();
            if (k != Kind::LT && k != Kind::LEQ && k != Kind::GT && k != Kind::GEQ
                && k != Kind::EQUAL)
            {
              Trace("alethe-proof") << "... arg " << arg << " not ineq\n";
              allIneqs = false;
              break;
            }
          }
          if (allIneqs)
          {
            return addAletheStep(AletheRule::LIA_GENERIC,
                                res,
                                nm->mkNode(Kind::SEXPR, d_cl, res),
                                children,
                                {},
                                *cdp);
          }
        }
      }
      return addAletheStep(AletheRule::HOLE,
                           res,
                           nm->mkNode(Kind::SEXPR, d_cl, res),
                           children,
                           {},
                           *cdp);
    }
    // ======== Resolution and N-ary Resolution
    // See proof_rule.h for documentation on the RESOLUTION and CHAIN_RESOLUTION
    // rule. This comment uses variable names as introduced there.
    //
    // Because the RESOLUTION rule is merely a special case of CHAIN_RESOLUTION,
    // the same translation can be used for both.
    //
    // The main complication for the translation of the rule is that in the case
    // that the conclusion C is (or G1 ... Gn), the result is ambigous. E.g.,
    //
    // (cl F1 (or F2 F3))    (cl (not F1))
    // -------------------------------------- RESOLUTION
    // (cl (or F2 F3))
    //
    // (cl F1 F2 F3)         (cl (not F1))
    // -------------------------------------- RESOLUTION
    // (cl F2 F3)
    //
    // both (cl (or F2 F3)) and (cl F2 F3) correspond to the same proof node (or
    // F2 F3). Thus, it has to be checked if C is a singleton clause or not.
    //
    // If C = (or F1 ... Fn) is a non-singleton clause, then:
    //
    //   VP1 ... VPn
    // ------------------ RESOLUTION
    //  (cl F1 ... Fn)*
    //
    // Else if, C = false:
    //
    //   VP1 ... VPn
    // ------------------ RESOLUTION
    //       (cl)*
    //
    // Otherwise:
    //
    //   VP1 ... VPn
    // ------------------ RESOLUTION
    //      (cl C)*
    //
    //  * the corresponding proof node is C
    case ProofRule::RESOLUTION:
    case ProofRule::CHAIN_RESOLUTION:
    {
      std::vector<Node> newArgs;
      std::vector<Node> cargs;
      if (id == ProofRule::CHAIN_RESOLUTION)
      {
        for (size_t i = 0, nargs = args[0].getNumChildren(); i < nargs; i++)
        {
          cargs.push_back(args[0][i]);
          cargs.push_back(args[1][i]);
        }
      }
      else
      {
        cargs = args;
      }
      // checker expects opposite order. We always keep the pivots because we
      // need them to compute in updatePost whether we will add OR steps. If
      // d_resPivots is off we will remove the pivots after that.
      for (size_t i = 0, size = cargs.size(); i < size; i = i + 2)
      {
        newArgs.push_back(cargs[i + 1]);
        newArgs.push_back(cargs[i]);
      }
      if (!isSingletonClause(res, children, cargs))
      {
        return addAletheStepFromOr(
            AletheRule::RESOLUTION_OR, res, children, newArgs, *cdp);
      }
      return addAletheStep(AletheRule::RESOLUTION_OR,
                           res,
                           res == d_false ? nm->mkNode(Kind::SEXPR, d_cl)
                                          : nm->mkNode(Kind::SEXPR, d_cl, res),
                           children,
                           newArgs,
                           *cdp);
    }
    // ======== Factoring
    // See proof_rule.h for documentation on the FACTORING rule. This comment
    // uses variable names as introduced there.
    //
    // If C2 = (or F1 ... Fn) but C1 != (or C2 ... C2), then VC2 = (cl F1 ...
    // Fn) Otherwise, VC2 = (cl C2).
    //
    //    P
    // ------- CONTRACTION
    //   VC2*
    //
    // * the corresponding proof node is C2
    case ProofRule::FACTORING:
    {
      if (res.getKind() == Kind::OR)
      {
        for (const Node& child : children[0])
        {
          if (child != res)
          {
            return addAletheStepFromOr(
                AletheRule::CONTRACTION, res, children, {}, *cdp);
          }
        }
      }
      return addAletheStep(AletheRule::CONTRACTION,
                           res,
                           nm->mkNode(Kind::SEXPR, d_cl, res),
                           children,
                           {},
                           *cdp);
    }
    // ======== Reordering
    // This rule is translated according to the clauses pattern.
    case ProofRule::REORDERING:
    {
      return addAletheStepFromOr(
          AletheRule::REORDERING, res, children, {}, *cdp);
    }
    // ======== Split
    // See proof_rule.h for documentation on the SPLIT rule. This comment
    // uses variable names as introduced there.
    //
    // --------- NOT_NOT      --------- NOT_NOT
    //    VP1                    VP2
    // -------------------------------- RESOLUTION
    //          (cl F (not F))*
    //
    // VP1: (cl (not (not (not F))) F)
    // VP2: (cl (not (not (not (not F)))) (not F))
    //
    // * the corresponding proof node is (or F (not F))
    case ProofRule::SPLIT:
    {
      Node vp1 = nm->mkNode(
          Kind::SEXPR, d_cl, args[0].notNode().notNode().notNode(), args[0]);
      Node vp2 = nm->mkNode(Kind::SEXPR,
                            d_cl,
                            args[0].notNode().notNode().notNode().notNode(),
                            args[0].notNode());
      return addAletheStep(AletheRule::NOT_NOT, vp2, vp2, {}, {}, *cdp)
             && addAletheStep(AletheRule::NOT_NOT, vp1, vp1, {}, {}, *cdp)
             && addAletheStepFromOr(
                 AletheRule::RESOLUTION,
                 res,
                 {vp1, vp2},
                 d_resPivots
                     ? std::vector<Node>{args[0].notNode().notNode().notNode(),
                                         d_true}
                     : std::vector<Node>(),
                 *cdp);
    }
    // ======== Equality resolution
    // See proof_rule.h for documentation on the EQ_RESOLVE rule. This
    // comment uses variable names as introduced there.
    //
    // If F1 = (or G1 ... Gn), then P1 will be printed as (cl G1 ... Gn) but
    // needs to be printed as (cl (or G1 ... Gn)). The only exception to this
    // are ASSUME steps that are always printed as (cl (or G1 ... Gn)) and
    // EQ_RESOLVE steps themselves.
    //
    //           ------  ...  ------ OR_NEG
    //   P1       VP21   ...   VP2n
    //  ---------------------------- RESOLUTION
    //              VP3
    //  ---------------------------- CONTRACTION
    //              VP4
    //
    //  for i=1 to n, VP2i: (cl (or G1 ... Gn) (not Gi))
    //  VP3: (cl (or G1 ... Gn)^n)
    //  VP4: (cl (or (G1 ... Gn))
    //
    //  Let child1 = VP4.
    //
    //
    // Otherwise, child1 = P1.
    //
    //
    // Then, if F2 = false:
    //
    //  ------ EQUIV_POS2
    //   VP1                P2    child1
    //  --------------------------------- RESOLUTION
    //                (cl)*
    //
    // Otherwise:
    //
    //  ------ EQUIV_POS2
    //   VP1                P2    child1
    //  --------------------------------- RESOLUTION
    //              (cl F2)*
    //
    // VP1: (cl (not (= F1 F2)) (not F1) F2)
    //
    // * the corresponding proof node is F2
    case ProofRule::EQ_RESOLVE:
    {
      bool success = true;
      Node vp1 =
          nm->mkNode(Kind::SEXPR,
                     {d_cl, children[1].notNode(), children[0].notNode(), res});
      Node child1 = children[0];

      // Transform (cl F1 ... Fn) into (cl (or F1 ... Fn))
      if (children[0].notNode() != children[1].notNode()
          && children[0].getKind() == Kind::OR)
      {
        ProofRule pr = cdp->getProofFor(child1)->getRule();
        if (pr != ProofRule::ASSUME && pr != ProofRule::EQ_RESOLVE)
        {
          std::vector<Node> clauses{d_cl};
          clauses.insert(clauses.end(),
                         children[0].begin(),
                         children[0].end());  //(cl G1 ... Gn)

          std::vector<Node> vp2Nodes{children[0]};
          std::vector<Node> resNodes{d_cl};
          std::vector<Node> newArgs;
          for (size_t i = 0, size = children[0].getNumChildren(); i < size; i++)
          {
            Node vp2i = nm->mkNode(
                Kind::SEXPR,
                d_cl,
                children[0],
                children[0][i].notNode());  //(cl (or G1 ... Gn) (not Gi))
            success &=
                addAletheStep(AletheRule::OR_NEG, vp2i, vp2i, {}, {}, *cdp);
            vp2Nodes.push_back(vp2i);
            resNodes.push_back(children[0]);
            if (d_resPivots)
            {
              newArgs.push_back(children[0][i]);
              newArgs.push_back(d_true);
            }
          }
          Node vp3 = nm->mkNode(Kind::SEXPR, resNodes);
          success &= addAletheStep(
              AletheRule::RESOLUTION, vp3, vp3, vp2Nodes, newArgs, *cdp);

          Node vp4 = nm->mkNode(Kind::SEXPR, d_cl, children[0]);
          success &=
              addAletheStep(AletheRule::CONTRACTION, vp4, vp4, {vp3}, {}, *cdp);
          child1 = vp4;
        }
      }

      success &= addAletheStep(AletheRule::EQUIV_POS2, vp1, vp1, {}, {}, *cdp);

      return success &=
             addAletheStep(AletheRule::RESOLUTION,
                           res,
                           nm->mkNode(Kind::SEXPR, d_cl, res),
                           {vp1, children[1], child1},
                           d_resPivots ? std::vector<Node>{children[1],
                                                           d_false,
                                                           children[0],
                                                           d_false}
                                       : std::vector<Node>(),
                           *cdp);
    }
    // ======== Modus ponens
    // See proof_rule.h for documentation on the MODUS_PONENS rule. This comment
    // uses variable names as introduced there.
    //
    //     (P2:(=> F1 F2))
    // ------------------------ IMPLIES
    //  (VP1:(cl (not F1) F2))             (P1:F1)
    // -------------------------------------------- RESOLUTION
    //                   (cl F2)*
    //
    // * the corresponding proof node is F2
    case ProofRule::MODUS_PONENS:
    {
      Node vp1 = nm->mkNode(Kind::SEXPR, d_cl, children[0].notNode(), res);

      return addAletheStep(
                 AletheRule::IMPLIES, vp1, vp1, {children[1]}, {}, *cdp)
             && addAletheStep(AletheRule::RESOLUTION,
                              res,
                              nm->mkNode(Kind::SEXPR, d_cl, res),
                              {vp1, children[0]},
                              d_resPivots
                                  ? std::vector<Node>{children[0], d_false}
                                  : std::vector<Node>(),
                              *cdp);
    }
    // ======== Double negation elimination
    // See proof_rule.h for documentation on the NOT_NOT_ELIM rule. This comment
    // uses variable names as introduced there.
    //
    // ---------------------------------- NOT_NOT
    //  (VP1:(cl (not (not (not F))) F))           (P:(not (not F)))
    // ------------------------------------------------------------- RESOLUTION
    //                            (cl F)*
    //
    // * the corresponding proof node is F
    case ProofRule::NOT_NOT_ELIM:
    {
      Node vp1 = nm->mkNode(Kind::SEXPR, d_cl, children[0].notNode(), res);

      return addAletheStep(AletheRule::NOT_NOT, vp1, vp1, {}, {}, *cdp)
             && addAletheStep(AletheRule::RESOLUTION,
                              res,
                              nm->mkNode(Kind::SEXPR, d_cl, res),
                              {vp1, children[0]},
                              d_resPivots
                                  ? std::vector<Node>{children[0], d_false}
                                  : std::vector<Node>(),
                              *cdp);
    }
    // ======== Contradiction
    // See proof_rule.h for documentation on the CONTRA rule. This
    // comment uses variable names as introduced there.
    //
    //  P1   P2
    // --------- RESOLUTION
    //   (cl)*
    //
    // * the corresponding proof node is false
    case ProofRule::CONTRA:
    {
      return addAletheStep(AletheRule::RESOLUTION,
                           res,
                           nm->mkNode(Kind::SEXPR, d_cl),
                           children,
                           d_resPivots ? std::vector<Node>{children[0], d_true}
                                       : std::vector<Node>(),
                           *cdp);
    }
    // ======== And elimination
    // This rule is translated according to the singleton pattern.
    case ProofRule::AND_ELIM:
    {
      return addAletheStep(AletheRule::AND,
                           res,
                           nm->mkNode(Kind::SEXPR, d_cl, res),
                           children,
                           {},
                           *cdp);
    }
    // ======== And introduction
    // See proof_rule.h for documentation on the AND_INTRO rule. This
    // comment uses variable names as introduced there.
    //
    //
    // ----- AND_NEG
    //  VP1            P1 ... Pn
    // -------------------------- RESOLUTION
    //   (cl (and F1 ... Fn))*
    //
    // VP1:(cl (and F1 ... Fn) (not F1) ... (not Fn))
    //
    // * the corresponding proof node is (and F1 ... Fn)
    case ProofRule::AND_INTRO:
    {
      std::vector<Node> neg_Nodes = {d_cl, res};
      for (size_t i = 0, size = children.size(); i < size; i++)
      {
        neg_Nodes.push_back(children[i].notNode());
      }
      Node vp1 = nm->mkNode(Kind::SEXPR, neg_Nodes);

      std::vector<Node> new_children = {vp1};
      new_children.insert(new_children.end(), children.begin(), children.end());
      std::vector<Node> newArgs;
      if (d_resPivots)
      {
        for (const Node& child : children)
        {
          newArgs.push_back(child);
          newArgs.push_back(d_false);
        }
      }
      return addAletheStep(AletheRule::AND_NEG, vp1, vp1, {}, {}, *cdp)
             && addAletheStep(AletheRule::RESOLUTION,
                              res,
                              nm->mkNode(Kind::SEXPR, d_cl, res),
                              new_children,
                              newArgs,
                              *cdp);
    }
    // ======== Not Or elimination
    // This rule is translated according to the singleton pattern.
    case ProofRule::NOT_OR_ELIM:
    {
      return addAletheStep(AletheRule::NOT_OR,
                           res,
                           nm->mkNode(Kind::SEXPR, d_cl, res),
                           children,
                           {},
                           *cdp);
    }
    // ======== Implication elimination
    // This rule is translated according to the clause pattern.
    case ProofRule::IMPLIES_ELIM:
    {
      return addAletheStepFromOr(AletheRule::IMPLIES, res, children, {}, *cdp);
    }
    // ======== Not Implication elimination version 1
    // This rule is translated according to the singleton pattern.
    case ProofRule::NOT_IMPLIES_ELIM1:
    {
      return addAletheStep(AletheRule::NOT_IMPLIES1,
                           res,
                           nm->mkNode(Kind::SEXPR, d_cl, res),
                           children,
                           {},
                           *cdp);
    }
    // ======== Not Implication elimination version 2
    // This rule is translated according to the singleton pattern.
    case ProofRule::NOT_IMPLIES_ELIM2:
    {
      return addAletheStep(AletheRule::NOT_IMPLIES2,
                           res,
                           nm->mkNode(Kind::SEXPR, d_cl, res),
                           children,
                           {},
                           *cdp);
    }
    // ======== Various elimination rules
    // The following rules are all translated according to the clause pattern.
    case ProofRule::EQUIV_ELIM1:
    {
      return addAletheStepFromOr(AletheRule::EQUIV1, res, children, {}, *cdp);
    }
    case ProofRule::EQUIV_ELIM2:
    {
      return addAletheStepFromOr(AletheRule::EQUIV2, res, children, {}, *cdp);
    }
    case ProofRule::NOT_EQUIV_ELIM1:
    {
      return addAletheStepFromOr(
          AletheRule::NOT_EQUIV1, res, children, {}, *cdp);
    }
    case ProofRule::NOT_EQUIV_ELIM2:
    {
      return addAletheStepFromOr(
          AletheRule::NOT_EQUIV2, res, children, {}, *cdp);
    }
    case ProofRule::XOR_ELIM1:
    {
      return addAletheStepFromOr(AletheRule::XOR1, res, children, {}, *cdp);
    }
    case ProofRule::XOR_ELIM2:
    {
      return addAletheStepFromOr(AletheRule::XOR2, res, children, {}, *cdp);
    }
    case ProofRule::NOT_XOR_ELIM1:
    {
      return addAletheStepFromOr(AletheRule::NOT_XOR1, res, children, {}, *cdp);
    }
    case ProofRule::NOT_XOR_ELIM2:
    {
      return addAletheStepFromOr(AletheRule::NOT_XOR2, res, children, {}, *cdp);
    }
    case ProofRule::ITE_ELIM1:
    {
      return addAletheStepFromOr(AletheRule::ITE2, res, children, {}, *cdp);
    }
    case ProofRule::ITE_ELIM2:
    {
      return addAletheStepFromOr(AletheRule::ITE1, res, children, {}, *cdp);
    }
    case ProofRule::NOT_ITE_ELIM1:
    {
      return addAletheStepFromOr(AletheRule::NOT_ITE2, res, children, {}, *cdp);
    }
    case ProofRule::NOT_ITE_ELIM2:
    {
      return addAletheStepFromOr(AletheRule::NOT_ITE1, res, children, {}, *cdp);
    }
    //================================================= De Morgan rules
    // ======== Not And
    // This rule is translated according to the clause pattern.
    case ProofRule::NOT_AND:
    {
      return addAletheStepFromOr(AletheRule::NOT_AND, res, children, {}, *cdp);
    }

    //================================================= CNF rules
    // The following rules are all translated according to the clause pattern.
    case ProofRule::CNF_AND_POS:
    {
      return addAletheStepFromOr(AletheRule::AND_POS, res, children, {}, *cdp);
    }
    case ProofRule::CNF_AND_NEG:
    {
      return addAletheStepFromOr(AletheRule::AND_NEG, res, children, {}, *cdp);
    }
    case ProofRule::CNF_OR_POS:
    {
      return addAletheStepFromOr(AletheRule::OR_POS, res, children, {}, *cdp);
    }
    case ProofRule::CNF_OR_NEG:
    {
      return addAletheStepFromOr(AletheRule::OR_NEG, res, children, {}, *cdp);
    }
    case ProofRule::CNF_IMPLIES_POS:
    {
      return addAletheStepFromOr(
          AletheRule::IMPLIES_POS, res, children, {}, *cdp);
    }
    case ProofRule::CNF_IMPLIES_NEG1:
    {
      return addAletheStepFromOr(
          AletheRule::IMPLIES_NEG1, res, children, {}, *cdp);
    }
    case ProofRule::CNF_IMPLIES_NEG2:
    {
      return addAletheStepFromOr(
          AletheRule::IMPLIES_NEG2, res, children, {}, *cdp);
    }
    case ProofRule::CNF_EQUIV_POS1:
    {
      return addAletheStepFromOr(
          AletheRule::EQUIV_POS2, res, children, {}, *cdp);
    }
    case ProofRule::CNF_EQUIV_POS2:
    {
      return addAletheStepFromOr(
          AletheRule::EQUIV_POS1, res, children, {}, *cdp);
    }
    case ProofRule::CNF_EQUIV_NEG1:
    {
      return addAletheStepFromOr(
          AletheRule::EQUIV_NEG2, res, children, {}, *cdp);
    }
    case ProofRule::CNF_EQUIV_NEG2:
    {
      return addAletheStepFromOr(
          AletheRule::EQUIV_NEG1, res, children, {}, *cdp);
    }
    case ProofRule::CNF_XOR_POS1:
    {
      return addAletheStepFromOr(AletheRule::XOR_POS1, res, children, {}, *cdp);
    }
    case ProofRule::CNF_XOR_POS2:
    {
      return addAletheStepFromOr(AletheRule::XOR_POS2, res, children, {}, *cdp);
    }
    case ProofRule::CNF_XOR_NEG1:
    {
      return addAletheStepFromOr(AletheRule::XOR_NEG2, res, children, {}, *cdp);
    }
    case ProofRule::CNF_XOR_NEG2:
    {
      return addAletheStepFromOr(AletheRule::XOR_NEG1, res, children, {}, *cdp);
    }
    case ProofRule::CNF_ITE_POS1:
    {
      return addAletheStepFromOr(AletheRule::ITE_POS2, res, children, {}, *cdp);
    }
    case ProofRule::CNF_ITE_POS2:
    {
      return addAletheStepFromOr(AletheRule::ITE_POS1, res, children, {}, *cdp);
    }
    case ProofRule::CNF_ITE_NEG1:
    {
      return addAletheStepFromOr(AletheRule::ITE_NEG2, res, children, {}, *cdp);
    }
    case ProofRule::CNF_ITE_NEG2:
    {
      return addAletheStepFromOr(AletheRule::ITE_NEG1, res, children, {}, *cdp);
    }
    // ======== CNF ITE Pos version 3
    //
    // ----- ITE_POS1            ----- ITE_POS2
    //  VP1                       VP2
    // ------------------------------- RESOLUTION
    //             VP3
    // ------------------------------- REORDERING
    //             VP4
    // ------------------------------- CONTRACTION
    //  (cl (not (ite C F1 F2)) F1 F2)
    //
    // VP1: (cl (not (ite C F1 F2)) C F2)
    // VP2: (cl (not (ite C F1 F2)) (not C) F1)
    // VP3: (cl (not (ite C F1 F2)) F2 (not (ite C F1 F2)) F1)
    // VP4: (cl (not (ite C F1 F2)) (not (ite C F1 F2)) F1 F2)
    //
    // * the corresponding proof node is (or (not (ite C F1 F2)) F1 F2)
    case ProofRule::CNF_ITE_POS3:
    {
      Node vp1 = nm->mkNode(Kind::SEXPR, {d_cl, res[0], args[0][0], res[2]});
      Node vp2 =
          nm->mkNode(Kind::SEXPR, {d_cl, res[0], args[0][0].notNode(), res[1]});
      Node vp3 =
          nm->mkNode(Kind::SEXPR, {d_cl, res[0], res[2], res[0], res[1]});
      Node vp4 =
          nm->mkNode(Kind::SEXPR, {d_cl, res[0], res[0], res[1], res[2]});

      return addAletheStep(AletheRule::ITE_POS1, vp1, vp1, {}, {}, *cdp)
             && addAletheStep(AletheRule::ITE_POS2, vp2, vp2, {}, {}, *cdp)
             && addAletheStep(AletheRule::RESOLUTION,
                              vp3,
                              vp3,
                              {vp1, vp2},
                              d_resPivots
                                  ? std::vector<Node>{args[0][0], d_true}
                                  : std::vector<Node>(),
                              *cdp)
             && addAletheStep(AletheRule::REORDERING, vp4, vp4, {vp3}, {}, *cdp)
             && addAletheStepFromOr(
                 AletheRule::CONTRACTION, res, {vp4}, {}, *cdp);
    }
    // ======== CNF ITE Neg version 3
    //
    // ----- ITE_NEG1            ----- ITE_NEG2
    //  VP1                       VP2
    // ------------------------------- RESOLUTION
    //             VP3
    // ------------------------------- REORDERING
    //             VP4
    // ------------------------------- CONTRACTION
    //  (cl (ite C F1 F2) C (not F2))
    //
    // VP1: (cl (ite C F1 F2) C (not F2))
    // VP2: (cl (ite C F1 F2) (not C) (not F1))
    // VP3: (cl (ite C F1 F2) (not F2) (ite C F1 F2) (not F1))
    // VP4: (cl (ite C F1 F2) (ite C F1 F2) (not F1) (not F2))
    //
    // * the corresponding proof node is (or (ite C F1 F2) C (not F2))
    case ProofRule::CNF_ITE_NEG3:
    {
      Node vp1 = nm->mkNode(Kind::SEXPR, {d_cl, res[0], args[0][0], res[2]});
      Node vp2 =
          nm->mkNode(Kind::SEXPR, {d_cl, res[0], args[0][0].notNode(), res[1]});
      Node vp3 =
          nm->mkNode(Kind::SEXPR, {d_cl, res[0], res[2], res[0], res[1]});
      Node vp4 =
          nm->mkNode(Kind::SEXPR, {d_cl, res[0], res[0], res[1], res[2]});

      return addAletheStep(AletheRule::ITE_NEG1, vp1, vp1, {}, {}, *cdp)
             && addAletheStep(AletheRule::ITE_NEG2, vp2, vp2, {}, {}, *cdp)
             && addAletheStep(AletheRule::RESOLUTION,
                              vp3,
                              vp3,
                              {vp1, vp2},
                              d_resPivots
                                  ? std::vector<Node>{args[0][0], d_true}
                                  : std::vector<Node>(),
                              *cdp)
             && addAletheStep(AletheRule::REORDERING, vp4, vp4, {vp3}, {}, *cdp)
             && addAletheStepFromOr(
                 AletheRule::CONTRACTION, res, {vp4}, {}, *cdp);
    }
    //================================================= Equality rules
    // The following rules are all translated according to the singleton
    // pattern.
    case ProofRule::REFL:
    {
      return addAletheStep(AletheRule::REFL,
                           res,
                           nm->mkNode(Kind::SEXPR, d_cl, res),
                           children,
                           {},
                           *cdp);
    }
    case ProofRule::SYMM:
    {
      return addAletheStep(
          res.getKind() == Kind::NOT ? AletheRule::NOT_SYMM : AletheRule::SYMM,
          res,
          nm->mkNode(Kind::SEXPR, d_cl, res),
          children,
          {},
          *cdp);
    }
    case ProofRule::TRANS:
    {
      return addAletheStep(AletheRule::TRANS,
                           res,
                           nm->mkNode(Kind::SEXPR, d_cl, res),
                           children,
                           {},
                           *cdp);
    }
    // ======== Congruence
    // In the case that the kind of the function symbol f? is FORALL or
    // EXISTS, the cong rule needs to be converted into a bind rule. The first
    // n children will be refl rules, e.g. (= (v0 Int) (v0 Int)).
    //
    //  Let t1 = (BOUND_VARIABLE LIST (v1 A1) ... (vn An)) and s1 =
    //  (BOUND_VARIABLE LIST (v1 A1) ... (vn vn)).
    //
    //  ----- REFL ... ----- REFL
    //   VP1            VPn             P2
    //  --------------------------------------- bind,
    //                                          ((:= (v1 A1) v1) ...
    //                                          (:= (vn An) vn))
    //   (cl (= (forall ((v1 A1)...(vn An)) t2)
    //   (forall ((v1 B1)...(vn Bn)) s2)))**
    //
    //  VPi: (cl (= vi vi))*
    //
    //  * the corresponding proof node is (or (= vi vi))
    //
    // Otherwise, the rule follows the singleton pattern, i.e.:
    //
    //    P1 ... Pn
    //  -------------------------------------------------------- cong
    //   (cl (= (<kind> f? t1 ... tn) (<kind> f? s1 ... sn)))**
    //
    // ** the corresponding proof node is (= (<kind> f? t1 ... tn) (<kind> f?
    // s1 ... sn))
    case ProofRule::CONG:
    case ProofRule::NARY_CONG:
    {
      if (res[0].isClosure())
      {
        for (size_t i = 0, size = res[0][0].getNumChildren(); i < size; ++i)
        {
          new_args.push_back(res[0][0][i].eqNode(res[1][0][i]));
        }
        Kind k = res[0].getKind();
        return addAletheStep(
            AletheRule::ANCHOR_BIND,
            res,
            nm->mkNode(Kind::SEXPR, d_cl, res),
            // be sure to ignore premise for pattern
            (k == Kind::FORALL || k == Kind::EXISTS) ? std::vector<Node>{children[0]} : children,
            new_args,
            *cdp);
      }
      return addAletheStep(AletheRule::CONG,
                           res,
                           nm->mkNode(Kind::SEXPR, d_cl, res),
                           children,
                           {},
                           *cdp);
    }
    case ProofRule::HO_CONG:
    {
      return addAletheStep(AletheRule::HO_CONG,
                           res,
                           nm->mkNode(Kind::SEXPR, d_cl, res),
                           children,
                           {},
                           *cdp);
    }
    // ======== True intro
    //
    // ------------------------------- EQUIV_SIMPLIFY
    //  (VP1:(cl (= (= F true) F)))
    // ------------------------------- EQUIV2
    //  (VP2:(cl (= F true) (not F)))           P
    // -------------------------------------------- RESOLUTION
    //  (cl (= F true))*
    //
    // * the corresponding proof node is (= F true)
    case ProofRule::TRUE_INTRO:
    {
      Node vp1 = nm->mkNode(Kind::SEXPR, d_cl, res.eqNode(children[0]));
      Node vp2 = nm->mkNode(Kind::SEXPR, d_cl, res, children[0].notNode());
      return addAletheStep(AletheRule::EQUIV_SIMPLIFY, vp1, vp1, {}, {}, *cdp)
             && addAletheStep(AletheRule::EQUIV2, vp2, vp2, {vp1}, {}, *cdp)
             && addAletheStep(AletheRule::RESOLUTION,
                              res,
                              nm->mkNode(Kind::SEXPR, d_cl, res),
                              {vp2, children[0]},
                              d_resPivots
                                  ? std::vector<Node>{children[0], d_false}
                                  : std::vector<Node>(),
                              *cdp);
    }
    // ======== True elim
    //
    // ------------------------------- EQUIV_SIMPLIFY
    //  (VP1:(cl (= (= F true) F)))
    // ------------------------------- EQUIV1
    //  (VP2:(cl (not (= F true)) F))           P
    // -------------------------------------------- RESOLUTION
    //  (cl F)*
    //
    // * the corresponding proof node is F
    case ProofRule::TRUE_ELIM:
    {
      Node vp1 = nm->mkNode(Kind::SEXPR, d_cl, children[0].eqNode(res));
      Node vp2 = nm->mkNode(Kind::SEXPR, d_cl, children[0].notNode(), res);
      return addAletheStep(AletheRule::EQUIV_SIMPLIFY, vp1, vp1, {}, {}, *cdp)
             && addAletheStep(AletheRule::EQUIV1, vp2, vp2, {vp1}, {}, *cdp)
             && addAletheStep(AletheRule::RESOLUTION,
                              res,
                              nm->mkNode(Kind::SEXPR, d_cl, res),
                              {vp2, children[0]},
                              d_resPivots
                                  ? std::vector<Node>{children[0], d_false}
                                  : std::vector<Node>(),
                              *cdp);
    }
    // ======== False intro
    //
    // ----- EQUIV_SIMPLIFY
    //  VP1
    // ----- EQUIV2     ----- NOT_NOT
    //  VP2              VP3
    // ---------------------- RESOLUTION
    //          VP4                        P
    // -------------------------------------- RESOLUTION
    //          (cl (= F false))*
    //
    // VP1: (cl (= (= F false) (not F)))
    // VP2: (cl (= F false) (not (not F)))
    // VP3: (cl (not (not (not F))) F)
    // VP4: (cl (= F false) F)
    //
    // * the corresponding proof node is (= F false)
    case ProofRule::FALSE_INTRO:
    {
      Node vp1 = nm->mkNode(Kind::SEXPR, d_cl, res.eqNode(children[0]));
      Node vp2 = nm->mkNode(Kind::SEXPR, d_cl, res, children[0].notNode());
      Node vp3 = nm->mkNode(
          Kind::SEXPR, d_cl, children[0].notNode().notNode(), children[0][0]);
      Node vp4 = nm->mkNode(Kind::SEXPR, d_cl, res, children[0][0]);

      return addAletheStep(AletheRule::EQUIV_SIMPLIFY, vp1, vp1, {}, {}, *cdp)
             && addAletheStep(AletheRule::EQUIV2, vp2, vp2, {vp1}, {}, *cdp)
             && addAletheStep(AletheRule::NOT_NOT, vp3, vp3, {}, {}, *cdp)
             && addAletheStep(
                 AletheRule::RESOLUTION,
                 vp4,
                 vp4,
                 {vp2, vp3},
                 d_resPivots ? std::vector<Node>{children[0].notNode(), d_true}
                             : std::vector<Node>(),
                 *cdp)
             && addAletheStep(AletheRule::RESOLUTION,
                              res,
                              nm->mkNode(Kind::SEXPR, d_cl, res),
                              {vp4, children[0]},
                              d_resPivots
                                  ? std::vector<Node>{children[0][0], d_true}
                                  : std::vector<Node>(),
                              *cdp);
    }
    // ======== False elim
    //
    // ----- EQUIV_SIMPLIFY
    //  VP1
    // ----- EQUIV1
    //  VP2                P
    // ---------------------- RESOLUTION
    //     (cl (not F))*
    //
    // VP1: (cl (= (= F false) (not F)))
    // VP2: (cl (not (= F false)) (not F))
    // VP3: (cl (not (not (not F))) F)
    // VP4: (cl (= F false) F)
    //
    // * the corresponding proof node is (not F)
    case ProofRule::FALSE_ELIM:
    {
      Node vp1 = nm->mkNode(Kind::SEXPR, d_cl, children[0].eqNode(res));
      Node vp2 = nm->mkNode(Kind::SEXPR, d_cl, children[0].notNode(), res);

      return addAletheStep(AletheRule::EQUIV_SIMPLIFY, vp1, vp1, {}, {}, *cdp)
             && addAletheStep(AletheRule::EQUIV1, vp2, vp2, {vp1}, {}, *cdp)
             && addAletheStep(AletheRule::RESOLUTION,
                              res,
                              nm->mkNode(Kind::SEXPR, d_cl, res),
                              {vp2, children[0]},
                              d_resPivots
                                  ? std::vector<Node>{children[0], d_false}
                                  : std::vector<Node>(),
                              *cdp);
    }
    //================================================= Skolems rules
    // ======== Skolem intro
    // Since this rule just equates a term to its purification skolem, whose
    // conversion is the term itself, the converted conclusion is an equality
    // between the same terms.
    case ProofRule::SKOLEM_INTRO:
    {
      return addAletheStep(AletheRule::REFL,
                           res,
                           nm->mkNode(Kind::SEXPR, d_cl, res),
                           {},
                           {},
                           *cdp);
    }
    // ======== Replace term by its axiom definition
    // For now this introduces a hole. The processing in the future should
    // generate corresponding Alethe steps for each particular axiom for term
    // removal (for example for the ITE case).
    case ProofRule::REMOVE_TERM_FORMULA_AXIOM:
    {
      return addAletheStep(AletheRule::HOLE,
                           res,
                           nm->mkNode(Kind::SEXPR, d_cl, res),
                           {},
                           {},
                           *cdp);
    }
    // ======== Skolemize
    // See proof_rule.h for documentation on the SKOLEMIZE rule. This
    // comment uses variable names as introduced there.
    //
    // Either a positive existential or a negative forall is skolemized. First
    // step is to build the Alethe skolemization step which introduces a valid
    // equality:
    //
    //                      ---------------- REFL
    //                       (= F F*sigma')
    //  ----------------------------------------------- ANCHOR_SKO_EX, sigma_1, sigma_2, ..., sigma_n
    //   (= (exists ((x1 T1) ... (xn Tn)) F) F*sigma')
    //
    // where sigma' is the cumulative substitution built from sigma1...sigma_n,
    // and each sigma_i replaces xi by the choice term (epsilon ((xi Ti))
    // (exists ((xi+1 Ti+1) ... (xn+1 Tn+1)) F)).
    //
    // Then, we apply the equivalence elimination reasoning to obtain F*sigma
    // from the premise:
    //
    //  ---------------- EQUIV_POS2
    //     VP1              (= (exists (...) F) F*sigma')       (exists (...) F)
    //  ------------------------------------------------------------- RESOLUTION
    //                           F*sigma'
    //
    // VP1 :
    //  (cl (not (= (exists (...) F) F*sigma')) (not (exists (...) F)) F*sigma')
    //
    // Note that F*sigma' is equivalent to F*sigma once its skolem terms are
    // lifted to choice terms by the node converter.
    //
    // The case for negative forall is analagous except the rules are
    // ANCHOR_SKO_FORALL and the one concluding the desired equivalence is
    // followed by a congruence step to wrap the equality terms under a
    // negation, i.e., (not ...).
    case ProofRule::SKOLEMIZE:
    {
      bool success = true;
      AletheRule skoRule;
      bool isExists;
      Node quant, skolemized;
      Kind quantKind;
      if (children[0].getKind() == Kind::EXISTS)
      {
        isExists = true;
        skoRule = AletheRule::ANCHOR_SKO_EX;
        quant = children[0];
        skolemized = res;
        quantKind = Kind::EXISTS;
      }
      else
      {
        isExists = false;
        skoRule = AletheRule::ANCHOR_SKO_FORALL;
        quant = children[0][0];
        skolemized = res[0];
        quantKind = Kind::FORALL;
      }
      // add rfl step for final replacement
      Node conv = d_anc.maybeConvert(quant[1].eqNode(skolemized));
      if (conv.isNull())
      {
        *d_reasonForConversionFailure = d_anc.d_error;
        return false;
      }
      Node premise = nm->mkNode(
          Kind::SEXPR, d_cl, conv);
      success &= addAletheStep(AletheRule::REFL, premise, premise, {}, {}, *cdp);
      std::vector<Node> bVars{quant[0].begin(), quant[0].end()};
      std::vector<Node> skoSubstitutions;
      for (size_t i = 0, size = quant[0].getNumChildren(); i < size; ++i)
      {
        // build i-th argument of the anchor step, which will be the i-th
        // variable mapped to a choice term for that variable over the
        // quantifier over i+1-th to n-th variable over the quant body. If i ==
        // size - 1, then the mapping is just to the body
        Node choiceBody =
            i == size - 1
                ? quant[1]
                : nm->mkNode(quantKind,
                             nm->mkNode(Kind::BOUND_VAR_LIST,
                                        std::vector<Node>{bVars.begin() + i + 1,
                                                          bVars.end()}),
                             quant[1]);
        // The choice term is for the i-th variable, with the body as defined
        // above. Remember that when doing SKO_FORALL the body of the choice is
        // negated.
        Node ithChoice =
            nm->mkNode(Kind::WITNESS,
                       nm->mkNode(Kind::BOUND_VAR_LIST, quant[0][i]),
                       isExists ? choiceBody : choiceBody.notNode());
        // add to the substitution
        skoSubstitutions.push_back(quant[0][i].eqNode(ithChoice));
      }
      Assert(!d_anc.convert(quant.eqNode(skolemized)).isNull());
      Node conclusion = nm->mkNode(
          Kind::SEXPR, d_cl, d_anc.convert(quant.eqNode(skolemized)));
      // add the sko step
      success &= addAletheStep(
          skoRule, conclusion, conclusion, {premise}, skoSubstitutions, *cdp);
      // add congruence step with NOT for the forall case
      if (!isExists)
      {
        Node newConclusion = nm->mkNode(
            Kind::SEXPR, d_cl, (quant.notNode()).eqNode(skolemized.notNode()));
        success &= addAletheStep(AletheRule::CONG,
                      newConclusion,
                      newConclusion,
                      {conclusion},
                      {},
                      *cdp);
        conclusion = newConclusion;
      }
      // now equality resolution reasoning
      Node vp1 = nm->mkNode(
          Kind::SEXPR,
          {d_cl, conclusion[1].notNode(), children[0].notNode(), res});
      success &= addAletheStep(AletheRule::EQUIV_POS2, vp1, vp1, {}, {}, *cdp);
      return success
             && addAletheStep(AletheRule::RESOLUTION,
                              res,
                              nm->mkNode(Kind::SEXPR, d_cl, res),
                              {vp1, conclusion, children[0]},
                              d_resPivots ? std::vector<Node>{conclusion[1],
                                                              d_false,
                                                              children[0],
                                                              d_false}
                                          : std::vector<Node>(),
                              *cdp);
    }
    // ======== Bitvector
    //
    // ------------------------ BV_BITBLAST_STEP_BV<KIND>
    //  (cl (= t bitblast(t)))
    case ProofRule::BV_BITBLAST_STEP:
    {
      Kind k = res[0].getKind();
      if (k == Kind::BITVECTOR_UDIV || k == Kind::BITVECTOR_UREM
          || k == Kind::BITVECTOR_SHL || k == Kind::BITVECTOR_LSHR
          || k == Kind::BITVECTOR_ASHR)
      {
        std::stringstream ss;
        ss << "Bit-blasting of " << k << " is not supported in Alethe.";
        *d_reasonForConversionFailure = ss.str();
      }
      Node conv = d_anc.maybeConvert(res);
      if (conv.isNull())
      {
        *d_reasonForConversionFailure = d_anc.d_error;
        return false;
      }
      // if the term being bitblasted is a variable or a nonbv term, then this
      // is a "bitblast var" step
      auto it = s_bvKindToAletheRule.find(k);
      return addAletheStep(it == s_bvKindToAletheRule.end()
                               ? AletheRule::BV_BITBLAST_STEP_VAR
                               : it->second,
                           res,
                           nm->mkNode(Kind::SEXPR, d_cl, conv),
                           children,
                           {},
                           *cdp);
    }
    //================================================= Quantifiers rules
    // ======== Instantiate
    // See proof_rule.h for documentation on the INSTANTIATE rule. This
    // comment uses variable names as introduced there.
    //
    // ----- FORALL_INST, (= x1 t1) ... (= xn tn)
    //  VP1
    // ----- OR
    //  VP2              P
    // -------------------- RESOLUTION
    //     (cl F*sigma)^
    //
    // VP1: (cl (or (not (forall ((x1 T1) ... (xn Tn)) F*sigma)
    // VP2: (cl (not (forall ((x1 T1) ... (xn Tn)) F)) F*sigma)
    //
    // ^ the corresponding proof node is F*sigma
    case ProofRule::INSTANTIATE:
    {
      for (size_t i = 0, size = children[0][0].getNumChildren(); i < size; i++)
      {
        new_args.push_back(
            nm->mkNode(Kind::SEXPR, d_becomes, children[0][0][i], args[0][i]));
      }
      Node vp1 = nm->mkNode(
          Kind::SEXPR, d_cl, nm->mkNode(Kind::OR, children[0].notNode(), res));
      Node vp2 = nm->mkNode(Kind::SEXPR, d_cl, children[0].notNode(), res);
      return addAletheStep(
                 AletheRule::FORALL_INST, vp1, vp1, {}, new_args, *cdp)
             && addAletheStep(AletheRule::OR, vp2, vp2, {vp1}, {}, *cdp)
             && addAletheStep(AletheRule::RESOLUTION,
                              res,
                              nm->mkNode(Kind::SEXPR, d_cl, res),
                              {vp2, children[0]},
                              d_resPivots
                                  ? std::vector<Node>{children[0], d_false}
                                  : std::vector<Node>(),
                              *cdp);
    }
    // ======== Alpha Equivalence
    // See proof_rule.h for documentation on the ALPHA_EQUIV rule. This
    // comment uses variable names as introduced there.
    //
    // Let F = (forall ((y1 A1) ... (yn An)) G) and F*sigma = (forall ((z1 A1)
    // ... (zn An)) G*sigma)
    //
    //
    //  ------------------ REFL
    //  (cl (= G G*sigma))
    // -------------------- BIND, ((= y1 z1) ... (= yn zn))
    //  (= F F*sigma)
    //
    // ^ the corresponding proof node is F*sigma
    case ProofRule::ALPHA_EQUIV:
    {
      std::vector<Node> varEqs;
      // performance optimization
      // If y1 ... yn are mapped to y1 ... yn it suffices to use a refl step
      bool allSame = true;
      for (size_t i = 0, size = res[0][0].getNumChildren(); i < size; ++i)
      {
        Node v0 = res[0][0][i], v1 = res[1][0][i];
        allSame = allSame && v0.getName() == v1.getName();
        varEqs.push_back(v0.eqNode(v1));
      }
      if (allSame)
      {
        return addAletheStep(AletheRule::REFL,
                             res,
                             nm->mkNode(Kind::SEXPR, d_cl, res),
                             {},
                             {},
                             *cdp);
      }
      // Reflexivity over the quantified bodies
      Node vp = nm->mkNode(
          Kind::SEXPR, d_cl, nm->mkNode(Kind::EQUAL, res[0][1], res[1][1]));
      addAletheStep(AletheRule::REFL, vp, vp, {}, {}, *cdp);
      new_args.insert(new_args.end(), varEqs.begin(), varEqs.end());
      return addAletheStep(AletheRule::ANCHOR_BIND,
                           res,
                           nm->mkNode(Kind::SEXPR, d_cl, res),
                           {vp},
                           new_args,
                           *cdp);
    }
    //================================================= Arithmetic rules
    // ======== Adding Scaled Inequalities
    //
    // -------------------------------------- LA_GENERIC
    // (cl (not P1) ... (not Pn) (>< t1 t2))              P1 ... Pn
    // ------------------------------------------------------------- RESOLUTION
    //  (cl (>< t1 t2))*
    //
    // * the corresponding proof node is (>< t1 t2)
    case ProofRule::ARITH_SUM_UB:
    {
      // if the conclusion were an equality we'd need to phrase LA_GENERIC in
      // terms of disequalities, but ARITH_SUM_UB does not have equalities as
      // conclusions
      Assert(res.getKind() != Kind::EQUAL);
      Node one = nm->mkConstInt(Rational(1));
      Node minusOne = nm->mkConstInt(Rational(-1));
      std::vector<Node> resArgs;
      std::vector<Node> resChildren;
      std::vector<Node> lits{d_cl};
      for (const Node& child : children)
      {
        lits.push_back(child.notNode());
        // equalities are multiplied by minus 1 rather than 1
        new_args.push_back(child.getKind() == Kind::EQUAL ? minusOne : one);
        resArgs.push_back(child);
        resArgs.push_back(d_false);
      }
      lits.push_back(res);
      new_args.push_back(one);
      Node laGen = nm->mkNode(Kind::SEXPR, lits);
      addAletheStep(AletheRule::LA_GENERIC, laGen, laGen, {}, new_args, *cdp);
      resChildren.push_back(laGen);
      resChildren.insert(resChildren.end(), children.begin(), children.end());
      return addAletheStep(AletheRule::RESOLUTION,
                           res,
                           nm->mkNode(Kind::SEXPR, d_cl, res),
                           resChildren,
                           d_resPivots ? resArgs : std::vector<Node>(),
                           *cdp);
    }
    // Direct translation
    case ProofRule::ARITH_MULT_POS:
    case ProofRule::ARITH_MULT_NEG:
    {
      return addAletheStep(id == ProofRule::ARITH_MULT_POS
                               ? AletheRule::LA_MULT_POS
                               : AletheRule::LA_MULT_NEG,
                           res,
                           nm->mkNode(Kind::SEXPR, d_cl, res),
                           children,
                           {},
                           *cdp);
    }
    // ======== Tightening Strict Integer Upper Bounds
    //
    // ----- LA_GENERIC, 1
    //  VP1                      P
    // ------------------------------------- RESOLUTION
    //  (cl (<= i greatestIntLessThan(c)))*
    //
    // VP1: (cl (not (< i c)) (<= i greatestIntLessThan(c)))
    //
    // * the corresponding proof node is (<= i greatestIntLessThan(c))
    case ProofRule::INT_TIGHT_UB:
    {
      Node vp1 = nm->mkNode(Kind::SEXPR, d_cl, children[0].notNode(), res);
      std::vector<Node> new_children = {vp1, children[0]};
      new_args.push_back(nm->mkConstInt(Rational(1)));
      new_args.push_back(nm->mkConstInt(Rational(1)));
      return addAletheStep(AletheRule::LA_GENERIC, vp1, vp1, {}, new_args, *cdp)
             && addAletheStep(AletheRule::RESOLUTION,
                              res,
                              nm->mkNode(Kind::SEXPR, d_cl, res),
                              new_children,
                              d_resPivots
                                  ? std::vector<Node>{children[0], d_false}
                                  : std::vector<Node>(),
                              *cdp);
    }
    // ======== Tightening Strict Integer Lower Bounds
    //
    // ----- LA_GENERIC, 1
    //  VP1                      P
    // ------------------------------------- RESOLUTION
    //  (cl (>= i leastIntGreaterThan(c)))*
    //
    // VP1: (cl (not (> i c)) (>= i leastIntGreaterThan(c)))
    //
    // * the corresponding proof node is (>= i leastIntGreaterThan(c))
    case ProofRule::INT_TIGHT_LB:
    {
      Node vp1 = nm->mkNode(Kind::SEXPR, d_cl, children[0].notNode(), res);
      std::vector<Node> new_children = {vp1, children[0]};
      new_args.push_back(nm->mkConstInt(Rational(1)));
      new_args.push_back(nm->mkConstInt(Rational(1)));
      return addAletheStep(AletheRule::LA_GENERIC, vp1, vp1, {}, new_args, *cdp)
             && addAletheStep(AletheRule::RESOLUTION,
                              res,
                              nm->mkNode(Kind::SEXPR, d_cl, res),
                              new_children,
                              d_resPivots
                                  ? std::vector<Node>{children[0], d_false}
                                  : std::vector<Node>(),
                              *cdp);
    }
      // ======== Trichotomy of the reals
      // See proof_rule.h for documentation on the ARITH_TRICHOTOMY rule. This
      // comment uses variable names as introduced there.
      //
      // C is always of the format (= x c), (> x c) or (< x c). It has to be
      // concluded from A, B, which are (=> x c), (<= x c), or (not (= x
      // c)).
      //
      // The convertion into Alethe is based on LA_DISEQUALITY, which has much
      // the same semantics as ARITH_TRICHOTOMY. The following subproof is
      // common to all the cases (we will refer to it as PI_0):
      //
      // ------------------------------------------------------ LA_DISEQUALITY
      //  (cl (or (= x c) (not (<= x c)) (not (<= c x))))
      // -------------------------------------------------------- OR
      //  (cl (= x c) (not (<= x c)) (not (<= c x)))
      //
      // The transformations also use the COMP_SIMPLIFY rule in Alethe, which
      // connects strict and non-strict inequalities. The details for each
      // conversion are given for each case.
      case ProofRule::ARITH_TRICHOTOMY:
      {
        bool success = true;
        Node equal, lesser, greater;
        Kind k = res.getKind();
        Assert(k == Kind::EQUAL || k == Kind::GT || k == Kind::LT)
            << "kind is " << k << "\n";
        Node x = res[0], c = res[1];
        switch (k)
        {
          case Kind::EQUAL:
          {
            Node leq, geq;
            if (children[0].getKind() == Kind::LEQ)
            {
              leq = children[0];
              geq = children[1];
            }
            else
            {
              leq = children[1];
              geq = children[0];
            }
            Node leqInverted = nm->mkNode(Kind::LEQ, geq[1], geq[0]);
            // The subproof built is (where @p1 is the premise for "geq", @p2 is
            // "leqInverted")
            //
            // PI_1:
            //   with @p0: (= (=> x c) (<= c x))
            //   with @p1: (=> x c)
            //   with @p2: (<= c x)
            //
            // ----- COMP_SIMP  -------------------EQUIV_POS2   --- geq
            //  @p0             (cl (not @p0) (not @p1) @p2)    @p1
            // ---------------------------------------------------- RES
            //                     @p2
            //
            // Then we combine with the proof PI_0 and use the other premise
            // (for "leq")
            //
            //        --------- leq
            // PI_0    (<= x c)      PI_1
            // --------------------------- RES
            //        (= x c)
            //
            // where (= x c) is the expected result

            // We first build PI_0:
            Node laDiseqOr = nm->mkNode(
                Kind::SEXPR,
                d_cl,
                nm->mkNode(
                    Kind::OR, res, leq.notNode(), leqInverted.notNode()));
            Node laDiseqCl = nm->mkNode(
                Kind::SEXPR, {d_cl, res, leq.notNode(), leqInverted.notNode()});
            success &= addAletheStep(AletheRule::LA_DISEQUALITY,
                                     laDiseqOr,
                                     laDiseqOr,
                                     {},
                                     {},
                                     *cdp)
                       && addAletheStep(AletheRule::OR,
                                        laDiseqCl,
                                        laDiseqCl,
                                        {laDiseqOr},
                                        {},
                                        *cdp);
            // Now we build PI_1:
            Node compSimp = geq.eqNode(leqInverted);
            Node compSimpCl = nm->mkNode(Kind::SEXPR, d_cl, compSimp);
            success &= addAletheStep(AletheRule::COMP_SIMPLIFY,
                                     compSimpCl,
                                     compSimpCl,
                                     {},
                                     {},
                                     *cdp);
            Node equivPos2Cl = nm->mkNode(
                Kind::SEXPR,
                {d_cl, compSimp.notNode(), geq.notNode(), leqInverted});
            success &= addAletheStep(
                AletheRule::EQUIV_POS2, equivPos2Cl, equivPos2Cl, {}, {}, *cdp);
            Node resPi1Conc = nm->mkNode(Kind::SEXPR, d_cl, leqInverted);
            success &= addAletheStep(
                AletheRule::RESOLUTION,
                resPi1Conc,
                resPi1Conc,
                {compSimpCl, equivPos2Cl, geq},
                d_resPivots ? std::vector<Node>{compSimp, d_true, geq, d_false}
                            : std::vector<Node>(),
                *cdp);
            // Now we build the final resultion
            success &= addAletheStep(
                AletheRule::RESOLUTION,
                res,
                nm->mkNode(Kind::SEXPR, d_cl, res),
                {laDiseqCl, leq, resPi1Conc},
                d_resPivots
                    ? std::vector<Node>{leq, d_false, leqInverted, d_false}
                    : std::vector<Node>(),
                *cdp);
            break;
          }
          case Kind::GT:
          {
            Node geq, notEq;
            Kind kc0 = children[0].getKind();
            if (kc0 == Kind::GEQ
                || (kc0 == Kind::NOT && children[0][0].getKind() == Kind::LT))
            {
              geq = children[0];
              notEq = children[1];
            }
            else
            {
              geq = children[1];
              notEq = children[0];
            }
            Assert(notEq.getKind() == Kind::NOT
                   && notEq[0].getKind() == Kind::EQUAL);
            // it may be that the premise supposed to be (>= x c) is actually
            // (not
            // (< x c)). In this case we use that premise to deriv (>= x c), so
            // that the reconstruction below remains the same
            if (geq.getKind() != Kind::GEQ)
            {
              Assert(geq.getKind() == Kind::NOT
                     && geq[0].getKind() == Kind::LT);
              Node notLt = geq;
              geq = nm->mkNode(Kind::GEQ, x, c);
              //  @pa: (= (< x c) (not (<= c x)))
              //  @pb: (< x c)
              //  @pc: (<= c x)
              //  notLT : (not @pb)
              //
              // PI_a:
              //
              // ----- COMP_SIMP  --------------------- EQUIV_POS1     ----
              // notLT
              //  @pa             (cl (not @pa) @pb (not (not @pc)))   (not @pb)
              // -------------------------------------------------------------
              // RES
              //              (cl (not (not @pc)))
              //
              //
              // PI_b:
              //
              //  ------------------------------ NOT_NOT --------------------
              //  PI_a (cl (not (not (not @pc))) @pc)         (cl (not (not
              //  @pc)))
              // ------------------------------------------------------------
              // RES
              //                             @pc
              //
              // PI_c:
              //
              //  @pd: (= (>= x c) (<= c x))
              //
              // ----- COMP_SIMP  -------------------------- EQUIV_POS1  ---
              // PI_b
              //  @pd             (cl (not @pd) (>= x c) (not @pc))      @pc
              // -------------------------------------------------------------
              // RES
              //              (cl (>= x c))
              success &= addAletheStep(AletheRule::HOLE,
                                       geq,
                                       nm->mkNode(Kind::SEXPR, d_cl, geq),
                                       {notLt},
                                       {},
                                       *cdp);
            }
            Node leq = nm->mkNode(Kind::LEQ, x, c);
            Node leqInverted = nm->mkNode(Kind::LEQ, c, x);
            // The subproof built here uses the PI_1 defined in the case above,
            // where the premise for "geq" is used to conclude leqInverted. Here
            // @p4 is "res", @p5 is "leq". The goal of PI_2 is to conclude (not
            // (not @p5)), which can remove the element from the conclusion of
            // PI_0 that is (not @p5). The conclusion of PI_1 and notEq exclude
            // the other elements, such that only @p4 will remain, the expected
            // conclusion.
            //
            // PI_2:
            //   with @p3: (= (> x c) (not (<= x c)))
            //   with @p4: (> x c)
            //   with @p5: (<= x c)
            //
            // ----- COMP_SIMP  ----------------------------------- EQUIV_POS1
            //  @p3             (cl (not @p3) @p4 (not (not @p5)))
            // --------------------------------------------------- RES
            //              (cl @p4 (not (not @p5)))
            //
            // Then we combine the proofs PI_0, the premise for "notEq", and
            // PI_1 and PI_2:
            //
            //        --------- notEq
            // PI_0   (not (= x c))    PI_1    PI_2
            // ------------------------------------- RES
            //        (> x c)
            //
            // where (= x c) is the expected result

            // We first build PI_0:
            Node laDiseqOr = nm->mkNode(
                Kind::SEXPR,
                d_cl,
                nm->mkNode(
                    Kind::OR, notEq[0], leq.notNode(), leqInverted.notNode()));
            Node laDiseqCl = nm->mkNode(
                Kind::SEXPR,
                {d_cl, notEq[0], leq.notNode(), leqInverted.notNode()});
            success &= addAletheStep(AletheRule::LA_DISEQUALITY,
                                     laDiseqOr,
                                     laDiseqOr,
                                     {},
                                     {},
                                     *cdp)
                       && addAletheStep(AletheRule::OR,
                                        laDiseqCl,
                                        laDiseqCl,
                                        {laDiseqOr},
                                        {},
                                        *cdp);
            // Now we build PI_1:
            Node compSimp = geq.eqNode(leqInverted);
            Node compSimpCl = nm->mkNode(Kind::SEXPR, d_cl, compSimp);
            success &= addAletheStep(AletheRule::COMP_SIMPLIFY,
                                     compSimpCl,
                                     compSimpCl,
                                     {},
                                     {},
                                     *cdp);
            Node equivPos2Cl = nm->mkNode(
                Kind::SEXPR,
                {d_cl, compSimp.notNode(), geq.notNode(), leqInverted});
            success &= addAletheStep(
                AletheRule::EQUIV_POS2, equivPos2Cl, equivPos2Cl, {}, {}, *cdp);
            Node resPi1Conc = nm->mkNode(Kind::SEXPR, d_cl, leqInverted);
            success &= addAletheStep(
                AletheRule::RESOLUTION,
                resPi1Conc,
                resPi1Conc,
                {compSimpCl, equivPos2Cl, geq},
                d_resPivots ? std::vector<Node>{compSimp, d_true, geq, d_false}
                            : std::vector<Node>(),
                *cdp);
            // Now we build PI_2
            Node compSimp2 = res.eqNode(leq.notNode());
            Node compSimp2Cl = nm->mkNode(Kind::SEXPR, d_cl, compSimp2);
            success &= addAletheStep(AletheRule::COMP_SIMPLIFY,
                                     compSimp2Cl,
                                     compSimp2Cl,
                                     {},
                                     {},
                                     *cdp);
            Node equivPos1Cl = nm->mkNode(
                Kind::SEXPR,
                {d_cl, compSimp2.notNode(), res, leq.notNode().notNode()});
            success &= addAletheStep(
                AletheRule::EQUIV_POS1, equivPos1Cl, equivPos1Cl, {}, {}, *cdp);
            Node resPi2Conc =
                nm->mkNode(Kind::SEXPR, d_cl, res, leq.notNode().notNode());
            success &=
                addAletheStep(AletheRule::RESOLUTION,
                              resPi2Conc,
                              resPi2Conc,
                              {compSimp2Cl, equivPos1Cl},
                              d_resPivots ? std::vector<Node>{compSimp2, d_true}
                                          : std::vector<Node>(),
                              *cdp);
            // Now we build the final resolution
            success &=
                addAletheStep(AletheRule::RESOLUTION,
                              res,
                              nm->mkNode(Kind::SEXPR, d_cl, res),
                              {laDiseqCl, notEq, resPi1Conc, resPi2Conc},
                              d_resPivots ? std::vector<Node>{notEq[0],
                                                              d_false,
                                                              leqInverted,
                                                              d_false,
                                                              leq.notNode(),
                                                              d_true}
                                          : std::vector<Node>(),
                              *cdp);
            break;
          }
          case Kind::LT:
          {
            Node leq, notEq;
            Kind kc0 = children[0].getKind();
            if (kc0 == Kind::LEQ
                || (kc0 == Kind::NOT && children[0][0].getKind() == Kind::LT))
            {
              leq = children[0];
              notEq = children[1];
            }
            else
            {
              leq = children[1];
              notEq = children[0];
            }
            Assert(notEq.getKind() == Kind::NOT
                   && notEq[0].getKind() == Kind::EQUAL);
            Assert(leq.getKind() == Kind::LEQ);
            Node leqInverted = nm->mkNode(Kind::LEQ, c, x);
            // The subproof built here uses the PI_0 defined in the case
            // above. Note that @p7 is res and @p8 is leqInverted.
            //
            // PI_3:
            //   with @p6: (= (< x c) (not (<= c x)))
            //   with @p7: (< x c)
            //   with @p8: (<= c x)
            //
            // ----- COMP_SIMP  ----------------------------------- EQUIV_POS1
            //  @p6             (cl (not @p6) @p7 (not (not @p8)))
            // --------------------------------------------------- RES
            //              (cl @p7 (not (not @p8)))
            //
            // Then we combine the proofs PI_0, the premise for "notEq", the
            // premise for "leq", and PI_3 above:
            //
            //        ------- notEq  -----leq  ---------------------------- PI_3
            // PI_0   (not (= x c))  (<= x c)  (cl (< x c) (not (not (<= c x))))
            // ------------------------------------------------------------- RES
            //                      (< x c)
            //
            // where (< x c) is the expected result

            // We first build PI_0:
            Node laDiseqOr = nm->mkNode(
                Kind::SEXPR,
                d_cl,
                nm->mkNode(
                    Kind::OR, notEq[0], leq.notNode(), leqInverted.notNode()));
            Node laDiseqCl = nm->mkNode(
                Kind::SEXPR,
                {d_cl, notEq[0], leq.notNode(), leqInverted.notNode()});
            success &= addAletheStep(AletheRule::LA_DISEQUALITY,
                                     laDiseqOr,
                                     laDiseqOr,
                                     {},
                                     {},
                                     *cdp)
                       && addAletheStep(AletheRule::OR,
                                        laDiseqCl,
                                        laDiseqCl,
                                        {laDiseqOr},
                                        {},
                                        *cdp);
            // Now we build PI_3:
            Node compSimp = res.eqNode(leqInverted.notNode());
            Node compSimpCl = nm->mkNode(Kind::SEXPR, d_cl, compSimp);
            success &= addAletheStep(AletheRule::COMP_SIMPLIFY,
                                     compSimpCl,
                                     compSimpCl,
                                     {},
                                     {},
                                     *cdp);
            Node equivPos1Cl = nm->mkNode(
                Kind::SEXPR,
                {d_cl, compSimp.notNode(), res, leqInverted.notNode().notNode()});
            success &= addAletheStep(
                AletheRule::EQUIV_POS1, equivPos1Cl, equivPos1Cl, {}, {}, *cdp);
            // We do a single resolution step , inlining the one finishing PI_3
            // above, to build the final resolution
            success &= addAletheStep(
                AletheRule::RESOLUTION,
                res,
                nm->mkNode(Kind::SEXPR, d_cl, res),
                {laDiseqCl, notEq, leq, equivPos1Cl, compSimpCl},
                d_resPivots ? std::vector<Node>{notEq[0],
                                                d_true,
                                                leq,
                                                d_false,
                                                leqInverted.notNode(),
                                                d_true,
                                                compSimp,
                                                d_false}
                            : std::vector<Node>(),
                *cdp);
            break;
          }
          default:
          {
            Unreachable() << "should not have gotten here";
          }
        }
        return success;
      }
    default:
    {
      Trace("alethe-proof")
          << "... rule not translated yet " << id << " / " << res << " "
          << children << " " << args << std::endl;
      std::stringstream ss;
      ss << id;
      Node newVar = nm->mkBoundVar(ss.str(), nm->sExprType());
      std::vector<Node> newArgs{newVar};
      newArgs.insert(newArgs.end(), args.begin(), args.end());
      return addAletheStep(AletheRule::HOLE,
                           res,
                           nm->mkNode(Kind::SEXPR, d_cl, res),
                           children,
                           newArgs,
                           *cdp);
    }
      Trace("alethe-proof")
          << "... error translating rule " << id << " / " << res << " "
          << children << " " << args << std::endl;
      return false;
  }

  Trace("alethe-proof") << "... error translating rule " << id << " / " << res
                        << " " << children << " " << args << std::endl;
  return false;
}

bool AletheProofPostprocessCallback::maybeReplacePremiseProof(Node premise,
                                                              CDProof* cdp)
{
  // This method is called only when the premise is used as a singleton
  // clause. If its proof however concludes a non-singleton clause it'll fail
  // the test below and we must change its proof. Assumptions are ignored.
  std::shared_ptr<ProofNode> premisePf = cdp->getProofFor(premise);
  if (premisePf->getRule() == ProofRule::ASSUME)
  {
    return false;
  }
  Node premisePfConclusion = premisePf->getArguments()[2];
  if (premisePfConclusion.getNumChildren() <= 2
      || premisePfConclusion[0] != d_cl)
  {
    return false;
  }
  // If this resolution child is used as a singleton OR but the rule
  // justifying it concludes a clause, then we are often in this scenario:
  //
  // (or t1 ... tn)
  // -------------- OR
  // (cl t1 ... tn)
  // ---------------- FACTORING/REORDERING
  // (cl t1' ... tn')
  //
  // where what is used in the resolution is actually (or t1' ... tn').
  //
  // This happens when (or t1' ... tn') has been added to the SAT solver as
  // a literal as well, and its node clashed with the conclusion of the
  // FACTORING/REORDERING step.
  //
  // When this is happening at one level, as in the example above, a solution is
  // to *not* use FACTORING/REORDERING (which in Alethe operate on clauses) but
  // generate a proof to obtain (via rewriting) the expected node (or t1' ...
  // tn') from the original node (or t1 ... tn).
  //
  // However, this may have happened in a complex proof in which we'd have no
  // easy way to get access to (or t1 ... tn), in which case we delive (cl (or
  // t1' ... tn')) by introducing n or_neg steps, similarly to the translation
  // of EQ_RESOLVE.
  NodeManager* nm = NodeManager::currentNM();
  Trace("alethe-proof") << "\n";
<<<<<<< HEAD
  AletheRule premiseProofRule = getAletheRule(premisePf->getArguments()[0]);
  if ((premiseProofRule == AletheRule::CONTRACTION
       || premiseProofRule == AletheRule::REORDERING)
      && getAletheRule(premisePf->getChildren()[0]->getArguments()[0])
             == AletheRule::OR)
=======
  CVC5_UNUSED AletheRule premiseProofRule =
      getAletheRule(premisePf->getArguments()[0]);
  CVC5_UNUSED AletheRule premiseChildProofRule =
      getAletheRule(premisePf->getChildren()[0]->getArguments()[0]);
  if ((premiseProofRule == AletheRule::CONTRACTION
          || premiseProofRule == AletheRule::REORDERING)
         && premiseChildProofRule == AletheRule::OR)
>>>>>>> 7466dce0
  {
    // get great grand child
    std::shared_ptr<ProofNode> premiseChildPf =
        premisePf->getChildren()[0]->getChildren()[0];
    Node premiseChildConclusion = premiseChildPf->getResult();
    // Note that we need to add this proof node explicitly to cdp because it
    // does not have a step for premiseChildConclusion. Rather it is only
    // present in cdp as a descendant of premisePf (which is in cdp), so if
    // premisePf is to be lost, then so will premiseChildPf. By adding
    // premiseChildPf explicitly, it can be retrieved to justify
    // premiseChildConclusion when requested.
    cdp->addProof(premiseChildPf);
    // equate it to what we expect, use equiv elim and resolution to
    // obtain a proof the expected
    Node equiv = premiseChildConclusion.eqNode(premise);
    bool success = addAletheStep(AletheRule::ALL_SIMPLIFY,
                                 equiv,
                                 nm->mkNode(Kind::SEXPR, d_cl, equiv),
                                 {},
                                 {},
                                 *cdp);
    Node equivElim = nm->mkNode(
        Kind::SEXPR,
        {d_cl, equiv.notNode(), premiseChildConclusion.notNode(), premise});
    success &= addAletheStep(
        AletheRule::EQUIV_POS2, equivElim, equivElim, {}, {}, *cdp);
    Node newPremise = nm->mkNode(Kind::SEXPR, d_cl, premise);
    Trace("alethe-proof") << "Reverted handling as a clause for converting "
                          << premiseChildConclusion << " into " << premise
                          << std::endl;
    return success
           && addAletheStep(AletheRule::RESOLUTION,
                            newPremise,
                            newPremise,
                            {equivElim, equiv, premiseChildConclusion},
                            d_resPivots
                                ? std::vector<Node>{equiv,
                                                    d_false,
                                                    premiseChildConclusion,
                                                    d_false}
                                : std::vector<Node>(),
                            *cdp);
  }
  // Derive (cl (or t1' ... tn')) from (cl t1' ... tn') (i.e., the premise) with a subproof
  //
  //             -----------------------  ...  --------------------- OR_NEG
  //   premise   (cl premise, (not t1'))  ...  (cl premise, (not tn'))
  //  ---------------------------- RESOLUTION
  //  (cl premise ... premise)
  //  ---------------------------- CONTRACTION
  //         (cl premise)
  std::vector<Node> resPremises{premise};
  std::vector<Node> resArgs;
  std::vector<Node> contractionPremiseChildren{d_cl};
  bool success = true;
  for (const Node& n : premise)
  {
    Node nNeg = n.notNode();
    resPremises.push_back(nm->mkNode(Kind::SEXPR, d_cl, premise, nNeg));
    success &= addAletheStep(AletheRule::OR_NEG,
                             resPremises.back(),
                             resPremises.back(),
                             {},
                             {},
                             *cdp);
    resArgs.push_back(nNeg);
    resArgs.push_back(d_true);
    contractionPremiseChildren.push_back(premise);
  }
  Node contractionPremise = nm->mkNode(Kind::SEXPR, contractionPremiseChildren);
  success &= addAletheStep(AletheRule::RESOLUTION,
                           contractionPremise,
                           contractionPremise,
                           resPremises,
                           d_resPivots ? resArgs : std::vector<Node>(),
                           *cdp);
  Node newPremise = nm->mkNode(Kind::SEXPR, d_cl, premise);
  return success
         && addAletheStep(AletheRule::CONTRACTION,
                          newPremise,
                          newPremise,
                          {contractionPremise},
                          {},
                          *cdp);
}

// Adds an OR rule to the premises of a step if the premise is not a clause and
// should not be a singleton. Since CONTRACTION and REORDERING always take
// non-singletons, this function adds an OR step to their premise if it was
// formerly printed as (cl (or F1 ... Fn)). For resolution, it is necessary to
// check all children to find out whether they're singleton before determining
// if they are already printed correctly.
bool AletheProofPostprocessCallback::updatePost(
    Node res,
    ProofRule id,
    const std::vector<Node>& children,
    const std::vector<Node>& args,
    CDProof* cdp)
{
  NodeManager* nm = NodeManager::currentNM();
  AletheRule rule = getAletheRule(args[0]);
  Trace("alethe-proof") << "...Alethe post-update " << rule << " / " << res
                        << " / args: " << args << std::endl;
  bool success = true;
  switch (rule)
  {
    // In the case of a resolution rule the rule might originally have been a
    // cvc5 RESOLUTION or CHAIN_RESOLUTION rule, it is possible
    // that one of the children was printed as (cl (or F1 ... Fn)) but used as
    // (cl F1 ... Fn). However, from the pivot of the
    // resolution step for the child we can determine an additional OR step is
    // necessary to convert (cl (or ...)) to (cl ...).
    case AletheRule::RESOLUTION_OR:
    {
      // if we do not have pivots, we can't compute easily, so we do not try.
      // This should only be the case if this proof node was previously updated
      // and we are not printing pivots.
      if (args.size() < 4)
      {
        return false;
      }
      std::vector<Node> newChildren = children;
      bool hasUpdated = false;

      // Note that we will have inverted the order of polarity/pivot.
      size_t polIdx, pivIdx;
      polIdx = 4;
      pivIdx = 3;
      // The first child is used as a non-singleton clause if it is not equal
      // to its pivot L_1. Since it's the first clause in the resolution it can
      // only be equal to the pivot in the case the polarity is true.
      if (children[0].getKind() == Kind::OR
          && (args[polIdx] != d_true || args[pivIdx] != children[0]))
      {
        std::shared_ptr<ProofNode> childPf = cdp->getProofFor(children[0]);
        bool childPfIsAssume = childPf->getRule() == ProofRule::ASSUME;
        Node childConclusion = childPfIsAssume? childPf->getResult() : childPf->getArguments()[2];
        // if child conclusion is of the form (sexpr cl (or ...)), then we need
        // to add an OR step, since this child must not be a singleton
        if ((childPfIsAssume && childConclusion.getKind() == Kind::OR)
            || (childConclusion.getNumChildren() == 2
                && childConclusion[0] == d_cl
                && childConclusion[1].getKind() == Kind::OR))
        {
          hasUpdated = true;
          // Add or step
          std::vector<Node> subterms{d_cl};
          if (childPfIsAssume)
          {
            subterms.insert(
                subterms.end(), childConclusion.begin(), childConclusion.end());
          }
          else
          {
            subterms.insert(subterms.end(),
                            childConclusion[1].begin(),
                            childConclusion[1].end());
          }
          Node newConclusion = nm->mkNode(Kind::SEXPR, subterms);
          success &= addAletheStep(AletheRule::OR,
                        newConclusion,
                        newConclusion,
                        {children[0]},
                        {},
                        *cdp);
          newChildren[0] = newConclusion;
          Trace("alethe-proof") << "Added OR step for " << childConclusion
                                << " / " << newConclusion << std::endl;
        }
      }
      // The premise is used a singleton clause. We must guarantee that its
      // proof indeed concludes a singleton clause.
      else if (children[0].getKind() == Kind::OR)
      {
        Assert(args[polIdx] == d_true && args[pivIdx] == children[0]);
        if (maybeReplacePremiseProof(children[0], cdp))
        {
          hasUpdated = true;
          newChildren[0] = nm->mkNode(Kind::SEXPR, d_cl, children[0]);
        }
      }
      // For all other children C_i the procedure is similar. There is however a
      // key difference in the choice of the pivot element which is now the
      // L_{i-1}, i.e. the pivot of the child with the result of the i-1
      // resolution steps between the children before it. Therefore, if the
      // policy id_{i-1} is true, the pivot has to appear negated in the child
      // in which case it should not be a (cl (or F1 ... Fn)) node. The same is
      // true if it isn't the pivot element.
      for (std::size_t i = 1, size = children.size(); i < size; ++i)
      {
        polIdx = 2 * (i - 1) + 3 + 1;
        pivIdx = 2 * (i - 1) + 3;
        if (children[i].getKind() == Kind::OR
            && (args[polIdx] != d_false || args[pivIdx] != children[i]))
        {
          // the arguments will have been converted to witness form already, so
          // we also check whether after conversion the child is still not the
          // same (in the case where we'd need to have them different)
          Assert(!d_anc.convert(children[i]).isNull());
          if (args[polIdx] == d_false
              && args[pivIdx] == d_anc.convert(children[i]))
          {
            continue;
          }
          std::shared_ptr<ProofNode> childPf = cdp->getProofFor(children[i]);
          bool childPfIsAssume = childPf->getRule() == ProofRule::ASSUME;
          Node childConclusion = childPfIsAssume? childPf->getResult() : childPf->getArguments()[2];
          // Add or step
          if ((childPfIsAssume && childConclusion.getKind() == Kind::OR)
              || (childConclusion.getNumChildren() == 2
                  && childConclusion[0] == d_cl
                  && childConclusion[1].getKind() == Kind::OR))
          {
            hasUpdated = true;
            std::vector<Node> lits{d_cl};
            if (childPfIsAssume)
            {
              lits.insert(
                  lits.end(), childConclusion.begin(), childConclusion.end());
            }
            else
            {
              lits.insert(lits.end(),
                          childConclusion[1].begin(),
                          childConclusion[1].end());
            }
            Node conclusion = nm->mkNode(Kind::SEXPR, lits);
            success &= addAletheStep(AletheRule::OR,
                          conclusion,
                          conclusion,
                          {children[i]},
                          {},
                          *cdp);
            newChildren[i] = conclusion;
            Trace("alethe-proof") << "Added OR step for " << childConclusion
                                  << " / " << conclusion << std::endl;
          }
        }
        // As for the first premise, we need to handle the case in which the
        // premise is a singleton but the rule concluding it yields a clause.
        else if (children[i].getKind() == Kind::OR)
        {
          Assert(args[polIdx] == d_false && args[pivIdx] == children[i]);
          if (maybeReplacePremiseProof(children[i], cdp))
          {
            hasUpdated = true;
            newChildren[i] = nm->mkNode(Kind::SEXPR, d_cl, children[i]);
          }
        }
      }
      if (hasUpdated || !d_resPivots)
      {
        Trace("alethe-proof")
            << "... update alethe step in finalizer " << res << " "
            << newChildren << " / " << args << std::endl;
        cdp->addStep(res,
                     ProofRule::ALETHE_RULE,
                     newChildren,
                     d_resPivots
                         ? args
                         : std::vector<Node>{args.begin(), args.begin() + 3});
        return success;
      }
      Trace("alethe-proof") << "... no update\n";
      return false;
    }
    // A application of the FACTORING rule:
    //
    // (or a a b)
    // ---------- FACTORING
    //  (or a b)
    //
    // might be translated during pre-visit (update) to:
    //
    // (or (cl a a b))*
    // ---------------- CONTRACTION
    //  (cl a b)**
    //
    // In this post-visit an additional OR step is added in that case:
    //
    // (cl (or a a b))*
    // ---------------- OR
    // (cl a a b)
    // ---------------- CONTRACTION
    // (cl a b)**
    //
    // * the corresponding proof node is (or a a b)
    // ** the corresponding proof node is (or a b)
    //
    // The process is analogous for REORDERING.
    case AletheRule::REORDERING:
    case AletheRule::CONTRACTION:
    {
      std::shared_ptr<ProofNode> childPf = cdp->getProofFor(children[0]);
      bool childPfIsAssume = childPf->getRule() == ProofRule::ASSUME;
      Node childConclusion =
          childPfIsAssume ? childPf->getResult() : childPf->getArguments()[2];
      if ((childPfIsAssume && childConclusion.getKind() == Kind::OR)
          || (childConclusion.getNumChildren() == 2
              && childConclusion[0] == d_cl
              && childConclusion[1].getKind() == Kind::OR))
      {
        // Add or step for child
        std::vector<Node> subterms{d_cl};
        if (childPfIsAssume)
        {
          subterms.insert(
              subterms.end(), childConclusion.begin(), childConclusion.end());
        }
        else
        {
          subterms.insert(subterms.end(),
                          childConclusion[1].begin(),
                          childConclusion[1].end());
        }
        Node newChild = nm->mkNode(Kind::SEXPR, subterms);
        success &= addAletheStep(
            AletheRule::OR, newChild, newChild, {children[0]}, {}, *cdp);
        Trace("alethe-proof")
            << "Added OR step in finalizer to child " << childConclusion
            << " / " << newChild << std::endl;
        // update res step
        cdp->addStep(res, ProofRule::ALETHE_RULE, {newChild}, args);
        return success;
      }
      Trace("alethe-proof") << "... no update\n";
      return false;
    }
    default:
    {
      Trace("alethe-proof") << "... no update\n";
      return false;
    }
  }
  Trace("alethe-proof") << "... no update\n";
  return false;
}

// If the second-last step of the proof was:
//
// Children:  (P1:C1) ... (Pn:Cn)
// Arguments: (AletheRule::VRULE,false,(cl false))
// ---------------------
// Conclusion: (false)
//
// In Alethe:
//
//  P1 ... Pn
// ------------------- VRULE   ---------------------- FALSE
//  (VP1:(cl false))*           (VP2:(cl (not true)))
// -------------------------------------------------- RESOLUTION
//                       (cl)**
//
// *  the corresponding proof node is ((false))
// ** the corresponding proof node is (false)

//
// This method also handles the case where the internal proof is "empty", i.e.,
// it consists only of "false" as an assumption.
bool AletheProofPostprocessCallback::finalStep(Node res,
                                               ProofRule id,
                                               std::vector<Node>& children,
                                               const std::vector<Node>& args,
                                               CDProof* cdp)
{
  bool success = true;
  NodeManager* nm = NodeManager::currentNM();
  std::shared_ptr<ProofNode> childPf = cdp->getProofFor(children[0]);

  // convert inner proof, i.e., children[0], if its conclusion is (cl false) or
  // if it's a false assumption
  if ((childPf->getRule() == ProofRule::ALETHE_RULE
       && childPf->getArguments()[2].getNumChildren() == 2
       && childPf->getArguments()[2][1] == d_false)
      || childPf->getResult() == d_false)
  {
    Node notFalse =
        nm->mkNode(Kind::SEXPR, d_cl, d_false.notNode());  // (cl (not false))
    Node newChild = nm->mkNode(Kind::SEXPR, d_cl);         // (cl)

    success &= addAletheStep(AletheRule::FALSE, notFalse, notFalse, {}, {}, *cdp);
    success &= addAletheStep(
        AletheRule::RESOLUTION,
        newChild,
        newChild,
        {children[0], notFalse},
        d_resPivots ? std::vector<Node>{d_false, d_true} : std::vector<Node>(),
        *cdp);
    children[0] = newChild;
  }

  // Sanitize original assumptions and create a double scope to hold them, where
  // the first scope is empty. This is needed because of the expected form a
  // proof node to be printed. Note that this
  std::vector<Node> sanitizedArgs;
  for (const Node& a : args)
  {
    Node conv = d_anc.maybeConvert(a);
    if (conv.isNull())
    {
      *d_reasonForConversionFailure = d_anc.d_error;
      success = false;
      break;
    }
    // avoid repeated assumptions
    if (std::find(sanitizedArgs.begin(), sanitizedArgs.end(), conv) == sanitizedArgs.end())
    {
      d_anc.d_convToOriginalAssumption[conv] = a;
      sanitizedArgs.push_back(conv);
    }
  }
  Node placeHolder = nm->mkNode(Kind::SEXPR, res);
  cdp->addStep(placeHolder, ProofRule::SCOPE, children, sanitizedArgs);
  return success && cdp->addStep(res, ProofRule::SCOPE, {placeHolder}, {});
}

bool AletheProofPostprocessCallback::addAletheStep(
    AletheRule rule,
    Node res,
    Node conclusion,
    const std::vector<Node>& children,
    const std::vector<Node>& args,
    CDProof& cdp)
{
  std::vector<Node> newArgs{NodeManager::currentNM()->mkConstInt(
      Rational(static_cast<uint32_t>(rule)))};
  newArgs.push_back(res);
  Node conv = d_anc.maybeConvert(conclusion);
  if (conv.isNull())
  {
    *d_reasonForConversionFailure = d_anc.d_error;
    return false;
  }
  newArgs.push_back(conv);
  for (const Node& arg : args)
  {
    conv = d_anc.maybeConvert(arg);
    if (conv.isNull())
    {
      *d_reasonForConversionFailure = d_anc.d_error;
      return false;
    }
    newArgs.push_back(conv);
  }
  Trace("alethe-proof") << "... add alethe step " << res << " / " << conclusion
                        << " " << rule << " " << children << " / " << newArgs
                        << std::endl;
  return cdp.addStep(res, ProofRule::ALETHE_RULE, children, newArgs);
}

bool AletheProofPostprocessCallback::addAletheStepFromOr(
    AletheRule rule,
    Node res,
    const std::vector<Node>& children,
    const std::vector<Node>& args,
    CDProof& cdp)
{
  std::vector<Node> subterms = {d_cl};
  subterms.insert(subterms.end(), res.begin(), res.end());
  Node conclusion = NodeManager::currentNM()->mkNode(Kind::SEXPR, subterms);
  return addAletheStep(rule, res, conclusion, children, args, cdp);
}

AletheProofPostprocess::AletheProofPostprocess(Env& env,
                                               AletheNodeConverter& anc,
                                               bool resPivots)
    : EnvObj(env), d_cb(env, anc, resPivots, &d_reasonForConversionFailure)
{
}

AletheProofPostprocess::~AletheProofPostprocess() {}

bool AletheProofPostprocess::process(std::shared_ptr<ProofNode> pf,
                                     std::string& reasonForConversionFailure)
{
  // first two nodes are scopes for definitions and other assumptions. We
  // process only the internal proof node. And we merge these two scopes
  Assert(pf->getRule() == ProofRule::SCOPE
         && pf->getChildren()[0]->getRule() == ProofRule::SCOPE);
  std::shared_ptr<ProofNode> definitionsScope = pf;
  std::shared_ptr<ProofNode> assumptionsScope = pf->getChildren()[0];
  std::shared_ptr<ProofNode> internalProof = assumptionsScope->getChildren()[0];
  // Translate proof node
  ProofNodeUpdater updater(d_env, d_cb, false, false);
  updater.process(internalProof);
<<<<<<< HEAD
  if (d_reasonForConversionFailure.empty())
=======

  if (!d_reasonForConversionFailure.empty())
  {
    reasonForConversionFailure = d_reasonForConversionFailure;
    return false;
  }

  // In the Alethe proof format the final step has to be (cl). However, after
  // the translation it might be (cl false). In that case additional steps are
  // required.
  // The function has the additional purpose of sanitizing the attributes of the
  // outer SCOPEs
  CDProof cpf(
      d_env, nullptr, "AletheProofPostProcess::finalStep::CDProof", true);
  std::vector<Node> ccn{internalProof->getResult()};
  cpf.addProof(internalProof);
  std::vector<Node> args{definitionsScope->getArguments().begin(),
                         definitionsScope->getArguments().end()};
  args.insert(args.end(),
              assumptionsScope->getArguments().begin(),
              assumptionsScope->getArguments().end());
  if (d_cb.finalStep(
          definitionsScope->getResult(), ProofRule::SCOPE, ccn, args, &cpf))
>>>>>>> 7466dce0
  {
    // In the Alethe proof format the final step has to be (cl). However, after
    // the translation it might be (cl false). In that case additional steps are
    // required.
    // The function has the additional purpose of sanitizing the attributes of
    // the outer SCOPEs
    CDProof cpf(
        d_env, nullptr, "AletheProofPostProcess::finalStep::CDProof", true);
    std::vector<Node> ccn{internalProof->getResult()};
    cpf.addProof(internalProof);
    std::vector<Node> args{definitionsScope->getArguments().begin(),
                           definitionsScope->getArguments().end()};
    args.insert(args.end(),
                assumptionsScope->getArguments().begin(),
                assumptionsScope->getArguments().end());
    if (d_cb.finalStep(
            definitionsScope->getResult(), ProofRule::SCOPE, ccn, args, &cpf))
    {
      std::shared_ptr<ProofNode> npn =
          cpf.getProofFor(definitionsScope->getResult());

      // then, update the original proof node based on this one
      Trace("pf-process-debug") << "Update node..." << std::endl;
      d_env.getProofNodeManager()->updateNode(pf.get(), npn.get());
      Trace("pf-process-debug") << "...update node finished." << std::endl;
    }
  }
<<<<<<< HEAD
  // Since the final step may also lead to issues, need to test here again
  if (!d_reasonForConversionFailure.empty())
  {
    reasonForConversionFailure = d_reasonForConversionFailure;
    return false;
  }
=======
>>>>>>> 7466dce0
  return true;
}

}  // namespace proof
}  // namespace cvc5::internal<|MERGE_RESOLUTION|>--- conflicted
+++ resolved
@@ -2233,21 +2233,11 @@
   // of EQ_RESOLVE.
   NodeManager* nm = NodeManager::currentNM();
   Trace("alethe-proof") << "\n";
-<<<<<<< HEAD
   AletheRule premiseProofRule = getAletheRule(premisePf->getArguments()[0]);
   if ((premiseProofRule == AletheRule::CONTRACTION
        || premiseProofRule == AletheRule::REORDERING)
       && getAletheRule(premisePf->getChildren()[0]->getArguments()[0])
              == AletheRule::OR)
-=======
-  CVC5_UNUSED AletheRule premiseProofRule =
-      getAletheRule(premisePf->getArguments()[0]);
-  CVC5_UNUSED AletheRule premiseChildProofRule =
-      getAletheRule(premisePf->getChildren()[0]->getArguments()[0]);
-  if ((premiseProofRule == AletheRule::CONTRACTION
-          || premiseProofRule == AletheRule::REORDERING)
-         && premiseChildProofRule == AletheRule::OR)
->>>>>>> 7466dce0
   {
     // get great grand child
     std::shared_ptr<ProofNode> premiseChildPf =
@@ -2733,33 +2723,7 @@
   // Translate proof node
   ProofNodeUpdater updater(d_env, d_cb, false, false);
   updater.process(internalProof);
-<<<<<<< HEAD
   if (d_reasonForConversionFailure.empty())
-=======
-
-  if (!d_reasonForConversionFailure.empty())
-  {
-    reasonForConversionFailure = d_reasonForConversionFailure;
-    return false;
-  }
-
-  // In the Alethe proof format the final step has to be (cl). However, after
-  // the translation it might be (cl false). In that case additional steps are
-  // required.
-  // The function has the additional purpose of sanitizing the attributes of the
-  // outer SCOPEs
-  CDProof cpf(
-      d_env, nullptr, "AletheProofPostProcess::finalStep::CDProof", true);
-  std::vector<Node> ccn{internalProof->getResult()};
-  cpf.addProof(internalProof);
-  std::vector<Node> args{definitionsScope->getArguments().begin(),
-                         definitionsScope->getArguments().end()};
-  args.insert(args.end(),
-              assumptionsScope->getArguments().begin(),
-              assumptionsScope->getArguments().end());
-  if (d_cb.finalStep(
-          definitionsScope->getResult(), ProofRule::SCOPE, ccn, args, &cpf))
->>>>>>> 7466dce0
   {
     // In the Alethe proof format the final step has to be (cl). However, after
     // the translation it might be (cl false). In that case additional steps are
@@ -2787,17 +2751,20 @@
       Trace("pf-process-debug") << "...update node finished." << std::endl;
     }
   }
-<<<<<<< HEAD
   // Since the final step may also lead to issues, need to test here again
   if (!d_reasonForConversionFailure.empty())
   {
     reasonForConversionFailure = d_reasonForConversionFailure;
     return false;
   }
-=======
->>>>>>> 7466dce0
   return true;
 }
 
 }  // namespace proof
+}  // namespace cvc5::internal
+
+  return true;
+}
+
+}  // namespace proof
 }  // namespace cvc5::internal