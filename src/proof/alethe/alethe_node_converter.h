/******************************************************************************
 * Top contributors (to current version):
 *   Haniel Barbosa
 *
 * This file is part of the cvc5 project.
 *
 * Copyright (c) 2009-2024 by the authors listed in the file AUTHORS
 * in the top-level source directory and their institutional affiliations.
 * All rights reserved.  See the file COPYING in the top-level source
 * directory for licensing information.
 * ****************************************************************************
 *
 * Alethe node conversion
 */

#include "cvc5_private.h"

#ifndef CVC5__PROOF__ALETHE__ALETHE_NODE_CONVERTER_H
#define CVC5__PROOF__ALETHE__ALETHE_NODE_CONVERTER_H

#include "expr/node.h"
#include "expr/node_converter.h"
#include "proof/alf/alf_node_converter.h"

namespace cvc5::internal {
namespace proof {

/**
 * This is a helper class for the Alethe post-processor that converts nodes into
 * the form that Alethe expects.
 */
class AletheNodeConverter : public BaseAlfNodeConverter
{
 public:
<<<<<<< HEAD
  AletheNodeConverter(bool defineSkolems = false)
      : d_defineSkolems(defineSkolems)
  {
  }
  ~AletheNodeConverter() {}
=======
  AletheNodeConverter(NodeManager* nm);
>>>>>>> 5b16cf51
  /** convert at post-order traversal */
  Node postConvert(Node n) override;

  Node maybeConvert(Node n);

  std::string d_error;

  std::map<Node, Node> d_convToOriginalAssumption;

  std::map<Node, Node> d_skolems;

 private:
  bool d_defineSkolems;
  std::map<Node, Node> d_skolemsAux;

  /**
   * Make or get an internal symbol with custom name and type.
   */
  Node mkInternalSymbol(const std::string& name, TypeNode tn);
  /**
   * As above but uses the s-expression type.
   */
  Node mkInternalSymbol(const std::string& name);

  /** Maps from internally generated symbols to the built nodes. */
  std::map<std::pair<TypeNode, std::string>, Node> d_symbolsMap;
};

}  // namespace proof
}  // namespace cvc5::internal

#endif<|MERGE_RESOLUTION|>--- conflicted
+++ resolved
@@ -32,15 +32,13 @@
 class AletheNodeConverter : public BaseAlfNodeConverter
 {
  public:
-<<<<<<< HEAD
-  AletheNodeConverter(bool defineSkolems = false)
-      : d_defineSkolems(defineSkolems)
+
+  AletheNodeConverter(NodeManager* nm, bool defineSkolems = false)
+    : BaseAlfNodeConverter(nm), d_defineSkolems(defineSkolems)
   {
   }
   ~AletheNodeConverter() {}
-=======
-  AletheNodeConverter(NodeManager* nm);
->>>>>>> 5b16cf51
+
   /** convert at post-order traversal */
   Node postConvert(Node n) override;
 
