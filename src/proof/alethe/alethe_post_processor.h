/******************************************************************************
 * Top contributors (to current version):
 *   Hanna Lachnitt, Haniel Barbosa
 *
 * This file is part of the cvc5 project.
 *
 * Copyright (c) 2009-2021 by the authors listed in the file AUTHORS
 * in the top-level source directory and their institutional affiliations.
 * All rights reserved.  See the file COPYING in the top-level source
 * directory for licensing information.
 * ****************************************************************************
 *
 * The module for processing proof nodes into Alethe proof nodes
 */

#ifndef CVC4__PROOF__ALETHE_PROOF_PROCESSOR_H
#define CVC4__PROOF__ALETHE_PROOF_PROCESSOR_H

#include "proof/alethe/alethe_node_converter.h"
#include "proof/alethe/alethe_nosubtype_node_converter.h"
#include "proof/alethe/alethe_proof_rule.h"
#include "proof/proof_node_updater.h"

namespace cvc5 {

namespace proof {

/**
 * A callback class used by the Alethe converter for post-processing proof nodes
 * by replacing internal rules by the rules in the Alethe calculus.
 */
class AletheProofPostprocessCallback : public ProofNodeUpdaterCallback
{
 public:
  AletheProofPostprocessCallback(ProofNodeManager* pnm,
                                 AletheNodeConverter& anc);
  ~AletheProofPostprocessCallback() {}
  /** Should proof pn be updated? Only if its top-level proof rule is not an
   *  Alethe proof rule.
   */
  bool shouldUpdate(std::shared_ptr<ProofNode> pn,
                    const std::vector<Node>& fa,
                    bool& continueUpdate) override;
  /**
   * This method updates the proof rule application depending on the given
   * rule and translating it into a proof node in terms of the Alethe rules.
   */
  bool update(Node res,
              PfRule id,
              const std::vector<Node>& children,
              const std::vector<Node>& args,
              CDProof* cdp,
              bool& continueUpdate) override;
  /**
   * This method is used to add an additional application of the or-rule between
<<<<<<< HEAD
   * a conclusion (cl (or F1 ... Fn)) and a rule that uses this conclusion as
   * premise and treats it as a clause, i.e. assumes that it has to be printed
=======
   * a conclusion (cl (or F1 ... Fn)) and a rule that uses this conclusion as a
   * premise and treats it as a clause, i.e. assumes that it has been printed
>>>>>>> 3553686b
   * as (cl F1 ... Fn).
   */
  bool finalize(Node res,
                PfRule id,
                const std::vector<Node>& children,
                const std::vector<Node>& args,
                CDProof* cdp) override;
  /**
<<<<<<< HEAD
   * This method is used to add some last steps to a
   * proof when this is necessary. The final step should always be printed as
   * (cl).
=======
   * This method is used to add some last steps to a proof when this is
   * necessary. The final step should always be printed as (cl). However:
>>>>>>> 3553686b
   *
   * 1. If the last step of a proof is reached (which is false) it is printed as
   * (cl false).
   * 2. If one of the assumptions is false it is printed as false.
   *
   * Thus, an additional resolution step with (cl (not true)) has to be added to
<<<<<<< HEAD
   * transfer (cl false) or false into (cl).
=======
   * transform (cl false) or false into (cl).
>>>>>>> 3553686b
   *
   */
  bool finalStep(Node res,
                 PfRule id,
                 const std::vector<Node>& children,
                 const std::vector<Node>& args,
                 CDProof* cdp);

 private:
  /** The proof node manager */
  ProofNodeManager* d_pnm;
  /** The Alethe node converter */
  AletheNodeConverter& d_anc;
  /** The cl operator
   * For every step the conclusion is a clause. But since the or operator
   *requires at least two arguments it is extended by the cl operator. In case
   *of more than one argument it corresponds to or otherwise it is the identity.
   **/
  Node d_cl;
  /**
   * This method adds a new ALETHE_RULE step to the proof, with `rule` as the
   * first argument, the original conclusion `res` as the second and
   * `conclusion`, the result to be printed (which may or may not differ from
   * `res`), as the third.
   *
   * @param rule The id of the Alethe rule,
   * @param res The expected result of the application,
   * @param conclusion The conclusion to be printed for the step
   * @param children The children of the application,
   * @param args The arguments of the application
   * @param cdp The proof to add to
   * @return True if the step could be added, or false if not.
   */
  bool addAletheStep(AletheRule rule,
                     Node res,
                     Node conclusion,
                     const std::vector<Node>& children,
                     const std::vector<Node>& args,
                     CDProof& cdp);
  /**
   * As above, but for proof nodes with original conclusions of the form `(or F1
   * ... Fn)` whose conclusion-to-be-printed must be `(cl F1 ... Fn)`.
   *
   * This method internally calls addAletheStep. The kind of the given Node has
   * to be OR.
   *
   * @param rule The id of the Alethe rule,
   * @param res The expected result of the application in form (or F1 ... Fn),
   * @param children The children of the application,
   * @param args The arguments of the application
   * @param cdp The proof to add to
   * @return True if the step could be added, or false if not.
   */
  bool addAletheStepFromOr(AletheRule rule,
                           Node res,
                           const std::vector<Node>& children,
                           const std::vector<Node>& args,
                           CDProof& cdp);
  void la_generic(std::vector<Node> clauses);
};

/**
<<<<<<< HEAD
 * Final callback class used by the Alethe converter to add the last step to a
 * proof in the following two cases. The last step should always be printed as
 * (cl).
 *
 * 1. If the last step of a proof which is false is reached it is printed as (cl
 *    false).
 * 2. If one of the assumptions is false it is printed as false.
 *
 * Thus, an additional resolution step with (cl (not true)) has to be added to
 * transfer (cl false) into (cl).
 */

class AletheProofPostprocessNoSubtypeCallback : public ProofNodeUpdaterCallback
{
 public:
  AletheProofPostprocessNoSubtypeCallback(ProofNodeManager* pnm);
  ~AletheProofPostprocessNoSubtypeCallback() {}
  /** Should proof pn be updated? Yes, since every proof node potentially has a
   * term with mixed typing.
   */
  bool shouldUpdate(std::shared_ptr<ProofNode> pn,
                    const std::vector<Node>& fa,
                    bool& continueUpdate) override;
  /**
   * This method gets a proof node pn and applies the type coercion to the terms
   * in the proof node, so that no values that should have type real actually
   * have type int.
   */
  bool update(Node res,
              PfRule id,
              const std::vector<Node>& children,
              const std::vector<Node>& args,
              CDProof* cdp,
              bool& continueUpdate) override;

  /** This method checks whether a proof node, after the update above, is
   * correct, changing it (or not) accordingly.
   *
   * The check is done according to the semantic of the rules. For now only
   * instantiation and congruence reasoning is checked. The goal is to fix lost
   * connections due to the removal of subtyping. This is done by introducing
   * new steps.
   *
   *  x, y : Real
   *  z, w : Int
   *
   *  f : (Real, Real) -> Real
   *
   *
   *           z = w
   *           ----------------------- CONG
   *  x = y    to_real(z) = to_real(w)
   *  -------------------------------- CONG
   *  f(x,to_real(z)) = f(y,to_real(w))
   *  --------------------------------  ??
   *  f(x,z) = f(y,w)
   *  Andrew Reynolds:
   *  x = y  z = w
   *  --------------
   *  f(x,z)=f(y,w)
   *
   */
  bool finalize(Node res,
                PfRule id,
                const std::vector<Node>& children,
                const std::vector<Node>& args,
                CDProof* cdp) override;

 private:
  /** The proof node manager */
  ProofNodeManager* d_pnm;
  /** The Alethe node converter to remove subtyping */
  AletheNoSubtypeNodeConverter d_anc;

  /** Rules that may require finalizing. */
  std::set<AletheRule> d_finalizeRules;

  Node d_cl;
};

/**
=======
>>>>>>> 3553686b
 * The proof postprocessor module. This postprocesses a proof node into one
 * using the rules from the Alethe calculus.
 */
class AletheProofPostprocess
{
 public:
  AletheProofPostprocess(ProofNodeManager* pnm, AletheNodeConverter& anc);
  ~AletheProofPostprocess();
  /** post-process */
  void process(std::shared_ptr<ProofNode> pf);

 private:
  /** The proof node manager */
  ProofNodeManager* d_pnm;
  /** The post process callback */
  AletheProofPostprocessCallback d_cb;
<<<<<<< HEAD
  /** The no subtype callback */
  AletheProofPostprocessNoSubtypeCallback d_nst;
=======
>>>>>>> 3553686b
};

}  // namespace proof

}  // namespace cvc5

#endif<|MERGE_RESOLUTION|>--- conflicted
+++ resolved
@@ -53,13 +53,8 @@
               bool& continueUpdate) override;
   /**
    * This method is used to add an additional application of the or-rule between
-<<<<<<< HEAD
-   * a conclusion (cl (or F1 ... Fn)) and a rule that uses this conclusion as
-   * premise and treats it as a clause, i.e. assumes that it has to be printed
-=======
    * a conclusion (cl (or F1 ... Fn)) and a rule that uses this conclusion as a
    * premise and treats it as a clause, i.e. assumes that it has been printed
->>>>>>> 3553686b
    * as (cl F1 ... Fn).
    */
   bool finalize(Node res,
@@ -68,25 +63,15 @@
                 const std::vector<Node>& args,
                 CDProof* cdp) override;
   /**
-<<<<<<< HEAD
-   * This method is used to add some last steps to a
-   * proof when this is necessary. The final step should always be printed as
-   * (cl).
-=======
    * This method is used to add some last steps to a proof when this is
    * necessary. The final step should always be printed as (cl). However:
->>>>>>> 3553686b
    *
    * 1. If the last step of a proof is reached (which is false) it is printed as
    * (cl false).
    * 2. If one of the assumptions is false it is printed as false.
    *
    * Thus, an additional resolution step with (cl (not true)) has to be added to
-<<<<<<< HEAD
-   * transfer (cl false) or false into (cl).
-=======
    * transform (cl false) or false into (cl).
->>>>>>> 3553686b
    *
    */
   bool finalStep(Node res,
@@ -149,7 +134,6 @@
 };
 
 /**
-<<<<<<< HEAD
  * Final callback class used by the Alethe converter to add the last step to a
  * proof in the following two cases. The last step should always be printed as
  * (cl).
@@ -231,8 +215,6 @@
 };
 
 /**
-=======
->>>>>>> 3553686b
  * The proof postprocessor module. This postprocesses a proof node into one
  * using the rules from the Alethe calculus.
  */
@@ -249,11 +231,8 @@
   ProofNodeManager* d_pnm;
   /** The post process callback */
   AletheProofPostprocessCallback d_cb;
-<<<<<<< HEAD
   /** The no subtype callback */
   AletheProofPostprocessNoSubtypeCallback d_nst;
-=======
->>>>>>> 3553686b
 };
 
 }  // namespace proof
