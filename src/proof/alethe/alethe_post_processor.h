--- conflicted
+++ resolved
@@ -109,11 +109,9 @@
   Node d_cl;
   /** A marker for RARE rewite rule "assumptions" */
   Node d_defineRule;
-<<<<<<< HEAD
-=======
+
   Node d_defineRuleVars;
   Node d_defineRuleConclusion;
->>>>>>> f8880925
   /**
    * This method adds a new ALETHE_RULE step to the proof, with `rule` as the
    * first argument, the original conclusion `res` as the second and
