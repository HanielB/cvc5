--- conflicted
+++ resolved
@@ -24,10 +24,7 @@
 namespace cvc5::internal {
 namespace proof {
 
-<<<<<<< HEAD
-
-=======
->>>>>>> 0297d3fb
+
 Node AletheNodeConverter::maybeConvert(Node n, bool isAssumption)
 {
   d_error = "";
@@ -232,13 +229,8 @@
 }
 
 Node AletheNodeConverter::mkInternalSymbol(const std::string& name,
-<<<<<<< HEAD
-                                        TypeNode tn,
-                                        bool useRawSym)
-=======
                                            TypeNode tn,
                                            bool useRawSym)
->>>>>>> 0297d3fb
 {
   std::pair<TypeNode, std::string> key(tn, name);
   std::map<std::pair<TypeNode, std::string>, Node>::iterator it =
@@ -270,14 +262,10 @@
   return Node::null();
 }
 
-<<<<<<< HEAD
-const std::map<Node, Node>& AletheNodeConverter::getSkolemDefinitions() { return d_skolems; }
-=======
 const std::map<Node, Node>& AletheNodeConverter::getSkolemDefinitions()
 {
   return d_skolems;
 }
->>>>>>> 0297d3fb
 
 }  // namespace proof
 }  // namespace cvc5::internal