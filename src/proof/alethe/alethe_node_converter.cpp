/******************************************************************************
 * Top contributors (to current version):
 *   Haniel Barbosa
 *
 * This file is part of the cvc5 project.
 *
 * Copyright (c) 2009-2023 by the authors listed in the file AUTHORS
 * in the top-level source directory and their institutional affiliations.
 * All rights reserved.  See the file COPYING in the top-level source
 * directory for licensing information.
 * ****************************************************************************
 *
 * Implementation of Alethe node conversion
 */

#include "proof/alethe/alethe_node_converter.h"

#include "expr/node_algorithm.h"
#include "expr/skolem_manager.h"
#include "proof/proof_rule_checker.h"

namespace cvc5::internal {
namespace proof {

Node AletheNodeConverter::postConvert(Node n)
{
  NodeManager* nm = NodeManager::currentNM();
  Kind k = n.getKind();
  switch (k)
  {
    case kind::SKOLEM:
    case kind::BOOLEAN_TERM_VARIABLE:
    {
      Trace("alethe-conv") << "AletheNodeConverter: handling skolem " << n
                           << "\n";
<<<<<<< HEAD
      // skolems v print as their original forms
      // v is (skolem W) where W is the original or original form of v
      Node wi = SkolemManager::getUnpurifiedForm(n);
      if (!wi.isNull() && wi != n)
      {
        Trace("alethe-conv")
            << "...to convert original form " << wi << std::endl;
        return convert(wi);
      }
      // might be a skolem function. For now we only handle the function for
      // skolemization of strong quantifiers.
      SkolemManager* sm = nm->getSkolemManager();
      SkolemFunId sfi = SkolemFunId::NONE;
      Node cacheVal;
      // create the witness term (witness ((x_i T_i)) (exists ((x_i+1 T_i+1)
      // ... (x_n T_n)) body), where the bound variables and the body come from
      // the quantifier term which must be the first element of cacheVal (which
      // should be a list), and i the second.
      if (sm->isSkolemFunction(n, sfi, cacheVal)
          && sfi == SkolemFunId::QUANTIFIERS_SKOLEMIZE)
      {
        Trace("alethe-conv")
            << ".. to build witness with index/quant: " << cacheVal[1] << " / "
            << cacheVal[0] << "\n";
        Assert(cacheVal.getKind() == kind::SEXPR
               && cacheVal.getNumChildren() == 2);
        Node quant = cacheVal[0];
        Assert(quant.getKind() == kind::EXISTS);
        uint32_t index;
        if (ProofRuleChecker::getUInt32(cacheVal[1], index))
        {
          Assert(index < quant[0].getNumChildren());
          Node body =
              index == quant[0].getNumChildren() - 1
                  ? quant[1]
                  : nm->mkNode(
                      kind::EXISTS,
                      nm->mkNode(kind::BOUND_VAR_LIST,
                                 std::vector<Node>{quant[0].begin() + index + 1,
                                                   quant[0].end()}),
                      quant[1]);
          // we need to replace in the body all the free variables (i.e., from 0
          // to index) by their respective choice terms. To do this, we get
          // the skolems for each of these variables, retrieve their
          // conversions, and replace the variables by the conversions in body
          if (index > 0)
          {
            std::vector<Node> subs;
            for (size_t i = 0; i < index; ++i)
            {
              Node sk = sm->getSkolemForBVar(quant[0][i]);
              Assert(!sk.isNull());
              subs.push_back(convert(sk));
            }
            body = body.substitute(quant[0].begin(),
                                   quant[0].begin() + index,
                                   subs.begin(),
                                   subs.end());
          }
          Node witness =
              nm->mkNode(kind::WITNESS,
                         nm->mkNode(kind::BOUND_VAR_LIST, quant[0][index]),
                         body);
          d_skVarToWitnessesMap[quant[index]] = witness;
          Trace("alethe-conv") << ".. witness " << witness << "\n";
          return convert(witness);
        }
      }
=======
>>>>>>> 0da85f10
      Unreachable() << "Fresh Skolems are not allowed\n";
    }
    case kind::FORALL:
    {
      // remove patterns, if any
      return n.getNumChildren() == 3 ? nm->mkNode(kind::FORALL, n[0], n[1]) : n;
    }
    // we must make it to be printed with "choice", so we create an operator
    // with that name and the correct type and do a function application
    case kind::WITNESS:
    {
      std::vector<TypeNode> childrenTypes;
      for (const Node& c : n)
      {
        childrenTypes.push_back(c.getType());
      }
      TypeNode fType = nm->mkFunctionType(childrenTypes, n.getType());
      Node choiceOp = mkInternalSymbol("choice", fType);
      return nm->mkNode(kind::APPLY_UF, choiceOp, n[0], n[1]);
    }
    default:
    {
      return n;
    }
  }
  return n;
}

Node AletheNodeConverter::mkInternalSymbol(const std::string& name)
{
  return mkInternalSymbol(name, NodeManager::currentNM()->sExprType());
}

Node AletheNodeConverter::mkInternalSymbol(const std::string& name, TypeNode tn)
{
  std::pair<TypeNode, std::string> key(tn, name);
  std::map<std::pair<TypeNode, std::string>, Node>::iterator it =
      d_symbolsMap.find(key);
  if (it != d_symbolsMap.end())
  {
    return it->second;
  }
  NodeManager* nm = NodeManager::currentNM();
  Node sym = nm->mkBoundVar(name, tn);
  d_symbolsMap[key] = sym;
  return sym;
}

}  // namespace proof
}  // namespace cvc5::internal<|MERGE_RESOLUTION|>--- conflicted
+++ resolved
@@ -33,7 +33,6 @@
     {
       Trace("alethe-conv") << "AletheNodeConverter: handling skolem " << n
                            << "\n";
-<<<<<<< HEAD
       // skolems v print as their original forms
       // v is (skolem W) where W is the original or original form of v
       Node wi = SkolemManager::getUnpurifiedForm(n);
@@ -97,13 +96,10 @@
               nm->mkNode(kind::WITNESS,
                          nm->mkNode(kind::BOUND_VAR_LIST, quant[0][index]),
                          body);
-          d_skVarToWitnessesMap[quant[index]] = witness;
-          Trace("alethe-conv") << ".. witness " << witness << "\n";
+          Trace("alethe-conv") << ".. witness: " << witness << "\n";
           return convert(witness);
         }
       }
-=======
->>>>>>> 0da85f10
       Unreachable() << "Fresh Skolems are not allowed\n";
     }
     case kind::FORALL:
@@ -122,7 +118,9 @@
       }
       TypeNode fType = nm->mkFunctionType(childrenTypes, n.getType());
       Node choiceOp = mkInternalSymbol("choice", fType);
-      return nm->mkNode(kind::APPLY_UF, choiceOp, n[0], n[1]);
+      Node converted = nm->mkNode(kind::APPLY_UF, choiceOp, n[0], n[1]);
+      Trace("alethe-conv") << ".. converted to choice: " << converted << "\n";
+      return converted;
     }
     default:
     {
