/******************************************************************************
 * Top contributors (to current version):
 *   Andrew Reynolds, Haniel Barbosa, Aina Niemetz
 *
 * This file is part of the cvc5 project.
 *
 * Copyright (c) 2009-2021 by the authors listed in the file AUTHORS
 * in the top-level source directory and their institutional affiliations.
 * All rights reserved.  See the file COPYING in the top-level source
 * directory for licensing information.
 * ****************************************************************************
 *
 * Implementation of proof node to s-expression.
 */

#include "proof/proof_node_to_sexpr.h"

#include <iostream>
#include <sstream>

#include "options/proof_options.h"
<<<<<<< HEAD
#include "proof/lean/lean_rules.h"
=======
#include "proof/proof_checker.h"
>>>>>>> 439eb2b6
#include "proof/proof_node.h"
#include "theory/builtin/proof_checker.h"

using namespace cvc5::kind;

namespace cvc5 {

ProofNodeToSExpr::ProofNodeToSExpr()
{
  NodeManager* nm = NodeManager::currentNM();
  d_conclusionMarker = nm->mkBoundVar(":conclusion", nm->sExprType());
  d_argsMarker = nm->mkBoundVar(":args", nm->sExprType());
  d_nullMarker = nm->mkBoundVar("null", nm->sExprType());
}

Node ProofNodeToSExpr::convertToSExpr(const ProofNode* pn)
{
  NodeManager* nm = NodeManager::currentNM();
  std::map<const ProofNode*, Node>::iterator it;
  std::vector<const ProofNode*> visit;
  std::vector<const ProofNode*> traversing;
  const ProofNode* cur;
  visit.push_back(pn);
  do
  {
    cur = visit.back();
    visit.pop_back();
    it = d_pnMap.find(cur);

    if (it == d_pnMap.end())
    {
      d_pnMap[cur] = Node::null();
      traversing.push_back(cur);
      visit.push_back(cur);
      const std::vector<std::shared_ptr<ProofNode>>& pc = cur->getChildren();
      for (const std::shared_ptr<ProofNode>& cp : pc)
      {
        if (std::find(traversing.begin(), traversing.end(), cp.get())
            != traversing.end())
        {
          Unhandled() << "ProofNodeToSExpr::convertToSExpr: cyclic proof! (use "
                         "--proof-eager-checking)"
                      << std::endl;
          return Node::null();
        }
        visit.push_back(cp.get());
      }
    }
    else if (it->second.isNull())
    {
      Assert(!traversing.empty());
      traversing.pop_back();
      std::vector<Node> children;
      // add proof rule
      PfRule r = cur->getRule();
      children.push_back(getOrMkPfRuleVariable(r));
      if (options::proofPrintConclusion())
      {
        children.push_back(d_conclusionMarker);
        children.push_back(cur->getResult());
      }
      const std::vector<std::shared_ptr<ProofNode>>& pc = cur->getChildren();
      for (const std::shared_ptr<ProofNode>& cp : pc)
      {
        it = d_pnMap.find(cp.get());
        Assert(it != d_pnMap.end());
        Assert(!it->second.isNull());
        children.push_back(it->second);
      }
      // add arguments
      const std::vector<Node>& args = cur->getArguments();
      if (!args.empty())
      {
        children.push_back(d_argsMarker);
        // needed to ensure builtin operators are not treated as operators
        // this can be the case for CONG where d_args may contain a builtin
        // operator
<<<<<<< HEAD
        std::vector<Node> argsSafe;
        if (cur->getRule() == PfRule::LEAN_RULE)
        {
          proof::LeanRule r = proof::getLeanRule(args[0]);
          std::stringstream ss;
          ss << r;
          argsSafe.push_back(nm->mkBoundVar(ss.str(), nm->sExprType()));
          for (size_t i = 1, size = args.size(); i < size; ++i)
          {
            Node av = args[i];
            if (args[i].getNumChildren() == 0
                && NodeManager::operatorToKind(args[i]) != UNDEFINED_KIND)
            {
              av = getOrMkNodeVariable(args[i]);
            }
            else if (args[i].isNull())
            {
              av = d_nullMarker;
            }
            argsSafe.push_back(av);
          }
        }
        else
        {
          for (const Node& a : args)
          {
            Node av = a;
            if (a.getNumChildren() == 0
                && NodeManager::operatorToKind(a) != UNDEFINED_KIND)
            {
              av = getOrMkNodeVariable(a);
            }
            argsSafe.push_back(av);
          }
=======
        std::vector<Node> argsPrint;
        for (size_t i = 0, nargs = args.size(); i < nargs; i++)
        {
          ArgFormat f = getArgumentFormat(cur, i);
          Node av = getArgument(args[i], f);
          argsPrint.push_back(av);
>>>>>>> 439eb2b6
        }
        Node argsC = nm->mkNode(SEXPR, argsPrint);
        children.push_back(argsC);
      }
      d_pnMap[cur] = nm->mkNode(SEXPR, children);
    }
  } while (!visit.empty());
  Assert(d_pnMap.find(pn) != d_pnMap.end());
  Assert(!d_pnMap.find(pn)->second.isNull());
  return d_pnMap[pn];
}

Node ProofNodeToSExpr::getOrMkPfRuleVariable(PfRule r)
{
  std::map<PfRule, Node>::iterator it = d_pfrMap.find(r);
  if (it != d_pfrMap.end())
  {
    return it->second;
  }
  std::stringstream ss;
  ss << r;
  NodeManager* nm = NodeManager::currentNM();
  Node var = nm->mkBoundVar(ss.str(), nm->sExprType());
  d_pfrMap[r] = var;
  return var;
}
Node ProofNodeToSExpr::getOrMkKindVariable(TNode n)
{
  Kind k;
  if (!ProofRuleChecker::getKind(n, k))
  {
    // just use self if we failed to get the node, throw a debug failure
    Assert(false) << "Expected kind node, got " << n;
    return n;
  }
  std::map<Kind, Node>::iterator it = d_kindMap.find(k);
  if (it != d_kindMap.end())
  {
    return it->second;
  }
  std::stringstream ss;
  ss << k;
  NodeManager* nm = NodeManager::currentNM();
  Node var = nm->mkBoundVar(ss.str(), nm->sExprType());
  d_kindMap[k] = var;
  return var;
}

Node ProofNodeToSExpr::getOrMkTheoryIdVariable(TNode n)
{
  theory::TheoryId tid;
  if (!theory::builtin::BuiltinProofRuleChecker::getTheoryId(n, tid))
  {
    // just use self if we failed to get the node, throw a debug failure
    Assert(false) << "Expected theory id node, got " << n;
    return n;
  }
  std::map<theory::TheoryId, Node>::iterator it = d_tidMap.find(tid);
  if (it != d_tidMap.end())
  {
    return it->second;
  }
  std::stringstream ss;
  ss << tid;
  NodeManager* nm = NodeManager::currentNM();
  Node var = nm->mkBoundVar(ss.str(), nm->sExprType());
  d_tidMap[tid] = var;
  return var;
}

Node ProofNodeToSExpr::getOrMkMethodIdVariable(TNode n)
{
  MethodId mid;
  if (!getMethodId(n, mid))
  {
    // just use self if we failed to get the node, throw a debug failure
    Assert(false) << "Expected method id node, got " << n;
    return n;
  }
  std::map<MethodId, Node>::iterator it = d_midMap.find(mid);
  if (it != d_midMap.end())
  {
    return it->second;
  }
  std::stringstream ss;
  ss << mid;
  NodeManager* nm = NodeManager::currentNM();
  Node var = nm->mkBoundVar(ss.str(), nm->sExprType());
  d_midMap[mid] = var;
  return var;
}
Node ProofNodeToSExpr::getOrMkInferenceIdVariable(TNode n)
{
  theory::InferenceId iid;
  if (!theory::getInferenceId(n, iid))
  {
    // just use self if we failed to get the node, throw a debug failure
    Assert(false) << "Expected inference id node, got " << n;
    return n;
  }
  std::map<theory::InferenceId, Node>::iterator it = d_iidMap.find(iid);
  if (it != d_iidMap.end())
  {
    return it->second;
  }
  std::stringstream ss;
  ss << iid;
  NodeManager* nm = NodeManager::currentNM();
  Node var = nm->mkBoundVar(ss.str(), nm->sExprType());
  d_iidMap[iid] = var;
  return var;
}

Node ProofNodeToSExpr::getOrMkNodeVariable(TNode n)
{
  std::map<TNode, Node>::iterator it = d_nodeMap.find(n);
  if (it != d_nodeMap.end())
  {
    return it->second;
  }
  std::stringstream ss;
  ss << n;
  NodeManager* nm = NodeManager::currentNM();
  Node var = nm->mkBoundVar(ss.str(), nm->sExprType());
  d_nodeMap[n] = var;
  return var;
}

Node ProofNodeToSExpr::getArgument(Node arg, ArgFormat f)
{
  switch (f)
  {
    case ArgFormat::KIND: return getOrMkKindVariable(arg);
    case ArgFormat::THEORY_ID: return getOrMkTheoryIdVariable(arg);
    case ArgFormat::METHOD_ID: return getOrMkMethodIdVariable(arg);
    case ArgFormat::INFERENCE_ID: return getOrMkInferenceIdVariable(arg);
    case ArgFormat::NODE_VAR: return getOrMkNodeVariable(arg);
    default: return arg;
  }
}

ProofNodeToSExpr::ArgFormat ProofNodeToSExpr::getArgumentFormat(
    const ProofNode* pn, size_t i)
{
  PfRule r = pn->getRule();
  switch (r)
  {
    case PfRule::CONG:
    {
      if (i == 0)
      {
        return ArgFormat::KIND;
      }
      const std::vector<Node>& args = pn->getArguments();
      Assert(i < args.size());
      if (args[i].getNumChildren() == 0
          && NodeManager::operatorToKind(args[i]) != UNDEFINED_KIND)
      {
        return ArgFormat::NODE_VAR;
      }
    }
    break;
    case PfRule::SUBS:
    case PfRule::REWRITE:
    case PfRule::MACRO_SR_EQ_INTRO:
    case PfRule::MACRO_SR_PRED_INTRO:
    case PfRule::MACRO_SR_PRED_TRANSFORM:
      if (i > 0)
      {
        return ArgFormat::METHOD_ID;
      }
      break;
    case PfRule::MACRO_SR_PRED_ELIM: return ArgFormat::METHOD_ID; break;
    case PfRule::THEORY_LEMMA:
    case PfRule::THEORY_REWRITE:
      if (i == 1)
      {
        return ArgFormat::THEORY_ID;
      }
      else if (r == PfRule::THEORY_REWRITE && i == 2)
      {
        return ArgFormat::METHOD_ID;
      }
      break;
    case PfRule::INSTANTIATE:
    {
      Assert(!pn->getChildren().empty());
      Node q = pn->getChildren()[0]->getResult();
      Assert(q.getKind() == kind::FORALL);
      if (i == q[0].getNumChildren())
      {
        return ArgFormat::INFERENCE_ID;
      }
    }
    break;
    case PfRule::ANNOTATION:
      if (i==0)
      {
        return ArgFormat::INFERENCE_ID;
      }
      break;
    default: break;
  }
  return ArgFormat::DEFAULT;
}

}  // namespace cvc5<|MERGE_RESOLUTION|>--- conflicted
+++ resolved
@@ -19,11 +19,7 @@
 #include <sstream>
 
 #include "options/proof_options.h"
-<<<<<<< HEAD
-#include "proof/lean/lean_rules.h"
-=======
 #include "proof/proof_checker.h"
->>>>>>> 439eb2b6
 #include "proof/proof_node.h"
 #include "theory/builtin/proof_checker.h"
 
@@ -101,49 +97,12 @@
         // needed to ensure builtin operators are not treated as operators
         // this can be the case for CONG where d_args may contain a builtin
         // operator
-<<<<<<< HEAD
-        std::vector<Node> argsSafe;
-        if (cur->getRule() == PfRule::LEAN_RULE)
-        {
-          proof::LeanRule r = proof::getLeanRule(args[0]);
-          std::stringstream ss;
-          ss << r;
-          argsSafe.push_back(nm->mkBoundVar(ss.str(), nm->sExprType()));
-          for (size_t i = 1, size = args.size(); i < size; ++i)
-          {
-            Node av = args[i];
-            if (args[i].getNumChildren() == 0
-                && NodeManager::operatorToKind(args[i]) != UNDEFINED_KIND)
-            {
-              av = getOrMkNodeVariable(args[i]);
-            }
-            else if (args[i].isNull())
-            {
-              av = d_nullMarker;
-            }
-            argsSafe.push_back(av);
-          }
-        }
-        else
-        {
-          for (const Node& a : args)
-          {
-            Node av = a;
-            if (a.getNumChildren() == 0
-                && NodeManager::operatorToKind(a) != UNDEFINED_KIND)
-            {
-              av = getOrMkNodeVariable(a);
-            }
-            argsSafe.push_back(av);
-          }
-=======
         std::vector<Node> argsPrint;
         for (size_t i = 0, nargs = args.size(); i < nargs; i++)
         {
           ArgFormat f = getArgumentFormat(cur, i);
           Node av = getArgument(args[i], f);
           argsPrint.push_back(av);
->>>>>>> 439eb2b6
         }
         Node argsC = nm->mkNode(SEXPR, argsPrint);
         children.push_back(argsC);
