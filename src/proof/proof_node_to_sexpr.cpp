/******************************************************************************
 * Top contributors (to current version):
 *   Andrew Reynolds, Haniel Barbosa, Mathias Preiner
 *
 * This file is part of the cvc5 project.
 *
 * Copyright (c) 2009-2022 by the authors listed in the file AUTHORS
 * in the top-level source directory and their institutional affiliations.
 * All rights reserved.  See the file COPYING in the top-level source
 * directory for licensing information.
 * ****************************************************************************
 *
 * Implementation of proof node to s-expression.
 */

#include "proof/proof_node_to_sexpr.h"

#include <iostream>
#include <sstream>

#include "options/proof_options.h"
#include "proof/proof_checker.h"
#include "proof/proof_node.h"
#include "theory/builtin/proof_checker.h"

using namespace cvc5::internal::kind;

namespace cvc5::internal {

ProofNodeToSExpr::ProofNodeToSExpr()
{
  NodeManager* nm = NodeManager::currentNM();
<<<<<<< HEAD
  d_conclusionMarker = nm->mkBoundVar(":conclusion", nm->sExprType());
  d_argsMarker = nm->mkBoundVar(":args", nm->sExprType());
  d_nullMarker = nm->mkBoundVar("null", nm->sExprType());
=======
  // use raw symbols so that `:args` is not converted to `|:args|`
  d_conclusionMarker = nm->mkRawSymbol(":conclusion", nm->sExprType());
  d_argsMarker = nm->mkRawSymbol(":args", nm->sExprType());
>>>>>>> dad5fa36
}

Node ProofNodeToSExpr::convertToSExpr(const ProofNode* pn, bool printConclusion)
{
  NodeManager* nm = NodeManager::currentNM();
  std::map<const ProofNode*, Node>::iterator it;
  std::vector<const ProofNode*> visit;
  std::vector<const ProofNode*> traversing;
  const ProofNode* cur;
  visit.push_back(pn);
  do
  {
    cur = visit.back();
    visit.pop_back();
    it = d_pnMap.find(cur);

    if (it == d_pnMap.end())
    {
      d_pnMap[cur] = Node::null();
      traversing.push_back(cur);
      visit.push_back(cur);
      const std::vector<std::shared_ptr<ProofNode>>& pc = cur->getChildren();
      for (const std::shared_ptr<ProofNode>& cp : pc)
      {
        if (std::find(traversing.begin(), traversing.end(), cp.get())
            != traversing.end())
        {
          Unhandled() << "ProofNodeToSExpr::convertToSExpr: cyclic proof! (use "
                         "--proof-check=eager)"
                      << std::endl;
          return Node::null();
        }
        visit.push_back(cp.get());
      }
    }
    else if (it->second.isNull())
    {
      Assert(!traversing.empty());
      traversing.pop_back();
      std::vector<Node> children;
      // add proof rule
      PfRule r = cur->getRule();
      children.push_back(getOrMkPfRuleVariable(r));
      if (printConclusion)
      {
        children.push_back(d_conclusionMarker);
        children.push_back(cur->getResult());
      }
      const std::vector<std::shared_ptr<ProofNode>>& pc = cur->getChildren();
      for (const std::shared_ptr<ProofNode>& cp : pc)
      {
        it = d_pnMap.find(cp.get());
        Assert(it != d_pnMap.end());
        Assert(!it->second.isNull());
        children.push_back(it->second);
      }
      // add arguments
      const std::vector<Node>& args = cur->getArguments();
      if (!args.empty())
      {
        children.push_back(d_argsMarker);
        // needed to ensure builtin operators are not treated as operators
        // this can be the case for CONG where d_args may contain a builtin
        // operator
        std::vector<Node> argsPrint;
        for (size_t i = 0, nargs = args.size(); i < nargs; i++)
        {
          ArgFormat f = getArgumentFormat(cur, i);
          Node av = getArgument(args[i], f);
          argsPrint.push_back(av);
        }
        Node argsC = nm->mkNode(SEXPR, argsPrint);
        children.push_back(argsC);
      }
      d_pnMap[cur] = nm->mkNode(SEXPR, children);
    }
  } while (!visit.empty());
  Assert(d_pnMap.find(pn) != d_pnMap.end());
  Assert(!d_pnMap.find(pn)->second.isNull());
  return d_pnMap[pn];
}

Node ProofNodeToSExpr::getOrMkPfRuleVariable(PfRule r)
{
  std::map<PfRule, Node>::iterator it = d_pfrMap.find(r);
  if (it != d_pfrMap.end())
  {
    return it->second;
  }
  std::stringstream ss;
  ss << r;
  NodeManager* nm = NodeManager::currentNM();
  Node var = nm->mkBoundVar(ss.str(), nm->sExprType());
  d_pfrMap[r] = var;
  return var;
}
Node ProofNodeToSExpr::getOrMkKindVariable(TNode n)
{
  Kind k;
  if (!ProofRuleChecker::getKind(n, k))
  {
    // just use self if we failed to get the node, throw a debug failure
    Assert(false) << "Expected kind node, got " << n;
    return n;
  }
  std::map<Kind, Node>::iterator it = d_kindMap.find(k);
  if (it != d_kindMap.end())
  {
    return it->second;
  }
  std::stringstream ss;
  ss << k;
  NodeManager* nm = NodeManager::currentNM();
  Node var = nm->mkBoundVar(ss.str(), nm->sExprType());
  d_kindMap[k] = var;
  return var;
}

Node ProofNodeToSExpr::getOrMkTheoryIdVariable(TNode n)
{
  theory::TheoryId tid;
  if (!theory::builtin::BuiltinProofRuleChecker::getTheoryId(n, tid))
  {
    // just use self if we failed to get the node, throw a debug failure
    Assert(false) << "Expected theory id node, got " << n;
    return n;
  }
  std::map<theory::TheoryId, Node>::iterator it = d_tidMap.find(tid);
  if (it != d_tidMap.end())
  {
    return it->second;
  }
  std::stringstream ss;
  ss << tid;
  NodeManager* nm = NodeManager::currentNM();
  Node var = nm->mkBoundVar(ss.str(), nm->sExprType());
  d_tidMap[tid] = var;
  return var;
}

Node ProofNodeToSExpr::getOrMkMethodIdVariable(TNode n)
{
  MethodId mid;
  if (!getMethodId(n, mid))
  {
    // just use self if we failed to get the node, throw a debug failure
    Assert(false) << "Expected method id node, got " << n;
    return n;
  }
  std::map<MethodId, Node>::iterator it = d_midMap.find(mid);
  if (it != d_midMap.end())
  {
    return it->second;
  }
  std::stringstream ss;
  ss << mid;
  NodeManager* nm = NodeManager::currentNM();
  Node var = nm->mkBoundVar(ss.str(), nm->sExprType());
  d_midMap[mid] = var;
  return var;
}
Node ProofNodeToSExpr::getOrMkInferenceIdVariable(TNode n)
{
  theory::InferenceId iid;
  if (!theory::getInferenceId(n, iid))
  {
    // just use self if we failed to get the node, throw a debug failure
    Assert(false) << "Expected inference id node, got " << n;
    return n;
  }
  std::map<theory::InferenceId, Node>::iterator it = d_iidMap.find(iid);
  if (it != d_iidMap.end())
  {
    return it->second;
  }
  std::stringstream ss;
  ss << iid;
  NodeManager* nm = NodeManager::currentNM();
  Node var = nm->mkBoundVar(ss.str(), nm->sExprType());
  d_iidMap[iid] = var;
  return var;
}

Node ProofNodeToSExpr::getOrMkNodeVariable(TNode n)
{
  std::map<TNode, Node>::iterator it = d_nodeMap.find(n);
  if (it != d_nodeMap.end())
  {
    return it->second;
  }
  std::stringstream ss;
  ss << n;
  NodeManager* nm = NodeManager::currentNM();
  Node var = nm->mkBoundVar(ss.str(), nm->sExprType());
  d_nodeMap[n] = var;
  return var;
}

Node ProofNodeToSExpr::getArgument(Node arg, ArgFormat f)
{
  switch (f)
  {
    case ArgFormat::KIND: return getOrMkKindVariable(arg);
    case ArgFormat::THEORY_ID: return getOrMkTheoryIdVariable(arg);
    case ArgFormat::METHOD_ID: return getOrMkMethodIdVariable(arg);
    case ArgFormat::INFERENCE_ID: return getOrMkInferenceIdVariable(arg);
    case ArgFormat::NODE_VAR: return getOrMkNodeVariable(arg);
    default: return arg;
  }
}

ProofNodeToSExpr::ArgFormat ProofNodeToSExpr::getArgumentFormat(
    const ProofNode* pn, size_t i)
{
  PfRule r = pn->getRule();
  switch (r)
  {
    case PfRule::CONG:
    {
      if (i == 0)
      {
        return ArgFormat::KIND;
      }
      const std::vector<Node>& args = pn->getArguments();
      Assert(i < args.size());
      if (args[i].getNumChildren() == 0
          && NodeManager::operatorToKind(args[i]) != UNDEFINED_KIND)
      {
        return ArgFormat::NODE_VAR;
      }
    }
    break;
    case PfRule::SUBS:
    case PfRule::REWRITE:
    case PfRule::MACRO_SR_EQ_INTRO:
    case PfRule::MACRO_SR_PRED_INTRO:
    case PfRule::MACRO_SR_PRED_TRANSFORM:
      if (i > 0)
      {
        return ArgFormat::METHOD_ID;
      }
      break;
    case PfRule::MACRO_SR_PRED_ELIM: return ArgFormat::METHOD_ID; break;
    case PfRule::THEORY_LEMMA:
    case PfRule::THEORY_REWRITE:
      if (i == 1)
      {
        return ArgFormat::THEORY_ID;
      }
      else if (r == PfRule::THEORY_REWRITE && i == 2)
      {
        return ArgFormat::METHOD_ID;
      }
      break;
    case PfRule::INSTANTIATE:
    {
      Assert(!pn->getChildren().empty());
      Node q = pn->getChildren()[0]->getResult();
      Assert(q.getKind() == kind::FORALL);
      if (i == q[0].getNumChildren())
      {
        return ArgFormat::INFERENCE_ID;
      }
    }
    break;
    case PfRule::ANNOTATION:
<<<<<<< HEAD
      if (i==0)
=======
      if (i == 0)
>>>>>>> dad5fa36
      {
        return ArgFormat::INFERENCE_ID;
      }
      break;
    default: break;
  }
  return ArgFormat::DEFAULT;
}

}  // namespace cvc5::internal<|MERGE_RESOLUTION|>--- conflicted
+++ resolved
@@ -30,15 +30,9 @@
 ProofNodeToSExpr::ProofNodeToSExpr()
 {
   NodeManager* nm = NodeManager::currentNM();
-<<<<<<< HEAD
-  d_conclusionMarker = nm->mkBoundVar(":conclusion", nm->sExprType());
-  d_argsMarker = nm->mkBoundVar(":args", nm->sExprType());
-  d_nullMarker = nm->mkBoundVar("null", nm->sExprType());
-=======
   // use raw symbols so that `:args` is not converted to `|:args|`
   d_conclusionMarker = nm->mkRawSymbol(":conclusion", nm->sExprType());
   d_argsMarker = nm->mkRawSymbol(":args", nm->sExprType());
->>>>>>> dad5fa36
 }
 
 Node ProofNodeToSExpr::convertToSExpr(const ProofNode* pn, bool printConclusion)
@@ -305,11 +299,7 @@
     }
     break;
     case PfRule::ANNOTATION:
-<<<<<<< HEAD
-      if (i==0)
-=======
       if (i == 0)
->>>>>>> dad5fa36
       {
         return ArgFormat::INFERENCE_ID;
       }
