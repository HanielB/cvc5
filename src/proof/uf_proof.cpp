/*********************                                                        */
/*! \file uf_proof.cpp
 ** \verbatim
 ** Top contributors (to current version):
 **   Liana Hadarean, Guy Katz, Yoni Zohar
 ** This file is part of the CVC4 project.
 ** Copyright (c) 2009-2019 by the authors listed in the file AUTHORS
 ** in the top-level source directory) and their institutional affiliations.
 ** All rights reserved.  See the file COPYING in the top-level source
 ** directory for licensing information.\endverbatim
 **
 ** [[ Add lengthier description here ]]

 ** \todo document this file

**/
#include "proof/uf_proof.h"

#include <stack>

#include "proof/proof_manager.h"
#include "proof/simplify_boolean_node.h"
#include "theory/uf/theory_uf.h"

namespace CVC4 {

void ProofUF::toStream(std::ostream& out) const
{
  ProofLetMap map;
  toStream(out, map);
}

void ProofUF::toStream(std::ostream& out, const ProofLetMap& map) const
{
  Trace("theory-proof-debug") << "; Print UF proof..." << std::endl;
  //AJR : carry this further?
  toStreamLFSC(out, ProofManager::getUfProof(), *d_proof, map);
}

void ProofUF::toStreamLFSC(std::ostream& out,
                           TheoryProof* tp,
                           const theory::EqProof& pf,
                           const ProofLetMap& map)
{
  Debug("pf::uf") << "ProofUF::toStreamLFSC starting" << std::endl;
  Debug("lfsc-uf") << "Printing uf proof in LFSC : " << std::endl;
  pf.debug_print("lfsc-uf");
  Debug("lfsc-uf") << std::endl;
  toStreamRecLFSC( out, tp, pf, 0, map );
}

Node ProofUF::toStreamRecLFSC(std::ostream& out,
                              TheoryProof* tp,
                              const theory::EqProof& pf,
                              unsigned tb,
                              const ProofLetMap& map)
{
  Debug("pf::uf") << std::endl
                  << std::endl
                  << "toStreamRecLFSC called. tb = " << tb
                  << " . proof:" << std::endl;
  if (tb == 0)
  {
    // Special case: false was an input, so the proof is just "false".
    if (pf.d_id == theory::MERGED_THROUGH_EQUALITY &&
        pf.d_node == NodeManager::currentNM()->mkConst(false)) {
      out << "(clausify_false ";
      out << ProofManager::getLitName(NodeManager::currentNM()->mkConst(false).notNode());
      out << ")" << std::endl;
      return Node();
    }

    std::shared_ptr<theory::EqProof> subTrans =
        std::make_shared<theory::EqProof>();

    int neg = tp->assertAndPrint(pf, map, subTrans);

    Node n1;
    std::stringstream ss, ss2;
    Debug("pf::uf") << "\nsubtrans has " << subTrans->d_children.size() << " children\n";
    bool disequalityFound = (neg >= 0);

    if(!disequalityFound || subTrans->d_children.size() >= 2) {
      n1 = toStreamRecLFSC(ss, tp, *subTrans, 1, map);
    } else {
      n1 = toStreamRecLFSC(ss, tp, *(subTrans->d_children[0]), 1, map);
      Debug("pf::uf") << "\nsubTrans unique child "
                      << subTrans->d_children[0]->d_id
                      << " was proven\ngot: " << n1 << std::endl;
    }

    Debug("pf::uf") << "\nhave proven: " << n1 << std::endl;

    out << "(clausify_false (contra _ ";
    if (disequalityFound) {
      Node n2 = pf.d_children[neg]->d_node;
      Assert(n2.getKind() == kind::NOT);

      Debug("pf::uf") << "n2 is " << n2[0] << std::endl;

      if (n2[0].getNumChildren() > 0)
      {
        Debug("pf::uf") << "\nn2[0]: " << n2[0][0] << std::endl;
      }
      if (n1.getNumChildren() > 1) { Debug("pf::uf") << "n1[1]: " << n1[1] << std::endl; }

      if(n2[0].getKind() == kind::APPLY_UF) {
        out << "(trans _ _ _ _ ";

        if (n1[0] == n2[0]) {
          out << "(symm _ _ _ ";
          out << ss.str();
          out << ") ";
        } else {
          Assert(n1[1] == n2[0]);
          out << ss.str();
        }
        out << "(pred_eq_f _ " << ProofManager::getLitName(n2[0]) << ")) t_t_neq_f))" << std::endl;
      } else if (n2[0].getKind() == kind::BOOLEAN_TERM_VARIABLE) {
        out << ss.str() << " " << ProofManager::getLitName(n2[0]) << "))";
      } else {
        Assert((n1[0] == n2[0][0] && n1[1] == n2[0][1])
               || (n1[1] == n2[0][0] && n1[0] == n2[0][1]));
        if(n1[1] == n2[0][0]) {
          out << "(symm _ _ _ " << ss.str() << ")";
        } else {
          out << ss.str();
        }
        out << " " << ProofManager::getLitName(n2[0]) << "))" << std::endl;
      }
    } else {
      Node n2 = pf.d_node;
      Assert(n2.getKind() == kind::EQUAL);
      Assert((n1[0] == n2[0] && n1[1] == n2[1])
             || (n1[1] == n2[0] && n1[0] == n2[1]));

      out << ss.str();
      out << " ";
      ProofManager::getTheoryProofEngine()->printConstantDisequalityProof(
          out, n1[0].toExpr(), n1[1].toExpr(), map);
      out << "))" << std::endl;
    }

    return Node();
  }
  // TODO (#2965): improve this code, which is highly complicated.
  switch(pf.d_id) {
  case theory::MERGED_THROUGH_CONGRUENCE: {
    Debug("pf::uf") << "\nok, looking at congruence:\n";
    pf.debug_print("pf::uf");
    std::stack<const theory::EqProof*> stk;
    for (const theory::EqProof* pf2 = &pf;
         pf2->d_id == theory::MERGED_THROUGH_CONGRUENCE;
         pf2 = pf2->d_children[0].get()) {
      Assert(!pf2->d_node.isNull());
      Assert(pf2->d_node.getKind() == kind::PARTIAL_APPLY_UF
             || pf2->d_node.getKind() == kind::BUILTIN
             || pf2->d_node.getKind() == kind::APPLY_UF
             || pf2->d_node.getKind() == kind::SELECT
             || pf2->d_node.getKind() == kind::STORE);
      Assert(pf2->d_children.size() == 2);
      out << "(cong _ _ _ _ _ _ ";
      stk.push(pf2);
    }
<<<<<<< HEAD
    Assert(stk.top()->d_children[0]->d_id != theory::MERGED_THROUGH_CONGRUENCE);
=======
    Assert(stk.top()->d_children[0]->d_id
           != theory::eq::MERGED_THROUGH_CONGRUENCE);
>>>>>>> b2fad75b
    NodeBuilder<> b1(kind::PARTIAL_APPLY_UF), b2(kind::PARTIAL_APPLY_UF);
    const theory::EqProof* pf2 = stk.top();
    stk.pop();
    Assert(pf2->d_id == theory::MERGED_THROUGH_CONGRUENCE);
    Node n1 = toStreamRecLFSC(out, tp, *(pf2->d_children[0]), tb + 1, map);
    out << " ";
    std::stringstream ss;
    Node n2 = toStreamRecLFSC(ss, tp, *(pf2->d_children[1]), tb + 1, map);
    Debug("pf::uf") << "\nok, in FIRST cong[" << stk.size() << "]" << "\n";
    pf2->debug_print("pf::uf");
    Debug("pf::uf") << "looking at " << pf2->d_node << "\n";
    Debug("pf::uf") << "           " << n1 << "\n";
    Debug("pf::uf") << "           " << n2 << "\n";
    int side = 0;
    if (tp->match(pf2->d_node, n1[0]))
    {
      //if(tb == 1) {
      Debug("pf::uf") << "SIDE IS 0\n";
      //}
      side = 0;
    } else {
      //if(tb == 1) {
      Debug("pf::uf") << "SIDE IS 1\n";
      //}
      if (!tp->match(pf2->d_node, n1[1]))
      {
        Debug("pf::uf") << "IN BAD CASE, our first subproof is\n";
        pf2->d_children[0]->debug_print("pf::uf");
      }
      Assert(tp->match(pf2->d_node, n1[1]));
      side = 1;
    }
    if (n1[side].getKind() == kind::APPLY_UF
        || n1[side].getKind() == kind::PARTIAL_APPLY_UF
        || n1[side].getKind() == kind::SELECT
        || n1[side].getKind() == kind::STORE)
    {
      if (n1[side].getKind() == kind::APPLY_UF
          || n1[side].getKind() == kind::PARTIAL_APPLY_UF)
      {
        b1 << n1[side].getOperator();
      } else {
        b1 << ProofManager::currentPM()->mkOp(n1[side].getOperator());
      }
      b1.append(n1[side].begin(), n1[side].end());
    } else {
      b1 << n1[side];
    }
    if(n1[1-side].getKind() == kind::PARTIAL_APPLY_UF || n1[1-side].getKind() == kind::APPLY_UF || n1[side].getKind() == kind::SELECT || n1[side].getKind() == kind::STORE) {
      if (n1[1 - side].getKind() == kind::PARTIAL_APPLY_UF
          || n1[1 - side].getKind() == kind::APPLY_UF)
      {
        b2 << n1[1-side].getOperator();
      } else {
        b2 << ProofManager::currentPM()->mkOp(n1[1-side].getOperator());
      }
      b2.append(n1[1-side].begin(), n1[1-side].end());
    } else {
      b2 << n1[1-side];
    }
    Debug("pf::uf") << "pf2->d_node " << pf2->d_node << std::endl;
    Debug("pf::uf") << "b1.getNumChildren() " << b1.getNumChildren() << std::endl;
    Debug("pf::uf") << "n1 " << n1 << std::endl;
    Debug("pf::uf") << "n2 " << n2 << std::endl;
    Debug("pf::uf") << "side " << side << std::endl;
    if(pf2->d_node[b1.getNumChildren() - (pf2->d_node.getMetaKind() == kind::metakind::PARAMETERIZED ? 0 : 1)] == n2[side]) {
      b1 << n2[side];
      b2 << n2[1-side];
      out << ss.str();
    } else {
      Assert(pf2->d_node[b1.getNumChildren()
                         - (pf2->d_node.getMetaKind()
                                    == kind::metakind::PARAMETERIZED
                                ? 0
                                : 1)]
             == n2[1 - side]);
      b1 << n2[1-side];
      b2 << n2[side];
      out << "(symm _ _ _ " << ss.str() << ")";
    }
    out << ")";
    while(!stk.empty()) {
      if(tb == 1) {
        Debug("pf::uf") << "\nMORE TO DO\n";
      }
      pf2 = stk.top();
      stk.pop();
      Assert(pf2->d_id == theory::MERGED_THROUGH_CONGRUENCE);
      out << " ";
      ss.str("");
      n2 = toStreamRecLFSC(ss, tp, *(pf2->d_children[1]), tb + 1, map);
      Debug("pf::uf") << "\nok, in cong[" << stk.size() << "]" << "\n";
      Debug("pf::uf") << "looking at " << pf2->d_node << "\n";
      Debug("pf::uf") << "           " << n1 << "\n";
      Debug("pf::uf") << "           " << n2 << "\n";
      Debug("pf::uf") << "           " << b1 << "\n";
      Debug("pf::uf") << "           " << b2 << "\n";
      if(pf2->d_node[b1.getNumChildren()] == n2[side]) {
        b1 << n2[side];
        b2 << n2[1-side];
        out << ss.str();
      } else {
        Assert(pf2->d_node[b1.getNumChildren()] == n2[1 - side]);
        b1 << n2[1-side];
        b2 << n2[side];
        out << "(symm _ _ _ " << ss.str() << ")";
      }
      out << ")";
    }
    n1 = b1;
    n2 = b2;
    Debug("pf::uf") << "at end assert, got " << pf2->d_node << "  and  " << n1 << std::endl;
    if(pf2->d_node.getKind() == kind::PARTIAL_APPLY_UF) {
      Assert(n1 == pf2->d_node);
    }
    if(n1.getOperator().getType().getNumChildren() == n1.getNumChildren() + 1) {
      if(ProofManager::currentPM()->hasOp(n1.getOperator())) {
        b1.clear(ProofManager::currentPM()->lookupOp(n2.getOperator()).getConst<Kind>());
      } else {
        b1.clear(kind::APPLY_UF);
        b1 << n1.getOperator();
      }
      b1.append(n1.begin(), n1.end());
      n1 = b1;
      Debug("pf::uf") << "at[2] end assert, got " << pf2->d_node << "  and  " << n1 << std::endl;
      if(pf2->d_node.getKind() == kind::APPLY_UF) {
        Assert(n1 == pf2->d_node);
      }
    }
    if(n2.getOperator().getType().getNumChildren() == n2.getNumChildren() + 1) {
      if(ProofManager::currentPM()->hasOp(n2.getOperator())) {
        b2.clear(ProofManager::currentPM()->lookupOp(n2.getOperator()).getConst<Kind>());
      } else {
        b2.clear(kind::APPLY_UF);
        b2 << n2.getOperator();
      }
      b2.append(n2.begin(), n2.end());
      n2 = b2;
    }
    Node n = (side == 0 ? n1.eqNode(n2) : n2.eqNode(n1));
    if(tb == 1) {
      Debug("pf::uf") << "\ncong proved: " << n << "\n";
    }
    return n;
  }

  case theory::MERGED_THROUGH_REFLEXIVITY:
  {
    Assert(!pf.d_node.isNull());
    Assert(pf.d_children.empty());
    out << "(refl _ ";
    tp->printTerm(NodeManager::currentNM()->toExpr(pf.d_node), out, map);
    out << ")";
    return pf.d_node.eqNode(pf.d_node);
  }
  case theory::MERGED_THROUGH_EQUALITY:
    Assert(!pf.d_node.isNull());
    Assert(pf.d_children.empty());
    out << ProofManager::getLitName(pf.d_node.negate());
    return pf.d_node;

  case theory::MERGED_THROUGH_TRANS: {
    Assert(!pf.d_node.isNull());
    Assert(pf.d_children.size() >= 2);
    std::stringstream ss;
    Debug("pf::uf") << "\ndoing trans proof[[\n";
    pf.debug_print("pf::uf");
    Debug("pf::uf") << "\n";

    pf.d_children[0]->d_node = simplifyBooleanNode(pf.d_children[0]->d_node);

    Node n1 = toStreamRecLFSC(ss, tp, *(pf.d_children[0]), tb + 1, map);
    Debug("pf::uf") << "\ndoing trans proof, got n1 " << n1 << "\n";
    Node n2;
    if(tb == 1) {
      Debug("pf::uf") << "\ntrans proof[0], got n1 " << n1 << "\n";
    }

    bool identicalEqualities = false;
    bool evenLengthSequence;
    std::stringstream dontCare;
    Node nodeAfterEqualitySequence =
        toStreamRecLFSC(dontCare, tp, *(pf.d_children[0]), tb + 1, map);

    std::map<size_t, Node> childToStream;
    std::stringstream ss1(ss.str()), ss2;
    std::pair<Node, Node> nodePair;
    for(size_t i = 1; i < pf.d_children.size(); ++i) {
      std::stringstream ss1(ss.str()), ss2;
      ss.str("");

      pf.d_children[i]->d_node = simplifyBooleanNode(pf.d_children[i]->d_node);

      // It is possible that we've already converted the i'th child to stream.
      // If so,
      // use previously stored result. Otherwise, convert and store.
      Node n2;
      if (childToStream.find(i) != childToStream.end())
        n2 = childToStream[i];
      else
      {
        n2 = toStreamRecLFSC(ss2, tp, *(pf.d_children[i]), tb + 1, map);
        childToStream[i] = n2;
      }

      // The following branch is dedicated to handling sequences of identical
      // equalities,
      // i.e. trans[ a=b, a=b, a=b ].
      //
      // There are two cases:
      //    1. The number of equalities is odd. Then, the sequence can be
      //    collapsed to just one equality,
      //       i.e. a=b.
      //    2. The number of equalities is even. Now, we have two options: a=a
      //    or b=b. To determine this,
      //       we look at the node after the equality sequence. If it needs a,
      //       we go for a=a; and if it needs
      //       b, we go for b=b. If there is no following node, we look at the
      //       goal of the transitivity proof,
      //       and use it to determine which option we need.
      if (n2.getKind() == kind::EQUAL)
      {
        if (((n1[0] == n2[0]) && (n1[1] == n2[1]))
            || ((n1[0] == n2[1]) && (n1[1] == n2[0])))
        {
          // We are in a sequence of identical equalities

          Debug("pf::uf") << "Detected identical equalities: " << std::endl
                          << "\t" << n1 << std::endl;

          if (!identicalEqualities)
          {
            // The sequence of identical equalities has started just now
            identicalEqualities = true;

            Debug("pf::uf")
                << "The sequence is just beginning. Determining length..."
                << std::endl;

            // Determine whether the length of this sequence is odd or even.
            evenLengthSequence = true;
            bool sequenceOver = false;
            size_t j = i + 1;

            while (j < pf.d_children.size() && !sequenceOver)
            {
              std::stringstream dontCare;
              nodeAfterEqualitySequence = toStreamRecLFSC(
                  dontCare, tp, *(pf.d_children[j]), tb + 1, map);

              if (((nodeAfterEqualitySequence[0] == n1[0])
                   && (nodeAfterEqualitySequence[1] == n1[1]))
                  || ((nodeAfterEqualitySequence[0] == n1[1])
                      && (nodeAfterEqualitySequence[1] == n1[0])))
              {
                evenLengthSequence = !evenLengthSequence;
              }
              else
              {
                sequenceOver = true;
              }

              ++j;
            }

            nodePair =
                tp->identicalEqualitiesPrinterHelper(evenLengthSequence,
                                                     sequenceOver,
                                                     pf,
                                                     map,
                                                     ss1.str(),
                                                     &ss,
                                                     n1,
                                                     nodeAfterEqualitySequence);
            n1 = nodePair.first;
            nodeAfterEqualitySequence = nodePair.second;
          } else {
            ss.str(ss1.str());
          }

          // Ignore the redundancy.
          continue;
        }
      }

      if (identicalEqualities) {
        // We were in a sequence of identical equalities, but it has now ended. Resume normal operation.
        identicalEqualities = false;
      }

      Debug("pf::uf") << "\ndoing trans proof, got n2 " << n2 << "\n";
      if(tb == 1) {
        Debug("pf::uf") << "\ntrans proof[" << i << "], got n2 " << n2 << "\n";
        Debug("pf::uf") << (n2.getKind() == kind::EQUAL) << "\n";

        if ((n1.getNumChildren() >= 2) && (n2.getNumChildren() >= 2)) {
          Debug("pf::uf") << n1[0].getId() << " " << n1[1].getId() << " / " << n2[0].getId() << " " << n2[1].getId() << "\n";
          Debug("pf::uf") << n1[0].getId() << " " << n1[0] << "\n";
          Debug("pf::uf") << n1[1].getId() << " " << n1[1] << "\n";
          Debug("pf::uf") << n2[0].getId() << " " << n2[0] << "\n";
          Debug("pf::uf") << n2[1].getId() << " " << n2[1] << "\n";
          Debug("pf::uf") << (n1[0] == n2[0]) << "\n";
          Debug("pf::uf") << (n1[1] == n2[1]) << "\n";
          Debug("pf::uf") << (n1[0] == n2[1]) << "\n";
          Debug("pf::uf") << (n1[1] == n2[0]) << "\n";
        }
      }

      ss << "(trans _ _ _ _ ";

      if(n2.getKind() == kind::EQUAL && n1.getKind() == kind::EQUAL)
        // Both elements of the transitivity rule are equalities/iffs
      {
        if(n1[0] == n2[0]) {
          if(tb == 1) { Debug("pf::uf") << "case 1\n"; }
          n1 = n1[1].eqNode(n2[1]);
          ss << "(symm _ _ _ " << ss1.str() << ") " << ss2.str();
        } else if(n1[1] == n2[1]) {
          if(tb == 1) { Debug("pf::uf") << "case 2\n"; }
          n1 = n1[0].eqNode(n2[0]);
          ss << ss1.str() << " (symm _ _ _ " << ss2.str() << ")";
        } else if(n1[0] == n2[1]) {
          if(tb == 1) { Debug("pf::uf") << "case 3\n"; }
          n1 = n2[0].eqNode(n1[1]);
          ss << ss2.str() << " " << ss1.str();
          if(tb == 1) { Debug("pf::uf") << "++ proved " << n1 << "\n"; }
        } else if(n1[1] == n2[0]) {
          if(tb == 1) { Debug("pf::uf") << "case 4\n"; }
          n1 = n1[0].eqNode(n2[1]);
          ss << ss1.str() << " " << ss2.str();
        } else {
          Warning() << "\n\ntrans proof failure at step " << i << "\n\n";
          Warning() << "0 proves " << n1 << "\n";
          Warning() << "1 proves " << n2 << "\n\n";
          pf.debug_print("pf::uf",0);
          //toStreamRec(Warning.getStream(), pf, 0);
          Warning() << "\n\n";
          Unreachable();
        }
        Debug("pf::uf") << "++ trans proof[" << i << "], now have " << n1 << std::endl;
      } else if(n1.getKind() == kind::EQUAL) {
        // n1 is an equality/iff, but n2 is a predicate
        if(n1[0] == n2) {
          n1 = n1[1].eqNode(NodeManager::currentNM()->mkConst(true));
          ss << "(symm _ _ _ " << ss1.str() << ") (pred_eq_t _ " << ss2.str() << ")";
        } else if(n1[1] == n2) {
          n1 = n1[0].eqNode(NodeManager::currentNM()->mkConst(true));
          ss << ss1.str() << " (pred_eq_t _ " << ss2.str() << ")";
        } else {
          Unreachable();
        }
      } else if(n2.getKind() == kind::EQUAL) {
        // n2 is an equality/iff, but n1 is a predicate
        if(n2[0] == n1) {
          n1 = n2[1].eqNode(NodeManager::currentNM()->mkConst(true));
          ss << "(symm _ _ _ " << ss2.str() << ") (pred_eq_t _ " << ss1.str() << ")";
        } else if(n2[1] == n1) {
          n1 = n2[0].eqNode(NodeManager::currentNM()->mkConst(true));
          ss << ss2.str() << " (pred_eq_t _ " << ss1.str() << ")";
        } else {
          Unreachable();
        }
      } else {
        // Both n1 and n2 are predicates.
        // We want to prove b1 = b2, and we know that ((b1), (b2)) or ((not b1), (not b2))
        if (n1.getKind() == kind::NOT) {
          Assert(n2.getKind() == kind::NOT);
          Assert(pf.d_node[0] == n1[0] || pf.d_node[0] == n2[0]);
          Assert(pf.d_node[1] == n1[0] || pf.d_node[1] == n2[0]);
          Assert(n1[0].getKind() == kind::BOOLEAN_TERM_VARIABLE);
          Assert(n2[0].getKind() == kind::BOOLEAN_TERM_VARIABLE);

          if (pf.d_node[0] == n1[0]) {
            ss << "(false_preds_equal _ _ " << ss1.str() << " " << ss2.str() << ") ";
            ss << "(pred_refl_neg _ " << ss2.str() << ")";
          } else {
            ss << "(false_preds_equal _ _ " << ss2.str() << " " << ss1.str() << ") ";
            ss << "(pred_refl_neg _ " << ss1.str() << ")";
          }
          n1 = pf.d_node;

        } else if (n1.getKind() == kind::BOOLEAN_TERM_VARIABLE) {
          Assert(n2.getKind() == kind::BOOLEAN_TERM_VARIABLE);
          Assert(pf.d_node[0] == n1 || pf.d_node[0] == n2);
          Assert(pf.d_node[1] == n1 || pf.d_node[2] == n2);

          if (pf.d_node[0] == n1) {
            ss << "(true_preds_equal _ _ " << ss1.str() << " " << ss2.str() << ") ";
            ss << "(pred_refl_pos _ " << ss2.str() << ")";
          } else {
            ss << "(true_preds_equal _ _ " << ss2.str() << " " << ss1.str() << ") ";
            ss << "(pred_refl_pos _ " << ss1.str() << ")";
          }
          n1 = pf.d_node;

        } else {

          Unreachable();
        }
      }

      ss << ")";
    }
    out << ss.str();
    Debug("pf::uf") << "\n++ trans proof done, have proven " << n1 << std::endl;
    return n1;
  }

  default:
    Assert(!pf.d_node.isNull());
    Assert(pf.d_children.empty());
    Debug("pf::uf") << "theory proof: " << pf.d_node << " by rule " << int(pf.d_id) << std::endl;
    AlwaysAssert(false);
    return pf.d_node;
  }
}

UFProof::UFProof(theory::uf::TheoryUF* uf, TheoryProofEngine* pe)
  : TheoryProof(uf, pe)
{}

theory::TheoryId UFProof::getTheoryId() { return theory::THEORY_UF; }
void UFProof::registerTerm(Expr term) {
  // already registered
  if (d_declarations.find(term) != d_declarations.end())
    return;

  Type type = term.getType();
  if (type.isSort()) {
    // declare uninterpreted sorts
    d_sorts.insert(type);
  }

  if (term.getKind() == kind::APPLY_UF) {
    Expr function = term.getOperator();
    d_declarations.insert(function);
  }

  if (term.isVariable()) {
    d_declarations.insert(term);


    if (term.getKind() == kind::BOOLEAN_TERM_VARIABLE) {
      // Ensure cnf literals
      Node asNode(term);
      ProofManager::currentPM()->ensureLiteral(
          asNode.eqNode(NodeManager::currentNM()->mkConst(true)));
      ProofManager::currentPM()->ensureLiteral(
          asNode.eqNode(NodeManager::currentNM()->mkConst(false)));
    }
  }

  // recursively declare all other terms
  for (unsigned i = 0; i < term.getNumChildren(); ++i) {
    // could belong to other theories
    d_proofEngine->registerTerm(term[i]);
  }
}

void LFSCUFProof::printOwnedTermAsType(Expr term,
                                       std::ostream& os,
                                       const ProofLetMap& map,
                                       TypeNode expectedType)
{
  Debug("pf::uf") << std::endl << "(pf::uf) LFSCUfProof::printOwnedTerm: term = " << term << std::endl;

  Assert(theory::Theory::theoryOf(term) == theory::THEORY_UF);

  if (term.getKind() == kind::VARIABLE ||
      term.getKind() == kind::SKOLEM ||
      term.getKind() == kind::BOOLEAN_TERM_VARIABLE) {
    os << term;
    return;
  }

  Assert(term.getKind() == kind::APPLY_UF);

  if(term.getType().isBoolean()) {
    os << "(p_app ";
  }
  Expr func = term.getOperator();
  for (unsigned i = 0; i < term.getNumChildren(); ++i) {
    os << "(apply _ _ ";
  }
  os << func << " ";
  for (unsigned i = 0; i < term.getNumChildren(); ++i) {

    bool convertToBool = (term[i].getType().isBoolean() && !d_proofEngine->printsAsBool(term[i]));
    if (convertToBool) os << "(f_to_b ";
    d_proofEngine->printBoundTerm(term[i], os, map);
    if (convertToBool) os << ")";
    os << ")";
  }
  if(term.getType().isBoolean()) {
    os << ")";
  }
}

void LFSCUFProof::printOwnedSort(Type type, std::ostream& os) {
  Debug("pf::uf") << std::endl << "(pf::uf) LFSCArrayProof::printOwnedSort: type is: " << type << std::endl;

  Assert(type.isSort());
  os << type;
}

void LFSCUFProof::printTheoryLemmaProof(std::vector<Expr>& lemma, std::ostream& os, std::ostream& paren, const ProofLetMap& map) {
  os << " ;; UF Theory Lemma \n;;";
  for (unsigned i = 0; i < lemma.size(); ++i) {
    os << lemma[i] <<" ";
  }
  os <<"\n";
  //os << " (clausify_false trust)";
  UFProof::printTheoryLemmaProof(lemma, os, paren, map);
}

void LFSCUFProof::printSortDeclarations(std::ostream& os, std::ostream& paren) {
  for (TypeSet::const_iterator it = d_sorts.begin(); it != d_sorts.end(); ++it) {
    if (!ProofManager::currentPM()->wasPrinted(*it)) {
      os << "(% " << *it << " sort\n";
      paren << ")";
      ProofManager::currentPM()->markPrinted(*it);
    }
  }
}

void LFSCUFProof::printTermDeclarations(std::ostream& os, std::ostream& paren) {
  // declaring the terms
  Debug("pf::uf") << "LFSCUFProof::printTermDeclarations called" << std::endl;

  for (ExprSet::const_iterator it = d_declarations.begin(); it != d_declarations.end(); ++it) {
    Expr term = *it;

    os << "(% " << ProofManager::sanitize(term) << " ";
    os << "(term ";

    Type type = term.getType();
    if (type.isFunction()) {
      std::ostringstream fparen;
      FunctionType ftype = (FunctionType)type;
      std::vector<Type> args = ftype.getArgTypes();
      args.push_back(ftype.getRangeType());
      os << "(arrow";
      for (unsigned i = 0; i < args.size(); i++) {
        Type arg_type = args[i];
        os << " ";
        d_proofEngine->printSort(arg_type, os);
        if (i < args.size() - 2) {
          os << " (arrow";
          fparen << ")";
        }
      }
      os << fparen.str() << "))\n";
    } else {
      Assert(term.isVariable());
      os << type << ")\n";
    }
    paren << ")";
  }

  Debug("pf::uf") << "LFSCUFProof::printTermDeclarations done" << std::endl;
}

void LFSCUFProof::printDeferredDeclarations(std::ostream& os, std::ostream& paren) {
  // Nothing to do here at this point.
}

void LFSCUFProof::printAliasingDeclarations(std::ostream& os, std::ostream& paren, const ProofLetMap &globalLetMap) {
  // Nothing to do here at this point.
}

bool LFSCUFProof::printsAsBool(const Node &n) {
  if (n.getKind() == kind::BOOLEAN_TERM_VARIABLE)
    return true;

  return false;
}

void LFSCUFProof::printConstantDisequalityProof(std::ostream& os, Expr c1, Expr c2, const ProofLetMap &globalLetMap) {
  Node falseNode = NodeManager::currentNM()->mkConst(false);
  Node trueNode = NodeManager::currentNM()->mkConst(true);

  Assert(c1 == falseNode.toExpr() || c1 == trueNode.toExpr());
  Assert(c2 == falseNode.toExpr() || c2 == trueNode.toExpr());
  Assert(c1 != c2);

  if (c1 == trueNode.toExpr())
    os << "t_t_neq_f";
  else
    os << "(symm _ _ _ t_t_neq_f)";
}

} /* namespace CVC4 */<|MERGE_RESOLUTION|>--- conflicted
+++ resolved
@@ -162,12 +162,7 @@
       out << "(cong _ _ _ _ _ _ ";
       stk.push(pf2);
     }
-<<<<<<< HEAD
     Assert(stk.top()->d_children[0]->d_id != theory::MERGED_THROUGH_CONGRUENCE);
-=======
-    Assert(stk.top()->d_children[0]->d_id
-           != theory::eq::MERGED_THROUGH_CONGRUENCE);
->>>>>>> b2fad75b
     NodeBuilder<> b1(kind::PARTIAL_APPLY_UF), b2(kind::PARTIAL_APPLY_UF);
     const theory::EqProof* pf2 = stk.top();
     stk.pop();
