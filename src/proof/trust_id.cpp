/******************************************************************************
 * Top contributors (to current version):
 *   Andrew Reynolds, Mathias Preiner
 *
 * This file is part of the cvc5 project.
 *
 * Copyright (c) 2009-2024 by the authors listed in the file AUTHORS
 * in the top-level source directory and their institutional affiliations.
 * All rights reserved.  See the file COPYING in the top-level source
 * directory for licensing information.
 * ****************************************************************************
 *
 * Implementation of trust identifier
 */

#include "proof/trust_id.h"

#include "proof/proof_checker.h"
#include "util/rational.h"

using namespace cvc5::internal::kind;

namespace cvc5::internal {

const char* toString(TrustId id)
{
  switch (id)
  {
    case TrustId::NONE: return "NONE";
<<<<<<< HEAD
    case TrustId::PREPROCESSED_INPUT: return "PREPROCESSED_INPUT";
    case TrustId::SAT_REFUTATION: return "SAT_REFUTATION";
=======
    // core
>>>>>>> 9db602a5
    case TrustId::THEORY_LEMMA: return "THEORY_LEMMA";
    case TrustId::THEORY_INFERENCE: return "THEORY_INFERENCE";
    case TrustId::PP_STATIC_REWRITE: return "PP_STATIC_REWRITE";
    case TrustId::THEORY_PREPROCESS: return "THEORY_PREPROCESS";
    case TrustId::THEORY_PREPROCESS_LEMMA: return "THEORY_PREPROCESS_LEMMA";
    case TrustId::THEORY_EXPAND_DEF: return "THEORY_EXPAND_DEF";
    // preprocess passes
<<<<<<< HEAD
=======
    case TrustId::PREPROCESS_BV_GUASS: return "PREPROCESS_BV_GUASS";
    case TrustId::PREPROCESS_BV_GUASS_LEMMA: return "PREPROCESS_BV_GUASS_LEMMA";
>>>>>>> 9db602a5
    case TrustId::PREPROCESS_BV_TO_BOOL: return "PREPROCESS_BV_TO_BOOL";
    case TrustId::PREPROCESS_BV_TO_INT: return "PREPROCESS_BV_TO_INT";
    case TrustId::PREPROCESS_BV_TO_INT_LEMMA:
      return "PREPROCESS_BV_TO_INT_LEMMA";
<<<<<<< HEAD
    case TrustId::PREPROCESS_ACKERMANN: return "PREPROCESS_ACKERMANN";
    case TrustId::PREPROCESS_ACKERMANN_LEMMA:
      return "PREPROCESS_ACKERMANN_LEMMA";
    case TrustId::PREPROCESS_STATIC_LEARNING:
      return "PREPROCESS_STATIC_LEARNING";
=======
    case TrustId::PREPROCESS_BOOL_TO_BV: return "PREPROCESS_BOOL_TO_BV";
    case TrustId::PREPROCESS_ACKERMANN: return "PREPROCESS_ACKERMANN";
    case TrustId::PREPROCESS_ACKERMANN_LEMMA:
      return "PREPROCESS_ACKERMANN_LEMMA";
    case TrustId::PREPROCESS_STATIC_LEARNING_LEMMA:
      return "PREPROCESS_STATIC_LEARNING_LEMMA";
>>>>>>> 9db602a5
    case TrustId::PREPROCESS_HO_ELIM: return "PREPROCESS_HO_ELIM";
    case TrustId::PREPROCESS_HO_ELIM_LEMMA: return "PREPROCESS_HO_ELIM_LEMMA";
    case TrustId::PREPROCESS_BITVECTOR_EAGER_ATOMS:
      return "PREPROCESS_BITVECTOR_EAGER_ATOMS";
    case TrustId::PREPROCESS_FF_BITSUM: return "PREPROCESS_FF_BITSUM";
    case TrustId::PREPROCESS_FF_DISJUNCTIVE_BIT:
      return "PREPROCESS_FF_DISJUNCTIVE_BIT";
    case TrustId::PREPROCESS_FUN_DEF_FMF: return "PREPROCESS_FUN_DEF_FMF";
<<<<<<< HEAD
=======
    case TrustId::PREPROCESS_ITE_SIMP: return "PREPROCESS_ITE_SIMP";
>>>>>>> 9db602a5
    case TrustId::PREPROCESS_LEARNED_REWRITE:
      return "PREPROCESS_LEARNED_REWRITE";
    case TrustId::PREPROCESS_LEARNED_REWRITE_LEMMA:
      return "PREPROCESS_LEARNED_REWRITE_LEMMA";
<<<<<<< HEAD
=======
    case TrustId::PREPROCESS_MIPLIB_TRICK: return "PREPROCESS_MIPLIB_TRICK";
    case TrustId::PREPROCESS_MIPLIB_TRICK_LEMMA:
      return "PREPROCESS_MIPLIB_TRICK_LEMMA";
    case TrustId::PREPROCESS_NL_EXT_PURIFY: return "PREPROCESS_NL_EXT_PURIFY";
    case TrustId::PREPROCESS_NL_EXT_PURIFY_LEMMA:
      return "PREPROCESS_NL_EXT_PURIFY_LEMMA";
>>>>>>> 9db602a5
    case TrustId::PREPROCESS_BV_INTRO_POW2: return "PREPROCESS_BV_INTRO_POW2";
    case TrustId::PREPROCESS_FOREIGN_THEORY_REWRITE:
      return "PREPROCESS_FOREIGN_THEORY_REWRITE";
    case TrustId::PREPROCESS_UNCONSTRAINED_SIMP:
      return "PREPROCESS_UNCONSTRAINED_SIMP";
<<<<<<< HEAD
    case TrustId::PREPROCESS_STRINGS_EAGER_PP:
      return "PREPROCESS_STRINGS_EAGER_PP";
=======
    case TrustId::PREPROCESS_QUANTIFIERS_PP: return "PREPROCESS_QUANTIFIERS_PP";
    case TrustId::PREPROCESS_SORT_INFER: return "PREPROCESS_SORT_INFER";
    case TrustId::PREPROCESS_SORT_INFER_LEMMA:
      return "PREPROCESS_SORT_INFER_LEMMA";
    case TrustId::PREPROCESS_STRINGS_EAGER_PP:
      return "PREPROCESS_STRINGS_EAGER_PP";
    // other
>>>>>>> 9db602a5
    case TrustId::ARITH_NL_COVERING_DIRECT: return "ARITH_NL_COVERING_DIRECT";
    case TrustId::ARITH_NL_COVERING_RECURSIVE:
      return "ARITH_NL_COVERING_RECURSIVE";
    case TrustId::ARITH_DIO_LEMMA: return "ARITH_DIO_LEMMA";
    case TrustId::EXT_THEORY_REWRITE: return "EXT_THEORY_REWRITE";
    case TrustId::REWRITE_NO_ELABORATE: return "REWRITE_NO_ELABORATE";
    case TrustId::FLATTENING_REWRITE: return "FLATTENING_REWRITE";
    case TrustId::SUBS_NO_ELABORATE: return "SUBS_NO_ELABORATE";
    case TrustId::SUBS_MAP: return "SUBS_MAP";
    case TrustId::SUBS_EQ: return "SUBS_EQ";
    case TrustId::ARITH_PRED_CAST_TYPE: return "ARITH_PRED_CAST_TYPE";
    case TrustId::RE_ELIM: return "RE_ELIM";
    case TrustId::QUANTIFIERS_PREPROCESS: return "QUANTIFIERS_PREPROCESS";
    case TrustId::SUBTYPE_ELIMINATION: return "SUBTYPE_ELIMINATION";
    case TrustId::MACRO_THEORY_REWRITE_RCONS:
      return "MACRO_THEORY_REWRITE_RCONS";
    case TrustId::MACRO_THEORY_REWRITE_RCONS_SIMPLE:
      return "MACRO_THEORY_REWRITE_RCONS_SIMPLE";
    case TrustId::INT_BLASTER: return "INT_BLASTER";
    // unknown sources
    case TrustId::UNKNOWN_PREPROCESS: return "UNKNOWN_PREPROCESS";
    case TrustId::UNKNOWN_PREPROCESS_LEMMA: return "UNKNOWN_PREPROCESS_LEMMA";
    default: return "TrustId::Unknown";
  };
}

std::ostream& operator<<(std::ostream& out, TrustId id)
{
  out << toString(id);
  return out;
}

Node mkTrustId(TrustId id)
{
  return NodeManager::currentNM()->mkConstInt(
      Rational(static_cast<uint32_t>(id)));
}

bool getTrustId(TNode n, TrustId& i)
{
  uint32_t index;
  if (!ProofRuleChecker::getUInt32(n, index))
  {
    return false;
  }
  i = static_cast<TrustId>(index);
  return true;
}

}  // namespace cvc5::internal<|MERGE_RESOLUTION|>--- conflicted
+++ resolved
@@ -27,12 +27,9 @@
   switch (id)
   {
     case TrustId::NONE: return "NONE";
-<<<<<<< HEAD
     case TrustId::PREPROCESSED_INPUT: return "PREPROCESSED_INPUT";
     case TrustId::SAT_REFUTATION: return "SAT_REFUTATION";
-=======
     // core
->>>>>>> 9db602a5
     case TrustId::THEORY_LEMMA: return "THEORY_LEMMA";
     case TrustId::THEORY_INFERENCE: return "THEORY_INFERENCE";
     case TrustId::PP_STATIC_REWRITE: return "PP_STATIC_REWRITE";
@@ -40,29 +37,18 @@
     case TrustId::THEORY_PREPROCESS_LEMMA: return "THEORY_PREPROCESS_LEMMA";
     case TrustId::THEORY_EXPAND_DEF: return "THEORY_EXPAND_DEF";
     // preprocess passes
-<<<<<<< HEAD
-=======
     case TrustId::PREPROCESS_BV_GUASS: return "PREPROCESS_BV_GUASS";
     case TrustId::PREPROCESS_BV_GUASS_LEMMA: return "PREPROCESS_BV_GUASS_LEMMA";
->>>>>>> 9db602a5
     case TrustId::PREPROCESS_BV_TO_BOOL: return "PREPROCESS_BV_TO_BOOL";
     case TrustId::PREPROCESS_BV_TO_INT: return "PREPROCESS_BV_TO_INT";
     case TrustId::PREPROCESS_BV_TO_INT_LEMMA:
       return "PREPROCESS_BV_TO_INT_LEMMA";
-<<<<<<< HEAD
-    case TrustId::PREPROCESS_ACKERMANN: return "PREPROCESS_ACKERMANN";
-    case TrustId::PREPROCESS_ACKERMANN_LEMMA:
-      return "PREPROCESS_ACKERMANN_LEMMA";
-    case TrustId::PREPROCESS_STATIC_LEARNING:
-      return "PREPROCESS_STATIC_LEARNING";
-=======
     case TrustId::PREPROCESS_BOOL_TO_BV: return "PREPROCESS_BOOL_TO_BV";
     case TrustId::PREPROCESS_ACKERMANN: return "PREPROCESS_ACKERMANN";
     case TrustId::PREPROCESS_ACKERMANN_LEMMA:
       return "PREPROCESS_ACKERMANN_LEMMA";
     case TrustId::PREPROCESS_STATIC_LEARNING_LEMMA:
       return "PREPROCESS_STATIC_LEARNING_LEMMA";
->>>>>>> 9db602a5
     case TrustId::PREPROCESS_HO_ELIM: return "PREPROCESS_HO_ELIM";
     case TrustId::PREPROCESS_HO_ELIM_LEMMA: return "PREPROCESS_HO_ELIM_LEMMA";
     case TrustId::PREPROCESS_BITVECTOR_EAGER_ATOMS:
@@ -71,32 +57,22 @@
     case TrustId::PREPROCESS_FF_DISJUNCTIVE_BIT:
       return "PREPROCESS_FF_DISJUNCTIVE_BIT";
     case TrustId::PREPROCESS_FUN_DEF_FMF: return "PREPROCESS_FUN_DEF_FMF";
-<<<<<<< HEAD
-=======
     case TrustId::PREPROCESS_ITE_SIMP: return "PREPROCESS_ITE_SIMP";
->>>>>>> 9db602a5
     case TrustId::PREPROCESS_LEARNED_REWRITE:
       return "PREPROCESS_LEARNED_REWRITE";
     case TrustId::PREPROCESS_LEARNED_REWRITE_LEMMA:
       return "PREPROCESS_LEARNED_REWRITE_LEMMA";
-<<<<<<< HEAD
-=======
     case TrustId::PREPROCESS_MIPLIB_TRICK: return "PREPROCESS_MIPLIB_TRICK";
     case TrustId::PREPROCESS_MIPLIB_TRICK_LEMMA:
       return "PREPROCESS_MIPLIB_TRICK_LEMMA";
     case TrustId::PREPROCESS_NL_EXT_PURIFY: return "PREPROCESS_NL_EXT_PURIFY";
     case TrustId::PREPROCESS_NL_EXT_PURIFY_LEMMA:
       return "PREPROCESS_NL_EXT_PURIFY_LEMMA";
->>>>>>> 9db602a5
     case TrustId::PREPROCESS_BV_INTRO_POW2: return "PREPROCESS_BV_INTRO_POW2";
     case TrustId::PREPROCESS_FOREIGN_THEORY_REWRITE:
       return "PREPROCESS_FOREIGN_THEORY_REWRITE";
     case TrustId::PREPROCESS_UNCONSTRAINED_SIMP:
       return "PREPROCESS_UNCONSTRAINED_SIMP";
-<<<<<<< HEAD
-    case TrustId::PREPROCESS_STRINGS_EAGER_PP:
-      return "PREPROCESS_STRINGS_EAGER_PP";
-=======
     case TrustId::PREPROCESS_QUANTIFIERS_PP: return "PREPROCESS_QUANTIFIERS_PP";
     case TrustId::PREPROCESS_SORT_INFER: return "PREPROCESS_SORT_INFER";
     case TrustId::PREPROCESS_SORT_INFER_LEMMA:
@@ -104,7 +80,6 @@
     case TrustId::PREPROCESS_STRINGS_EAGER_PP:
       return "PREPROCESS_STRINGS_EAGER_PP";
     // other
->>>>>>> 9db602a5
     case TrustId::ARITH_NL_COVERING_DIRECT: return "ARITH_NL_COVERING_DIRECT";
     case TrustId::ARITH_NL_COVERING_RECURSIVE:
       return "ARITH_NL_COVERING_RECURSIVE";
